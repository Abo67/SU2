#!/usr/bin/env python 

## \file shape_optimization.py
#  \brief Python script for performing the shape optimization.
#  \author T. Economon, T. Lukaczyk, F. Palacios
#  \version 5.0.0 "Raven"
#
# SU2 Original Developers: Dr. Francisco D. Palacios.
#                          Dr. Thomas D. Economon.
#
# SU2 Developers: Prof. Juan J. Alonso's group at Stanford University.
#                 Prof. Piero Colonna's group at Delft University of Technology.
#                 Prof. Nicolas R. Gauger's group at Kaiserslautern University of Technology.
#                 Prof. Alberto Guardone's group at Polytechnic University of Milan.
#                 Prof. Rafael Palacios' group at Imperial College London.
#                 Prof. Edwin van der Weide's group at the University of Twente.
#                 Prof. Vincent Terrapon's group at the University of Liege.
#
# Copyright (C) 2012-2017 SU2, the open-source CFD code.
#
# SU2 is free software; you can redistribute it and/or
# modify it under the terms of the GNU Lesser General Public
# License as published by the Free Software Foundation; either
# version 2.1 of the License, or (at your option) any later version.
#
# SU2 is distributed in the hope that it will be useful,
# but WITHOUT ANY WARRANTY; without even the implied warranty of
# MERCHANTABILITY or FITNESS FOR A PARTICULAR PURPOSE. See the GNU
# Lesser General Public License for more details.
#
# You should have received a copy of the GNU Lesser General Public
# License along with SU2. If not, see <http://www.gnu.org/licenses/>.

import os, sys, shutil, copy
from optparse import OptionParser
sys.path.append(os.environ['SU2_RUN'])
import SU2

# -------------------------------------------------------------------
#  Main 
# -------------------------------------------------------------------

def main():

    parser=OptionParser()
    parser.add_option("-f", "--file", dest="filename",
                      help="read config from FILE", metavar="FILE")
    parser.add_option("-r", "--name", dest="projectname", default='',
                      help="try to restart from project file NAME", metavar="NAME")
    parser.add_option("-n", "--partitions", dest="partitions", default=1,
                      help="number of PARTITIONS", metavar="PARTITIONS")
    parser.add_option("-g", "--gradient", dest="gradient", default="CONTINUOUS_ADJOINT",
                      help="Method for computing the GRADIENT (CONTINUOUS_ADJOINT, DISCRETE_ADJOINT, FINDIFF, NONE)", metavar="GRADIENT")
    parser.add_option("-o", "--optimization", dest="optimization", default="SLSQP",
                      help="OPTIMIZATION techique (SLSQP, CG, BFGS, POWELL)", metavar="OPTIMIZATION")
    parser.add_option("-q", "--quiet", dest="quiet", default="True",
                      help="True/False Quiet all SU2 output (optimizer output only)", metavar="QUIET")
    parser.add_option("-z", "--zones", dest="nzones", default="1",
                      help="Number of Zones", metavar="ZONES")


    (options, args)=parser.parse_args()
    
    # process inputs
    options.partitions  = int( options.partitions )
    options.quiet       = options.quiet.upper() == 'TRUE'
    options.gradient    = options.gradient.upper()
    options.nzones      = int( options.nzones )
    
    sys.stdout.write('\n-------------------------------------------------------------------------\n')
    sys.stdout.write('|    ___ _   _ ___                                                      |\n')
    sys.stdout.write('|   / __| | | |_  )   Release 5.0.0 \"Raven\"                             |\n')
    sys.stdout.write('|   \\__ \\ |_| |/ /                                                      |\n')
    sys.stdout.write('|   |___/\\___//___|   Aerodynamic Shape Optimization Script             |\n')
    sys.stdout.write('|                                                                       |\n')
    sys.stdout.write('-------------------------------------------------------------------------\n')
    sys.stdout.write('| SU2 Original Developers: Dr. Francisco D. Palacios.                   |\n')
    sys.stdout.write('|                          Dr. Thomas D. Economon.                      |\n')
    sys.stdout.write('-------------------------------------------------------------------------\n')
    sys.stdout.write('| SU2 Developers:                                                       |\n')
    sys.stdout.write('| - Prof. Juan J. Alonso\'s group at Stanford University.                |\n')
    sys.stdout.write('| - Prof. Piero Colonna\'s group at Delft University of Technology.      |\n')
    sys.stdout.write('| - Prof. Nicolas R. Gauger\'s group at Kaiserslautern U. of Technology. |\n')
    sys.stdout.write('| - Prof. Alberto Guardone\'s group at Polytechnic University of Milan.  |\n')
    sys.stdout.write('| - Prof. Rafael Palacios\' group at Imperial College London.            |\n')
    sys.stdout.write('| - Prof. Edwin van der Weide\' group at the University of Twente.       |\n')
    sys.stdout.write('| - Prof. Vincent Terrapon\' group at the University of Liege.           |\n')
    sys.stdout.write('-------------------------------------------------------------------------\n')
    sys.stdout.write('| Copyright (C) 2012-2017 SU2, the open-source CFD code.                |\n')
    sys.stdout.write('|                                                                       |\n')
    sys.stdout.write('| SU2 is free software; you can redistribute it and/or                  |\n')
    sys.stdout.write('| modify it under the terms of the GNU Lesser General Public            |\n')
    sys.stdout.write('| License as published by the Free Software Foundation; either          |\n')
    sys.stdout.write('| version 2.1 of the License, or (at your option) any later version.    |\n')
    sys.stdout.write('|                                                                       |\n')
    sys.stdout.write('| SU2 is distributed in the hope that it will be useful,                |\n')
    sys.stdout.write('| but WITHOUT ANY WARRANTY; without even the implied warranty of        |\n')
    sys.stdout.write('| MERCHANTABILITY or FITNESS FOR A PARTICULAR PURPOSE. See the GNU      |\n')
    sys.stdout.write('| Lesser General Public License for more details.                       |\n')
    sys.stdout.write('|                                                                       |\n')
    sys.stdout.write('| You should have received a copy of the GNU Lesser General Public      |\n')
    sys.stdout.write('| License along with SU2. If not, see <http://www.gnu.org/licenses/>.   |\n')
    sys.stdout.write('-------------------------------------------------------------------------\n')

    shape_optimization( options.filename    ,
                        options.projectname ,
                        options.partitions  ,
                        options.gradient    ,
                        options.optimization ,
                        options.quiet       ,
                        options.nzones      )
    
#: main()

def shape_optimization( filename                           ,
                        projectname = ''                   ,
                        partitions  = 0                    ,
                        gradient    = 'CONTINUOUS_ADJOINT' ,
                        optimization = 'SLSQP'             ,
                        quiet       = False                ,
                        nzones      = 1                    ):
  
    # Config
    config = SU2.io.Config(filename)
    config.NUMBER_PART = partitions
    config.NZONES      = int( nzones )
    if quiet: config.CONSOLE = 'CONCISE'
    config.GRADIENT_METHOD = gradient
    
    its              = int ( config.OPT_ITERATIONS )                      # number of opt iterations
    bound_upper      = float ( config.OPT_BOUND_UPPER )                   # variable bound to be scaled by the line search
    bound_lower      = float ( config.OPT_BOUND_LOWER )                   # variable bound to be scaled by the line search
    relax_factor     = float ( config.OPT_RELAX_FACTOR )                  # line search scale
    gradient_factor  = float ( config.OPT_GRADIENT_FACTOR )               # objective function and gradient scale
    def_dv           = config.DEFINITION_DV                               # complete definition of the desing variable
    n_dv             = sum(def_dv['SIZE'])                                # number of design variables
    accu             = float ( config.OPT_ACCURACY ) * gradient_factor    # optimizer accuracy
    x0          = [0.0]*n_dv # initial design
<<<<<<< HEAD
#    xb_low      = [float(bound_lower)]*n_dv # lower dv bound
    xb_low      = [-0.025,-0.025, -0.025, -0.05]
    xb_up       = [0.025, 0.05, 0.025, 0.025]
#    xb_up       = [float(bound_upper)]*n_dv # upper dv bound
=======
    xb_low           = [float(bound_lower)/float(relax_factor)]*n_dv      # lower dv bound it includes the line search acceleration factor
    xb_up            = [float(bound_upper)/float(relax_factor)]*n_dv      # upper dv bound it includes the line search acceleration fa
>>>>>>> d07e72e9
    xb          = zip(xb_low,xb_up) # design bounds
    
    # State
    state = SU2.io.State()
    state.find_files(config)
    
    # Project
    if os.path.exists(projectname):
        project = SU2.io.load_data(projectname)
        project.config = config
    else:
        project = SU2.opt.Project(config,state)
    
    # Optimize
    if optimization == 'SLSQP':
      SU2.opt.SLSQP(project,x0,xb,its,accu)
    if optimization == 'CG':
      SU2.opt.CG(project,x0,xb,its,accu)
    if optimization == 'BFGS':
      SU2.opt.BFGS(project,x0,xb,its,accu)
    if optimization == 'POWELL':
      SU2.opt.POWELL(project,x0,xb,its,accu)


    # rename project file
    if projectname:
        shutil.move('project.pkl',projectname)
    
    return project

#: shape_optimization()


# -------------------------------------------------------------------
#  Run Main Program
# -------------------------------------------------------------------

# this is only accessed if running from command prompt
if __name__ == '__main__':
    main()
<|MERGE_RESOLUTION|>--- conflicted
+++ resolved
@@ -136,15 +136,8 @@
     n_dv             = sum(def_dv['SIZE'])                                # number of design variables
     accu             = float ( config.OPT_ACCURACY ) * gradient_factor    # optimizer accuracy
     x0          = [0.0]*n_dv # initial design
-<<<<<<< HEAD
-#    xb_low      = [float(bound_lower)]*n_dv # lower dv bound
-    xb_low      = [-0.025,-0.025, -0.025, -0.05]
-    xb_up       = [0.025, 0.05, 0.025, 0.025]
-#    xb_up       = [float(bound_upper)]*n_dv # upper dv bound
-=======
     xb_low           = [float(bound_lower)/float(relax_factor)]*n_dv      # lower dv bound it includes the line search acceleration factor
     xb_up            = [float(bound_upper)/float(relax_factor)]*n_dv      # upper dv bound it includes the line search acceleration fa
->>>>>>> d07e72e9
     xb          = zip(xb_low,xb_up) # design bounds
     
     # State
