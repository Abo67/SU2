﻿/*!
 * \file option_structure.hpp
 * \brief Defines classes for referencing options for easy input in CConfig
 * \author J. Hicken, B. Tracey
 * \version 6.2.0 "Falcon"
 *
 * The current SU2 release has been coordinated by the
 * SU2 International Developers Society <www.su2devsociety.org>
 * with selected contributions from the open-source community.
 *
 * The main research teams contributing to the current release are:
 *  - Prof. Juan J. Alonso's group at Stanford University.
 *  - Prof. Piero Colonna's group at Delft University of Technology.
 *  - Prof. Nicolas R. Gauger's group at Kaiserslautern University of Technology.
 *  - Prof. Alberto Guardone's group at Polytechnic University of Milan.
 *  - Prof. Rafael Palacios' group at Imperial College London.
 *  - Prof. Vincent Terrapon's group at the University of Liege.
 *  - Prof. Edwin van der Weide's group at the University of Twente.
 *  - Lab. of New Concepts in Aeronautics at Tech. Institute of Aeronautics.
 *
 * Copyright 2012-2019, Francisco D. Palacios, Thomas D. Economon,
 *                      Tim Albring, and the SU2 contributors.
 *
 * SU2 is free software; you can redistribute it and/or
 * modify it under the terms of the GNU Lesser General Public
 * License as published by the Free Software Foundation; either
 * version 2.1 of the License, or (at your option) any later version.
 *
 * SU2 is distributed in the hope that it will be useful,
 * but WITHOUT ANY WARRANTY; without even the implied warranty of
 * MERCHANTABILITY or FITNESS FOR A PARTICULAR PURPOSE. See the GNU
 * Lesser General Public License for more details.
 *
 * You should have received a copy of the GNU Lesser General Public
 * License along with SU2. If not, see <http://www.gnu.org/licenses/>.
 */

#pragma once

#include "./mpi_structure.hpp"

#include <iostream>
#include <sstream>
#include <string>
#include <vector>
#include <map>
#include <cstdlib>
#include <algorithm>

using namespace std;

/*!
 * \class CCreateMap
 * \brief creates a map from a list by overloading operator()
 * \tparam T - the key type in the map
 * \tparam U - the mapped value type in the map
 * \author Boost.Assign and anonymous person on stackoverflow
 *
 * We need this to create static const maps that map strings to enum
 * types.  The implementation is based on the Boost.Assign library.  This
 * particular version is taken from
 * http://stackoverflow.com/questions/138600/initializing-a-static-stdmapint-int-in-c
 */
template <typename T, typename U>
class CCreateMap {
private:
  std::map<T, U> m_map;
public:
  CCreateMap(const T& key, const U& val) {
    m_map[key] = val;
  }
  CCreateMap<T, U>& operator()(const T& key, const U& val) {
    m_map[key] = val;
    return *this;
  }
  operator std::map<T, U>() {
    return m_map;
  }
};

/*!
 * \brief utility function for converting strings to uppercase
 * \param[in, out] str - string we want to convert
 */
inline void StringToUpperCase(string & str) {
  std::transform(str.begin(), str.end(), str.begin(), ::toupper);
}

/*!
 * \brief utility function for converting strings to uppercase
 * \param[in] str - string we want a copy of converted to uppercase
 * \returns a copy of str in uppercase
 */
inline string StringToUpperCase(const string & str) {
  string upp_str(str);
  std::transform(upp_str.begin(), upp_str.end(), upp_str.begin(), ::toupper);
  return upp_str;
}

/*!
 * \brief different software components of SU2
 */
enum SU2_COMPONENT {
  SU2_CFD = 1,	/*!< \brief Running the SU2_CFD software. */
  SU2_DEF = 2,	/*!< \brief Running the SU2_DEF software. */
  SU2_DOT = 3,	/*!< \brief Running the SU2_DOT software. */
  SU2_MSH = 4,	/*!< \brief Running the SU2_MSH software. */
  SU2_GEO = 5,	/*!< \brief Running the SU2_GEO software. */
  SU2_SOL = 6, 	/*!< \brief Running the SU2_SOL software. */
  SU2_MET = 7   /*!< \brief Running the SU2_MET software. */
};

const unsigned int EXIT_DIVERGENCE = 2; /*!< \brief Exit code (divergence). */

const unsigned int BUFSIZE = 3000000;		     /*!< \brief MPI buffer. */
const unsigned int MAX_PARAMETERS = 10;		   /*!< \brief Maximum number of parameters for a design variable definition. */
const unsigned int MAX_NUMBER_PERIODIC = 10; /*!< \brief Maximum number of periodic boundary conditions. */
const unsigned int MAX_STRING_SIZE = 200;    /*!< \brief Maximum number of domains. */
const unsigned int MAX_NUMBER_FFD = 15;	     /*!< \brief Maximum number of FFDBoxes for the FFD. */
const unsigned int MAX_SOLS = 10;		         /*!< \brief Maximum number of solutions at the same time (dimension of solution container array). */
const unsigned int MAX_TERMS = 6;		         /*!< \brief Maximum number of terms in the numerical equations (dimension of solver container array). */
const unsigned int MAX_TERMS_FEA = 10;       /*!< \brief Maximum number of terms in the numerical equations (dimension of solver container array). */
const unsigned int MAX_ZONES = 3;            /*!< \brief Maximum number of zones. */
const unsigned int MAX_FE_KINDS = 4;            	/*!< \brief Maximum number of Finite Elements. */
const unsigned int NO_RK_ITER = 0;		       /*!< \brief No Runge-Kutta iteration. */

const unsigned int OVERHEAD = 4; /*!< \brief Overhead space above nMarker when allocating space for boundary elems (MPI + periodic). */

const unsigned int MESH_0 = 0; /*!< \brief Definition of the finest grid level. */
const unsigned int MESH_1 = 1; /*!< \brief Definition of the finest grid level. */
const unsigned int ZONE_0 = 0; /*!< \brief Definition of the first grid domain. */
const unsigned int ZONE_1 = 1; /*!< \brief Definition of the second grid domain. */
const unsigned int INST_0 = 0; /*!< \brief Definition of the first instance per grid level. */

const su2double STANDARD_GRAVITY = 9.80665;           /*!< \brief Acceleration due to gravity at surface of earth. */

const su2double AVOGAD_CONSTANT = 6.0221415E26; /*!< \brief Avogardro's constant, number of particles in one kmole. */
const su2double UNIVERSAL_GAS_CONSTANT = 8.3144598;  /*!< \brief Universal gas constant in J/(mol*K) */
const su2double BOLTZMANN_CONSTANT = 1.3806503E-23; /*! \brief Boltzmann's constant [J K^-1] */
const su2double ELECTRON_CHARGE = 1.60217646E-19;	/*!< \brief Electronic charge constant. */
const su2double ELECTRON_MASS = 9.10938188E-31;	/*!< \brief Mass of an electron. */
const su2double FREE_PERMITTIVITY = 8.8541878176E-12; /*!< \brief Premittivity of free space. */
const su2double MAGNETIC_CONSTANT = 1.25663706E-6;  /*!< \brief magnetic permeability of free space. */

const su2double EPS = 1.0E-16;		   /*!< \brief Error scale. */
const su2double TURB_EPS = 1.0E-16; /*!< \brief Turbulent Error scale. */

const su2double ONE2 = 0.5;			   /*!< \brief One divided by two. */
const su2double TWO3 = 2.0 / 3.0;	 /*!< \brief Two divided by three. */
const su2double FOUR3 = 4.0 / 3.0;  /*!< \brief Four divided by three. */

const su2double PI_NUMBER = 4.0 * atan(1.0);	/*!< \brief Pi number. */

const int MASTER_NODE = 0;			/*!< \brief Master node for MPI parallelization. */
const int SINGLE_NODE = 1;			/*!< \brief There is only a node in the MPI parallelization. */
const int SINGLE_ZONE = 1;			/*!< \brief There is only a zone. */

const unsigned short COMM_TYPE_UNSIGNED_LONG  = 1; /*!< \brief Communication type for unsigned long. */
const unsigned short COMM_TYPE_LONG           = 2; /*!< \brief Communication type for long. */
const unsigned short COMM_TYPE_UNSIGNED_SHORT = 3; /*!< \brief Communication type for unsigned short. */
const unsigned short COMM_TYPE_DOUBLE         = 4; /*!< \brief Communication type for double. */
const unsigned short COMM_TYPE_CHAR           = 5; /*!< \brief Communication type for char. */
const unsigned short COMM_TYPE_SHORT          = 6; /*!< \brief Communication type for short. */
const unsigned short COMM_TYPE_INT            = 7; /*!< \brief Communication type for int. */

const unsigned short N_ELEM_TYPES = 7;           /*!< \brief General output & CGNS defines. */
const unsigned short N_POINTS_LINE = 2;          /*!< \brief General output & CGNS defines. */
const unsigned short N_POINTS_TRIANGLE = 3;      /*!< \brief General output & CGNS defines. */
const unsigned short N_POINTS_QUADRILATERAL = 4; /*!< \brief General output & CGNS defines. */
const unsigned short N_POINTS_TETRAHEDRON = 4;   /*!< \brief General output & CGNS defines. */
const unsigned short N_POINTS_HEXAHEDRON = 8;    /*!< \brief General output & CGNS defines. */
const unsigned short N_POINTS_PYRAMID = 5;       /*!< \brief General output & CGNS defines. */
const unsigned short N_POINTS_PRISM = 6;         /*!< \brief General output & CGNS defines. */

const int CGNS_STRING_SIZE = 33; /*!< \brief Length of strings used in the CGNS format. */
const int SU2_CONN_SIZE   = 10; /*!< \brief Size of the connectivity array that is allocated for each element that we read from a mesh file in the format [[globalID vtkType n0 n1 n2 n3 n4 n5 n6 n7 n8]. */
const int SU2_CONN_SKIP   = 2;  /*!< \brief Offset to skip the globalID and VTK type at the start of the element connectivity list for each CGNS element. */

/*!
 * \brief Boolean answers
 */
enum ANSWER {
  NONE = 0,
  NO = 0,    /*!< \brief Boolean definition of no. */
  YES = 1	/*!< \brief Boolean definition of yes. */
};

/*!
 * \brief Average method for marker analyze
 */
enum AVERAGE_TYPE {
  AVERAGE_AREA = 1, /*!< \brief Area-weighted average. */
  AVERAGE_MASSFLUX = 2 /*!< \brief Mass-flux weighted average. */
};
static const map<string, AVERAGE_TYPE> Average_Map = CCreateMap<string, AVERAGE_TYPE>
("AREA", AVERAGE_AREA)
("MASSFLUX", AVERAGE_MASSFLUX);

/*!
 * \brief different solver types for the CFD component
 */
enum ENUM_SOLVER {
  NO_SOLVER = 0,						/*!< \brief Definition of no solver. */
  EULER = 1,							/*!< \brief Definition of the Euler's solver. */
  NAVIER_STOKES = 2,					/*!< \brief Definition of the Navier-Stokes' solver. */
  RANS = 3,								/*!< \brief Definition of the Reynolds-averaged Navier-Stokes' (RANS) solver. */
  INC_EULER = 4,							/*!< \brief Definition of the incompressible Euler's solver. */
  INC_NAVIER_STOKES =5,					/*!< \brief Definition of the incompressible Navier-Stokes' solver. */
  INC_RANS = 6,								/*!< \brief Definition of the incompressible Reynolds-averaged Navier-Stokes' (RANS) solver. */
  HEAT_EQUATION_FVM = 7,     /*!< \brief Definition of the finite volume heat solver. */
  FLUID_STRUCTURE_INTERACTION = 8,		/*!< \brief Definition of a FSI solver. */
  FEM_ELASTICITY = 9,					/*!< \brief Definition of a FEM solver. */
  ADJ_EULER = 10,						/*!< \brief Definition of the continuous adjoint Euler's solver. */
  ADJ_NAVIER_STOKES = 11,				/*!< \brief Definition of the continuous adjoint Navier-Stokes' solver. */
  ADJ_RANS = 12,						/*!< \brief Definition of the continuous adjoint Reynolds-averaged Navier-Stokes' (RANS) solver. */
  TEMPLATE_SOLVER = 13,                 /*!< \brief Definition of template solver. */
  DISC_ADJ_EULER = 15,
  DISC_ADJ_RANS = 16,
  DISC_ADJ_NAVIER_STOKES = 17,
  DISC_ADJ_INC_EULER = 18,
  DISC_ADJ_INC_RANS = 19,
  DISC_ADJ_INC_NAVIER_STOKES = 20,
  DISC_ADJ_HEAT = 21,
  DISC_ADJ_FEM_EULER = 22,
  DISC_ADJ_FEM_RANS = 23,
  DISC_ADJ_FEM_NS = 24,
  DISC_ADJ_FEM = 25,
  FEM_EULER = 26,                       /*!< \brief Definition of the finite element Euler's solver. */
  FEM_NAVIER_STOKES = 27,               /*!< \brief Definition of the finite element Navier-Stokes' solver. */
  FEM_RANS = 28,                        /*!< \brief Definition of the finite element Reynolds-averaged Navier-Stokes' (RANS) solver. */
  FEM_LES = 29,                         /*!< \brief Definition of the finite element Large Eddy Simulation Navier-Stokes' (LES) solver. */
  MULTIPHYSICS = 30,
  TNE2_EULER = 41,                    /*!< \brief Definition of the TNE2 Euler solver. */
  TNE2_NAVIER_STOKES = 42,            /*!< \brief Definition of the TNE2 NS solver. */
  TNE2_RANS = 43,                     /*!< \brief Definition of the TNE2 RANS solver. */
  DISC_ADJ_TNE2_EULER = 44,           /*!< \brief Definition of the discrete adjoint for the TNE2 Euler solver. */
  DISC_ADJ_TNE2_NAVIER_STOKES = 45,   /*!< \brief Definition of the discrete adjoint for the TNE2 NS solver. */
  DISC_ADJ_TNE2_RANS = 46,            /*!< \brief Definition of the discrete adjoint for the TNE2 RANS solver. */
};
/* BEGIN_CONFIG_ENUMS */
static const map<string, ENUM_SOLVER> Solver_Map = CCreateMap<string, ENUM_SOLVER>
("NONE", NO_SOLVER)
("EULER", EULER)
("NAVIER_STOKES", NAVIER_STOKES)
("RANS", RANS)
("INC_EULER", INC_EULER)
("INC_NAVIER_STOKES", INC_NAVIER_STOKES)
("INC_RANS", INC_RANS)
("FEM_EULER", FEM_EULER)
("FEM_NAVIER_STOKES", FEM_NAVIER_STOKES)
("FEM_RANS", FEM_RANS)
("FEM_LES", FEM_LES)
("TNE2_EULER",TNE2_EULER)
("TNE2_NAVIER_STOKES",TNE2_NAVIER_STOKES)
("TNE2_RANS", TNE2_RANS)
("ADJ_EULER", ADJ_EULER)
("ADJ_NAVIER_STOKES", ADJ_NAVIER_STOKES)
("ADJ_RANS", ADJ_RANS )
("HEAT_EQUATION_FVM", HEAT_EQUATION_FVM)
("ELASTICITY", FEM_ELASTICITY)
("DISC_ADJ_EULER", DISC_ADJ_EULER)
("DISC_ADJ_RANS", DISC_ADJ_RANS)
("DISC_ADJ_NAVIERSTOKES", DISC_ADJ_NAVIER_STOKES)
("DISC_ADJ_INC_EULER", DISC_ADJ_INC_EULER)
("DISC_ADJ_INC_RANS", DISC_ADJ_INC_RANS)
("DISC_ADJ_INC_NAVIERSTOKES", DISC_ADJ_INC_NAVIER_STOKES)
("DISC_ADJ_HEAT_EQUATION_FVM", DISC_ADJ_HEAT)
("DISC_ADJ_FEM_EULER", DISC_ADJ_FEM_EULER)
("DISC_ADJ_FEM_RANS", DISC_ADJ_FEM_RANS)
("DISC_ADJ_FEM_NS", DISC_ADJ_FEM_NS)
("DISC_ADJ_FEM", DISC_ADJ_FEM)
("DISC_ADJ_TNE2_EULER",DISC_ADJ_TNE2_EULER)
("DISC_ADJ_TNE2_NAVIER_STOKES",DISC_ADJ_TNE2_NAVIER_STOKES)
("DISC_ADJ_TNE2_RANS",DISC_ADJ_TNE2_RANS)
("FLUID_STRUCTURE_INTERACTION", FLUID_STRUCTURE_INTERACTION)
("TEMPLATE_SOLVER", TEMPLATE_SOLVER)
("MULTIPHYSICS", MULTIPHYSICS);

/*!
 * \brief different solver types for the multizone environment component
 */
enum ENUM_MULTIZONE {
  MZ_BLOCK_GAUSS_SEIDEL = 0,   /*!< \brief Definition of a Block-Gauss-Seidel multizone solver. */
  MZ_BLOCK_JACOBI = 1          /*!< \brief Definition of a Block-Jacobi solver. */
};
/* BEGIN_CONFIG_ENUMS */
static const map<string, ENUM_MULTIZONE> Multizone_Map = CCreateMap<string, ENUM_MULTIZONE>
("BLOCK_GAUSS_SEIDEL", MZ_BLOCK_GAUSS_SEIDEL)
("BLOCK_JACOBI", MZ_BLOCK_JACOBI);

/*!
 * \brief types of fluid solvers
 */
enum ENUM_FSI_FLUID_PROBLEM {
	  NO_SOLVER_FFSI = 0,			/*!< \brief Definition of no solver. */
	  EULER_FFSI = 1,				/*!< \brief Euler equations for the FSI problem */
	  NAVIER_STOKES_FFSI = 2,		/*!< \brief NS equations for the FSI problem */
	  RANS_FFSI = 3 				/*!< \brief RANS equations for the FSI problem */
};
static const map<string, ENUM_FSI_FLUID_PROBLEM> FSI_Fluid_Solver_Map = CCreateMap<string, ENUM_FSI_FLUID_PROBLEM>
("NONE", NO_SOLVER_FFSI)
("EULER", EULER_FFSI)
("NAVIER_STOKES", NAVIER_STOKES_FFSI)
("RANS", RANS_FFSI);

/*!
 * \brief types of structural solvers
 */
enum ENUM_FSI_STRUC_PROBLEM {
  NO_SOLVER_SFSI = 0,				/*!< \brief Definition of no solver. */
  FEM_ELASTICITY_SFSI = 9,		/*!< \brief Nonlinear elasticity equations for the FSI problem */
};
static const map<string, ENUM_FSI_STRUC_PROBLEM> FSI_Struc_Solver_Map = CCreateMap<string, ENUM_FSI_STRUC_PROBLEM>
("NONE", NO_SOLVER_SFSI)
("ELASTICITY", FEM_ELASTICITY_SFSI);

/*!
 * \brief Material geometric conditions
 */
enum ENUM_STRUCT_SOLVER {
	SMALL_DEFORMATIONS = 0,			/*!< \brief Definition of linear elastic material. */
	LARGE_DEFORMATIONS = 1,			/*!< \brief Definition of Neo-Hookean material. */
};
static const map<string, ENUM_STRUCT_SOLVER> Struct_Map = CCreateMap<string, ENUM_STRUCT_SOLVER>
("SMALL_DEFORMATIONS", SMALL_DEFORMATIONS)
("LARGE_DEFORMATIONS", LARGE_DEFORMATIONS);


/*!
 * \brief Material model
 */
enum ENUM_MATERIAL_MODEL {
	LINEAR_ELASTIC = 0,			/*!< \brief Definition of linear elastic material. */
	NEO_HOOKEAN = 1,			/*!< \brief Definition of Neo-Hookean material. */
	KNOWLES = 2,				/*!< \brief Definition of Knowles stored-energy potential */
	IDEAL_DE = 3				/*!< \brief Definition of ideal Dielectric Elastomer */
};
static const map<string, ENUM_MATERIAL_MODEL> Material_Map = CCreateMap<string, ENUM_MATERIAL_MODEL>
("LINEAR_ELASTIC", LINEAR_ELASTIC)
("NEO_HOOKEAN", NEO_HOOKEAN)
("KNOWLES", KNOWLES)
("IDEAL_DE", IDEAL_DE);

/*!
 * \brief Material compressibility
 */
enum ENUM_MAT_COMPRESS {
  COMPRESSIBLE_MAT = 0,		/*!< \brief Definition of compressible material. */
  NEARLY_INCOMPRESSIBLE_MAT = 1,	/*!< \brief Definition of nearly incompressible material. */
};
static const map<string, ENUM_MAT_COMPRESS> MatComp_Map = CCreateMap<string, ENUM_MAT_COMPRESS>
("COMPRESSIBLE", COMPRESSIBLE_MAT)
("NEARLY_INCOMPRESSIBLE", NEARLY_INCOMPRESSIBLE_MAT);



/*!
 * \brief types of interpolators
 */
enum ENUM_INTERPOLATOR {
  NEAREST_NEIGHBOR 	= 0,   	/*!< \brief Nearest Neigbhor interpolation */
  ISOPARAMETRIC 	= 1,	/*!< \brief Isoparametric interpolation, use CONSERVATIVE_INTERPOLATION=YES for conservative interpolation (S.A. Brown 1997).*/
  WEIGHTED_AVERAGE  = 3, 	/*!< \brief Sliding Mesh Approach E. Rinaldi 2015 */
  RADIAL_BASIS_FUNCTION= 4, /*!< \brief Radial basis function interpolation. */
};

static const map<string, ENUM_INTERPOLATOR> Interpolator_Map = CCreateMap<string, ENUM_INTERPOLATOR>
("NEAREST_NEIGHBOR", NEAREST_NEIGHBOR)
("ISOPARAMETRIC",    ISOPARAMETRIC)
("WEIGHTED_AVERAGE", WEIGHTED_AVERAGE)
("RADIAL_BASIS_FUNCTION", RADIAL_BASIS_FUNCTION);

/*!
 * \brief types of radial basis functions
 */
enum ENUM_RADIALBASIS {
  WENDLAND_C2 = 0,   /*!< \brief Wendland C2 radial basis function. */
  INV_MULTI_QUADRIC = 1, /*!< \brief Inversed multi quartic biharmonic spline. */
  GAUSSIAN = 2, /*!< \brief Gaussian basis function. */
  THIN_PLATE_SPLINE = 3, /*!< \brief Thin plate spline. */
  MULTI_QUADRIC = 4, /*!< \brief Multi quartic biharmonic spline. */
};

static const map<string, ENUM_RADIALBASIS> RadialBasisFunction_Map = CCreateMap<string, ENUM_RADIALBASIS>
("WENDLAND_C2", WENDLAND_C2)
("INV_MULTI_QUADRIC", INV_MULTI_QUADRIC)
("GAUSSIAN", GAUSSIAN)
("THIN_PLATE_SPLINE", THIN_PLATE_SPLINE)
("MULTI_QUADRIC", MULTI_QUADRIC);

/*!
 * \brief types of (coupling) transfers between distinct physical zones
 */

enum ENUM_TRANSFER {
  ZONES_ARE_EQUAL                   = 0,    /*!< \brief Zones are equal - no transfer. */
  NO_COMMON_INTERFACE               = 1,    /*!< \brief No common interface between the zones (geometrical). */
  NO_TRANSFER                       = 2,    /*!< \brief Zones may share a boundary, but still no coupling desired. */
  FLOW_TRACTION                     = 10,   /*!< \brief Flow traction coupling (between fluids and solids). */
  STRUCTURAL_DISPLACEMENTS_LEGACY   = 11,   /*!< \brief Structural displacements (between fluids and solids) - legacy version (to be removed). */
  BOUNDARY_DISPLACEMENTS            = 21,   /*!< \brief Boundary displacements (between fluids and solids) */
  STRUCTURAL_DISPLACEMENTS_DISC_ADJ = 12,   /*!< \brief Adjoints of structural displacements (between fluids and solids). */
  SLIDING_INTERFACE                 = 13,   /*!< \brief Sliding interface (between fluids). */
  CONSERVATIVE_VARIABLES            = 14,   /*!< \brief General coupling that simply transfers the conservative variables (between same solvers). */
  MIXING_PLANE                      = 15,   /*!< \brief Mixing plane between fluids. */
  CONJUGATE_HEAT_FS                 = 16,   /*!< \brief Conjugate heat transfer (between compressible fluids and solids). */
  CONJUGATE_HEAT_WEAKLY_FS          = 17,   /*!< \brief Conjugate heat transfer (between incompressible fluids and solids). */
  CONJUGATE_HEAT_SF                 = 18,   /*!< \brief Conjugate heat transfer (between solids and compressible fluids). */
  CONJUGATE_HEAT_WEAKLY_SF          = 19,   /*!< \brief Conjugate heat transfer (between solids and incompressible fluids). */
};

/*!
 * \brief different regime modes
 */
enum ENUM_REGIME {
  COMPRESSIBLE = 0,			/*!< \brief Definition of compressible solver. */
  INCOMPRESSIBLE = 1,				/*!< \brief Definition of incompressible solver. */
  NO_FLOW = 2
};

/*!
 * \brief different non-dimensional modes
 */
enum ENUM_KIND_NONDIM {
  DIMENSIONAL = 0,			    /*!< \brief Dimensional simulation (compressible or incompressible). */
  FREESTREAM_PRESS_EQ_ONE = 1, /*!< \brief Non-dimensional compressible simulation with freestream pressure equal to 1.0. */
  FREESTREAM_VEL_EQ_MACH = 2, /*!< \brief Non-dimensional compressible simulation with freestream velocity equal to Mach number. */
  FREESTREAM_VEL_EQ_ONE = 3, /*!< \brief Non-dimensional compressible simulation with freestream pressure equal to 1.0. */
  INITIAL_VALUES   = 4, /*!< \brief Non-dimensional incompressible simulation based on intial values for external flow. */
  REFERENCE_VALUES = 5 /*!< \brief Non-dimensional incompressible simulation based on custom reference values. */
};
static const map<string, ENUM_KIND_NONDIM> NonDim_Map = CCreateMap<string, ENUM_KIND_NONDIM>
("DIMENSIONAL", DIMENSIONAL)
("FREESTREAM_PRESS_EQ_ONE", FREESTREAM_PRESS_EQ_ONE)
("FREESTREAM_VEL_EQ_MACH",  FREESTREAM_VEL_EQ_MACH)
("FREESTREAM_VEL_EQ_ONE",   FREESTREAM_VEL_EQ_ONE)
("INITIAL_VALUES",   INITIAL_VALUES)
("REFERENCE_VALUES", REFERENCE_VALUES);

/*!
 * \brief different system of measurements
 */
enum ENUM_MEASUREMENTS {
  SI = 0,			/*!< \brief Definition of compressible solver. */
  US = 1				/*!< \brief Definition of incompressible solver. */
};
static const map<string, ENUM_MEASUREMENTS> Measurements_Map = CCreateMap<string, ENUM_MEASUREMENTS>
("SI", SI)
("US", US);

/*!
 * \brief different types of systems
 */
enum RUNTIME_TYPE {
  RUNTIME_FLOW_SYS = 2,			    /*!< \brief One-physics case, the code is solving the flow equations(Euler and Navier-Stokes). */
  RUNTIME_TURB_SYS = 3,			    /*!< \brief One-physics case, the code is solving the turbulence model. */
  RUNTIME_ADJPOT_SYS = 5,		    /*!< \brief One-physics case, the code is solving the adjoint potential flow equation. */
  RUNTIME_ADJFLOW_SYS = 6,		  /*!< \brief One-physics case, the code is solving the adjoint equations is being solved (Euler and Navier-Stokes). */
  RUNTIME_ADJTURB_SYS = 7,		  /*!< \brief One-physics case, the code is solving the adjoint turbulence model. */
  RUNTIME_MULTIGRID_SYS = 14,   /*!< \brief Full Approximation Storage Multigrid system of equations. */
  RUNTIME_FEA_SYS = 20,		      /*!< \brief One-physics case, the code is solving the FEA equation. */
  RUNTIME_ADJFEA_SYS = 30,		  /*!< \brief One-physics case, the code is solving the adjoint FEA equation. */
  RUNTIME_HEAT_SYS = 21,		    /*!< \brief One-physics case, the code is solving the heat equation. */
  RUNTIME_TRANS_SYS = 22,			  /*!< \brief One-physics case, the code is solving the turbulence model. */
  RUNTIME_TNE2_SYS = 23,        /*!< \brief One-physics case, the code is solving the two-temperature model. */
  RUNTIME_ADJTNE2_SYS = 24,     /*!< \brief One-physics case, the code is solving the two-temperature model. */
  RUNTIME_ADJHEAT_SYS = 31,     /*!< \brief One-physics case, the code is solving the adjoint heat equation. */
};

const int FLOW_SOL = 0;		/*!< \brief Position of the mean flow solution in the solver container array. */
const int ADJFLOW_SOL = 1;	/*!< \brief Position of the continuous adjoint flow solution in the solver container array. */

const int TURB_SOL = 2;		/*!< \brief Position of the turbulence model solution in the solver container array. */
const int ADJTURB_SOL = 3;	/*!< \brief Position of the continuous adjoint turbulence solution in the solver container array. */

const int TNE2_SOL = 0;		  /*!< \brief Position of the mean flow solution in the solution container array. */
const int ADJTNE2_SOL = 1;	/*!< \brief Position of the continuous adjoint flow solution in the solution container array. */

const int TRANS_SOL = 4;	  /*!< \brief Position of the transition model solution in the solver container array. */
const int HEAT_SOL = 5;		  /*!< \brief Position of the heat equation in the solution solver array. */
const int ADJHEAT_SOL = 6;  /*!< \brief Position of the adjoint heat equation in the solution solver array. */

const int FEA_SOL = 0;			/*!< \brief Position of the FEA equation in the solution solver array. */
const int ADJFEA_SOL = 1;		/*!< \brief Position of the FEA adjoint equation in the solution solver array. */

const int TEMPLATE_SOL = 0;     /*!< \brief Position of the template solution. */

const int CONV_TERM = 0;	   /*!< \brief Position of the convective terms in the numerics container array. */
const int VISC_TERM = 1;           /*!< \brief Position of the viscous terms in the numerics container array. */
const int SOURCE_FIRST_TERM = 2;   /*!< \brief Position of the first source term in the numerics container array. */
const int SOURCE_SECOND_TERM = 3;  /*!< \brief Position of the second source term in the numerics container array. */
const int CONV_BOUND_TERM = 4;     /*!< \brief Position of the convective boundary terms in the numerics container array. */
const int VISC_BOUND_TERM = 5;     /*!< \brief Position of the viscous boundary terms in the numerics container array. */

const int FEA_TERM = 0;			/*!< \brief Position of the finite element analysis terms in the numerics container array. */
const int DE_TERM = 1;			/*!< \brief Position of the dielectric terms in the numerics container array. */

const int MAT_NHCOMP  = 2;   /*!< \brief Position of the Neo-Hookean compressible material model. */
const int MAT_IDEALDE = 3;   /*!< \brief Position of the Ideal-DE material model. */
const int MAT_KNOWLES = 4;   /*!< \brief Position of the Knowles material model. */

const int MESH_SOL = 8;      /*!< \brief Position of the mesh solver. */
const int ADJMESH_SOL = 9;   /*!< \brief Position of the adjoint of the mesh solver. */


/*!
 * \brief types of finite elements (in 2D or 3D)
 */
const int EL_TRIA = 0;		/*!< \brief Elements of three nodes (2D). */
const int EL_QUAD = 1;		/*!< \brief Elements of four nodes (2D). */

const int EL_TETRA = 0;		/*!< \brief Elements of four nodes (3D). */
const int EL_HEXA  = 1;		/*!< \brief Elements of eight nodes (3D). */
const int EL_PYRAM = 2;    /*!< \brief Elements of five nodes (3D). */
const int EL_PRISM = 3;    /*!< \brief Elements of six nodes (3D). */


/*!
 * \brief types of mathematical problem to solve
 */
enum ENUM_MATH_PROBLEM {
  DIRECT = 0,		/*!< \brief Direct problem */
  CONTINUOUS_ADJOINT = 1,		/*!< \brief Continuous adjoint problem */
  DISCRETE_ADJOINT = 2 /*< \brief AD-based discrete adjoint problem. */
};
static const map<string, ENUM_MATH_PROBLEM> Math_Problem_Map = CCreateMap<string, ENUM_MATH_PROBLEM>
("DIRECT", DIRECT)
("CONTINUOUS_ADJOINT", CONTINUOUS_ADJOINT)
("DISCRETE_ADJOINT", DISCRETE_ADJOINT);

/*!
 * \brief types of spatial discretizations
 */
enum ENUM_SPACE {
  NO_CONVECTIVE = 0, /*!< \brief No convective scheme is used. */
  SPACE_CENTERED = 1,		/*!< \brief Space centered convective numerical method. */
  SPACE_UPWIND = 2,		/*!< \brief Upwind convective numerical method. */
  FINITE_ELEMENT = 3		/*!< \brief Finite element convective numerical method. */
};
static const map<string, ENUM_SPACE> Space_Map = CCreateMap<string, ENUM_SPACE>
("NONE", NO_CONVECTIVE)
("SPACE_CENTERED", SPACE_CENTERED)
("SPACE_UPWIND", SPACE_UPWIND)
("FINITE_ELEMENT", FINITE_ELEMENT);

/*!
 * \brief types of fluid model
 */
enum ENUM_FLUIDMODEL {
	STANDARD_AIR = 0,
	IDEAL_GAS = 1, /*!< \brief _____. */
	VW_GAS = 2,
	PR_GAS = 3,
  CONSTANT_DENSITY = 4,
  INC_IDEAL_GAS = 5,
  INC_IDEAL_GAS_POLY = 6
};

static const map<string, ENUM_FLUIDMODEL> FluidModel_Map = CCreateMap<string, ENUM_FLUIDMODEL>
("STANDARD_AIR", STANDARD_AIR)
("IDEAL_GAS", IDEAL_GAS)
("VW_GAS", VW_GAS)
("PR_GAS", PR_GAS)
("CONSTANT_DENSITY", CONSTANT_DENSITY)
("INC_IDEAL_GAS", INC_IDEAL_GAS)
("INC_IDEAL_GAS_POLY", INC_IDEAL_GAS_POLY);

/*!
 * \brief types of gas models
 */
enum ENUM_GASMODEL {
   NO_MODEL   = 0,
   ARGON      = 1,
   AIR7       = 2,
   AIR21      = 3,
   O2         = 4,
   N2         = 5,
   AIR5       = 6,
   ARGON_SID  = 7,
   ONESPECIES = 8
};
static const map<string, ENUM_GASMODEL> GasModel_Map = CCreateMap<string, ENUM_GASMODEL>
("NONE", NO_MODEL)
("ARGON", ARGON)
("AIR-7", AIR7)
("AIR-21", AIR21)
("O2", O2)
("N2", N2)
("AIR-5", AIR5)
("ARGON-SID",ARGON_SID)
("ONESPECIES", ONESPECIES);

/*!
 * \brief types of coefficient transport model
 */
enum ENUM_TRANSCOEFFMODEL {
  WBE      = 0,
	GUPTAYOS = 1
};
static const map<string, ENUM_TRANSCOEFFMODEL> TransCoeffModel_Map = CCreateMap<string, ENUM_TRANSCOEFFMODEL>
("WBE", WBE)
("GUPTA-YOS", GUPTAYOS);

/*!
 * \brief types of density models
 */
enum ENUM_DENSITYMODEL {
	CONSTANT = 0,
  BOUSSINESQ = 1,
	VARIABLE = 2
};

static const map<string, ENUM_DENSITYMODEL> DensityModel_Map = CCreateMap<string, ENUM_DENSITYMODEL>
("CONSTANT", CONSTANT)
("BOUSSINESQ", BOUSSINESQ)
("VARIABLE", VARIABLE);

/*!
 * \brief types of initialization option
 */

enum ENUM_INIT_OPTION {
	REYNOLDS = 0, /*!< \brief _____. */
	TD_CONDITIONS = 1

};

static const map<string, ENUM_INIT_OPTION> InitOption_Map = CCreateMap<string, ENUM_INIT_OPTION>
("REYNOLDS", REYNOLDS)
("TD_CONDITIONS", TD_CONDITIONS);

/*!
 * \brief types of initialization option
 */

enum ENUM_FREESTREAM_OPTION {
	TEMPERATURE_FS = 0, /*!< \brief _____. */
	DENSITY_FS = 1

};

static const map<string, ENUM_FREESTREAM_OPTION> FreeStreamOption_Map = CCreateMap<string, ENUM_FREESTREAM_OPTION>
("TEMPERATURE_FS", TEMPERATURE_FS)
("DENSITY_FS", DENSITY_FS);

/*!
 * \brief types of viscosity model
 */
enum ENUM_VISCOSITYMODEL {
	CONSTANT_VISCOSITY = 0, /*!< \brief _____. */
	SUTHERLAND = 1,
  POLYNOMIAL_VISCOSITY = 2
};

static const map<string, ENUM_VISCOSITYMODEL> ViscosityModel_Map = CCreateMap<string, ENUM_VISCOSITYMODEL>
("CONSTANT_VISCOSITY", CONSTANT_VISCOSITY)
("SUTHERLAND", SUTHERLAND)
("POLYNOMIAL_VISCOSITY", POLYNOMIAL_VISCOSITY);

/*!
 * \brief types of thermal conductivity model
 */
enum ENUM_CONDUCTIVITYMODEL {
	CONSTANT_CONDUCTIVITY = 0, /*!< \brief _____. */
	CONSTANT_PRANDTL = 1,
  POLYNOMIAL_CONDUCTIVITY = 2
};

static const map<string, ENUM_CONDUCTIVITYMODEL> ConductivityModel_Map = CCreateMap<string, ENUM_CONDUCTIVITYMODEL>
("CONSTANT_CONDUCTIVITY", CONSTANT_CONDUCTIVITY)
("CONSTANT_PRANDTL", CONSTANT_PRANDTL)
("POLYNOMIAL_CONDUCTIVITY", POLYNOMIAL_CONDUCTIVITY);

/*!
 * \brief types of turbulent thermal conductivity model
 */
enum ENUM_CONDUCTIVITYMODEL_TURB {
  NO_CONDUCTIVITY_TURB  = 0,  /*!< \brief No turbulent contribution to the effective thermal conductivity for RANS. */
  CONSTANT_PRANDTL_TURB = 1   /*!< \brief Include contribution to effective conductivity using constant turbulent Prandtl number for RANS. */
};

static const map<string, ENUM_CONDUCTIVITYMODEL_TURB> TurbConductivityModel_Map = CCreateMap<string, ENUM_CONDUCTIVITYMODEL_TURB>
("NONE", NO_CONDUCTIVITY_TURB)
("CONSTANT_PRANDTL_TURB", CONSTANT_PRANDTL_TURB);

/*!
 * \brief types of unsteady mesh motion
 */
enum ENUM_GRIDMOVEMENT {
  NO_MOVEMENT = 0, /*!< \brief Simulation on a static mesh. */
  RIGID_MOTION = 2,		/*!< \brief Simulation with rigid mesh motion (plunging/pitching/rotation). */
  ROTATING_FRAME = 8,    /*!< \brief Simulation in a rotating frame. */
  ELASTICITY = 9,    /*!< \brief Linear Elasticity. */
  STEADY_TRANSLATION = 11,    /*!< \brief Simulation in a steadily translating frame. */
  GUST = 12, /*!< \brief Simulation on a static mesh with a gust. */
  MOVING_HTP = 13,    /*!< \brief Simulation with moving HTP (rotation). */

};

static const map<string, ENUM_GRIDMOVEMENT> GridMovement_Map = CCreateMap<string, ENUM_GRIDMOVEMENT>
("NONE", NO_MOVEMENT)
("RIGID_MOTION", RIGID_MOTION)
("ROTATING_FRAME", ROTATING_FRAME)
("ELASTICITY", ELASTICITY)
("MOVING_HTP", MOVING_HTP)
("STEADY_TRANSLATION", STEADY_TRANSLATION)
("GUST", GUST);



enum ENUM_SURFACEMOVEMENT {
  DEFORMING = 1,
  MOVING_WALL = 2,
  AEROELASTIC = 3,    /*!< \brief Simulation with aeroelastic motion. */
  AEROELASTIC_RIGID_MOTION = 4, /*!< \brief Simulation with rotation and aeroelastic motion. */
  FLUID_STRUCTURE = 5,		/*!< \brief Fluid structure deformation. */
  EXTERNAL = 6,
  EXTERNAL_ROTATION = 7,
  FLUID_STRUCTURE_STATIC = 8 /*!< \brief Fluid structure deformation with no grid velocity. */

};

static const map<string, ENUM_SURFACEMOVEMENT> SurfaceMovement_Map = CCreateMap<string, ENUM_SURFACEMOVEMENT>
("DEFORMING", DEFORMING)
("MOVING_WALL", MOVING_WALL)
("AEROELASTIC_RIGID_MOTION", AEROELASTIC_RIGID_MOTION)
("AEROELASTIC", AEROELASTIC)
("FLUID_STRUCTURE_STATIC", FLUID_STRUCTURE_STATIC)
("FLUID_STRUCTURE", FLUID_STRUCTURE)
("EXTERNAL", EXTERNAL)
("EXTERNAL_ROTATION", EXTERNAL_ROTATION);


/*!
 * \brief type of wind gusts
 */
enum ENUM_GUST_TYPE {
  NO_GUST = 0,      /*!< \brief _______. */
  TOP_HAT = 1,      /*!< \brief Top-hat function shaped gust  */
  SINE = 2,         /*!< \brief  Sine shaped gust */
  ONE_M_COSINE = 3, /*!< \brief  1-cosine shaped gust */
  VORTEX = 4,       /*!< \brief  A gust made from vortices */
  EOG = 5           /*!< \brief  An extreme operating gust */
};
static const map<string, ENUM_GUST_TYPE> Gust_Type_Map = CCreateMap<string, ENUM_GUST_TYPE>
("NONE", NO_GUST)
("TOP_HAT", TOP_HAT)
("SINE", SINE)
("ONE_M_COSINE", ONE_M_COSINE)
("VORTEX", VORTEX)
("EOG", EOG);

/*!
 * \brief type of wind direction
 */
enum ENUM_GUST_DIR {
  X_DIR = 0,        /*!< \brief _______. */
  Y_DIR = 1 		 /*!< \brief _______. */
};
static const map<string, ENUM_GUST_DIR> Gust_Dir_Map = CCreateMap<string, ENUM_GUST_DIR>
("X_DIR", X_DIR)
("Y_DIR", Y_DIR);

// If you add to ENUM_CENTERED, you must also add the option to ENUM_CONVECTIVE
/*!
 * \brief types of centered spatial discretizations
 */
enum ENUM_CENTERED {
  NO_CENTERED = 0,    /*!< \brief No centered scheme is used. */
  JST = 1,            /*!< \brief Jameson-Smith-Turkel centered numerical method. */
  LAX = 2,            /*!< \brief Lax-Friedrich centered numerical method. */
  JST_KE = 4          /*!< \brief Kinetic Energy preserving Jameson-Smith-Turkel centered numerical method. */
};
static const map<string, ENUM_CENTERED> Centered_Map = CCreateMap<string, ENUM_CENTERED>
("NONE", NO_CENTERED)
("JST", JST)
("JST_KE", JST_KE)
("LAX-FRIEDRICH", LAX);


// If you add to ENUM_UPWIND, you must also add the option to ENUM_CONVECTIVE
/*!
 * \brief types of upwind spatial discretizations
 */
enum ENUM_UPWIND {
  NO_UPWIND = 0,              /*!< \brief No upwind scheme is used. */
  ROE = 1,                    /*!< \brief Roe's upwind numerical method. */
  SCALAR_UPWIND = 2,          /*!< \brief Scalar upwind numerical method. */
  AUSM = 3,                   /*!< \brief AUSM numerical method. */
  HLLC = 4,                   /*!< \brief HLLC numerical method. */
  SW = 5,                     /*!< \brief Steger-Warming method. */
  MSW = 6,                    /*!< \brief Modified Steger-Warming method. */
  TURKEL = 7,                 /*!< \brief Roe-Turkel's upwind numerical method. */
  SLAU = 8,                   /*!< \brief Simple Low-Dissipation AUSM numerical method. */
  CUSP = 9,                   /*!< \brief Convective upwind and split pressure numerical method. */
  CONVECTIVE_TEMPLATE = 10,   /*!< \brief Template for new numerical method . */
  L2ROE = 11,                 /*!< \brief L2ROE numerical method . */
  LMROE = 12,                 /*!< \brief Rieper's Low Mach ROE numerical method . */
  SLAU2 = 13,                 /*!< \brief Simple Low-Dissipation AUSM 2 numerical method. */
  FDS = 14,                   /*!< \brief Flux difference splitting upwind method (incompressible flows). */
  LAX_FRIEDRICH = 15,         /*!< \brief Lax-Friedrich numerical method. */
  AUSMPLUSUP = 16,            /*!< \brief AUSM+ -up numerical method (All Speed) */
  AUSMPLUSUP2 = 17,           /*!< \brief AUSM+ -up2 numerical method (All Speed) */
  AUSMPWplus = 18,            /*!< \brief AUSMplus numerical method. (MAYBE for TNE2 ONLY)*/
};
static const map<string, ENUM_UPWIND> Upwind_Map = CCreateMap<string, ENUM_UPWIND>
("NONE", NO_UPWIND)
("ROE", ROE)
("TURKEL_PREC", TURKEL)
("AUSM", AUSM)
("AUSMPLUSUP", AUSMPLUSUP)
("AUSMPLUSUP2", AUSMPLUSUP2)
("AUSMPWplus", AUSMPWplus)
("SLAU", SLAU)
("HLLC", HLLC)
("SW", SW)
("MSW", MSW)
("CUSP", CUSP)
("SCALAR_UPWIND", SCALAR_UPWIND)
("CONVECTIVE_TEMPLATE", CONVECTIVE_TEMPLATE)
("L2ROE", L2ROE)
("LMROE", LMROE)
("SLAU2", SLAU2)
("FDS", FDS)
("LAX-FRIEDRICH", LAX_FRIEDRICH);

/*!
 * \brief types of FEM spatial discretizations
 */
enum ENUM_FEM {
  NO_FEM = 0,    /*!< \brief No finite element scheme is used. */
  DG = 1             /*!< \brief Discontinuous Galerkin numerical method. */
};
static const map<string, ENUM_FEM> FEM_Map = CCreateMap<string, ENUM_FEM>
("NONE", NO_FEM)
("DG", DG);

/*!
 * \brief types of shock capturing method in Discontinuous Galerkin numerical method.
 */
enum ENUM_SHOCK_CAPTURING_DG {
  NO_SHOCK_CAPTURING = 0,            /*!< \brief Shock capturing is not used. */
  PERSSON = 1                        /*!< \brief Per-Olof Persson's sub-cell shock capturing method. */
};
static const map<string, ENUM_SHOCK_CAPTURING_DG> ShockCapturingDG_Map = CCreateMap<string, ENUM_SHOCK_CAPTURING_DG>
("NONE", NO_SHOCK_CAPTURING)
("PERSSON", PERSSON);

/*!
 * \brief types of matrix coloring to compute a sparse Jacobian matrix.
 */
enum ENUM_MATRIX_COLORING {
  GREEDY_COLORING = 0,            /*!< \brief Greedy type of algorithm for the coloring. */
  NATURAL_COLORING = 1            /*!< \brief One color for every DOF, very slow. Only to be used for debugging. */
};
static const map<string, ENUM_MATRIX_COLORING> MatrixColoring_Map = CCreateMap<string, ENUM_MATRIX_COLORING>
("GREEDY_COLORING", GREEDY_COLORING)
("NATURAL_COLORING", NATURAL_COLORING);

/*!
 * \brief types of slope limiters
 */
enum ENUM_LIMITER {
  NO_LIMITER           = 0, /*!< \brief No limiter. */
  VENKATAKRISHNAN      = 1,	/*!< \brief Slope limiter using Venkatakrisnan method (stencil formulation). */
  VENKATAKRISHNAN_WANG = 2,	/*!< \brief Slope limiter using Venkatakrisnan method, eps based on solution (stencil formulation). */
  BARTH_JESPERSEN      = 3, /*!< \brief Slope limiter using Barth-Jespersen method (stencil formulation). */
  VAN_ALBADA_EDGE      = 4, /*!< \brief Slope limiter using Van Albada method (edge formulation). */
  SHARP_EDGES          = 5, /*!< \brief Slope limiter using sharp edges. */
  WALL_DISTANCE        = 6  /*!< \brief Slope limiter using wall distance. */
};
static const map<string, ENUM_LIMITER> Limiter_Map = CCreateMap<string, ENUM_LIMITER>
("NONE", NO_LIMITER)
("VENKATAKRISHNAN", VENKATAKRISHNAN)
("VENKATAKRISHNAN_WANG", VENKATAKRISHNAN_WANG)
("BARTH_JESPERSEN", BARTH_JESPERSEN)
("VAN_ALBADA_EDGE", VAN_ALBADA_EDGE)
("SHARP_EDGES", SHARP_EDGES)
("WALL_DISTANCE", WALL_DISTANCE);

/*!
 * \brief types of turbulent models
 */
enum ENUM_TURB_MODEL {
  NO_TURB_MODEL = 0, /*!< \brief No turbulence model. */
  SA        = 1, /*!< \brief Kind of Turbulent model (Spalart-Allmaras). */
  SA_NEG    = 2, /*!< \brief Kind of Turbulent model (Spalart-Allmaras). */
  SA_E      = 3, /*!< \brief Kind of Turbulent model (Spalart-Allmaras Edwards). */
  SA_COMP   = 4, /*!< \brief Kind of Turbulent model (Spalart-Allmaras Compressibility Correction). */
  SA_E_COMP = 5, /*!< \brief Kind of Turbulent model (Spalart-Allmaras Edwards with Compressibility Correction). */
  SST       = 6, /*!< \brief Kind of Turbulence model (Menter SST). */
  SST_SUST  = 7  /*!< \brief Kind of Turbulence model (Menter SST with sustaining terms for free-stream preservation). */
};
static const map<string, ENUM_TURB_MODEL> Turb_Model_Map = CCreateMap<string, ENUM_TURB_MODEL>
("NONE", NO_TURB_MODEL)
("SA", SA)
("SA_NEG", SA_NEG)
("SA_E", SA_E)
("SA_COMP", SA_COMP)
("SA_E_COMP", SA_E_COMP)
("SST", SST)
("SST_SUST", SST_SUST);

/*!
 * \brief types of transition models
 */
enum ENUM_TRANS_MODEL {
  NO_TRANS_MODEL = 0,            /*!< \brief No transition model. */
  LM = 1,	/*!< \brief Kind of transition model (Langtry-Menter (LM) for SST and Spalart-Allmaras). */
  BC = 2	/*!< \brief Kind of transition model (BAS-CAKMAKCIOGLU (BC) for Spalart-Allmaras). */
};
static const map<string, ENUM_TRANS_MODEL> Trans_Model_Map = CCreateMap<string, ENUM_TRANS_MODEL>
("NONE", NO_TRANS_MODEL)
("LM", LM)
("BC", BC); //BAS-CAKMAKCIOGLU

/*!
 * \brief types of subgrid scale models
 */
enum ENUM_SGS_MODEL {
  NO_SGS_MODEL = 0, /*!< \brief No subgrid scale model. */
  IMPLICIT_LES = 1, /*!< \brief Implicit LES, i.e. no explicit SGS model. */
  SMAGORINSKY  = 2, /*!< \brief Smagorinsky SGS model. */
  WALE         = 3, /*!< \brief Wall-Adapting Local Eddy-viscosity SGS model. */
  VREMAN       = 4  /*!< \brief Vreman SGS model. */
};
static const map<string, ENUM_SGS_MODEL> SGS_Model_Map = CCreateMap<string, ENUM_SGS_MODEL>
("NONE",         NO_SGS_MODEL)
("IMPLICIT_LES", IMPLICIT_LES)
("SMAGORINSKY",  SMAGORINSKY)
("WALE",         WALE)
("VREMAN",       VREMAN);

/*!
 * \brief types of hybrid RANS/LES models
 */
enum ENUM_HYBRIDRANSLES {
  NO_HYBRIDRANSLES = 0, /*!< \brief No turbulence model. */
  SA_DES   = 1, /*!< \brief Kind of Hybrid RANS/LES (SA - Detached Eddy Simulation (DES)). */
  SA_DDES  = 2,  /*!< \brief Kind of Hybrid RANS/LES (SA - Delayed DES (DDES) with Delta_max SGS ). */
  SA_ZDES  = 3,  /*!< \brief Kind of Hybrid RANS/LES (SA - Delayed DES (DDES) with Vorticity based SGS like Zonal DES). */
  SA_EDDES  = 4  /*!< \brief Kind of Hybrid RANS/LES (SA - Delayed DES (DDES) with Shear Layer Adapted SGS: Enhanced DDES). */
};
static const map<string, ENUM_HYBRIDRANSLES> HybridRANSLES_Map = CCreateMap<string, ENUM_HYBRIDRANSLES>
("NONE", NO_HYBRIDRANSLES)
("SA_DES", SA_DES)
("SA_DDES", SA_DDES)
("SA_ZDES", SA_ZDES)
("SA_EDDES", SA_EDDES);

/*!
 * \brief types of Roe Low Dissipation Schemes
 */
enum ENUM_ROELOWDISS {
    NO_ROELOWDISS = 0, /*!< \brief No Roe Low Dissipation model. */
    FD            = 1, /*!< \brief Numerical Blending based on DDES's F_d function */
    NTS           = 2, /*!< \brief Numerical Blending of Travin and Shur. */
    NTS_DUCROS    = 3,  /*!< \brief Numerical Blending of Travin and Shur + Ducros' Shock Sensor. */
    FD_DUCROS     = 4 /*!< \brief Numerical Blending based on DDES's F_d function + Ducros' Shock Sensor */
};
static const map<string, ENUM_ROELOWDISS> RoeLowDiss_Map = CCreateMap<string, ENUM_ROELOWDISS>
("NONE", NO_ROELOWDISS)
("FD", FD)
("NTS", NTS)
("NTS_DUCROS", NTS_DUCROS)
("FD_DUCROS", FD_DUCROS);

/*!
 * \brief types of wall functions.
 */
enum ENUM_WALL_FUNCTIONS {
  NO_WALL_FUNCTION          = 0,   /*!< \brief No wall function treatment, integration to the wall. Default behavior. */
  STANDARD_WALL_FUNCTION    = 1,   /*!< \brief Standard wall function. */
  ADAPTIVE_WALL_FUNCTION    = 2,   /*!< \brief Adaptive wall function. Formulation depends on y+. */
  SCALABLE_WALL_FUNCTION    = 3,   /*!< \brief Scalable wall function. */
  EQUILIBRIUM_WALL_MODEL    = 4,   /*!< \brief Equilibrium wall model for LES. */
  NONEQUILIBRIUM_WALL_MODEL = 5,   /*!< \brief Non-equilibrium wall model for LES. */
  LOGARITHMIC_WALL_MODEL    = 6    /*!< \brief Logarithmic law-of-the-wall model for LES. */
};
static const map<string, ENUM_WALL_FUNCTIONS> Wall_Functions_Map = CCreateMap<string, ENUM_WALL_FUNCTIONS>
("NO_WALL_FUNCTION",          NO_WALL_FUNCTION)
("STANDARD_WALL_FUNCTION",    STANDARD_WALL_FUNCTION)
("ADAPTIVE_WALL_FUNCTION",    ADAPTIVE_WALL_FUNCTION)
("SCALABLE_WALL_FUNCTION",    SCALABLE_WALL_FUNCTION)
("EQUILIBRIUM_WALL_MODEL",    EQUILIBRIUM_WALL_MODEL)
("NONEQUILIBRIUM_WALL_MODEL", NONEQUILIBRIUM_WALL_MODEL)
("LOGARITHMIC_WALL_MODEL", LOGARITHMIC_WALL_MODEL);

/*!
 * \brief type of time integration schemes
 */
enum ENUM_TIME_INT {
  RUNGE_KUTTA_EXPLICIT = 1,	/*!< \brief Explicit Runge-Kutta time integration definition. */
  EULER_EXPLICIT = 2,   	/*!< \brief Explicit Euler time integration definition. */
  EULER_IMPLICIT = 3,   	/*!< \brief Implicit Euler time integration definition. */
  CLASSICAL_RK4_EXPLICIT = 4,   /*!< \brief Classical RK4 time integration definition. */
  ADER_DG = 5                   /*!< \brief ADER-DG time integration definition. */
};
static const map<string, ENUM_TIME_INT> Time_Int_Map = CCreateMap<string, ENUM_TIME_INT>
("RUNGE-KUTTA_EXPLICIT", RUNGE_KUTTA_EXPLICIT)
("EULER_EXPLICIT", EULER_EXPLICIT)
("EULER_IMPLICIT", EULER_IMPLICIT)
("CLASSICAL_RK4_EXPLICIT", CLASSICAL_RK4_EXPLICIT)
("ADER_DG", ADER_DG);

/*!
 * \brief type of predictor for the ADER-DG time integration scheme.
 */
enum ENUM_ADER_PREDICTOR {
  ADER_ALIASED_PREDICTOR     = 1, /*!< \brief Aliased predictor, easiest to do. */
  ADER_NON_ALIASED_PREDICTOR = 2  /*!< \brief Non-aliased predictor. Consistent, but more difficult. */
};
static const map<string, ENUM_ADER_PREDICTOR> Ader_Predictor_Map = CCreateMap<string, ENUM_ADER_PREDICTOR>
("ADER_ALIASED_PREDICTOR", ADER_ALIASED_PREDICTOR)
("ADER_NON_ALIASED_PREDICTOR", ADER_NON_ALIASED_PREDICTOR);

/*!
 * \brief type of heat timestep calculation
 */
enum ENUM_HEAT_TIMESTEP {
  MINIMUM = 1, /*!< \brief Local time stepping based on minimum lambda.*/
  CONVECTIVE = 2, /*!< \brief Local time stepping based on convective spectral radius.*/
  VISCOUS = 3, /*!< \brief Local time stepping based on viscous spectral radius.*/
  BYFLOW = 4, /*!< \brief Unsing the mean solvers time step. */
};
static const map<string, ENUM_HEAT_TIMESTEP> Heat_TimeStep_Map = CCreateMap<string, ENUM_HEAT_TIMESTEP>
("LOCAL", MINIMUM)
("CONVECTIVE", CONVECTIVE)
("VISCOUS", VISCOUS)
("BYFLOW", BYFLOW);

/*!
 * \brief type of time integration schemes
 */
enum ENUM_TIME_INT_FEA {
  CD_EXPLICIT = 1,			/*!< \brief Support for implementing an explicit method. */
  NEWMARK_IMPLICIT = 2,   	/*!< \brief Implicit Newmark integration definition. */
  GENERALIZED_ALPHA = 3   		/*!< \brief Support for implementing another implicit method. */
};
static const map<string, ENUM_TIME_INT_FEA> Time_Int_Map_FEA = CCreateMap<string, ENUM_TIME_INT_FEA>
("CD_EXPLICIT", CD_EXPLICIT)
("NEWMARK_IMPLICIT", NEWMARK_IMPLICIT)
("GENERALIZED_ALPHA", GENERALIZED_ALPHA);

/*!
 * \brief type of time integration schemes
 */
enum ENUM_SPACE_ITE_FEA {
  NEWTON_RAPHSON = 1,			/*!< \brief Full Newton-Rapshon method. */
  MODIFIED_NEWTON_RAPHSON = 2   /*!< \brief Modified Newton-Raphson method. */
};
static const map<string, ENUM_SPACE_ITE_FEA> Space_Ite_Map_FEA = CCreateMap<string, ENUM_SPACE_ITE_FEA>
("NEWTON_RAPHSON", NEWTON_RAPHSON)
("MODIFIED_NEWTON_RAPHSON", MODIFIED_NEWTON_RAPHSON);

/*!
 * \brief types of schemes to compute the flow gradient
 */
enum ENUM_FLOW_GRADIENT {
  GREEN_GAUSS = 1,		/*!< \brief Gradients computation using Green Gauss theorem. */
  WEIGHTED_LEAST_SQUARES = 2	/*!< \brief Gradients computation using Weighted Least Squares. */
};
static const map<string, ENUM_FLOW_GRADIENT> Gradient_Map = CCreateMap<string, ENUM_FLOW_GRADIENT>
("GREEN_GAUSS", GREEN_GAUSS)
("WEIGHTED_LEAST_SQUARES", WEIGHTED_LEAST_SQUARES);

/*!
 * \brief types of action to take on a geometry structure
 */
enum GEOMETRY_ACTION {
  ALLOCATE = 0,     /*!<  \brief Allocate geometry structure. */
  UPDATE = 1       /*!<  \brief Update geometry structure (grid moving, adaptation, etc.). */
};

/*!
 * \brief types of action to perform when doing the geometry evaluation
 */
enum GEOMETRY_MODE {
  FUNCTION = 0,     /*!<  \brief Geometrical analysis. */
  GRADIENT = 1      /*!<  \brief Geometrical analysis and gradient using finite differences. */
};
static const map<string, GEOMETRY_MODE> GeometryMode_Map = CCreateMap<string, GEOMETRY_MODE>
("FUNCTION", FUNCTION)
("GRADIENT", GRADIENT);

/*!
 * \brief types of boundary conditions
 */
enum BC_TYPE {
  EULER_WALL = 1,		/*!< \brief Boundary Euler wall definition. */
  FAR_FIELD = 2,		/*!< \brief Boundary far-field definition. */
  SYMMETRY_PLANE = 3,   	/*!< \brief Boundary symmetry plane definition. */
  INLET_FLOW = 4,		/*!< \brief Boundary inlet flow definition. */
  OUTLET_FLOW = 5,		/*!< \brief Boundary outlet flow definition. */
  PERIODIC_BOUNDARY = 6,	/*!< \brief Periodic boundary definition. */
  NEARFIELD_BOUNDARY = 7,	/*!< \brief Near-Field boundary definition. */
  ELECTRODE_BOUNDARY = 8,	/*!< \brief Electrode boundary definition. */
  DIELEC_BOUNDARY = 9,	/*!< \brief Dipoisson boundary definition. */
  CUSTOM_BOUNDARY = 10,         /*!< \brief custom boundary definition. */
  INTERFACE_BOUNDARY = 11,	/*!< \brief Domain interface boundary definition. */
  DIRICHLET = 12,		/*!< \brief Boundary Euler wall definition. */
  NEUMANN = 13,		/*!< \brief Boundary Neumann definition. */
  DISPLACEMENT_BOUNDARY = 14,		/*!< \brief Boundary displacement definition. */
  LOAD_BOUNDARY = 15,		/*!< \brief Boundary Load definition. */
  FLOWLOAD_BOUNDARY = 16,		/*!< \brief Boundary Load definition. */
  SUPERSONIC_INLET = 19,		/*!< \brief Boundary supersonic inlet definition. */
  SUPERSONIC_OUTLET = 20,		/*!< \brief Boundary supersonic inlet definition. */
  ENGINE_INFLOW = 21,		/*!< \brief Boundary nacelle inflow. */
  ENGINE_EXHAUST = 22,		/*!< \brief Boundary nacelle exhaust. */
  RIEMANN_BOUNDARY= 24,   /*!< \brief Riemann Boundary definition. */
  ISOTHERMAL = 25,      /*!< \brief No slip isothermal wall boundary condition. */
  HEAT_FLUX  = 26,      /*!< \brief No slip constant heat flux wall boundary condition. */
  ACTDISK_INLET = 32,	/*!< \brief Actuator disk inlet boundary definition. */
  ACTDISK_OUTLET = 33,	/*!< \brief Actuator disk outlet boundary definition. */
  CLAMPED_BOUNDARY = 34,		/*!< \brief Clamped Boundary definition. */
  LOAD_DIR_BOUNDARY = 35,		/*!< \brief Boundary Load definition. */
  LOAD_SINE_BOUNDARY = 36,		/*!< \brief Sine-waveBoundary Load definition. */
  GILES_BOUNDARY= 37,   /*!< \brief Giles Boundary definition. */
  INTERNAL_BOUNDARY= 38,   /*!< \brief Internal Boundary definition. */
  FLUID_INTERFACE = 39,	/*!< \brief Domain interface definition. */
  DISP_DIR_BOUNDARY = 40,    /*!< \brief Boundary displacement definition. */
  DAMPER_BOUNDARY = 41,    /*!< \brief Damper. */
  CHT_WALL_INTERFACE = 50, /*!< \brief Domain interface definition. */
  HEAT_FLUX_NONCATALYTIC = 51, /*!< \brief No-slip, constant heat flux, noncatalytic bc. */
  HEAT_FLUX_CATALYTIC= 52, /*!< \brief No-slip, constant heat flux, catalytic bc. */
  ISOTHERMAL_NONCATALYTIC = 53, /*!< \brief No-slip, constant temperature, noncatalytic bc. */
  ISOTHERMAL_CATALYTIC = 54, /*!< \brief No-slip, constant temperature, catalytic bc. */
  SEND_RECEIVE = 99,		/*!< \brief Boundary send-receive definition. */
};


/*!
 * \brief different regime modes
 */
enum ENUM_2DFORM {
  PLANE_STRESS = 0,			/*!< \brief Definition of plane stress solver. */
  PLANE_STRAIN = 1			/*!< \brief Definition of plane strain solver. */
};
static const map<string, ENUM_2DFORM> ElasForm_2D = CCreateMap<string, ENUM_2DFORM>
("PLANE_STRESS", PLANE_STRESS)
("PLANE_STRAIN", PLANE_STRAIN);


/*!
 * \brief Kinds of relaxation for FSI problem
 */
enum ENUM_AITKEN {
  NO_RELAXATION = 0,			/*!< \brief No relaxation in the strongly coupled approach. */
  FIXED_PARAMETER = 1,			/*!< \brief Relaxation with a fixed parameter. */
  AITKEN_DYNAMIC = 2			/*!< \brief Relaxation using Aitken's dynamic parameter. */
};
static const map<string, ENUM_AITKEN> AitkenForm_Map = CCreateMap<string, ENUM_AITKEN>
("NONE", NO_RELAXATION)
("FIXED_PARAMETER", FIXED_PARAMETER)
("AITKEN_DYNAMIC", AITKEN_DYNAMIC);

/*!
 * \brief types of dynamic transfer methods
 */
enum ENUM_DYN_TRANSFER_METHOD {
  INSTANTANEOUS = 1,   /*!< \brief No ramp, load is transfer instantaneously. */
  POL_ORDER_1 = 2,     /*!< \brief The load is transferred using a ramp. */
  POL_ORDER_3 = 3,     /*!< \brief The load is transferred using an order 3 polynomial function */
  POL_ORDER_5 = 4,     /*!< \brief The load is transferred using an order 5 polynomial function */
  SIGMOID_10 = 5,      /*!< \brief The load is transferred using a sigmoid with parameter 10 */
  SIGMOID_20 = 6       /*!< \brief The load is transferred using a sigmoid with parameter 20 */
};
static const map<string, ENUM_DYN_TRANSFER_METHOD> Dyn_Transfer_Method_Map = CCreateMap<string, ENUM_DYN_TRANSFER_METHOD>
("INSTANTANEOUS", INSTANTANEOUS)
("RAMP", POL_ORDER_1)
("CUBIC", POL_ORDER_3)
("QUINTIC", POL_ORDER_5)
("SIGMOID_10", SIGMOID_10)
("SIGMOID_20", SIGMOID_20);


/*!
 * \brief Kinds of Design Variables for FEA problems 
 */
enum ENUM_DVFEA {
  NODV_FEA = 0,         /*!< \brief No design variable for FEA problems. */
  YOUNG_MODULUS = 1,		/*!< \brief Young modulus (E) as design variable. */
  POISSON_RATIO = 2,  	/*!< \brief Poisson ratio (Nu) as design variable. */
  DENSITY_VAL = 3,      /*!< \brief Density (Rho) as design variable. */
  DEAD_WEIGHT = 4,      /*!< \brief Dead Weight (Rho_DL) as design variable. */
  ELECTRIC_FIELD = 5    /*!< \brief Electric field (E) as design variable. */
};
static const map<string, ENUM_DVFEA> DVFEA_Map = CCreateMap<string, ENUM_DVFEA>
("NONE", NODV_FEA)
("YOUNG_MODULUS", YOUNG_MODULUS)
("POISSON_RATIO", POISSON_RATIO)
("DENSITY", DENSITY_VAL)
("DEAD_WEIGHT", DEAD_WEIGHT)
("ELECTRIC_FIELD", ELECTRIC_FIELD);


/*!
 * \brief types Riemann boundary treatments
 */
enum RIEMANN_TYPE {
  TOTAL_CONDITIONS_PT = 1,		/*!< \brief User specifies total pressure, total temperature, and flow direction. */
  DENSITY_VELOCITY = 2,         /*!< \brief User specifies density and velocity, and flow direction. */
  STATIC_PRESSURE = 3,           /*!< \brief User specifies static pressure. */
  TOTAL_SUPERSONIC_INFLOW = 4,	/*!< \brief User specifies total pressure, total temperature and Velocity components. */
  STATIC_SUPERSONIC_INFLOW_PT = 5, /*!< \brief User specifies static pressure, static temperature, and Mach components. */
  STATIC_SUPERSONIC_INFLOW_PD = 6, /*!< \brief User specifies static pressure, static temperature, and Mach components. */
  MIXING_IN = 7, /*!< \brief User does not specify anything information are retrieved from the other domain */
  MIXING_OUT = 8, /*!< \brief User does not specify anything information are retrieved from the other domain */
  SUPERSONIC_OUTFLOW = 9,
  RADIAL_EQUILIBRIUM = 10,
  TOTAL_CONDITIONS_PT_1D = 11,
  STATIC_PRESSURE_1D = 12,
  MIXING_IN_1D = 13,
  MIXING_OUT_1D =14
};

static const map<string, RIEMANN_TYPE> Riemann_Map = CCreateMap<string, RIEMANN_TYPE>
("TOTAL_CONDITIONS_PT", TOTAL_CONDITIONS_PT)
("DENSITY_VELOCITY", DENSITY_VELOCITY)
("STATIC_PRESSURE", STATIC_PRESSURE)
("TOTAL_SUPERSONIC_INFLOW", TOTAL_SUPERSONIC_INFLOW)
("STATIC_SUPERSONIC_INFLOW_PT", STATIC_SUPERSONIC_INFLOW_PT)
("STATIC_SUPERSONIC_INFLOW_PD", STATIC_SUPERSONIC_INFLOW_PD)
("MIXING_IN", MIXING_IN)
("MIXING_OUT", MIXING_OUT)
("MIXING_IN_1D", MIXING_IN_1D)
("MIXING_OUT_1D", MIXING_OUT_1D)
("SUPERSONIC_OUTFLOW", SUPERSONIC_OUTFLOW)
("RADIAL_EQUILIBRIUM", RADIAL_EQUILIBRIUM)
("TOTAL_CONDITIONS_PT_1D", TOTAL_CONDITIONS_PT_1D)
("STATIC_PRESSURE_1D", STATIC_PRESSURE_1D);


static const map<string, RIEMANN_TYPE> Giles_Map = CCreateMap<string, RIEMANN_TYPE>
("TOTAL_CONDITIONS_PT", TOTAL_CONDITIONS_PT)
("DENSITY_VELOCITY", DENSITY_VELOCITY)
("STATIC_PRESSURE", STATIC_PRESSURE)
("TOTAL_SUPERSONIC_INFLOW", TOTAL_SUPERSONIC_INFLOW)
("STATIC_SUPERSONIC_INFLOW_PT", STATIC_SUPERSONIC_INFLOW_PT)
("STATIC_SUPERSONIC_INFLOW_PD", STATIC_SUPERSONIC_INFLOW_PD)
("MIXING_IN", MIXING_IN)
("MIXING_OUT", MIXING_OUT)
("MIXING_IN_1D", MIXING_IN_1D)
("MIXING_OUT_1D", MIXING_OUT_1D)
("SUPERSONIC_OUTFLOW", SUPERSONIC_OUTFLOW)
("RADIAL_EQUILIBRIUM", RADIAL_EQUILIBRIUM)
("TOTAL_CONDITIONS_PT_1D", TOTAL_CONDITIONS_PT_1D)
("STATIC_PRESSURE_1D", STATIC_PRESSURE_1D);

/*!
 * \brief types of mixing process for averaging quantities at the boundaries.
 */
enum AVERAGEPROCESS_TYPE {
  ALGEBRAIC = 1,		/*!< \brief an algebraic average is computed at the boundary of interest. */
  AREA = 2,           /*!< \brief an area average is computed at the boundary of interest. */
  MIXEDOUT = 3,		 /*!< \brief an mixed-out average is computed at the boundary of interest. */
  MASSFLUX = 4           /*!< \brief a mass flow average is computed at the boundary of interest. */

};

static const map<string, AVERAGEPROCESS_TYPE> AverageProcess_Map = CCreateMap<string, AVERAGEPROCESS_TYPE>
("ALGEBRAIC", ALGEBRAIC)
("AREA", AREA)
("MIXEDOUT",  MIXEDOUT)
("MASSFLUX", MASSFLUX);

/*!
 * \brief types of mixing process for averaging quantities at the boundaries.
 */
enum MIXINGPLANE_INTERFACE_TYPE {
  MATCHING = 1,		/*!< \brief an algebraic average is computed at the boundary of interest. */
  NEAREST_SPAN = 2,           /*!< \brief an area average is computed at the boundary of interest. */
  LINEAR_INTERPOLATION = 3		 /*!< \brief an mixed-out average is computed at the boundary of interest. */
};

static const map<string, MIXINGPLANE_INTERFACE_TYPE> MixingPlaneInterface_Map = CCreateMap<string, MIXINGPLANE_INTERFACE_TYPE>
("MATCHING", MATCHING)
("NEAREST_SPAN",  NEAREST_SPAN)
("LINEAR_INTERPOLATION", LINEAR_INTERPOLATION);

/*!
 * \brief this option allow to compute the span-wise section in different ways.
 */
enum SPANWISE_TYPE {
  AUTOMATIC = 1,		/*!< \brief number of span-wise section are computed automatically */
  EQUISPACED = 2           /*!< \brief number of span-wise section are specified from the user */
};

static const map<string, SPANWISE_TYPE> SpanWise_Map = CCreateMap<string, SPANWISE_TYPE>
("AUTOMATIC", AUTOMATIC)
("EQUISPACED", EQUISPACED);

/*!
 * \brief types of mixing process for averaging quantities at the boundaries.
 */
enum TURBOMACHINERY_TYPE {
  AXIAL       = 1,		/*!< \brief axial turbomachinery. */
  CENTRIFUGAL = 2,    /*!< \brief centrifugal turbomachinery. */
  CENTRIPETAL = 3,		 /*!< \brief centripetal turbomachinery. */
  CENTRIPETAL_AXIAL = 4,		 /*!< \brief mixed flow turbine. */
  AXIAL_CENTRIFUGAL = 5		 /*!< \brief mixed flow turbine. */
};

static const map<string, TURBOMACHINERY_TYPE> TurboMachinery_Map = CCreateMap<string, TURBOMACHINERY_TYPE>
("AXIAL", AXIAL)
("CENTRIFUGAL", CENTRIFUGAL)
("CENTRIPETAL",  CENTRIPETAL)
("CENTRIPETAL_AXIAL",  CENTRIPETAL_AXIAL)
("AXIAL_CENTRIFUGAL",  AXIAL_CENTRIFUGAL);

///*!
// * \brief types of Turbomachinery performance indicators.
// */
//enum TURBO_PERFORMANCE_TYPE {
//  BLADE   = 1,		/*!< \brief Turbomachinery blade performances. */
//  STAGE = 2,      /*!< \brief Turbomachinery blade stage performances. */
//  TURBINE              = 3		/*!< \brief Turbomachinery turbine performances. */
//};
//
//static const map<string, TURBO_PERFORMANCE_TYPE> TurboPerformance_Map = CCreateMap<string, TURBO_PERFORMANCE_TYPE>
//("BLADE", BLADE)
//("STAGE", STAGE)
//("TURBINE", TURBINE);

/*!
 * \brief types of Turbomachinery performance flag.
 */
enum TURBO_MARKER_TYPE{
  INFLOW   = 1,		/*!< \brief flag for inflow marker for compute turboperformance. */
  OUTFLOW = 2     /*!< \brief flag for outflow marker for compute turboperformance. */
};

/*!
 * \brief types inlet boundary treatments
 */
enum INLET_TYPE {
  TOTAL_CONDITIONS = 1,		/*!< \brief User specifies total pressure, total temperature, and flow direction. */
  MASS_FLOW = 2,           /*!< \brief User specifies density and velocity (mass flow). */
  INPUT_FILE = 3,           /*!< \brief User specifies an input file. */
  VELOCITY_INLET = 4,       /*!< \brief Velocity inlet for an incompressible flow. */
  PRESSURE_INLET = 5        /*!< \brief Total pressure inlet for an incompressible flow. */
};
static const map<string, INLET_TYPE> Inlet_Map = CCreateMap<string, INLET_TYPE>
("TOTAL_CONDITIONS", TOTAL_CONDITIONS)
("MASS_FLOW", MASS_FLOW)
("INPUT_FILE", INPUT_FILE)
("VELOCITY_INLET", VELOCITY_INLET)
("PRESSURE_INLET", PRESSURE_INLET);

/*!
 * \brief types outlet boundary treatments
 */
enum OUTLET_TYPE {
  PRESSURE_OUTLET = 1,    /*!< \brief Gauge pressure outlet for incompressible flow */
  MASS_FLOW_OUTLET = 2,   /*!< \brief Mass flow outlet for incompressible flow. */
};
static const map<string, OUTLET_TYPE> Outlet_Map = CCreateMap<string, OUTLET_TYPE>
("PRESSURE_OUTLET", PRESSURE_OUTLET)
("MASS_FLOW_OUTLET", MASS_FLOW_OUTLET);

/*!
 * \brief types engine inflow boundary treatments
 */
enum ENGINE_INFLOW_TYPE {
  FAN_FACE_MACH = 1,	         /*!< \brief User specifies fan face mach number. */
  FAN_FACE_MDOT = 2,           /*!< \brief User specifies Static pressure. */
  FAN_FACE_PRESSURE = 3        /*!< \brief User specifies Static pressure. */
};
static const map<string, ENGINE_INFLOW_TYPE> Engine_Inflow_Map = CCreateMap<string, ENGINE_INFLOW_TYPE>
("FAN_FACE_MACH", FAN_FACE_MACH)
("FAN_FACE_MDOT", FAN_FACE_MDOT)
("FAN_FACE_PRESSURE", FAN_FACE_PRESSURE);

/*!
 * \brief types actuator disk boundary treatments
 */
enum ACTDISK_TYPE {
  VARIABLES_JUMP = 1,		/*!< \brief User specifies the variables jump. */
  BC_THRUST = 2,     /*!< \brief User specifies the BC thrust. */
  NET_THRUST = 3,     /*!< \brief User specifies the Net thrust. */
  DRAG_MINUS_THRUST = 4,     /*!< \brief User specifies the D-T. */
  MASSFLOW = 5,     /*!< \brief User specifies the massflow. */
  POWER = 6     /*!< \brief User specifies the power. */
};
static const map<string, ACTDISK_TYPE> ActDisk_Map = CCreateMap<string, ACTDISK_TYPE>
("VARIABLES_JUMP", VARIABLES_JUMP)
("BC_THRUST", BC_THRUST)
("NET_THRUST", NET_THRUST)
("DRAG_MINUS_THRUST", DRAG_MINUS_THRUST)
("MASSFLOW", MASSFLOW)
("POWER", POWER);

/*!
 * \brief types of geometric entities based on VTK nomenclature
 */
enum GEO_TYPE {
  VERTEX = 1,   		/*!< \brief VTK nomenclature for defining a vertex element. */
  LINE = 3,			/*!< \brief VTK nomenclature for defining a line element. */
  TRIANGLE = 5, 		/*!< \brief VTK nomenclature for defining a triangle element. */
  QUADRILATERAL = 9,		/*!< \brief VTK nomenclature for defining a quadrilateral element. */
  TETRAHEDRON = 10,     	/*!< \brief VTK nomenclature for defining a tetrahedron element. */
  HEXAHEDRON = 12,      	/*!< \brief VTK nomenclature for defining a hexahedron element. */
  PRISM = 13,     		/*!< \brief VTK nomenclature for defining a prism element. */
  PYRAMID = 14  		/*!< \brief VTK nomenclature for defining a pyramid element. */
};

/*!
 * \brief types of objective functions
 */
enum ENUM_OBJECTIVE {
  DRAG_COEFFICIENT = 1, 	      /*!< \brief Drag objective function definition. */
  LIFT_COEFFICIENT = 2, 	      /*!< \brief Lift objective function definition. */
  SIDEFORCE_COEFFICIENT = 3,	  /*!< \brief Side force objective function definition. */
  EFFICIENCY = 4,		            /*!< \brief Efficiency objective function definition. */
  INVERSE_DESIGN_PRESSURE = 5,	/*!< \brief Pressure objective function definition (inverse design). */
  INVERSE_DESIGN_HEATFLUX = 6,  /*!< \brief Heat flux objective function definition (inverse design). */
  TOTAL_HEATFLUX = 7,           /*!< \brief Total heat flux. */
  MAXIMUM_HEATFLUX = 8,         /*!< \brief Maximum heat flux. */
  TOTAL_AVG_TEMPERATURE = 70,   /*!< \brief Total averaged temperature. */
  MOMENT_X_COEFFICIENT = 9,	    /*!< \brief Pitching moment objective function definition. */
  MOMENT_Y_COEFFICIENT = 10,    /*!< \brief Rolling moment objective function definition. */
  MOMENT_Z_COEFFICIENT = 11,    /*!< \brief Yawing objective function definition. */
  EQUIVALENT_AREA = 12,		      /*!< \brief Equivalent area objective function definition. */
  NEARFIELD_PRESSURE = 13,	    /*!< \brief NearField Pressure objective function definition. */
  FORCE_X_COEFFICIENT = 14,	    /*!< \brief X-direction force objective function definition. */
  FORCE_Y_COEFFICIENT = 15,	    /*!< \brief Y-direction force objective function definition. */
  FORCE_Z_COEFFICIENT = 16,	    /*!< \brief Z-direction force objective function definition. */
  THRUST_COEFFICIENT = 17,		  /*!< \brief Thrust objective function definition. */
  TORQUE_COEFFICIENT = 18,		  /*!< \brief Torque objective function definition. */
  FIGURE_OF_MERIT = 19,		      /*!< \brief Rotor Figure of Merit objective function definition. */
  BUFFET_SENSOR = 20,             /*!< \brief Sensor for detecting separation. */
  SURFACE_TOTAL_PRESSURE = 28, 	    /*!< \brief Total Pressure objective function definition. */
  SURFACE_STATIC_PRESSURE = 29,      /*!< \brief Static Pressure objective function definition. */
  SURFACE_MASSFLOW = 30,           /*!< \brief Mass Flow Rate objective function definition. */
  SURFACE_MACH = 51,           /*!< \brief Mach number objective function definition. */
  SURFACE_UNIFORMITY = 52,           /*!< \brief Flow uniformity objective function definition. */
  SURFACE_SECONDARY = 53,           /*!< \brief Secondary flow strength objective function definition. */
  SURFACE_MOM_DISTORTION = 54,           /*!< \brief Momentum distortion objective function definition. */
  SURFACE_SECOND_OVER_UNIFORM = 55,   /*!< \brief Secondary over uniformity (relative secondary strength) objective function definition. */
  SURFACE_PRESSURE_DROP = 56, 	    /*!< \brief Pressure drop objective function definition. */
  CUSTOM_OBJFUNC = 31, 	           /*!< \brief Custom objective function definition. */
  TOTAL_PRESSURE_LOSS = 39,
  KINETIC_ENERGY_LOSS = 40,
  TOTAL_EFFICIENCY = 41,
  TOTAL_STATIC_EFFICIENCY = 42,
  EULERIAN_WORK = 43,
  TOTAL_ENTHALPY_IN = 44,
  FLOW_ANGLE_IN = 45,
  FLOW_ANGLE_OUT = 46,
  MASS_FLOW_IN = 47,
  MASS_FLOW_OUT = 48,
  PRESSURE_RATIO = 49,
  ENTROPY_GENERATION = 50,
  REFERENCE_GEOMETRY=60,          /*!<\brief Norm of displacements with respect to target geometry. */
  REFERENCE_NODE=61,              /*!<\brief Objective function defined as the difference of a particular node respect to a reference position. */
  VOLUME_FRACTION=62,             /*!<\brief Volume average physical density, for material-based topology optimization applications. */
  TOPOL_DISCRETENESS=63,          /*!<\brief Measure of the discreteness of the current topology. */
  TOPOL_COMPLIANCE=64             /*!<\brief Measure of the discreteness of the current topology. */
};

static const map<string, ENUM_OBJECTIVE> Objective_Map = CCreateMap<string, ENUM_OBJECTIVE>
("DRAG", DRAG_COEFFICIENT)
("LIFT", LIFT_COEFFICIENT)
("SIDEFORCE", SIDEFORCE_COEFFICIENT)
("EFFICIENCY", EFFICIENCY)
("INVERSE_DESIGN_PRESSURE", INVERSE_DESIGN_PRESSURE)
("INVERSE_DESIGN_HEATFLUX", INVERSE_DESIGN_HEATFLUX)
("MOMENT_X", MOMENT_X_COEFFICIENT)
("MOMENT_Y", MOMENT_Y_COEFFICIENT)
("MOMENT_Z", MOMENT_Z_COEFFICIENT)
("EQUIVALENT_AREA", EQUIVALENT_AREA)
("NEARFIELD_PRESSURE", NEARFIELD_PRESSURE)
("FORCE_X", FORCE_X_COEFFICIENT)
("FORCE_Y", FORCE_Y_COEFFICIENT)
("FORCE_Z", FORCE_Z_COEFFICIENT)
("THRUST", THRUST_COEFFICIENT)
("TORQUE", TORQUE_COEFFICIENT)
("TOTAL_HEATFLUX", TOTAL_HEATFLUX)
("MAXIMUM_HEATFLUX", MAXIMUM_HEATFLUX)
("TOTAL_AVG_TEMPERATURE", TOTAL_AVG_TEMPERATURE)
("FIGURE_OF_MERIT", FIGURE_OF_MERIT)
("BUFFET", BUFFET_SENSOR)
("SURFACE_TOTAL_PRESSURE", SURFACE_TOTAL_PRESSURE)
("SURFACE_STATIC_PRESSURE", SURFACE_STATIC_PRESSURE)
("SURFACE_MASSFLOW", SURFACE_MASSFLOW)
("SURFACE_MACH", SURFACE_MACH)
("SURFACE_UNIFORMITY", SURFACE_UNIFORMITY)
("SURFACE_SECONDARY", SURFACE_SECONDARY)
("SURFACE_MOM_DISTORTION", SURFACE_MOM_DISTORTION)
("SURFACE_SECOND_OVER_UNIFORM", SURFACE_SECOND_OVER_UNIFORM)
("SURFACE_PRESSURE_DROP", SURFACE_PRESSURE_DROP)
("CUSTOM_OBJFUNC", CUSTOM_OBJFUNC)
("TOTAL_EFFICIENCY", TOTAL_EFFICIENCY)
("TOTAL_STATIC_EFFICIENCY", TOTAL_STATIC_EFFICIENCY)
("TOTAL_PRESSURE_LOSS", TOTAL_PRESSURE_LOSS)
("EULERIAN_WORK", EULERIAN_WORK)
("TOTAL_ENTHALPY_IN", TOTAL_ENTHALPY_IN)
("FLOW_ANGLE_IN", FLOW_ANGLE_IN)
("FLOW_ANGLE_OUT", FLOW_ANGLE_OUT)
("MASS_FLOW_IN", MASS_FLOW_IN)
("MASS_FLOW_OUT", MASS_FLOW_OUT)
("PRESSURE_RATIO",  PRESSURE_RATIO)
("ENTROPY_GENERATION",  ENTROPY_GENERATION)
("KINETIC_ENERGY_LOSS", KINETIC_ENERGY_LOSS)
("REFERENCE_GEOMETRY", REFERENCE_GEOMETRY)
("REFERENCE_NODE", REFERENCE_NODE)
("VOLUME_FRACTION", VOLUME_FRACTION)
("TOPOL_DISCRETENESS", TOPOL_DISCRETENESS)
("TOPOL_COMPLIANCE", TOPOL_COMPLIANCE);

/*!
 * \brief types of residual criteria equations
 */

enum ENUM_RESIDUAL {
	RHO_RESIDUAL = 1, 	      /*!< \brief Rho equation residual criteria equation. */
	RHO_ENERGY_RESIDUAL = 2 	      /*!< \brief RhoE equation residual criteria equation. */
};

static const map<string, ENUM_RESIDUAL> Residual_Map = CCreateMap<string, ENUM_RESIDUAL>
("RHO", RHO_RESIDUAL)
("RHO_ENERGY", RHO_ENERGY_RESIDUAL);

/*!
 * \brief types of residual criteria for structural problems
 */

enum ENUM_RESFEM {
  RESFEM_RELATIVE = 1,         /*!< \brief Relative criteria: Res/Res0. */
  RESFEM_ABSOLUTE = 2          /*!< \brief Absolute criteria: abs(Res). */
};

static const map<string, ENUM_RESFEM> ResFem_Map = CCreateMap<string, ENUM_RESFEM>
("RELATIVE", RESFEM_RELATIVE)
("ABSOLUTE", RESFEM_ABSOLUTE);

/*!
 * \brief types of sensitivities to compute
 */
enum ENUM_SENS {
  SENS_GEOMETRY = 1,    	/*!< \brief Geometrical sensitivity. */
  SENS_MACH = 2,		/*!< \brief Mach number sensitivity. */
  SENS_AOA = 3, 		/*!< \brief Angle of attack sensitivity. */
  SENS_AOS = 4  		/*!< \brief Angle of Sideslip sensitivity. */
};
static const map<string, ENUM_SENS> Sens_Map = CCreateMap<string, ENUM_SENS>
("SENS_GEOMETRY", SENS_GEOMETRY)
("SENS_MACH", SENS_MACH)
("SENS_AOA", SENS_AOA)
("SENS_AOS", SENS_AOS);

/*!
 * \brief types of grid adaptation/refinement
 */
enum ENUM_ADAPT {
  NO_ADAPT = 0,                 /*!< \brief No grid adaptation. */
  FULL = 1,			/*!< \brief Do a complete grid refinement of all the computational grids. */
  FULL_FLOW = 2,		/*!< \brief Do a complete grid refinement of the flow grid. */
  FULL_ADJOINT = 3,		/*!< \brief Do a complete grid refinement of the adjoint grid. */
  GRAD_FLOW = 5,		/*!< \brief Do a gradient based grid adaptation of the flow grid. */
  GRAD_ADJOINT = 6,		/*!< \brief Do a gradient based grid adaptation of the adjoint grid. */
  GRAD_FLOW_ADJ = 7,		/*!< \brief Do a gradient based grid adaptation of the flow and adjoint grid. */
  COMPUTABLE = 9,		/*!< \brief Apply a computable error grid adaptation. */
  REMAINING = 10,		/*!< \brief Apply a remaining error grid adaptation. */
  WAKE = 12,			/*!< \brief Do a grid refinement on the wake. */
  SMOOTHING = 14,		/*!< \brief Do a grid smoothing of the geometry. */
  SUPERSONIC_SHOCK = 15,	/*!< \brief Do a grid smoothing. */
  PERIODIC = 17			/*!< \brief Add the periodic halo cells. */
};
static const map<string, ENUM_ADAPT> Adapt_Map = CCreateMap<string, ENUM_ADAPT>
("NONE", NO_ADAPT)
("FULL", FULL)
("FULL_FLOW", FULL_FLOW)
("FULL_ADJOINT", FULL_ADJOINT)
("GRAD_FLOW", GRAD_FLOW)
("GRAD_ADJOINT", GRAD_ADJOINT)
("GRAD_FLOW_ADJ", GRAD_FLOW_ADJ)
("COMPUTABLE", COMPUTABLE)
("REMAINING", REMAINING)
("WAKE", WAKE)
("SMOOTHING", SMOOTHING)
("SUPERSONIC_SHOCK", SUPERSONIC_SHOCK)
("PERIODIC", PERIODIC);

/*!
 * \brief types of grid adaptation/refinement
 */
enum ENUM_ANISO_SENSOR {
  ANISO_MACH = 0,      /*!< \brief Use Mach field for anisotropy. */
  ANISO_PRES = 1,      /*!< \brief Use pressure field for anisotropy. */
  ANISO_MACH_PRES = 2, /*!< \brief Use Mach and pressure fields for anisotropy. */
  ANISO_GOAL = 3       /*!< \brief Use adjoint-weighted Euler fluxes for anisotropy. */
};

static const map<string, ENUM_ANISO_SENSOR> Aniso_Sensor_Map = CCreateMap<string, ENUM_ANISO_SENSOR>
("MACH", ANISO_MACH)
("PRES", ANISO_PRES)
("MACH_PRES", ANISO_MACH_PRES)
("GOAL", ANISO_GOAL);

/*!
 * \brief types of input file formats
 */
enum ENUM_INPUT {
  SU2       = 1,  /*!< \brief SU2 input format. */
  CGNS_GRID = 2,  /*!< \brief CGNS input format for the computational grid. */
  RECTANGLE = 3,  /*!< \brief 2D rectangular mesh with N x M points of size Lx x Ly. */
  BOX       = 4   /*!< \brief 3D box mesh with N x M x L points of size Lx x Ly x Lz. */
};
static const map<string, ENUM_INPUT> Input_Map = CCreateMap<string, ENUM_INPUT>
("SU2", SU2)
("CGNS", CGNS_GRID)
("RECTANGLE", RECTANGLE)
("BOX", BOX);

/*!
 * \brief type of solution output file formats
 */
enum ENUM_OUTPUT {
  TECPLOT = 1,  		     /*!< \brief Tecplot format for the solution output. */
  TECPLOT_BINARY = 2,    /*!< \brief Tecplot binary format for the solution output. */
  SURFACE_TECPLOT = 3,  		     /*!< \brief Tecplot format for the solution output. */
  SURFACE_TECPLOT_BINARY = 4,    /*!< \brief Tecplot binary format for the solution output. */
  CSV = 5,			         /*!< \brief Comma-separated values format for the solution output. */
  SURFACE_CSV = 6,			 /*!< \brief Comma-separated values format for the solution output. */  
  PARAVIEW = 7,  		     /*!< \brief Paraview ASCII format for the solution output. */
  PARAVIEW_BINARY = 8,   /*!< \brief Paraview binary format for the solution output. */
  SURFACE_PARAVIEW = 9,  		     /*!< \brief Paraview ASCII format for the solution output. */
  SURFACE_PARAVIEW_BINARY = 10,   /*!< \brief Paraview binary format for the solution output. */
  MESH      = 11,      /*!< \brief SU2 mesh format. */
  RESTART_BINARY = 12,/*!< \brief SU2 binary restart format. */
  RESTART_ASCII = 13,  /*!< \brief SU2 ASCII restart format. */
  CGNS = 14,
  INRIA = 15 /*!< \brief GMF restart format. */
};
static const map<string, ENUM_OUTPUT> Output_Map = CCreateMap<string, ENUM_OUTPUT>
("TECPLOT_ASCII", TECPLOT)
("TECPLOT", TECPLOT_BINARY)
("SURFACE_TECPLOT_ASCII", SURFACE_TECPLOT)
("SURFACE_TECPLOT", SURFACE_TECPLOT_BINARY)
("CSV", CSV)
("SURFACE_CSV", SURFACE_CSV)
("PARAVIEW_ASCII", PARAVIEW)
("PARAVIEW", PARAVIEW_BINARY)
("SURFACE_PARAVIEW_ASCII", SURFACE_PARAVIEW)
("SURFACE_PARAVIEW", SURFACE_PARAVIEW_BINARY)
("RESTART_ASCII", RESTART_ASCII)
("RESTART", RESTART_BINARY)
("CGNS", CGNS)
("INRIA", INRIA);

/*!
 * \brief type of solution output file formats
 */
enum ENUM_TAB_OUTPUT {
  TAB_CSV = 1,			         /*!< \brief Comma-separated values format for the solution output. */
  TAB_TECPLOT = 2            /*!< \brief Tecplot format for the solution output. */
};

static const map<string, ENUM_TAB_OUTPUT> TabOutput_Map = CCreateMap<string, ENUM_TAB_OUTPUT>
("CSV", TAB_CSV)
("TECPLOT", TAB_TECPLOT);

/*!
 * \brief type of volume sensitivity file formats (inout to SU2_DOT)
 */
enum ENUM_SENSITIVITY {
  SU2_NATIVE = 1,           /*!< \brief SU2 native binary format for the volume sensitivity input. */
  UNORDERED_ASCII = 2           /*!< \brief Unordered ASCII list (x,y,z,dJ/dx,dJ/dy/dJ/dz) format for the volume sensitivity input. */
};

static const map<string, ENUM_SENSITIVITY> Sensitivity_Map = CCreateMap<string, ENUM_SENSITIVITY>
("SU2_NATIVE", SU2_NATIVE)
("UNORDERED_ASCII", UNORDERED_ASCII);

/*!
 * \brief type of jump definition
 */
enum JUMP_DEFINITION {
  DIFFERENCE = 1,     /*!< \brief Jump given by a difference in values. */
  RATIO = 2           /*!< \brief Jump given by a ratio. */
};
static const map<string, JUMP_DEFINITION> Jump_Map = CCreateMap<string, JUMP_DEFINITION>
("DIFFERENCE", DIFFERENCE)
("RATIO", RATIO);

/*!
 * \brief type of multigrid cycle
 */
enum MG_CYCLE {
  V_CYCLE = 0,  		/*!< \brief V cycle. */
  W_CYCLE = 1,			/*!< \brief W cycle. */
  FULLMG_CYCLE = 2  /*!< \brief FullMG cycle. */
};
static const map<string, MG_CYCLE> MG_Cycle_Map = CCreateMap<string, MG_CYCLE>
("V_CYCLE", V_CYCLE)
("W_CYCLE", W_CYCLE)
("FULLMG_CYCLE", FULLMG_CYCLE);

/*!
 * \brief type of solution output variables
 */
enum ENUM_OUTPUT_VARS {
  DENSITY = 1,      /*!< \brief Density. */
  VEL_X = 2,        /*!< \brief X-component of velocity. */
  VEL_Y = 3,        /*!< \brief Y-component of velocity. */
  VEL_Z = 4,        /*!< \brief Z-component of velocity. */
  PRESSURE = 5, 		/*!< \brief Static pressure. */
  MACH = 6,         /*!< \brief Mach number. */
  TEMPERATURE = 7,  /*!< \brief Temperature. */
  LAM_VISC = 8,     /*!< \brief Laminar viscosity. */
  EDDY_VISC = 9     /*!< \brief Eddy viscosity. */
};
static const map<string, ENUM_OUTPUT_VARS> Output_Vars_Map = CCreateMap<string, ENUM_OUTPUT_VARS>
("DENSITY", DENSITY)
("VEL_X", VEL_X)
("VEL_Y", VEL_Y)
("VEL_Z", VEL_Z)
("PRESSURE", PRESSURE)
("MACH", MACH)
("TEMPERATURE", TEMPERATURE)
("LAM_VISC", LAM_VISC)
("EDDY_VISC", EDDY_VISC);

/*!
 * \brief types of design parameterizations
 */
enum ENUM_PARAM {
  NO_DEFORMATION = 0,       /*!< \brief No deformation. */

  TRANSLATION = 1,		       /*!< \brief Surface movement as design variable. */
  ROTATION = 2,			         /*!< \brief Surface rotation as design variable. */
  SCALE = 3,			           /*!< \brief Surface rotation as design variable. */
  
  FFD_SETTING = 10,		       /*!< \brief No surface deformation. */
  FFD_CONTROL_POINT = 11,	   /*!< \brief Free form deformation for 3D design (change a control point). */
  FFD_NACELLE = 12,	         /*!< \brief Free form deformation for 3D design (change a control point). */
  FFD_GULL = 13,	             /*!< \brief Free form deformation for 3D design (change a control point). */
  FFD_CAMBER = 14,		         /*!< \brief Free form deformation for 3D design (camber change). */
  FFD_TWIST = 15,		         /*!< \brief Free form deformation for 3D design (change the twist angle of a section). */
  FFD_THICKNESS = 16,		     /*!< \brief Free form deformation for 3D design (thickness change). */
  FFD_ROTATION = 18,		     /*!< \brief Free form deformation for 3D design (rotation around a line). */
  FFD_CONTROL_POINT_2D = 19, /*!< \brief Free form deformation for 2D design (change a control point). */
  FFD_CAMBER_2D = 20,		     /*!< \brief Free form deformation for 3D design (camber change). */
  FFD_THICKNESS_2D = 21,		 /*!< \brief Free form deformation for 3D design (thickness change). */
  FFD_TWIST_2D = 22,		     /*!< \brief Free form deformation for 3D design (camber change). */
  FFD_CONTROL_SURFACE = 23,	 /*!< \brief Free form deformation for 3D design (control surface). */
  FFD_ANGLE_OF_ATTACK = 24,   /*!< \brief Angle of attack for FFD problem. */

  HICKS_HENNE = 30,	         /*!< \brief Hicks-Henne bump function for airfoil deformation. */
  PARABOLIC = 31,		         /*!< \brief Parabolic airfoil definition as design variables. */
  NACA_4DIGITS = 32,	       /*!< \brief The four digits NACA airfoil family as design variables. */
  AIRFOIL = 33,		           /*!< \brief Airfoil definition as design variables. */
  CST = 34,                  /*!< \brief CST method with Kulfan parameters for airfoil deformation. */
  SURFACE_BUMP = 35,	       /*!< \brief Surfacebump function for flat surfaces deformation. */
  SURFACE_FILE = 36,		     /*!< \brief Nodal coordinates for surface set using a file (external parameterization). */
  
  DV_EFIELD = 40,            /*!< \brief Electric field in deformable membranes. */
  DV_YOUNG = 41,
  DV_POISSON = 42,
  DV_RHO = 43,
  DV_RHO_DL = 44,
  
  TRANSLATE_GRID = 50,       /*!< \brief Translate the volume grid. */
  ROTATE_GRID = 51,          /*!< \brief Rotate the volume grid */
  SCALE_GRID = 52,           /*!< \brief Scale the volume grid. */
  
  ANGLE_OF_ATTACK = 101	   /*!< \brief Angle of attack for airfoils. */
};
static const map<string, ENUM_PARAM> Param_Map = CCreateMap<string, ENUM_PARAM>
("FFD_SETTING", FFD_SETTING)
("FFD_CONTROL_POINT_2D", FFD_CONTROL_POINT_2D)
("FFD_TWIST_2D", FFD_TWIST_2D)
("FFD_ANGLE_OF_ATTACK", FFD_ANGLE_OF_ATTACK)
("FFD_CAMBER_2D", FFD_CAMBER_2D)
("FFD_THICKNESS_2D", FFD_THICKNESS_2D)
("HICKS_HENNE", HICKS_HENNE)
("SURFACE_BUMP", SURFACE_BUMP)
("ANGLE_OF_ATTACK", ANGLE_OF_ATTACK)
("NACA_4DIGITS", NACA_4DIGITS)
("TRANSLATION", TRANSLATION)
("ROTATION", ROTATION)
("SCALE", SCALE)
("FFD_CONTROL_POINT", FFD_CONTROL_POINT)
("FFD_ROTATION", FFD_ROTATION)
("FFD_CONTROL_SURFACE", FFD_CONTROL_SURFACE)
("FFD_NACELLE", FFD_NACELLE)
("FFD_GULL", FFD_GULL)
("FFD_TWIST", FFD_TWIST)
("FFD_CAMBER", FFD_CAMBER)
("FFD_THICKNESS", FFD_THICKNESS)
("PARABOLIC", PARABOLIC)
("AIRFOIL", AIRFOIL)
("SURFACE_FILE", SURFACE_FILE)
("NO_DEFORMATION", NO_DEFORMATION)
("CST", CST)
("ELECTRIC_FIELD", DV_EFIELD)
("YOUNG_MODULUS", DV_YOUNG)
("POISSON_RATIO", DV_POISSON)
("STRUCTURAL_DENSITY", DV_RHO)
("DEAD_WEIGHT", DV_RHO_DL)
("TRANSLATE_GRID", TRANSLATE_GRID)
("ROTATE_GRID", ROTATE_GRID)
("SCALE_GRID", SCALE_GRID)
;


/*!
 * \brief types of FFD Blending function
 */
enum ENUM_FFD_BLENDING{
  BSPLINE_UNIFORM = 0,
  BEZIER = 1,
};
static const map<string, ENUM_FFD_BLENDING> Blending_Map = CCreateMap<string, ENUM_FFD_BLENDING>
("BSPLINE_UNIFORM", BSPLINE_UNIFORM)
("BEZIER", BEZIER);

/*!
 * \brief types of solvers for solving linear systems
 */
enum ENUM_LINEAR_SOLVER {
  STEEPEST_DESCENT = 1,		/*!< \brief Steepest descent method for point inversion algoritm (Free-Form). */
  NEWTON = 2,			/*!< \brief Newton method for point inversion algorithm (Free-Form). */
  QUASI_NEWTON = 3,		/*!< \brief Quasi Newton method for point inversion algorithm (Free-Form). */
  CONJUGATE_GRADIENT = 4,	/*!< \brief Preconditionated conjugate gradient method for grid deformation. */
  FGMRES = 5,    	/*!< \brief Flexible Generalized Minimal Residual method. */
  BCGSTAB = 6,	/*!< \brief BCGSTAB - Biconjugate Gradient Stabilized Method (main solver). */
  RESTARTED_FGMRES = 7,  /*!< \brief Flexible Generalized Minimal Residual method with restart. */
  SMOOTHER = 8,    /*!< \brief Iterative smoother. */
  PASTIX_LDLT = 9, /*!< \brief PaStiX LDLT (complete) factorization. */
  PASTIX_LU = 10,  /*!< \brief PaStiX LU (complete) factorization. */
};
static const map<string, ENUM_LINEAR_SOLVER> Linear_Solver_Map = CCreateMap<string, ENUM_LINEAR_SOLVER>
("STEEPEST_DESCENT", STEEPEST_DESCENT)
("NEWTON", NEWTON)
("QUASI_NEWTON", QUASI_NEWTON)
("CONJUGATE_GRADIENT", CONJUGATE_GRADIENT)
("BCGSTAB", BCGSTAB)
("FGMRES", FGMRES)
("RESTARTED_FGMRES", RESTARTED_FGMRES)
("SMOOTHER", SMOOTHER)
("PASTIX_LDLT", PASTIX_LDLT)
("PASTIX_LU", PASTIX_LU);

/*!
 * \brief types surface continuity at the intersection with the FFD
 */
enum ENUM_FFD_CONTINUITY {
  DERIVATIVE_NONE = 0,		/*!< \brief No derivative continuity. */
  DERIVATIVE_1ST = 1,		/*!< \brief First derivative continuity. */
  DERIVATIVE_2ND = 2,	/*!< \brief Second derivative continuity. */
  USER_INPUT = 3			      /*!< \brief User input. */
};
static const map<string, ENUM_FFD_CONTINUITY> Continuity_Map = CCreateMap<string, ENUM_FFD_CONTINUITY>
("NO_DERIVATIVE", DERIVATIVE_NONE)
("1ST_DERIVATIVE", DERIVATIVE_1ST)
("2ND_DERIVATIVE", DERIVATIVE_2ND)
("USER_INPUT", USER_INPUT);

/*!
 * \brief types of coordinates systems for the FFD
 */
enum ENUM_FFD_COORD_SYSTEM {
  CARTESIAN = 0,
  CYLINDRICAL = 1,
  SPHERICAL = 2,
  POLAR = 3
};
static const map<string, ENUM_FFD_COORD_SYSTEM> CoordSystem_Map = CCreateMap<string, ENUM_FFD_COORD_SYSTEM>
("CARTESIAN", CARTESIAN)
("CYLINDRICAL", CYLINDRICAL)
("SPHERICAL", SPHERICAL)
("POLAR", POLAR);

/*!
 * \brief types of sensitivity smoothing
 */
enum ENUM_SENS_SMOOTHING {
  NO_SMOOTH = 0,		/*!< \brief No smoothing. */
  SOBOLEV = 1,		/*!< \brief Sobolev gradient smoothing. */
  BIGRID = 2	/*!< \brief Bi-grid technique smoothing. */
};
static const map<string, ENUM_SENS_SMOOTHING> Sens_Smoothing_Map = CCreateMap<string, ENUM_SENS_SMOOTHING>
("NONE", NO_SMOOTH)
("SOBOLEV", SOBOLEV)
("BIGRID", BIGRID);

/*!
 * \brief types of preconditioners for the linear solver
 */
enum ENUM_LINEAR_SOLVER_PREC {
  JACOBI = 1,		/*!< \brief Jacobi preconditioner. */
  LU_SGS = 2,		/*!< \brief LU SGS preconditioner. */
  LINELET = 3,  /*!< \brief Line implicit preconditioner. */
  ILU = 4,      /*!< \brief ILU(k) preconditioner. */
  PASTIX_ILU= 5,  /*!< \brief PaStiX ILU(k) preconditioner. */
  PASTIX_LU_P= 6,  /*!< \brief PaStiX LU as preconditioner. */
  PASTIX_LDLT_P= 7, /*!< \brief PaStiX LDLT as preconditioner. */
};
static const map<string, ENUM_LINEAR_SOLVER_PREC> Linear_Solver_Prec_Map = CCreateMap<string, ENUM_LINEAR_SOLVER_PREC>
("JACOBI", JACOBI)
("LU_SGS", LU_SGS)
("LINELET", LINELET)
("ILU", ILU)
("PASTIX_ILU", PASTIX_ILU)
("PASTIX_LU", PASTIX_LU_P)
("PASTIX_LDLT", PASTIX_LDLT_P);

/*!
 * \brief types of analytic definitions for various geometries
 */
enum ENUM_GEO_ANALYTIC {
  NO_GEO_ANALYTIC = 0,          /*!< \brief No analytic definition of the geometry. */
  NACA0012_AIRFOIL = 1, 	/*!< \brief Use the analytical definition of the NACA0012 for doing the grid adaptation. */
  NACA4412_AIRFOIL = 2, 	/*!< \brief Use the analytical definition of the NACA4412 for doing the grid adaptation. */
  CYLINDER = 3, 		/*!< \brief Use the analytical definition of a cylinder for doing the grid adaptation. */
  BIPARABOLIC = 4       	/*!< \brief Use the analytical definition of a biparabolic airfoil for doing the grid adaptation. */
};
static const map<string, ENUM_GEO_ANALYTIC> Geo_Analytic_Map = CCreateMap<string, ENUM_GEO_ANALYTIC>
("NONE", NO_GEO_ANALYTIC)
("NACA0012_AIRFOIL", NACA0012_AIRFOIL)
("NACA4412_AIRFOIL", NACA4412_AIRFOIL)
("CYLINDER", CYLINDER)
("BIPARABOLIC", BIPARABOLIC);

/*!
 * \brief types of axis orientation
 */
enum ENUM_GEO_DESCRIPTION {
	TWOD_AIRFOIL = 0, /*!< \brief Airfoil analysis. */
  WING = 1, 	      /*!< \brief Wing analysis. */
  FUSELAGE = 2,    /*!< \brief Fuselage analysis. */
  NACELLE = 3      /*!< \brief Nacelle analysis. */
};
static const map<string, ENUM_GEO_DESCRIPTION> Geo_Description_Map = CCreateMap<string, ENUM_GEO_DESCRIPTION>
("AIRFOIL", TWOD_AIRFOIL)
("WING", WING)
("FUSELAGE", FUSELAGE)
("NACELLE", NACELLE);

/*!
 * \brief types of schemes for unsteady computations
 */
enum ENUM_UNSTEADY {
  STEADY = 0,            /*!< \brief A steady computation. */
  TIME_STEPPING = 1,		 /*!< \brief Use a time stepping strategy for unsteady computations. */
  DT_STEPPING_1ST = 2,	 /*!< \brief Use a dual time stepping strategy for unsteady computations (1st order). */
  DT_STEPPING_2ND = 3,	 /*!< \brief Use a dual time stepping strategy for unsteady computations (2nd order). */
  ROTATIONAL_FRAME = 4,  /*!< \brief Use a rotational source term. */
  HARMONIC_BALANCE = 5    /*!< \brief Use a harmonic balance source term. */

};
static const map<string, ENUM_UNSTEADY> TimeMarching_Map = CCreateMap<string, ENUM_UNSTEADY>
("NO", STEADY)
("TIME_STEPPING", TIME_STEPPING)
("DUAL_TIME_STEPPING-1ST_ORDER", DT_STEPPING_1ST)
("DUAL_TIME_STEPPING-2ND_ORDER", DT_STEPPING_2ND)
("HARMONIC_BALANCE", HARMONIC_BALANCE)
("ROTATIONAL_FRAME", ROTATIONAL_FRAME);

/*!
 * \brief types of criteria to determine when the solution is converged
 */
enum ENUM_CONVERGE_CRIT {
  CAUCHY = 1,			/*!< \brief Cauchy criteria to establish the convergence of the code. */
  RESIDUAL = 2			/*!< \brief Residual criteria to establish the convergence of the code. */
};
static const map<string, ENUM_CONVERGE_CRIT> Converge_Crit_Map = CCreateMap<string, ENUM_CONVERGE_CRIT>
("CAUCHY", CAUCHY)
("RESIDUAL", RESIDUAL);

/*!
 * \brief types of element stiffnesses imposed for FEA mesh deformation
 */
enum ENUM_DEFORM_STIFFNESS {
  CONSTANT_STIFFNESS = 0,               /*!< \brief Impose a constant stiffness for each element (steel). */
  INVERSE_VOLUME = 1,			/*!< \brief Impose a stiffness for each element that is inversely proportional to cell volume. */
  SOLID_WALL_DISTANCE = 2			/*!< \brief Impose a stiffness for each element that is proportional to the distance from the solid surface. */
};
static const map<string, ENUM_DEFORM_STIFFNESS> Deform_Stiffness_Map = CCreateMap<string, ENUM_DEFORM_STIFFNESS>
("CONSTANT_STIFFNESS", CONSTANT_STIFFNESS)
("INVERSE_VOLUME", INVERSE_VOLUME)
("WALL_DISTANCE", SOLID_WALL_DISTANCE);

/*!
 * \brief The direct differentation variables.
 */
enum ENUM_DIRECTDIFF_VAR {
  NO_DERIVATIVE = 0,
  D_MACH = 1,   /*!< \brief Derivative with respect to the mach number */
  D_AOA = 2,		 /*!< \brief Derivative with respect to the angle of attack */
  D_PRESSURE = 3, /*!< \brief Derivative with respect to the freestream pressure */
  D_TEMPERATURE = 4,/*!< \brief Derivative with respect to the freestream temperature */
  D_DENSITY = 5,
  D_TURB2LAM = 6,
  D_SIDESLIP = 7,
  D_VISCOSITY = 8,
  D_REYNOLDS = 9,
  D_DESIGN = 10,
  D_YOUNG = 11,
  D_POISSON = 12,
  D_RHO = 13,
  D_RHO_DL = 14,
  D_EFIELD = 15
};
static const map<string, ENUM_DIRECTDIFF_VAR> DirectDiff_Var_Map = CCreateMap<string, ENUM_DIRECTDIFF_VAR>
("NONE", NO_DERIVATIVE)
("MACH", D_MACH)
("AOA", D_AOA)
("PRESSURE", D_PRESSURE)
("TEMPERATURE", D_TEMPERATURE)
("DENSITY", D_DENSITY)
("TURB2LAM", D_TURB2LAM)
("SIDESLIP", D_SIDESLIP)
("VISCOSITY", D_VISCOSITY)
("REYNOLDS", D_REYNOLDS)
("DESIGN_VARIABLES", D_DESIGN)
("YOUNG_MODULUS", D_YOUNG)
("POISSON_RATIO", D_POISSON)
("STRUCTURAL_DENSITY", D_RHO)
("STRUCTURAL_DEAD_LOAD", D_RHO_DL)
("ELECTRIC_FIELD", D_EFIELD);


enum ENUM_RECORDING {
  FLOW_CONS_VARS   = 1,
  MESH_COORDS = 2,
  COMBINED    = 3,
  FEA_DISP_VARS = 4,
  FLOW_CROSS_TERM = 5,
  FEM_CROSS_TERM_GEOMETRY = 6,
  GEOMETRY_CROSS_TERM = 7,
  ALL_VARIABLES = 8,
  MESH_DEFORM = 9
};

/*!
 * \brief types of schemes for dynamic structural computations
 */
enum ENUM_DYNAMIC {
  STATIC = 0,             /*!< \brief A static structural computation. */
  DYNAMIC = 1		      /*!< \brief Use a time stepping strategy for dynamic computations. */
};
static const map<string, ENUM_DYNAMIC> Dynamic_Map = CCreateMap<string, ENUM_DYNAMIC>
("NO", STATIC)
("YES", DYNAMIC);

/*!
 * \brief types of input file formats
 */
enum ENUM_INPUT_REF {
  SU2_REF = 1,                     /*!< \brief SU2 input format (from a restart). */
  CUSTOM_REF = 2                   /*!< \brief CGNS input format for the computational grid. */
};
static const map<string, ENUM_INPUT_REF> Input_Ref_Map = CCreateMap<string, ENUM_INPUT_REF>
("SU2", SU2_REF)
("CUSTOM", CUSTOM_REF);

/*!
 * \brief Vertex-based quantities exchanged during periodic marker communications.
 */
enum PERIODIC_QUANTITIES {
  PERIODIC_VOLUME     =  1,  /*!< \brief Volume communication for summing total CV (periodic only). */
  PERIODIC_NEIGHBORS  =  2,  /*!< \brief Communication of the number of neighbors for centered schemes (periodic only). */
  PERIODIC_RESIDUAL   =  3,  /*!< \brief Residual and Jacobian communication (periodic only). */
  PERIODIC_LAPLACIAN  =  4,  /*!< \brief Undivided Laplacian communication for JST (periodic only). */
  PERIODIC_MAX_EIG    =  5,  /*!< \brief Maximum eigenvalue communication (periodic only). */
  PERIODIC_SENSOR     =  6,  /*!< \brief Dissipation sensor communication (periodic only). */
  PERIODIC_SOL_GG     =  7,  /*!< \brief Solution gradient communication for Green-Gauss (periodic only). */
  PERIODIC_PRIM_GG    =  8,  /*!< \brief Primitive gradient communication for Green-Gauss (periodic only). */
  PERIODIC_SOL_LS     =  9,  /*!< \brief Solution gradient communication for Least Squares (periodic only). */
  PERIODIC_PRIM_LS    = 10,  /*!< \brief Primitive gradient communication for Least Squares (periodic only). */
  PERIODIC_LIM_SOL_1  = 11,  /*!< \brief Solution limiter communication phase 1 of 2 (periodic only). */
  PERIODIC_LIM_SOL_2  = 12,  /*!< \brief Solution limiter communication phase 2 of 2 (periodic only). */
  PERIODIC_LIM_PRIM_1 = 13,  /*!< \brief Primitive limiter communication phase 1 of 2 (periodic only). */
  PERIODIC_LIM_PRIM_2 = 14,  /*!< \brief Primitive limiter communication phase 2 of 2 (periodic only). */
  PERIODIC_IMPLICIT   = 15   /*!< \brief Implicit update communication to ensure consistency across periodic boundaries. */
};

/*!
 * \brief Vertex-based quantities exchanged in MPI point-to-point communications.
 */
enum MPI_QUANTITIES {
  SOLUTION             =  0,  /*!< \brief Conservative solution communication. */
  SOLUTION_OLD         =  1,  /*!< \brief Conservative solution old communication. */
  SOLUTION_GRADIENT    =  2,  /*!< \brief Conservative solution gradient communication. */
  SOLUTION_LIMITER     =  3,  /*!< \brief Conservative solution limiter communication. */
  SOLUTION_DISPONLY    =  4,  /*!< \brief Solution displacement only communication. */
  SOLUTION_PRED        =  5,  /*!< \brief Solution predicted communication. */
  SOLUTION_PRED_OLD    =  6,  /*!< \brief Solution predicted old communication. */
  SOLUTION_GEOMETRY    =  7,  /*!< \brief Geometry solution communication. */
  PRIMITIVE_GRADIENT   =  8,  /*!< \brief Primitive gradient communication. */
  PRIMITIVE_LIMITER    =  9,  /*!< \brief Primitive limiter communication. */
  UNDIVIDED_LAPLACIAN  = 10,  /*!< \brief Undivided Laplacian communication. */
  MAX_EIGENVALUE       = 11,  /*!< \brief Maximum eigenvalue communication. */
  SENSOR               = 12,  /*!< \brief Dissipation sensor communication. */
  AUXVAR_GRADIENT      = 13,  /*!< \brief Auxiliary variable gradient communication. */
  COORDINATES          = 14,  /*!< \brief Vertex coordinates communication. */
  COORDINATES_OLD      = 15,  /*!< \brief Old vertex coordinates communication. */
  MAX_LENGTH           = 16,  /*!< \brief Maximum length communication. */
  GRID_VELOCITY        = 17,  /*!< \brief Grid velocity communication. */
  CROSS_TERM           = 18,  /*!< \brief Cross term communication. */
  CROSS_TERM_GEOMETRY  = 19,  /*!< \brief Geometric cross term communication. */
  REF_GEOMETRY         = 20,  /*!< \brief Reference geometry communication. */
  SOLUTION_EDDY        = 21,  /*!< \brief Turbulent solution plus eddy viscosity communication. */
  SOLUTION_MATRIX      = 22,  /*!< \brief Matrix solution communication. */
  SOLUTION_MATRIXTRANS = 23,  /*!< \brief Matrix transposed solution communication. */
  NEIGHBORS            = 24,  /*!< \brief Neighbor point count communication (for JST). */
  SOLUTION_FEA         = 25,  /*!< \brief FEA solution communication. */
  SOLUTION_FEA_OLD     = 26,  /*!< \brief FEA solution old communication. */
  MESH_DISPLACEMENTS   = 27,  /*!< \brief Mesh displacements at the interface. */
  SOLUTION_TIME_N      = 28,  /*!< \brief Solution at time n. */
  SOLUTION_TIME_N1     = 29,  /*!< \brief Solution at time n-1. */
<<<<<<< HEAD
  PRIMITIVE            = 30,  /*!< \brief Primitive variables. */
  ANISO_GRADIENT       = 31,  /*!< \brief Gradient vectors for anisotropic mesh adaptation. */
  ANISO_GRADIENT_VISC  = 32   /*!< \brief Gradient vectors for anisotropic mesh adaptation. */
=======
  PRIMITIVE            = 30   /*!< \brief Primitive solution communication. */
>>>>>>> 45edda7f
};

/*!
 * \brief MPI communication level
 */
enum COMM_LEVEL {
  COMM_NONE    = 0,   /*!< \brief Disable all MPI comms. Purely for testing, as results are incorrect. */
  COMM_MINIMAL = 1,   /*!< \brief Perform only the minimal set of MPI communications for correctness. Disables many console and output comms. */
  COMM_FULL    = 2    /*!< \brief Perform all MPI communications. */
};
static const map<string, COMM_LEVEL> Comm_Map = CCreateMap<string, COMM_LEVEL>
("NONE",    COMM_NONE)
("MINIMAL", COMM_MINIMAL)
("FULL",    COMM_FULL);

/*
 * \brief types of filter kernels, initially intended for structural topology optimization applications
 */
enum ENUM_FILTER_KERNEL {
  CONSTANT_WEIGHT_FILTER = 0,      /*!< \brief Uniform weight. */
  CONICAL_WEIGHT_FILTER  = 1,      /*!< \brief Linear decay with distance from center point [Bruns and Tortorelli, 2001]. */
  GAUSSIAN_WEIGHT_FILTER = 2,      /*!< \brief Bell shape around center point [Bruns and Tortorelli, 2003]. */
  DILATE_MORPH_FILTER    = 3,      /*!< \brief Continuous version of the dilate morphology operator [Sigmund 2007]. */
  ERODE_MORPH_FILTER     = 4,      /*!< \brief Continuous version of the erode morphology operator [Sigmund 2007].*/
};
static const map<string, ENUM_FILTER_KERNEL> Filter_Kernel_Map = CCreateMap<string, ENUM_FILTER_KERNEL>
("CONSTANT", CONSTANT_WEIGHT_FILTER)
("CONICAL" , CONICAL_WEIGHT_FILTER)
("GAUSSIAN", GAUSSIAN_WEIGHT_FILTER)
("DILATE"  , DILATE_MORPH_FILTER)
("ERODE"   , ERODE_MORPH_FILTER);

/*!
 * \brief types of projection function, initially intended for structural topology optimization applications
 */
enum ENUM_PROJECTION_FUNCTION {
  NO_PROJECTION  = 0,      /*!< \brief No projection. */
  HEAVISIDE_UP   = 1,      /*!< \brief Project values towards 1. */
  HEAVISIDE_DOWN = 2,      /*!< \brief Project values towards 0. */
};
static const map<string, ENUM_PROJECTION_FUNCTION> Projection_Function_Map = CCreateMap<string, ENUM_PROJECTION_FUNCTION>
("NO_PROJECTION" , NO_PROJECTION)
("HEAVISIDE_UP"  , HEAVISIDE_UP)
("HEAVISIDE_DOWN", HEAVISIDE_DOWN);

/*!
 * \brief the different validation solution
 */
enum ENUM_VERIFICATION_SOLUTIONS {
  NO_VERIFICATION_SOLUTION =  0,       /*!< \brief No verification solution, standard solver mode. */
  INVISCID_VORTEX          =  1,       /*!< \brief Inviscid vortex. Exact solution of the unsteady Euler equations. */
  RINGLEB                  =  2,       /*!< \brief Ringleb flow. Exact solution of the steady Euler equations. */
  NS_UNIT_QUAD             = 31,       /*!< \brief Exact solution of the laminar Navier Stokes equations without heat conduction. */
  TAYLOR_GREEN_VORTEX      = 32,       /*!< \brief Taylor Green Vortex. */
  INC_TAYLOR_GREEN_VORTEX  = 33,       /*!< \brief Incompressible Taylor Green Vortex (2D). */
  MMS_NS_UNIT_QUAD         = 61,       /*!< \brief Manufactured solution of the laminar Navier Stokes equations on a unit quad. */
  MMS_NS_UNIT_QUAD_WALL_BC = 62,       /*!< \brief Manufactured solution of the laminar Navier Stokes equations on a unit quad with wall BC's. */
  MMS_NS_TWO_HALF_CIRCLES  = 63,       /*!< \brief Manufactured solution of the laminar Navier Stokes equations between two half circles. */
  MMS_NS_TWO_HALF_SPHERES  = 64,       /*!< \brief Manufactured solution of the laminar Navier Stokes equations between two half spheres. */
  MMS_INC_EULER            = 65,       /*!< \brief Manufactured solution of the incompressible Euler equations. */
  MMS_INC_NS               = 66,       /*!< \brief Manufactured solution of the laminar incompressible Navier Stokes equations. */
  USER_DEFINED_SOLUTION    = 99,       /*!< \brief User defined solution. */
};
static const map<string, ENUM_VERIFICATION_SOLUTIONS> Verification_Solution_Map = CCreateMap<string, ENUM_VERIFICATION_SOLUTIONS>
("NO_VERIFICATION_SOLUTION", NO_VERIFICATION_SOLUTION)
("INVISCID_VORTEX",          INVISCID_VORTEX)
("RINGLEB",                  RINGLEB)
("NS_UNIT_QUAD",             NS_UNIT_QUAD)
("TAYLOR_GREEN_VORTEX",      TAYLOR_GREEN_VORTEX)
("INC_TAYLOR_GREEN_VORTEX",  INC_TAYLOR_GREEN_VORTEX)
("MMS_NS_UNIT_QUAD",         MMS_NS_UNIT_QUAD)
("MMS_NS_UNIT_QUAD_WALL_BC", MMS_NS_UNIT_QUAD_WALL_BC)
("MMS_NS_TWO_HALF_CIRCLES",  MMS_NS_TWO_HALF_CIRCLES)
("MMS_NS_TWO_HALF_SPHERES",  MMS_NS_TWO_HALF_SPHERES)
("MMS_INC_EULER",            MMS_INC_EULER)
("MMS_INC_NS",               MMS_INC_NS)
("USER_DEFINED_SOLUTION",    USER_DEFINED_SOLUTION);

/* END_CONFIG_ENUMS */

class COptionBase {
private:
  vector<string> value;
public:
  COptionBase() {};
  virtual  ~COptionBase() = 0;

  virtual string SetValue(vector<string> value){this->value = value; return "";}
  vector<string> GetValue() {return value;}
  virtual void SetDefault() = 0;

  string optionCheckMultipleValues(vector<string> & option_value, string type_id, string option_name) {
    if (option_value.size() != 1) {
      string newString;
      newString.append(option_name);
      newString.append(": multiple values for type ");
      newString.append(type_id);
      return newString;
    }
    return "";
  }

  string badValue(vector<string> & option_value, string type_id, string option_name) {
    string newString;
    newString.append(option_name);
    newString.append(": improper option value for type ");
    newString.append(type_id);
    return newString;
  }
};

inline COptionBase::~COptionBase() {}


template <class Tenum>
class COptionEnum : public COptionBase {

  map<string, Tenum> m;
  unsigned short & field; // Reference to the feildname
  Tenum def; // Default value
  string name; // identifier for the option

public:
  COptionEnum(string option_field_name, const map<string, Tenum> m, unsigned short & option_field, Tenum default_value) : field(option_field) {
    this->m = m;
    this->def = default_value;
    this->name = option_field_name;
  }

  ~COptionEnum() {};
  string SetValue(vector<string> option_value) {
    COptionBase::SetValue(option_value);
    // Check if there is more than one string
    string out = optionCheckMultipleValues(option_value, "enum", this->name);
    if (out.compare("") != 0) {
      return out;
    }

    // Check to see if the enum value is in the map
    if (this->m.find(option_value[0]) == m.end()) {
      string str;
      str.append(this->name);
      str.append(": invalid option value ");
      str.append(option_value[0]);
      str.append(". Check current SU2 options in config_template.cfg.");
      return str;
    }
    // If it is there, set the option value
    Tenum val = this->m[option_value[0]];
    this->field = val;
    return "";
  }

  void SetDefault() {
    this->field = this->def;
  }
};

class COptionDouble : public COptionBase {
  su2double & field; // Reference to the fieldname
  su2double def; // Default value
  string name; // identifier for the option

public:
  COptionDouble(string option_field_name, su2double & option_field, su2double default_value) : field(option_field) {
    this->def = default_value;
    this->name = option_field_name;
  }

  ~COptionDouble() {};
  string SetValue(vector<string> option_value) {
    COptionBase::SetValue(option_value);
    // check if there is more than one value
    string out = optionCheckMultipleValues(option_value, "su2double", this->name);
    if (out.compare("") != 0) {
      return out;
    }
    istringstream is(option_value[0]);
    su2double val;
    if (is >> val) {
      this->field = val;
      return "";
    }
    return badValue(option_value, "su2double", this->name);
  }
  void SetDefault() {
    this->field = this->def;
  }
};

class COptionString : public COptionBase {
  string & field; // Reference to the fieldname
  string def; // Default value
  string name; // identifier for the option

public:
  COptionString(string option_field_name, string & option_field, string default_value) : field(option_field) {
    this->def = default_value;
    this->name = option_field_name;
  }

  ~COptionString() {};
  string SetValue(vector<string> option_value) {
    COptionBase::SetValue(option_value);
    // check if there is more than one value
    string out = optionCheckMultipleValues(option_value, "su2double", this->name);
    if (out.compare("") != 0) {
      return out;
    }
    this->field.assign(option_value[0]);
    return "";
  }
  void SetDefault() {
    this->field = this->def;
  }
};

class COptionInt : public COptionBase {
  int & field; // Reference to the feildname
  int def; // Default value
  string name; // identifier for the option

public:
  COptionInt(string option_field_name, int & option_field, int default_value) : field(option_field) {
    this->def = default_value;
    this->name = option_field_name;
  }

  ~COptionInt() {};
  string SetValue(vector<string> option_value) {
    COptionBase::SetValue(option_value);
    string out = optionCheckMultipleValues(option_value, "int", this->name);
    if (out.compare("") != 0) {
      return out;
    }
    istringstream is(option_value[0]);
    int val;
    if (is >> val) {
      this->field = val;
      return "";
    }
    return badValue(option_value, "int", this->name);
  }
  void SetDefault() {
    this->field = this->def;
  }
};

class COptionULong : public COptionBase {
  unsigned long & field; // Reference to the feildname
  unsigned long def; // Default value
  string name; // identifier for the option

public:
  COptionULong(string option_field_name, unsigned long & option_field, unsigned long default_value) : field(option_field) {
    this->def = default_value;
    this->name = option_field_name;
  }

  ~COptionULong() {};
  string SetValue(vector<string> option_value) {
    COptionBase::SetValue(option_value);
    string out = optionCheckMultipleValues(option_value, "unsigned long", this->name);
    if (out.compare("") != 0) {
      return out;
    }
    istringstream is(option_value[0]);
    unsigned long val;
    if (is >> val) {
      this->field = val;
      return "";
    }
    return badValue(option_value, "unsigned long", this->name);
  }
  void SetDefault() {
    this->field = this->def;
  }
};

class COptionUShort : public COptionBase {
  unsigned short & field; // Reference to the feildname
  unsigned short def; // Default value
  string name; // identifier for the option

public:
  COptionUShort(string option_field_name, unsigned short & option_field, unsigned short default_value) : field(option_field) {
    this->def = default_value;
    this->name = option_field_name;
  }

  ~COptionUShort() {};
  string SetValue(vector<string> option_value) {
    COptionBase::SetValue(option_value);
    string out = optionCheckMultipleValues(option_value, "unsigned short", this->name);
    if (out.compare("") != 0) {
      return out;
    }
    istringstream is(option_value[0]);
    unsigned short val;
    if (is >> val) {
      this->field = val;
      return "";
    }
    return badValue(option_value, "unsigned short", this->name);
  }
  void SetDefault() {
    this->field = this->def;
  }
};

class COptionLong : public COptionBase {
  long & field; // Reference to the feildname
  long def; // Default value
  string name; // identifier for the option

public:
  COptionLong(string option_field_name, long & option_field, long default_value) : field(option_field) {
    this->def = default_value;
    this->name = option_field_name;
  }

  ~COptionLong() {};
  string SetValue(vector<string> option_value) {
    COptionBase::SetValue(option_value);
    string out = optionCheckMultipleValues(option_value, "long", this->name);
    if (out.compare("") != 0) {
      return out;
    }
    istringstream is(option_value[0]);
    long val;
    if (is >> val) {
      this->field = val;
      return "";
    }
    return badValue(option_value, "long", this->name);
  }
  void SetDefault() {
    this->field = this->def;
  }
};


class COptionBool : public COptionBase {
  bool & field; // Reference to the feildname
  bool def; // Default value
  string name; // identifier for the option

public:
  COptionBool(string option_field_name, bool & option_field, bool default_value) : field(option_field) {
    this->def = default_value;
    this->name = option_field_name;
  }

  ~COptionBool() {};
  string SetValue(vector<string> option_value) {
    COptionBase::SetValue(option_value);
    // check if there is more than one value
    string out = optionCheckMultipleValues(option_value, "bool", this->name);
    if (out.compare("") != 0) {
      return out;
    }
    if (option_value[0].compare("YES") == 0) {
      this->field = true;
      return "";
    }
    if (option_value[0].compare("NO") == 0) {
      this->field = false;
      return "";
    }
    return badValue(option_value, "bool", this->name);
  }
  void SetDefault() {
    this->field = this->def;
  }
};

template <class Tenum>
class COptionEnumList : public COptionBase {

  map<string, Tenum> m;
  unsigned short * & field; // Reference to the feildname
  string name; // identifier for the option
  unsigned short & size;

public:
  COptionEnumList(string option_field_name, const map<string, Tenum> m, unsigned short * & option_field, unsigned short & list_size) : field(option_field) , size(list_size) {
    this->m = m;
    this->name = option_field_name;
  }

  ~COptionEnumList() {};
  string SetValue(vector<string> option_value) {
    COptionBase::SetValue(option_value);
    if (option_value.size() == 1 && option_value[0].compare("NONE") == 0) {
      this->size = 0;
      return "";
    }
    // size is the length of the option list
    this->size = option_value.size();
    unsigned short * enums = new unsigned short[size];
    for (int i  = 0; i < this->size; i++) {
      // Check to see if the enum value is in the map
      if (this->m.find(option_value[i]) == m.end()) {
        string str;
        str.append(this->name);
        str.append(": invalid option value ");
        str.append(option_value[i]);
        str.append(". Check current SU2 options in config_template.cfg.");
        return str;
      }
      // If it is there, set the option value
      enums[i] = this->m[option_value[i]];
    }
    this->field = enums;
    return "";
  }

  void SetDefault() {
    // No default to set
    size = 0;
  }
};

class COptionDoubleArray : public COptionBase {
  su2double * & field; // Reference to the feildname
  string name; // identifier for the option
  const int size;
  su2double * def;
  su2double * vals;
  su2double * default_value;

public:
  COptionDoubleArray(string option_field_name, const int list_size, su2double * & option_field, su2double * default_value) : field(option_field), size(list_size) {
    this->name = option_field_name;
    this->default_value = default_value;
    def  = NULL;
    vals = NULL;
  }

  ~COptionDoubleArray() {
     if(def  != NULL) delete [] def;
     if(vals != NULL) delete [] vals;
  };
  string SetValue(vector<string> option_value) {
    COptionBase::SetValue(option_value);
    // Check that the size is correct
    if (option_value.size() != (unsigned long)this->size) {
      string newstring;
      newstring.append(this->name);
      newstring.append(": wrong number of arguments: ");
      stringstream ss;
      ss << this->size;
      newstring.append(ss.str());
      newstring.append(" expected, ");
      stringstream ss2;
      ss2 << option_value.size();
      newstring.append(ss2.str());
      newstring.append(" found");
      return newstring;
    }
    vals = new su2double[this->size];
    for (int i  = 0; i < this->size; i++) {
      istringstream is(option_value[i]);
      su2double val;
      if (!(is >> val)) {
        delete [] vals;
        return badValue(option_value, "su2double array", this->name);
      }
      vals[i] = val;
    }
    this->field = vals;
    return "";
  }

  void SetDefault() {
    def = new su2double [size];
    for (int i = 0; i < size; i++) {
      def[i] = default_value[i];
    }
    this->field = def;
  }
};

class COptionDoubleList : public COptionBase {
  su2double * & field; // Reference to the feildname
  string name; // identifier for the option
  unsigned short & size;

public:
  COptionDoubleList(string option_field_name, unsigned short & list_size, su2double * & option_field) : field(option_field), size(list_size) {
    this->name = option_field_name;
  }

  ~COptionDoubleList() {};
  string SetValue(vector<string> option_value) {
    COptionBase::SetValue(option_value);
    // The size is the length of option_value
    unsigned short option_size = option_value.size();
    if (option_size == 1 && option_value[0].compare("NONE") == 0) {
      // No options
      this->size = 0;
      return "";
    }

    this->size = option_size;

    // Parse all of the options
    su2double * vals = new su2double[option_size];
    for (unsigned long i  = 0; i < option_size; i++) {
      istringstream is(option_value[i]);
      su2double val;
      if (!(is >> val)) {
        delete [] vals;
        return badValue(option_value, "su2double list", this->name);
      }
      vals[i] = val;
    }
    this->field = vals;
    return "";
  }

  void SetDefault() {
    this->size = 0; // There is no default value for list
  }
};

class COptionShortList : public COptionBase {
  short * & field; // Reference to the feildname
  string name; // identifier for the option
  unsigned short & size;
  
public:
  COptionShortList(string option_field_name, unsigned short & list_size,  short * & option_field) : field(option_field), size(list_size) {
    this->name = option_field_name;
  }
  
  ~COptionShortList() {};
  string SetValue(vector<string> option_value) {
    COptionBase::SetValue(option_value);
    // The size is the length of option_value
    unsigned short option_size = option_value.size();
    if (option_size == 1 && option_value[0].compare("NONE") == 0) {
      // No options
      this->size = 0;
      return "";
    }
    this->size = option_size;
    
    // Parse all of the options
    short * vals = new  short[option_size];
    for (unsigned long i  = 0; i < option_size; i++) {
      istringstream is(option_value[i]);
      unsigned short val;
      if (!(is >> val)) {
        delete [] vals;
        return badValue(option_value, "short", this->name);
      }
      vals[i] = val;
    }
    this->field = vals;
    return "";
  }
  
  void SetDefault() {
    this->size = 0; // There is no default value for list
  }
};

class COptionUShortList : public COptionBase {
  unsigned short * & field; // Reference to the feildname
  string name; // identifier for the option
  unsigned short & size;

public:
  COptionUShortList(string option_field_name, unsigned short & list_size, unsigned short * & option_field) : field(option_field), size(list_size) {
    this->name = option_field_name;
  }

  ~COptionUShortList() {};
  string SetValue(vector<string> option_value) {
    COptionBase::SetValue(option_value);
    // The size is the length of option_value
    unsigned short option_size = option_value.size();
    if (option_size == 1 && option_value[0].compare("NONE") == 0) {
      // No options
      this->size = 0;
      return "";
    }
    this->size = option_size;

    // Parse all of the options
    unsigned short * vals = new unsigned short[option_size];
    for (unsigned long i  = 0; i < option_size; i++) {
      istringstream is(option_value[i]);
      unsigned short val;
      if (!(is >> val)) {
        delete [] vals;
        return badValue(option_value, "unsigned short", this->name);
      }
      vals[i] = val;
    }
    this->field = vals;
    return "";
  }

  void SetDefault() {
    this->size = 0; // There is no default value for list
  }
};

class COptionStringList : public COptionBase {
  string * & field; // Reference to the feildname
  string name; // identifier for the option
  unsigned short & size;

public:
  COptionStringList(string option_field_name, unsigned short & list_size, string * & option_field) : field(option_field), size(list_size) {
    this->name = option_field_name;
  }

  ~COptionStringList() {};
  string SetValue(vector<string> option_value) {
    COptionBase::SetValue(option_value);
    // The size is the length of option_value
    unsigned short option_size = option_value.size();
    if (option_size == 1 && option_value[0].compare("NONE") == 0) {
      this->size = 0;
      return "";
    }
    this->size = option_size;

    // Parse all of the options
    string * vals = new string[option_size];
    for (unsigned long i  = 0; i < option_size; i++) {
      vals[i].assign(option_value[i]);
    }
    this->field = vals;
    return "";
  }

  void SetDefault() {
    this->size = 0; // There is no default value for list
  }
};

class COptionConvect : public COptionBase {
  string name; // identifier for the option
  unsigned short & space;
  unsigned short & centered;
  unsigned short & upwind;

public:
  COptionConvect(string option_field_name, unsigned short & space_field, unsigned short & centered_field, unsigned short & upwind_field) : space(space_field), centered(centered_field), upwind(upwind_field) {
    this->name = option_field_name;
  }

  ~COptionConvect() {};
  string SetValue(vector<string> option_value) {
    COptionBase::SetValue(option_value);

    string out = optionCheckMultipleValues(option_value, "unsigned short", this->name);
    if (out.compare("") != 0) {
      return out;
    }

    if (Centered_Map.count(option_value[0])) {
      this->space = Space_Map.find("SPACE_CENTERED")->second;
      this->centered = Centered_Map.find(option_value[0])->second;
      this->upwind = NO_UPWIND;
      return "";
    }
    if (Upwind_Map.count(option_value[0])) {
      this->space = Space_Map.find("SPACE_UPWIND")->second;
      this->upwind = Upwind_Map.find(option_value[0])->second;
      this->centered = NO_CENTERED;
      return "";
    }
    // Make them defined in case something weird happens
    this->centered = NO_CENTERED;
    this->upwind = NO_UPWIND;
    this->space = SPACE_CENTERED;
    return badValue(option_value, "convect", this->name);

  }

  void SetDefault() {
    this->centered = NO_CENTERED;
    this->upwind = NO_UPWIND;
    this->space = SPACE_CENTERED;
  }
};

class COptionFEMConvect : public COptionBase{
  string name; // identifier for the option
  unsigned short & space;
  unsigned short & fem;

public:
  COptionFEMConvect(string option_field_name, unsigned short & space_field, unsigned short & fem_field) : space(space_field), fem(fem_field) {
    this->name = option_field_name;
  }

  ~COptionFEMConvect() {};
  string SetValue(vector<string> option_value) {
    COptionBase::SetValue(option_value);

    string out = optionCheckMultipleValues(option_value, "unsigned short", this->name);
    if (out.compare("") != 0) {
      return out;
    }

    if (FEM_Map.count(option_value[0])) {
      this->space = Space_Map.find("FINITE_ELEMENT")->second;
      this->fem = FEM_Map.find(option_value[0])->second;
      return "";
    }

    // Make them defined in case something weird happens
    this->fem = NO_FEM;
    return badValue(option_value, "convect", this->name);

  }

  void SetDefault() {
    this->fem = NO_FEM;
  }
};

class COptionMathProblem : public COptionBase {
  string name; // identifier for the option
  bool & cont_adjoint;
  bool cont_adjoint_def;
  bool & disc_adjoint;
  bool disc_adjoint_def;
  bool & restart;
  bool restart_def;

public:
  COptionMathProblem(string option_field_name, bool & cont_adjoint_field, bool cont_adjoint_default, bool & disc_adjoint_field, bool disc_adjoint_default, bool & restart_field, bool restart_default) : cont_adjoint(cont_adjoint_field), disc_adjoint(disc_adjoint_field), restart(restart_field) {
    this->name = option_field_name;
    this->cont_adjoint_def = cont_adjoint_default;
    this->disc_adjoint_def = disc_adjoint_default;
    this->restart_def = restart_default;
  }

  ~COptionMathProblem() {};
  string SetValue(vector<string> option_value) {
    COptionBase::SetValue(option_value);
    string out = optionCheckMultipleValues(option_value, "unsigned short", this->name);
    if (out.compare("") != 0) {
      return out;
    }
    if (option_value[0] == "ADJOINT") {
      return badValue(option_value, "math problem (try CONTINUOUS_ADJOINT)", this->name);
    }
    if (Math_Problem_Map.find(option_value[0]) == Math_Problem_Map.end()) {
      return badValue(option_value, "math problem", this->name);
    }
    if (option_value[0] == "DIRECT") {
      this->cont_adjoint = false;
      this->disc_adjoint = false;
      this->restart = false;
      return "";
    }
    if (option_value[0] == "CONTINUOUS_ADJOINT") {
      this->cont_adjoint= true;
      this->disc_adjoint = false;
      this->restart= true;
      return "";
    }
    if (option_value[0] == "DISCRETE_ADJOINT") {
      this->disc_adjoint = true;
      this->cont_adjoint= false;
      this->restart = true;
      return "";
    }
    return "option in math problem map not considered in constructor";
  }

  void SetDefault() {
    this->cont_adjoint = this->cont_adjoint_def;
    this->disc_adjoint = this->disc_adjoint_def;
    this->restart = this->restart_def;
  }
  
};

class COptionDVParam : public COptionBase {
  string name; // identifier for the option
  unsigned short & nDV;
  su2double ** & paramDV;
  string * & FFDTag;
  unsigned short* & design_variable;

public:
  COptionDVParam(string option_field_name, unsigned short & nDV_field, su2double** & paramDV_field, string* & FFDTag_field, unsigned short * & design_variable_field) : nDV(nDV_field), paramDV(paramDV_field), FFDTag(FFDTag_field), design_variable(design_variable_field) {
    this->name = option_field_name;
  }

  ~COptionDVParam() {};
  
  string SetValue(vector<string> option_value) {
    COptionBase::SetValue(option_value);
    if ((option_value.size() == 1) && (option_value[0].compare("NONE") == 0)) {
      this->nDV = 0;
      return "";
    }

    // Cannot have ; at the beginning or the end
    if (option_value[0].compare(";") == 0) {
      string newstring;
      newstring.append(this->name);
      newstring.append(": may not have beginning semicolon");
      return newstring;
    }
    if (option_value[option_value.size()-1].compare(";") == 0) {
      string newstring;
      newstring.append(this->name);
      newstring.append(": may not have ending semicolon");
      return newstring;
    }


    // use the ";" token to determine the number of design variables
    // This works because semicolon is not one of the delimiters in tokenize string
    this->nDV = 0;
    //unsigned int num_semi = 0;
    for (unsigned int i = 0; i < static_cast<unsigned int>(option_value.size()); i++) {
      if (option_value[i].compare(";") == 0) {
        this->nDV++;
        //        num_semi++;
      }
    }

    // One more design variable than semicolon
    this->nDV++;

    if ( (this->nDV > 0) && (this->design_variable == NULL) ) {
      string newstring;
      newstring.append(this->name);
      newstring.append(": Design_Variable array has not been allocated. Check that DV_KIND appears before DV_PARAM in configuration file.");
      return newstring;
    }

    this->paramDV = new su2double*[this->nDV];
    for (unsigned short iDV = 0; iDV < this->nDV; iDV++) {
      this->paramDV[iDV] = new su2double[MAX_PARAMETERS];
    }

    this->FFDTag = new string[this->nDV];

   vector<unsigned short> nParamDV(nDV, 0);
   unsigned short totalnParamDV = 0;
   stringstream ss;
   unsigned int i = 0;
    
    for (unsigned short iDV = 0; iDV < this->nDV; iDV++) {
      switch (this->design_variable[iDV]) {
        case NO_DEFORMATION:       nParamDV[iDV] = 0; break;
        case FFD_SETTING:          nParamDV[iDV] = 0; break;
        case FFD_CONTROL_POINT_2D: nParamDV[iDV] = 5; break;
        case FFD_CAMBER_2D:        nParamDV[iDV] = 2; break;
        case FFD_THICKNESS_2D:     nParamDV[iDV] = 2; break;
        case FFD_TWIST_2D:         nParamDV[iDV] = 3; break;
        case HICKS_HENNE:          nParamDV[iDV] = 2; break;
        case SURFACE_BUMP:         nParamDV[iDV] = 3; break;
        case CST:                  nParamDV[iDV] = 3; break;
        case ANGLE_OF_ATTACK:      nParamDV[iDV] = 1; break;
        case SCALE:                nParamDV[iDV] = 0; break;
        case TRANSLATION:          nParamDV[iDV] = 3; break;
        case ROTATION:             nParamDV[iDV] = 6; break;
        case NACA_4DIGITS:         nParamDV[iDV] = 3; break;
        case PARABOLIC:            nParamDV[iDV] = 2; break;
        case AIRFOIL:              nParamDV[iDV] = 2; break;
        case FFD_CONTROL_POINT:    nParamDV[iDV] = 7; break;
        case FFD_NACELLE:          nParamDV[iDV] = 6; break;
        case FFD_GULL:             nParamDV[iDV] = 2; break;
        case FFD_TWIST:            nParamDV[iDV] = 8; break;
        case FFD_ROTATION:         nParamDV[iDV] = 7; break;
        case FFD_CONTROL_SURFACE:  nParamDV[iDV] = 7; break;
        case FFD_CAMBER:           nParamDV[iDV] = 3; break;
        case FFD_THICKNESS:        nParamDV[iDV] = 3; break;
        case FFD_ANGLE_OF_ATTACK:  nParamDV[iDV] = 2; break;
        case SURFACE_FILE:         nParamDV[iDV] = 0; break;
        case DV_EFIELD:            nParamDV[iDV] = 2; break;
        case DV_YOUNG:             nParamDV[iDV] = 0; break;
        case DV_POISSON:           nParamDV[iDV] = 0; break;
        case DV_RHO:               nParamDV[iDV] = 0; break;
        case DV_RHO_DL:            nParamDV[iDV] = 0; break;
        case SCALE_GRID:           nParamDV[iDV] = 0; break;
        case TRANSLATE_GRID:       nParamDV[iDV] = 3; break;
        case ROTATE_GRID:          nParamDV[iDV] = 6; break;
        default : {
          string newstring;
          newstring.append(this->name);
          newstring.append(": undefined design variable type found in configuration file.");
          return newstring;
        }
      }
      totalnParamDV += nParamDV[iDV];
    }
    
    if (totalnParamDV > option_value.size()){
      SU2_MPI::Error("Wrong number of arguments for DV_PARAM!", CURRENT_FUNCTION);
    }
    
    for (unsigned short iDV = 0; iDV < this->nDV; iDV++) { 
      for (unsigned short iParamDV = 0; iParamDV < nParamDV[iDV]; iParamDV++) {

        ss << option_value[i] << " ";

        if ((iParamDV == 0) &&
            ((this->design_variable[iDV] == NO_DEFORMATION) ||
             (this->design_variable[iDV] == FFD_SETTING) ||
             (this->design_variable[iDV] == FFD_ANGLE_OF_ATTACK)||
             (this->design_variable[iDV] == FFD_CONTROL_POINT_2D) ||
             (this->design_variable[iDV] == FFD_CAMBER_2D) ||
             (this->design_variable[iDV] == FFD_TWIST_2D) ||
             (this->design_variable[iDV] == FFD_THICKNESS_2D) ||
             (this->design_variable[iDV] == FFD_CONTROL_POINT) ||
             (this->design_variable[iDV] == FFD_NACELLE) ||
             (this->design_variable[iDV] == FFD_GULL) ||
             (this->design_variable[iDV] == FFD_TWIST) ||
             (this->design_variable[iDV] == FFD_ROTATION) ||
             (this->design_variable[iDV] == FFD_CONTROL_SURFACE) ||
             (this->design_variable[iDV] == FFD_CAMBER) ||
             (this->design_variable[iDV] == FFD_THICKNESS))) {
              ss >> this->FFDTag[iDV];
              this->paramDV[iDV][iParamDV] = 0;
            }
        else
          ss >> this->paramDV[iDV][iParamDV];

        i++;
      }
      if (iDV < (this->nDV-1)) {
        if (option_value[i].compare(";") != 0) {
          string newstring;
          newstring.append(this->name);
          newstring.append(": a design variable in the configuration file has the wrong number of parameters");
          return newstring;
        }
        i++;
      }
    }

    // Need to return something...
    return "";
  }

  void SetDefault() {
    this->nDV = 0;
    this->paramDV = NULL;
    this->FFDTag = NULL;
    // Don't mess with the Design_Variable because it's an input, not modified
  }
};

class COptionDVValue : public COptionBase {
  string name; // identifier for the option
  unsigned short* & nDV_Value;
  su2double ** & valueDV;
  unsigned short & nDV;
  su2double ** & paramDV;
  unsigned short* & design_variable;

public:
  COptionDVValue(string option_field_name, unsigned short* & nDVValue_field, su2double** & valueDV_field, unsigned short & nDV_field,  su2double** & paramDV_field, unsigned short * & design_variable_field) : nDV_Value(nDVValue_field), valueDV(valueDV_field), nDV(nDV_field), paramDV(paramDV_field), design_variable(design_variable_field) {
    this->name = option_field_name;
  }

  ~COptionDVValue() {};

  string SetValue(vector<string> option_value) {
    COptionBase::SetValue(option_value);
    if ((option_value.size() == 1) && (option_value[0].compare("NONE") == 0)) {
      this->nDV_Value = NULL;
      return "";
    }

    if ( (this->nDV > 0) && (this->design_variable == NULL) ) {
      string newstring;
      newstring.append(this->name);
      newstring.append(": Design_Variable array has not been allocated. Check that DV_KIND appears before DV_VALUE in configuration file.");
      return newstring;
    }
    if ( (this->nDV > 0) && (this->paramDV == NULL) ) {
      string newstring;
      newstring.append(this->name);
      newstring.append(": Design_Parameter array has not been allocated. Check that DV_PARAM appears before DV_VALUE in configuration file.");
      return newstring;
    }

    this->valueDV = new su2double*[this->nDV];
    this->nDV_Value = new unsigned short[this->nDV];

    for (unsigned short iDV = 0; iDV < this->nDV; iDV++) {
      this->valueDV[iDV] = new su2double[3];
    }

    unsigned short nValueDV = 0;
    unsigned short totalnValueDV = 0;
    stringstream ss;
    unsigned int i = 0;
    for (unsigned short iDV = 0; iDV < this->nDV; iDV++) {
      switch (this->design_variable[iDV]) {
        case FFD_CONTROL_POINT:
          if((this->paramDV[iDV][4] == 0) &&
             (this->paramDV[iDV][5] == 0) &&
             (this->paramDV[iDV][6] == 0)) {
            nValueDV = 3;
          } else {
            nValueDV = 1;
          }
          break;
        case FFD_CONTROL_POINT_2D:
          if((this->paramDV[iDV][3] == 0) &&
             (this->paramDV[iDV][4] == 0)) {
            nValueDV = 2;
          } else {
            nValueDV = 1;
          }
          break;
        default :
          nValueDV = 1;
      }

      this->nDV_Value[iDV] = nValueDV;

      totalnValueDV += nValueDV;

      for (unsigned short iValueDV = 0; iValueDV < nValueDV; iValueDV++) {

        if (i >= option_value.size()) {
          string newstring;
          newstring.append(this->name);
          newstring.append(": DV_VALUE does not contain enough entries to match DV_KIND or DV_PARAM.");
          return newstring;
        }
        
        ss << option_value[i] << " ";

        ss >> this->valueDV[iDV][iValueDV];

        i++;
      }
    }

    if (i != totalnValueDV) {
      string newstring;
      newstring.append(this->name);
      newstring.append(": a design variable in the configuration file has the wrong number of values");
      return newstring;
    }

    // Need to return something...
    return "";
  }

  void SetDefault() {
    this->nDV_Value = 0;
    this->valueDV = NULL;
    // Don't mess with the Design_Variable because it's an input, not modified
  }
};

class COptionFFDDef : public COptionBase {
  string name;
  unsigned short & nFFD;
  su2double ** & CoordFFD;
  string * & FFDTag;
  
public:
  COptionFFDDef(string option_field_name, unsigned short & nFFD_field, su2double** & coordFFD_field, string* & FFDTag_field) : nFFD(nFFD_field), CoordFFD(coordFFD_field), FFDTag(FFDTag_field) {
    this->name = option_field_name;
  }
  
  ~COptionFFDDef() {};
  
  string SetValue(vector<string> option_value) {
    COptionBase::SetValue(option_value);
    if ((option_value.size() == 1) && (option_value[0].compare("NONE") == 0)) {
      this->nFFD = 0;
      return "";
    }
    
    // Cannot have ; at the beginning or the end
    if (option_value[0].compare(";") == 0) {
      string newstring;
      newstring.append(this->name);
      newstring.append(": may not have beginning semicolon");
      return newstring;
    }
    if (option_value[option_value.size()-1].compare(";") == 0) {
      string newstring;
      newstring.append(this->name);
      newstring.append(": may not have ending semicolon");
      return newstring;
    }
    
    
    // use the ";" token to determine the number of design variables
    // This works because semicolon is not one of the delimiters in tokenize string
    this->nFFD = 0;
    for (unsigned int i = 0; i < static_cast<unsigned int>(option_value.size()); i++) {
      if (option_value[i].compare(";") == 0) {
        this->nFFD++;
      }
    }
    
    // One more design variable than semicolon
    this->nFFD++;
    
    this->CoordFFD = new su2double*[this->nFFD];
    for (unsigned short iFFD = 0; iFFD < this->nFFD; iFFD++) {
      this->CoordFFD[iFFD] = new su2double[25];
    }
    
    this->FFDTag = new string[this->nFFD];
    
    unsigned short nCoordFFD = 0;
    stringstream ss;
    unsigned int i = 0;
    
    for (unsigned short iFFD = 0; iFFD < this->nFFD; iFFD++) {
      
      nCoordFFD = 25;
      
      for (unsigned short iCoordFFD = 0; iCoordFFD < nCoordFFD; iCoordFFD++) {
        
        ss << option_value[i] << " ";
        
        if (iCoordFFD == 0) ss >> this->FFDTag[iFFD];
        else ss >> this->CoordFFD[iFFD][iCoordFFD-1];
        
        i++;
      }
      
      if (iFFD < (this->nFFD-1)) {
        if (option_value[i].compare(";") != 0) {
          string newstring;
          newstring.append(this->name);
          newstring.append(": a FFD box in the configuration file has the wrong number of parameters");
          return newstring;
        }
        i++;
      }
      
    }
    
    // Need to return something...
    return "";
  }
  
  void SetDefault() {
    this->nFFD = 0;
    this->CoordFFD = NULL;
    this->FFDTag = NULL;
  }
  
};

class COptionFFDDegree : public COptionBase {
  string name;
  unsigned short & nFFD;
  unsigned short ** & DegreeFFD;
  
public:
  COptionFFDDegree(string option_field_name, unsigned short & nFFD_field, unsigned short** & degreeFFD_field) : nFFD(nFFD_field), DegreeFFD(degreeFFD_field) {
    this->name = option_field_name;
  }
  
  ~COptionFFDDegree() {};
  
  string SetValue(vector<string> option_value) {
    COptionBase::SetValue(option_value);
    if ((option_value.size() == 1) && (option_value[0].compare("NONE") == 0)) {
      this->nFFD = 0;
      return "";
    }
    
    // Cannot have ; at the beginning or the end
    if (option_value[0].compare(";") == 0) {
      string newstring;
      newstring.append(this->name);
      newstring.append(": may not have beginning semicolon");
      return newstring;
    }
    if (option_value[option_value.size()-1].compare(";") == 0) {
      string newstring;
      newstring.append(this->name);
      newstring.append(": may not have ending semicolon");
      return newstring;
    }
    
    
    // use the ";" token to determine the number of design variables
    // This works because semicolon is not one of the delimiters in tokenize string
    this->nFFD = 0;
    for (unsigned int i = 0; i < static_cast<unsigned int>(option_value.size()); i++) {
      if (option_value[i].compare(";") == 0) {
        this->nFFD++;
      }
    }
    
    // One more design variable than semicolon
    this->nFFD++;
    
    this->DegreeFFD = new unsigned short*[this->nFFD];
    for (unsigned short iFFD = 0; iFFD < this->nFFD; iFFD++) {
      this->DegreeFFD[iFFD] = new unsigned short[3];
    }
    
    unsigned short nDegreeFFD = 0;
    stringstream ss;
    unsigned int i = 0;
    
    for (unsigned short iFFD = 0; iFFD < this->nFFD; iFFD++) {
      
      nDegreeFFD = 3;
      
      for (unsigned short iDegreeFFD = 0; iDegreeFFD < nDegreeFFD; iDegreeFFD++) {
        ss << option_value[i] << " ";
        ss >> this->DegreeFFD[iFFD][iDegreeFFD];
        i++;
      }
      
      if (iFFD < (this->nFFD-1)) {
        if (option_value[i].compare(";") != 0) {
          string newstring;
          newstring.append(this->name);
          newstring.append(": a FFD degree in the configuration file has the wrong number of parameters");
          return newstring;
        }
        i++;
      }
      
    }
    
    // Need to return something...
    return "";
  }
  
  void SetDefault() {
    this->nFFD = 0;
    this->DegreeFFD = NULL;
  }
  
};

// Class where the option is represented by (String, su2double, string, su2double, ...)
class COptionStringDoubleList : public COptionBase {
  string name; // identifier for the option
  unsigned short & size; // how many strings are there (same as number of su2doubles)

  string * & s_f; // Reference to the string fields
  su2double* & d_f; // reference to the su2double fields

public:
  COptionStringDoubleList(string option_field_name, unsigned short & list_size, string * & string_field, su2double* & double_field) : size(list_size), s_f(string_field), d_f(double_field) {
    this->name = option_field_name;
  }

  ~COptionStringDoubleList() {};
  string SetValue(vector<string> option_value) {
    COptionBase::SetValue(option_value);
    // There must be an even number of entries (same number of strings and doubles
    unsigned short totalVals = option_value.size();
    if ((totalVals % 2) != 0) {
      if ((totalVals == 1) && (option_value[0].compare("NONE") == 0)) {
        // It's okay to say its NONE
        this->size = 0;
        return "";
      }
      string newstring;
      newstring.append(this->name);
      newstring.append(": must have an even number of entries");
      return newstring;
    }
    unsigned short nVals = totalVals / 2;
    this->size = nVals;
    this->s_f = new string[nVals];
    this->d_f = new su2double[nVals];

    for (unsigned long i = 0; i < nVals; i++) {
      this->s_f[i].assign(option_value[2*i]); // 2 because have su2double and string
      istringstream is(option_value[2*i + 1]);
      su2double val;
      if (!(is >> val)) {
        return badValue(option_value, "string su2double", this->name);
      }
      this->d_f[i] = val;
    }
    // Need to return something...
    return "";
  }

  void SetDefault() {
    this->size = 0; // There is no default value for list
  }
};

class COptionInlet : public COptionBase {
  string name; // identifier for the option
  unsigned short & size;
  string * & marker;
  su2double * & ttotal;
  su2double * & ptotal;
  su2double ** & flowdir;

public:
  COptionInlet(string option_field_name, unsigned short & nMarker_Inlet, string* & Marker_Inlet, su2double* & Ttotal, su2double* & Ptotal, su2double** & FlowDir) : size(nMarker_Inlet), marker(Marker_Inlet), ttotal(Ttotal), ptotal(Ptotal), flowdir(FlowDir) {
    this->name = option_field_name;
  }

  ~COptionInlet() {};
  string SetValue(vector<string> option_value) {
    COptionBase::SetValue(option_value);
    unsigned short totalVals = option_value.size();
    if ((totalVals == 1) && (option_value[0].compare("NONE") == 0)) {
      this->size = 0;
      this->marker = NULL;
      this->ttotal = NULL;
      this->ptotal = NULL;
      this->flowdir = NULL;
      return "";
    }

    if (totalVals % 6 != 0) {
      string newstring;
      newstring.append(this->name);
      newstring.append(": must have a number of entries divisible by 6");
      this->size = 0;
      this->marker = NULL;
      this->ttotal = NULL;
      this->ptotal = NULL;
      this->flowdir = NULL;
      return newstring;
    }

    unsigned short nVals = totalVals / 6;
    this->size = nVals;
    this->marker = new string[nVals];
    this->ttotal = new su2double[nVals];
    this->ptotal = new su2double[nVals];
    this->flowdir = new su2double*[nVals];
    for (unsigned long i = 0; i < nVals; i++) {
      this->flowdir[i] = new su2double[3];
    }

    for (unsigned long i = 0; i < nVals; i++) {
      this->marker[i].assign(option_value[6*i]);
      istringstream ss_1st(option_value[6*i + 1]);
      if (!(ss_1st >> this->ttotal[i])) {
        return badValue(option_value, "inlet", this->name);
      }
      istringstream ss_2nd(option_value[6*i + 2]);
      if (!(ss_2nd >> this->ptotal[i])) {
        return badValue(option_value, "inlet", this->name);
      }
      istringstream ss_3rd(option_value[6*i + 3]);
      if (!(ss_3rd >> this->flowdir[i][0])) {
        return badValue(option_value, "inlet", this->name);
      }
      istringstream ss_4th(option_value[6*i + 4]);
      if (!(ss_4th >> this->flowdir[i][1])) {
        return badValue(option_value, "inlet", this->name);
      }
      istringstream ss_5th(option_value[6*i + 5]);
      if (!(ss_5th >> this->flowdir[i][2])) {
        return badValue(option_value, "inlet", this->name);
      }
    }

    return "";
  }

  void SetDefault() {
    this->marker = NULL;
    this->ttotal = NULL;
    this->ptotal = NULL;
    this->flowdir = NULL;
    this->size = 0; // There is no default value for list
  }
};

template <class Tenum>
class COptionRiemann : public COptionBase {

protected:
  map<string, Tenum> m;
  string name; // identifier for the option
  unsigned short & size;
  string * & marker;
  unsigned short* & field; // Reference to the field name
  su2double * & var1;
  su2double * & var2;
  su2double ** & flowdir;

public:
  COptionRiemann(string option_field_name, unsigned short & nMarker_Riemann, string* & Marker_Riemann, unsigned short* & option_field, const map<string, Tenum> m, su2double* & var1, su2double* & var2, su2double** & FlowDir) : size(nMarker_Riemann),
  	  	  	  	  marker(Marker_Riemann), field(option_field), var1(var1), var2(var2), flowdir(FlowDir) {
    this->name = option_field_name;
    this->m = m;
  }
  ~COptionRiemann() {};

  string SetValue(vector<string> option_value) {
    COptionBase::SetValue(option_value);
    unsigned short totalVals = option_value.size();
    if ((totalVals == 1) && (option_value[0].compare("NONE") == 0)) {
      this->size = 0;
      this->marker = NULL;
      this->field = 0;
      this->var1 = NULL;
      this->var2 = NULL;
      this->flowdir = NULL;
      return "";
    }

    if (totalVals % 7 != 0) {
      string newstring;
      newstring.append(this->name);
      newstring.append(": must have a number of entries divisible by 7");
      this->size = 0;
      this->marker = NULL;
      this->var1 = NULL;
      this->var2 = NULL;
      this->flowdir = NULL;
      this->field = NULL;
      return newstring;
    }

    unsigned short nVals = totalVals / 7;
    this->size = nVals;
    this->marker = new string[nVals];
    this->var1 = new su2double[nVals];
    this->var2 = new su2double[nVals];
    this->flowdir = new su2double*[nVals];
    this->field = new unsigned short[nVals];

    for (unsigned long i = 0; i < nVals; i++) {
      this->flowdir[i] = new su2double[3];
    }

    for (unsigned long i = 0; i < nVals; i++) {
      this->marker[i].assign(option_value[7*i]);
        // Check to see if the enum value is in the map
    if (this->m.find(option_value[7*i + 1]) == m.end()) {
      string str;
      str.append(this->name);
      str.append(": invalid option value ");
      str.append(option_value[0]);
      str.append(". Check current SU2 options in config_template.cfg.");
      return str;
    }
      Tenum val = this->m[option_value[7*i + 1]];
      this->field[i] = val;

      istringstream ss_1st(option_value[7*i + 2]);
      if (!(ss_1st >> this->var1[i])) {
        return badValue(option_value, "Riemann", this->name);
      }
      istringstream ss_2nd(option_value[7*i + 3]);
      if (!(ss_2nd >> this->var2[i])) {
        return badValue(option_value, "Riemann", this->name);
      }
      istringstream ss_3rd(option_value[7*i + 4]);
      if (!(ss_3rd >> this->flowdir[i][0])) {
        return badValue(option_value, "Riemann", this->name);
      }
      istringstream ss_4th(option_value[7*i + 5]);
      if (!(ss_4th >> this->flowdir[i][1])) {
        return badValue(option_value, "Riemann", this->name);
      }
      istringstream ss_5th(option_value[7*i + 6]);
      if (!(ss_5th >> this->flowdir[i][2])) {
        return badValue(option_value, "Riemann", this->name);
      }
    }

    return "";
  }

  void SetDefault() {
    this->marker = NULL;
    this->var1 = NULL;
    this->var2 = NULL;
    this->flowdir = NULL;
    this->size = 0; // There is no default value for list
  }
};

template <class Tenum>
class COptionGiles : public COptionBase{

  map<string, Tenum> m;
  unsigned short & size;
  string * & marker;
  unsigned short* & field; // Reference to the fieldname
  string name; // identifier for the option
  su2double * & var1;
  su2double * & var2;
  su2double ** & flowdir;
  su2double * & relfac1;
  su2double * & relfac2;

public:
  COptionGiles(string option_field_name, unsigned short & nMarker_Giles, string* & Marker_Giles, unsigned short* & option_field, const map<string, Tenum> m, su2double* & var1, su2double* & var2, su2double** & FlowDir, su2double* & relfac1, su2double* & relfac2) : size(nMarker_Giles),
  	  	  	  	  marker(Marker_Giles), field(option_field), var1(var1), var2(var2), flowdir(FlowDir), relfac1(relfac1), relfac2(relfac2) {
    this->name = option_field_name;
    this->m = m;
  }
  ~COptionGiles() {};

  string SetValue(vector<string> option_value) {
    COptionBase::SetValue(option_value);
    unsigned long totalVals = option_value.size();
    if ((totalVals == 1) && (option_value[0].compare("NONE") == 0)) {
      this->size = 0;
      this->marker = NULL;
      this->field = 0;
      this->var1 = NULL;
      this->var2 = NULL;
      this->flowdir = NULL;
      this->relfac1 = NULL;
      this->relfac2 = NULL;
      return "";
    }

    if (totalVals % 9 != 0) {
      string newstring;
      newstring.append(this->name);
      newstring.append(": must have a number of entries divisible by 9");
      this->size = 0;
      this->marker = NULL;
      this->var1 = NULL;
      this->var2 = NULL;
      this->flowdir = NULL;
      this->field = NULL;
      this->relfac1 = NULL;
      this->relfac2 = NULL;
      return newstring;
    }

    unsigned long nVals = totalVals / 9;
    this->size = nVals;
    this->marker = new string[nVals];
    this->var1 = new su2double[nVals];
    this->var2 = new su2double[nVals];
    this->flowdir = new su2double*[nVals];
    this->field = new unsigned short[nVals];
    this->relfac1 = new su2double[nVals];
    this->relfac2 = new su2double[nVals];

    for (unsigned int i = 0; i < nVals; i++) {
      this->flowdir[i] = new su2double[3];
    }

    for (unsigned int i = 0; i < nVals; i++) {
      this->marker[i].assign(option_value[9*i]);
        // Check to see if the enum value is in the map
    if (this->m.find(option_value[9*i + 1]) == m.end()) {
      string str;
      str.append(this->name);
      str.append(": invalid option value ");
      str.append(option_value[0]);
      str.append(". Check current SU2 options in config_template.cfg.");
      return str;
    }
      Tenum val = this->m[option_value[9*i + 1]];
      this->field[i] = val;

      istringstream ss_1st(option_value[9*i + 2]);
      if (!(ss_1st >> this->var1[i])) {
        return badValue(option_value, "Giles BC", this->name);
      }
      istringstream ss_2nd(option_value[9*i + 3]);
      if (!(ss_2nd >> this->var2[i])) {
        return badValue(option_value, "Giles BC", this->name);
      }
      istringstream ss_3rd(option_value[9*i + 4]);
      if (!(ss_3rd >> this->flowdir[i][0])) {
        return badValue(option_value, "Giles BC", this->name);
      }
      istringstream ss_4th(option_value[9*i + 5]);
      if (!(ss_4th >> this->flowdir[i][1])) {
        return badValue(option_value, "Giles BC", this->name);
      }
      istringstream ss_5th(option_value[9*i + 6]);
      if (!(ss_5th >> this->flowdir[i][2])) {
        return badValue(option_value, "Giles BC", this->name);
      }
      istringstream ss_6th(option_value[9*i + 7]);
      if (!(ss_6th >> this->relfac1[i])) {
        return badValue(option_value, "Giles BC", this->name);
      }
      istringstream ss_7th(option_value[9*i + 8]);
      if (!(ss_7th >> this->relfac2[i])) {
        return badValue(option_value, "Giles BC", this->name);
      }
    }

    return "";
  }

  void SetDefault() {
    this->marker = NULL;
    this->var1 = NULL;
    this->var2 = NULL;
    this->relfac1 = NULL;
    this->relfac2 = NULL;
    this->flowdir = NULL;
    this->size = 0; // There is no default value for list
  }
};






//Inlet condition where the input direction is assumed
class COptionExhaust : public COptionBase {
  string name; // identifier for the option
  unsigned short & size;
  string * & marker;
  su2double * & ttotal;
  su2double * & ptotal;

public:
  COptionExhaust(string option_field_name, unsigned short & nMarker_Exhaust, string* & Marker_Exhaust, su2double* & Ttotal, su2double* & Ptotal) : size(nMarker_Exhaust), marker(Marker_Exhaust), ttotal(Ttotal), ptotal(Ptotal) {
    this->name = option_field_name;
  }

  ~COptionExhaust() {};
  
  string SetValue(vector<string> option_value) {
    COptionBase::SetValue(option_value);
    unsigned short totalVals = option_value.size();
    if ((totalVals == 1) && (option_value[0].compare("NONE") == 0)) {
      this->size = 0;
      this->marker = NULL;
      this->ttotal = NULL;
      this->ptotal = NULL;
      return "";
    }

    if (totalVals % 3 != 0) {
      string newstring;
      newstring.append(this->name);
      newstring.append(": must have a number of entries divisible by 3");
      this->size = 0;
      this->marker = NULL;
      this->ttotal = NULL;
      this->ptotal = NULL;
      return newstring;
    }

    unsigned short nVals = totalVals / 3;
    this->size = nVals;
    this->marker = new string[nVals];
    this->ttotal = new su2double[nVals];
    this->ptotal = new su2double[nVals];

    for (unsigned long i = 0; i < nVals; i++) {
      this->marker[i].assign(option_value[3*i]);
      istringstream ss_1st(option_value[3*i + 1]);
      if (!(ss_1st >> this->ttotal[i]))
        return badValue(option_value, "exhaust fixed", this->name);
      istringstream ss_2nd(option_value[3*i + 2]);
      if (!(ss_2nd >> this->ptotal[i]))
        return badValue(option_value, "exhaust fixed", this->name);
    }
    
    return "";
  }

  void SetDefault() {
    this->marker = NULL;
    this->ttotal = NULL;
    this->ptotal = NULL;
    this->size = 0; // There is no default value for list
  }
  
};

class COptionPeriodic : public COptionBase {
  string name; // identifier for the option
  unsigned short & size;
  string * & marker_bound;
  string * & marker_donor;
  su2double ** & rot_center;
  su2double ** & rot_angles;
  su2double ** & translation;

public:
  COptionPeriodic(const string option_field_name, unsigned short & nMarker_PerBound,
                  string* & Marker_PerBound, string* & Marker_PerDonor,
                  su2double** & RotCenter, su2double** & RotAngles, su2double** & Translation) : size(nMarker_PerBound), marker_bound(Marker_PerBound), marker_donor(Marker_PerDonor), rot_center(RotCenter), rot_angles(RotAngles), translation(Translation) {
    this->name = option_field_name;
  }

  ~COptionPeriodic() {};
  string SetValue(vector<string> option_value) {
    COptionBase::SetValue(option_value);
    const int mod_num = 11;

    unsigned short totalVals = option_value.size();
    if ((totalVals == 1) && (option_value[0].compare("NONE") == 0)) {
      this->size = 0;
      this->marker_bound = NULL;
      this->marker_donor = NULL;
      this->rot_center = NULL;
      this->rot_angles = NULL;
      this->translation = NULL;
      return "";
    }

    if (totalVals % mod_num != 0) {
      string newstring;
      newstring.append(this->name);
      newstring.append(": must have a number of entries divisible by 11");
      this->size = 0;
      this->marker_bound = NULL;
      this->marker_donor = NULL;
      this->rot_center = NULL;
      this->rot_angles = NULL;
      this->translation = NULL;
      return newstring;
    }

    unsigned short nVals = 2 * (totalVals / mod_num); // To account for periodic and donor
    this->size = nVals;
    this->marker_bound = new string[nVals];
    this->marker_donor = new string[nVals];
    this->rot_center = new su2double*[nVals];
    this->rot_angles = new su2double*[nVals];
    this->translation = new su2double*[nVals];
    for (unsigned long i = 0; i < nVals; i++) {
      this->rot_center[i] = new su2double[3];
      this->rot_angles[i] = new su2double[3];
      this->translation[i] = new su2double[3];
    }

    su2double deg2rad = PI_NUMBER/180.0;

    for (unsigned long i = 0; i < (nVals/2); i++) {
      this->marker_bound[i].assign(option_value[mod_num*i]);
      this->marker_donor[i].assign(option_value[mod_num*i+1]);
      istringstream ss_1st(option_value[mod_num*i + 2]);
      if (!(ss_1st >> this->rot_center[i][0])) {
        return badValue(option_value, "periodic", this->name);
      }
      istringstream ss_2nd(option_value[mod_num*i + 3]);
      if (!(ss_2nd >> this->rot_center[i][1])) {
        return badValue(option_value, "periodic", this->name);
      }
      istringstream ss_3rd(option_value[mod_num*i + 4]);
      if (!(ss_3rd >> this->rot_center[i][2])) {
        return badValue(option_value, "periodic", this->name);
      }
      istringstream ss_4th(option_value[mod_num*i + 5]);
      if (!(ss_4th >> this->rot_angles[i][0])) {
        return badValue(option_value, "periodic", this->name);
      }
      istringstream ss_5th(option_value[mod_num*i + 6]);
      if (!(ss_5th >> this->rot_angles[i][1])) {
        return badValue(option_value, "periodic", this->name);
      }
      istringstream ss_6th(option_value[mod_num*i + 7]);
      if (!(ss_6th >> this->rot_angles[i][2])) {
        return badValue(option_value, "periodic", this->name);
      }
      istringstream ss_7th(option_value[mod_num*i + 8]);
      if (!(ss_7th >> this->translation[i][0])) {
        return badValue(option_value, "periodic", this->name);
      }
      istringstream ss_8th(option_value[mod_num*i + 9]);
      if (!(ss_8th >> this->translation[i][1])) {
        return badValue(option_value, "periodic", this->name);
      }
      istringstream ss_9th(option_value[mod_num*i + 10]);
      if (!(ss_9th >> this->translation[i][2])) {
        return badValue(option_value, "periodic", this->name);
      }
      this->rot_angles[i][0] *= deg2rad;
      this->rot_angles[i][1] *= deg2rad;
      this->rot_angles[i][2] *= deg2rad;
    }

    for (unsigned long i = (nVals/2); i < nVals; i++) {
      this->marker_bound[i].assign(option_value[mod_num*(i-nVals/2)+1]);
      this->marker_donor[i].assign(option_value[mod_num*(i-nVals/2)]);
      istringstream ss_1st(option_value[mod_num*(i-nVals/2) + 2]);
      if (!(ss_1st >> this->rot_center[i][0])) {
        return badValue(option_value, "periodic", this->name);
      }
      istringstream ss_2nd(option_value[mod_num*(i-nVals/2) + 3]);
      if (!(ss_2nd >> this->rot_center[i][1])) {
        return badValue(option_value, "periodic", this->name);
      }
      istringstream ss_3rd(option_value[mod_num*(i-nVals/2) + 4]);
      if (!(ss_3rd >> this->rot_center[i][2])) {
        return badValue(option_value, "periodic", this->name);
      }
      istringstream ss_4th(option_value[mod_num*(i-nVals/2) + 5]);
      if (!(ss_4th >> this->rot_angles[i][0])) {
        return badValue(option_value, "periodic", this->name);
      }
      istringstream ss_5th(option_value[mod_num*(i-nVals/2) + 6]);
      if (!(ss_5th >> this->rot_angles[i][1])) {
        return badValue(option_value, "periodic", this->name);
      }
      istringstream ss_6th(option_value[mod_num*(i-nVals/2) + 7]);
      if (!(ss_6th >> this->rot_angles[i][2])) {
        return badValue(option_value, "periodic", this->name);
      }
      istringstream ss_7th(option_value[mod_num*(i-nVals/2) + 8]);
      if (!(ss_7th >> this->translation[i][0])) {
        return badValue(option_value, "periodic", this->name);
      }
      istringstream ss_8th(option_value[mod_num*(i-nVals/2) + 9]);
      if (!(ss_8th >> this->translation[i][1])) {
        return badValue(option_value, "periodic", this->name);
      }
      istringstream ss_9th(option_value[mod_num*(i-nVals/2) + 10]);
      if (!(ss_9th >> this->translation[i][2])) {
        return badValue(option_value, "periodic", this->name);
      }
      /*--- Mirror the rotational angles and translation vector (rotational
       center does not need to move) ---*/
      this->rot_center[i][0] *= 1.0;
      this->rot_center[i][1] *= 1.0;
      this->rot_center[i][2] *= 1.0;
      this->rot_angles[i][0] *= -deg2rad;
      this->rot_angles[i][1] *= -deg2rad;
      this->rot_angles[i][2] *= -deg2rad;
      this->translation[i][0] *= -1.0;
      this->translation[i][1] *= -1.0;
      this->translation[i][2] *= -1.0;
    }

    return "";
  }

  void SetDefault() {
    this->size = 0;
    this->marker_bound = NULL;
    this->marker_donor = NULL;
    this->rot_center = NULL;
    this->rot_angles = NULL;
    this->translation = NULL;
  }
};

class COptionTurboPerformance : public COptionBase {
  string name; // identifier for the option
  unsigned short & size;
  string * & marker_turboIn;
  string * & marker_turboOut;

public:
  COptionTurboPerformance(const string option_field_name, unsigned short & nMarker_TurboPerf,
                          string* & Marker_TurboBoundIn, string* & Marker_TurboBoundOut) : size(nMarker_TurboPerf), marker_turboIn(Marker_TurboBoundIn), marker_turboOut(Marker_TurboBoundOut){
    this->name = option_field_name;
  }

  ~COptionTurboPerformance() {};
  string SetValue(vector<string> option_value) {
    COptionBase::SetValue(option_value);
    const int mod_num = 2;

    unsigned long totalVals = option_value.size();
    if ((totalVals == 1) && (option_value[0].compare("NONE") == 0)) {
      this->size = 0;
      this->marker_turboIn= NULL;
      this->marker_turboOut = NULL;
      return "";
    }

    if (totalVals % mod_num != 0) {
      string newstring;
      newstring.append(this->name);
      newstring.append(": must have a number of entries divisible by 2");
      this->size = 0;
      this->marker_turboIn= NULL;
      this->marker_turboOut = NULL;;
      return newstring;
    }

    unsigned long nVals = totalVals / mod_num;
    this->size = nVals;
    this->marker_turboIn = new string[nVals];
    this->marker_turboOut = new string[nVals];
    for (unsigned long i = 0; i < nVals; i++) {
      this->marker_turboIn[i].assign(option_value[mod_num*i]);
      this->marker_turboOut[i].assign(option_value[mod_num*i+1]);
     }


    return "";
  }

  void SetDefault() {
    this->size = 0;
    this->marker_turboIn= NULL;
    this->marker_turboOut = NULL;
  }
};


class COptionPython : public COptionBase {
  string name;
public:
  COptionPython(const string name) {
    this->name = name;
  }
  ~COptionPython() {};
  // No checking happens with python options
  string SetValue(vector<string> option_value) {
    COptionBase::SetValue(option_value);
    return "";
  }
  // No defaults with python options
  void SetDefault() {
    return;
  };
};



class COptionActDisk : public COptionBase {
  string name; // identifier for the option
  unsigned short & inlet_size;
  unsigned short & outlet_size;
  string * & marker_inlet;
  string * & marker_outlet;
  su2double ** & press_jump;
  su2double ** & temp_jump;
  su2double ** & omega;
  
public:
  COptionActDisk(const string name,
                 unsigned short & nMarker_ActDiskInlet, unsigned short & nMarker_ActDiskOutlet, string * & Marker_ActDiskInlet, string * & Marker_ActDiskOutlet,
                 su2double ** & ActDisk_PressJump, su2double ** & ActDisk_TempJump, su2double ** & ActDisk_Omega) :
  inlet_size(nMarker_ActDiskInlet), outlet_size(nMarker_ActDiskOutlet), marker_inlet(Marker_ActDiskInlet), marker_outlet(Marker_ActDiskOutlet),
  press_jump(ActDisk_PressJump), temp_jump(ActDisk_TempJump), omega(ActDisk_Omega) {
    this->name = name;
  }
  
  ~COptionActDisk() {};
  string SetValue(vector<string> option_value) {
    COptionBase::SetValue(option_value);
    const int mod_num = 8;
    unsigned short totalVals = option_value.size();
    if ((totalVals == 1) && (option_value[0].compare("NONE") == 0)) {
      this->SetDefault();
      return "";
    }
    
    if (totalVals % mod_num != 0) {
      string newstring;
      newstring.append(this->name);
      newstring.append(": must have a number of entries divisible by 8");
      this->SetDefault();
      return newstring;
    }
    
    unsigned short nVals = totalVals / mod_num;
    this->inlet_size = nVals;
    this->outlet_size = nVals;
    this->marker_inlet = new string[this->inlet_size];
    this->marker_outlet = new string[this->outlet_size];
    
    this->press_jump = new su2double*[this->inlet_size];
    this->temp_jump = new su2double*[this->inlet_size];
    this->omega = new su2double*[this->inlet_size];
    for (int i = 0; i < this->inlet_size; i++) {
      this->press_jump[i] = new su2double[2];
      this->temp_jump[i] = new su2double[2];
      this->omega[i] = new su2double[2];
    }
    
    string tname = "actuator disk";
    
    for (int i = 0; i < this->inlet_size; i++) {
      this->marker_inlet[i].assign(option_value[mod_num*i]);
      this->marker_outlet[i].assign(option_value[mod_num*i+1]);
      istringstream ss_1st(option_value[mod_num*i + 2]);
      if (!(ss_1st >> this->press_jump[i][0])) {
        return badValue(option_value, tname, this->name);
      }
      istringstream ss_2nd(option_value[mod_num*i + 3]);
      if (!(ss_2nd >> this->temp_jump[i][0])) {
        return badValue(option_value, tname, this->name);
      }
      istringstream ss_3rd(option_value[mod_num*i + 4]);
      if (!(ss_3rd >> this->omega[i][0])) {
        return badValue(option_value, tname, this->name);
      }
      istringstream ss_4th(option_value[mod_num*i + 5]);
      if (!(ss_4th >> this->press_jump[i][1])) {
        return badValue(option_value, tname, this->name);
      }
      istringstream ss_5th(option_value[mod_num*i + 6]);
      if (!(ss_5th >> this->temp_jump[i][1])) {
        return badValue(option_value, tname, this->name);
      }
      istringstream ss_6th(option_value[mod_num*i + 7]);
      if (!(ss_6th >> this->omega[i][1])) {
        return badValue(option_value, tname, this->name);
      }
    }
    return "";
  }
  void SetDefault() {
    this->inlet_size = 0;
    this->outlet_size = 0;
    this->marker_inlet = NULL;
    this->marker_outlet = NULL;
    this->press_jump = NULL;
    this->temp_jump = NULL;
    this->omega = NULL;
  }
};


class COptionWallFunction : public COptionBase {
  string name; // identifier for the option
  unsigned short &nMarkers;
  string* &markers;
  unsigned short*  &walltype;
  unsigned short** &intInfo;
  su2double**      &doubleInfo;

public:
  COptionWallFunction(const string name, unsigned short &nMarker_WF, 
                      string* &Marker_WF, unsigned short* &type_WF,
                      unsigned short** &intInfo_WF, su2double** &doubleInfo_WF) :
  nMarkers(nMarker_WF), markers(Marker_WF), walltype(type_WF),
  intInfo(intInfo_WF), doubleInfo(doubleInfo_WF) {
    this->name = name;
  }

  ~COptionWallFunction(){}

  string SetValue(vector<string> option_value) {
    COptionBase::SetValue(option_value);
    /*--- First check if NONE is specified. ---*/
    unsigned short totalSize = option_value.size();
    if ((totalSize == 1) && (option_value[0].compare("NONE") == 0)) {
      this->SetDefault();
      return "";
    }

    /*--- Determine the number of markers, for which a wall
          function treatment has been specified. ---*/
    unsigned short counter = 0, nVals = 0;
    while (counter < totalSize ) {

      /* Update the counter for the number of markers specified
         and store the current index for possible error messages. */
      ++nVals;
      const unsigned short indMarker = counter;

      /* Check if a wall function type has been specified for this marker.
         If not, create an error message and return. */
      ++counter;
      const unsigned short indWallType = counter;
      unsigned short typeWF = NO_WALL_FUNCTION;
      bool validWF = true;
      if (counter == totalSize) validWF = false;
      else {
        map<string, ENUM_WALL_FUNCTIONS>::const_iterator it;
        it = Wall_Functions_Map.find(option_value[counter]);
        if(it == Wall_Functions_Map.end()) validWF = false;
        else                               typeWF  = it->second;
      }

      if (!validWF ) {
        string newstring;
        newstring.append(this->name);
        newstring.append(": Invalid wall function type, ");
        newstring.append(option_value[counter]);
        newstring.append(", encountered for marker ");
        newstring.append(option_value[indMarker]);
        return newstring;
      }

      /* Update the counter, as the wall function type is valid. */
      ++counter;

      /*--- For some wall function types some additional info
            must be specified. Hence the counter must be updated
            accordingly. ---*/
      switch( typeWF ) {
        case EQUILIBRIUM_WALL_MODEL:    counter += 3; break;
        case NONEQUILIBRIUM_WALL_MODEL: counter += 2; break;
        case LOGARITHMIC_WALL_MODEL: counter += 3; break;
        default: break;
      }

      /* In case the counter is larger than totalSize, the data for
         this wall function type has not been specified correctly. */
      if (counter > totalSize) {
        string newstring;
        newstring.append(this->name);
        newstring.append(", marker ");
        newstring.append(option_value[indMarker]);
        newstring.append(", wall function type ");
        newstring.append(option_value[indWallType]);
        newstring.append(": Additional information is missing.");
        return newstring;
      }
    }

    /* Allocate the memory to store the data for the wall function markers. */
    this->nMarkers   = nVals;
    this->markers    = new string[nVals];
    this->walltype   = new unsigned short[nVals];
    this->intInfo    = new unsigned short*[nVals];
    this->doubleInfo = new su2double*[nVals];

    for (unsigned short i=0; i<nVals; i++) {
      this->intInfo[i]    = NULL;
      this->doubleInfo[i] = NULL;
    }

    /*--- Loop over the wall markers and store the info in the
          appropriate arrays. ---*/
    counter = 0;
    for (unsigned short i=0; i<nVals; i++) {

      /* Set the name of the wall function marker. */
      this->markers[i].assign(option_value[counter++]);

      /* Determine the wall function type. As their validaties have
         already been tested, there is no need to do so again. */
      map<string, ENUM_WALL_FUNCTIONS>::const_iterator it;
      it = Wall_Functions_Map.find(option_value[counter++]);

      this->walltype[i] = it->second;

      /*--- For some wall function types, some additional info
            is needed, which is extracted from option_value. ---*/
      switch( this->walltype[i] ) {

        case EQUILIBRIUM_WALL_MODEL: {

          /* LES equilibrium wall model. The exchange distance, stretching
             factor and number of points in the wall model must be specified. */
          this->intInfo[i]    = new unsigned short[1];
          this->doubleInfo[i] = new su2double[2];

          istringstream ss_1st(option_value[counter++]);
          if (!(ss_1st >> this->doubleInfo[i][0])) {
            return badValue(option_value, "su2double", this->name);
          }

          istringstream ss_2nd(option_value[counter++]);
          if (!(ss_2nd >> this->doubleInfo[i][1])) {
            return badValue(option_value, "su2double", this->name);
          }

          istringstream ss_3rd(option_value[counter++]);
          if (!(ss_3rd >> this->intInfo[i][0])) {
            return badValue(option_value, "unsigned short", this->name);
          }

          break;
        }

        case NONEQUILIBRIUM_WALL_MODEL: {

          /* LES non-equilibrium model. The RANS turbulence model and
             the exchange distance need to be specified. */
          this->intInfo[i]    = new unsigned short[1];
          this->doubleInfo[i] = new su2double[1];

          /* Check for a valid RANS turbulence model. */
          map<string, ENUM_TURB_MODEL>::const_iterator iit;
          iit = Turb_Model_Map.find(option_value[counter++]);
          if(iit == Turb_Model_Map.end()) {
            string newstring;
            newstring.append(this->name);
            newstring.append(", marker ");
            newstring.append(this->markers[i]);
            newstring.append(", wall function type ");
            newstring.append(option_value[counter-2]);
            newstring.append(": Invalid RANS turbulence model, ");
            newstring.append(option_value[counter-1]);
            newstring.append(", specified");
            return newstring;
          }

          this->intInfo[i][0] = iit->second;

          /* Extract the exchange distance. */
          istringstream ss_1st(option_value[counter++]);
          if (!(ss_1st >> this->doubleInfo[i][0])) {
            return badValue(option_value, "su2double", this->name);
          }

          break;
        }
        case LOGARITHMIC_WALL_MODEL: {
          
          /* LES Logarithmic law-of-the-wall model. The exchange distance, stretching
           factor and number of points in the wall model must be specified. */
          this->intInfo[i]    = new unsigned short[1];
          this->doubleInfo[i] = new su2double[2];
          
          istringstream ss_1st(option_value[counter++]);
          if (!(ss_1st >> this->doubleInfo[i][0])) {
            return badValue(option_value, "su2double", this->name);
          }
          
          istringstream ss_2nd(option_value[counter++]);
          if (!(ss_2nd >> this->doubleInfo[i][1])) {
            return badValue(option_value, "su2double", this->name);
          }
          
          istringstream ss_3rd(option_value[counter++]);
          if (!(ss_3rd >> this->intInfo[i][0])) {
            return badValue(option_value, "unsigned short", this->name);
          }
          
          break;
        }

        default: // Just to avoid a compiler warning.
          break;
      }
    }

    // Need to return something...
    return "";
  }

  void SetDefault() {
    this->nMarkers   = 0;
    this->markers    = NULL;
    this->walltype   = NULL;
    this->intInfo    = NULL;
    this->doubleInfo = NULL;
  }
};<|MERGE_RESOLUTION|>--- conflicted
+++ resolved
@@ -452,19 +452,19 @@
  * \brief different types of systems
  */
 enum RUNTIME_TYPE {
-  RUNTIME_FLOW_SYS = 2,			    /*!< \brief One-physics case, the code is solving the flow equations(Euler and Navier-Stokes). */
-  RUNTIME_TURB_SYS = 3,			    /*!< \brief One-physics case, the code is solving the turbulence model. */
-  RUNTIME_ADJPOT_SYS = 5,		    /*!< \brief One-physics case, the code is solving the adjoint potential flow equation. */
-  RUNTIME_ADJFLOW_SYS = 6,		  /*!< \brief One-physics case, the code is solving the adjoint equations is being solved (Euler and Navier-Stokes). */
-  RUNTIME_ADJTURB_SYS = 7,		  /*!< \brief One-physics case, the code is solving the adjoint turbulence model. */
-  RUNTIME_MULTIGRID_SYS = 14,   /*!< \brief Full Approximation Storage Multigrid system of equations. */
-  RUNTIME_FEA_SYS = 20,		      /*!< \brief One-physics case, the code is solving the FEA equation. */
-  RUNTIME_ADJFEA_SYS = 30,		  /*!< \brief One-physics case, the code is solving the adjoint FEA equation. */
-  RUNTIME_HEAT_SYS = 21,		    /*!< \brief One-physics case, the code is solving the heat equation. */
-  RUNTIME_TRANS_SYS = 22,			  /*!< \brief One-physics case, the code is solving the turbulence model. */
-  RUNTIME_TNE2_SYS = 23,        /*!< \brief One-physics case, the code is solving the two-temperature model. */
-  RUNTIME_ADJTNE2_SYS = 24,     /*!< \brief One-physics case, the code is solving the two-temperature model. */
-  RUNTIME_ADJHEAT_SYS = 31,     /*!< \brief One-physics case, the code is solving the adjoint heat equation. */
+  RUNTIME_FLOW_SYS = 2,		   /*!< \brief One-physics case, the code is solving the flow equations(Euler and Navier-Stokes). */
+  RUNTIME_TURB_SYS = 3,		   /*!< \brief One-physics case, the code is solving the turbulence model. */
+  RUNTIME_ADJPOT_SYS = 5,	   /*!< \brief One-physics case, the code is solving the adjoint potential flow equation. */
+  RUNTIME_ADJFLOW_SYS = 6,	   /*!< \brief One-physics case, the code is solving the adjoint equations is being solved (Euler and Navier-Stokes). */
+  RUNTIME_ADJTURB_SYS = 7,	   /*!< \brief One-physics case, the code is solving the adjoint turbulence model. */
+  RUNTIME_MULTIGRID_SYS = 14,  /*!< \brief Full Approximation Storage Multigrid system of equations. */
+  RUNTIME_FEA_SYS = 20,		   /*!< \brief One-physics case, the code is solving the FEA equation. */
+  RUNTIME_ADJFEA_SYS = 30,	   /*!< \brief One-physics case, the code is solving the adjoint FEA equation. */
+  RUNTIME_HEAT_SYS = 21,	   /*!< \brief One-physics case, the code is solving the heat equation. */
+  RUNTIME_TRANS_SYS = 22,	   /*!< \brief One-physics case, the code is solving the turbulence model. */
+  RUNTIME_TNE2_SYS = 23,       /*!< \brief One-physics case, the code is solving the two-temperature model. */
+  RUNTIME_ADJTNE2_SYS = 24,    /*!< \brief One-physics case, the code is solving the two-temperature model. */
+  RUNTIME_ADJHEAT_SYS = 31,    /*!< \brief One-physics case, the code is solving the adjoint heat equation. */
 };
 
 const int FLOW_SOL = 0;		/*!< \brief Position of the mean flow solution in the solver container array. */
@@ -473,12 +473,12 @@
 const int TURB_SOL = 2;		/*!< \brief Position of the turbulence model solution in the solver container array. */
 const int ADJTURB_SOL = 3;	/*!< \brief Position of the continuous adjoint turbulence solution in the solver container array. */
 
-const int TNE2_SOL = 0;		  /*!< \brief Position of the mean flow solution in the solution container array. */
+const int TNE2_SOL = 0;		/*!< \brief Position of the mean flow solution in the solution container array. */
 const int ADJTNE2_SOL = 1;	/*!< \brief Position of the continuous adjoint flow solution in the solution container array. */
 
-const int TRANS_SOL = 4;	  /*!< \brief Position of the transition model solution in the solver container array. */
-const int HEAT_SOL = 5;		  /*!< \brief Position of the heat equation in the solution solver array. */
-const int ADJHEAT_SOL = 6;  /*!< \brief Position of the adjoint heat equation in the solution solver array. */
+const int TRANS_SOL = 4;	/*!< \brief Position of the transition model solution in the solver container array. */
+const int HEAT_SOL = 5;		/*!< \brief Position of the heat equation in the solution solver array. */
+const int ADJHEAT_SOL = 6;      /*!< \brief Position of the adjoint heat equation in the solution solver array. */
 
 const int FEA_SOL = 0;			/*!< \brief Position of the FEA equation in the solution solver array. */
 const int ADJFEA_SOL = 1;		/*!< \brief Position of the FEA adjoint equation in the solution solver array. */
@@ -1591,7 +1591,6 @@
   ANISO_MACH_PRES = 2, /*!< \brief Use Mach and pressure fields for anisotropy. */
   ANISO_GOAL = 3       /*!< \brief Use adjoint-weighted Euler fluxes for anisotropy. */
 };
-
 static const map<string, ENUM_ANISO_SENSOR> Aniso_Sensor_Map = CCreateMap<string, ENUM_ANISO_SENSOR>
 ("MACH", ANISO_MACH)
 ("PRES", ANISO_PRES)
@@ -1976,7 +1975,7 @@
 enum ENUM_DEFORM_STIFFNESS {
   CONSTANT_STIFFNESS = 0,               /*!< \brief Impose a constant stiffness for each element (steel). */
   INVERSE_VOLUME = 1,			/*!< \brief Impose a stiffness for each element that is inversely proportional to cell volume. */
-  SOLID_WALL_DISTANCE = 2			/*!< \brief Impose a stiffness for each element that is proportional to the distance from the solid surface. */
+  SOLID_WALL_DISTANCE = 2		/*!< \brief Impose a stiffness for each element that is proportional to the distance from the solid surface. */
 };
 static const map<string, ENUM_DEFORM_STIFFNESS> Deform_Stiffness_Map = CCreateMap<string, ENUM_DEFORM_STIFFNESS>
 ("CONSTANT_STIFFNESS", CONSTANT_STIFFNESS)
@@ -2112,13 +2111,9 @@
   MESH_DISPLACEMENTS   = 27,  /*!< \brief Mesh displacements at the interface. */
   SOLUTION_TIME_N      = 28,  /*!< \brief Solution at time n. */
   SOLUTION_TIME_N1     = 29,  /*!< \brief Solution at time n-1. */
-<<<<<<< HEAD
   PRIMITIVE            = 30,  /*!< \brief Primitive variables. */
   ANISO_GRADIENT       = 31,  /*!< \brief Gradient vectors for anisotropic mesh adaptation. */
   ANISO_GRADIENT_VISC  = 32   /*!< \brief Gradient vectors for anisotropic mesh adaptation. */
-=======
-  PRIMITIVE            = 30   /*!< \brief Primitive solution communication. */
->>>>>>> 45edda7f
 };
 
 /*!
