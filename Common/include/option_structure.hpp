--- conflicted
+++ resolved
@@ -1951,7 +1951,6 @@
 ("CUSTOM", CUSTOM_REF);
 
 /*!
-<<<<<<< HEAD
  * \brief Vertex-based quantities exchanged in periodic marker communications.
  */
 enum PERIODIC_QUANTITIES {
@@ -1970,8 +1969,9 @@
   PERIODIC_LIM_PRIM_1 =  13,  /*!< \brief Primitive gradient communication via Least Squares (periodic only). */
   PERIODIC_LIM_PRIM_2 =  14  /*!< \brief Primitive gradient communication via Least Squares (periodic only). */
 };
-=======
- * \brief types of filter kernels, initially intended for structural topology optimization applications
+
+/*!
+* \brief types of filter kernels, initially intended for structural topology optimization applications
  */
 enum ENUM_FILTER_KERNEL {
   CONSTANT_WEIGHT_FILTER = 0,      /*!< \brief Uniform weight. */
@@ -1999,7 +1999,6 @@
 ("NO_PROJECTION" , NO_PROJECTION)
 ("HEAVISIDE_UP"  , HEAVISIDE_UP)
 ("HEAVISIDE_DOWN", HEAVISIDE_DOWN);
->>>>>>> dff544cd
 
 /* END_CONFIG_ENUMS */
 
