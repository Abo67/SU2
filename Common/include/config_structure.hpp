--- conflicted
+++ resolved
@@ -5632,19 +5632,23 @@
     double GetConst_DES(void);
     
     /*!
-<<<<<<< HEAD
-     * \brief Get the DES Constant.
+     * \brief Get the Zonal DES Distance.
      * \return Verbosity level for the console output.
      */
     double GetZonal_Dist(void);
-    
+   
+   /*!
+    * \brief Get Zonal DES.
+    * \return Verbosity level for the console output 
+    */
     bool GetZonal_DES(void);
-=======
-     * \brief Get QCR (SA-QCR2000).
-     */
+   
+   /*!
+    * \brief Get QCR (SA-QCR2000).
+    * \return Verbosity level for the console output 
+    */
     bool GetQCR(void);
     
->>>>>>> 78606193
 };
 
 #include "config_structure.inl"