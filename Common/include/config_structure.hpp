--- conflicted
+++ resolved
@@ -523,13 +523,9 @@
   Kind_Matrix_Coloring,   /*!< \brief Type of matrix coloring for sparse Jacobian computation. */
   Kind_Solver_Fluid_FSI,		/*!< \brief Kind of solver for the fluid in FSI applications. */
   Kind_Solver_Struc_FSI,		/*!< \brief Kind of solver for the structure in FSI applications. */
-<<<<<<< HEAD
   Kind_BGS_RelaxMethod,				/*!< \brief Kind of relaxation method for Block Gauss Seidel method in FSI problems. */
   Kind_TransferMethod,	/*!< \brief Iterative scheme for nonlinear structural analysis. */
   Kind_Incomp_System;  /*!< \brief Pressure-based solver for incompressible flows. */
-=======
-  Kind_BGS_RelaxMethod;				/*!< \brief Kind of relaxation method for Block Gauss Seidel method in FSI problems. */
->>>>>>> 284b2a5b
   bool Energy_Equation;         /*!< \brief Solve the energy equation for incompressible flows. */
   bool MUSCL,		/*!< \brief MUSCL scheme .*/
   MUSCL_Flow,		/*!< \brief MUSCL scheme for the flow equations.*/
