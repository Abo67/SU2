/*!
 * \file config_structure.inl
 * \brief In-Line subroutines of the <i>config_structure.hpp</i> file.
 * \author F. Palacios, T. Economon
 * \version 6.2.0 "Falcon"
 *
 * The current SU2 release has been coordinated by the
 * SU2 International Developers Society <www.su2devsociety.org>
 * with selected contributions from the open-source community.
 *
 * The main research teams contributing to the current release are:
 *  - Prof. Juan J. Alonso's group at Stanford University.
 *  - Prof. Piero Colonna's group at Delft University of Technology.
 *  - Prof. Nicolas R. Gauger's group at Kaiserslautern University of Technology.
 *  - Prof. Alberto Guardone's group at Polytechnic University of Milan.
 *  - Prof. Rafael Palacios' group at Imperial College London.
 *  - Prof. Vincent Terrapon's group at the University of Liege.
 *  - Prof. Edwin van der Weide's group at the University of Twente.
 *  - Lab. of New Concepts in Aeronautics at Tech. Institute of Aeronautics.
 *
 * Copyright 2012-2019, Francisco D. Palacios, Thomas D. Economon,
 *                      Tim Albring, and the SU2 contributors.
 *
 * SU2 is free software; you can redistribute it and/or
 * modify it under the terms of the GNU Lesser General Public
 * License as published by the Free Software Foundation; either
 * version 2.1 of the License, or (at your option) any later version.
 *
 * SU2 is distributed in the hope that it will be useful,
 * but WITHOUT ANY WARRANTY; without even the implied warranty of
 * MERCHANTABILITY or FITNESS FOR A PARTICULAR PURPOSE. See the GNU
 * Lesser General Public License for more details.
 *
 * You should have received a copy of the GNU Lesser General Public
 * License along with SU2. If not, see <http://www.gnu.org/licenses/>.
 */

#pragma once
#include "config_structure.hpp"

inline su2double CConfig::GetHTP_Axis(unsigned short val_index) { return HTP_Axis[val_index]; }

inline su2double CConfig::GetCFL_AdaptParam(unsigned short val_index) { return CFL_AdaptParam[val_index]; }

inline bool CConfig::GetCFL_Adapt(void) { return CFL_Adapt; }

inline bool CConfig::GetHB_Precondition(void) { return HB_Precondition; }

inline void CConfig::SetInflow_Mach(unsigned short val_imarker, su2double val_fanface_mach) { Inflow_Mach[val_imarker] = val_fanface_mach; }

inline void CConfig::SetInflow_Pressure(unsigned short val_imarker, su2double val_fanface_pressure) { Inflow_Pressure[val_imarker] = val_fanface_pressure; }

inline void CConfig::SetInflow_MassFlow(unsigned short val_imarker, su2double val_fanface_massflow) { Inflow_MassFlow[val_imarker] = val_fanface_massflow; }

inline void CConfig::SetInflow_ReverseMassFlow(unsigned short val_imarker, su2double val_fanface_reversemassflow) { Inflow_ReverseMassFlow[val_imarker] = val_fanface_reversemassflow; }

inline void CConfig::SetInflow_TotalPressure(unsigned short val_imarker, su2double val_fanface_totalpressure) { Inflow_TotalPressure[val_imarker] = val_fanface_totalpressure; }

inline void CConfig::SetInflow_Temperature(unsigned short val_imarker, su2double val_fanface_temperature) { Inflow_Temperature[val_imarker] = val_fanface_temperature; }

inline void CConfig::SetInflow_TotalTemperature(unsigned short val_imarker, su2double val_fanface_totaltemperature) { Inflow_TotalTemperature[val_imarker] = val_fanface_totaltemperature; }

inline void CConfig::SetInflow_RamDrag(unsigned short val_imarker, su2double val_fanface_ramdrag) { Inflow_RamDrag[val_imarker] = val_fanface_ramdrag; }

inline void CConfig::SetInflow_Force(unsigned short val_imarker, su2double val_fanface_force) { Inflow_Force[val_imarker] = val_fanface_force; }

inline void CConfig::SetInflow_Power(unsigned short val_imarker, su2double val_fanface_power) { Inflow_Power[val_imarker] = val_fanface_power; }

inline su2double CConfig::GetInflow_ReverseMassFlow(unsigned short val_imarker) { return Inflow_ReverseMassFlow[val_imarker]; }

inline void CConfig::SetExhaust_Pressure(unsigned short val_imarker, su2double val_exhaust_pressure) { Exhaust_Pressure[val_imarker] = val_exhaust_pressure; }

inline void CConfig::SetExhaust_Temperature(unsigned short val_imarker, su2double val_exhaust_temp) { Exhaust_Temperature[val_imarker] = val_exhaust_temp; }

inline void CConfig::SetExhaust_MassFlow(unsigned short val_imarker, su2double val_exhaust_massflow) { Exhaust_MassFlow[val_imarker] = val_exhaust_massflow; }

inline void CConfig::SetExhaust_TotalPressure(unsigned short val_imarker, su2double val_exhaust_totalpressure) { Exhaust_TotalPressure[val_imarker] = val_exhaust_totalpressure; }

inline void CConfig::SetExhaust_TotalTemperature(unsigned short val_imarker, su2double val_exhaust_totaltemp) { Exhaust_TotalTemperature[val_imarker] = val_exhaust_totaltemp; }

inline void CConfig::SetExhaust_GrossThrust(unsigned short val_imarker, su2double val_exhaust_grossthrust) { Exhaust_GrossThrust[val_imarker] = val_exhaust_grossthrust; }

inline void CConfig::SetExhaust_Force(unsigned short val_imarker, su2double val_exhaust_force) { Exhaust_Force[val_imarker] = val_exhaust_force; }

inline void CConfig::SetExhaust_Power(unsigned short val_imarker, su2double val_exhaust_power) { Exhaust_Power[val_imarker] = val_exhaust_power; }

inline void CConfig::SetEngine_Mach(unsigned short val_imarker, su2double val_engine_mach) { Engine_Mach[val_imarker] = val_engine_mach; }

inline void CConfig::SetEngine_Force(unsigned short val_imarker, su2double val_engine_force) { Engine_Force[val_imarker] = val_engine_force; }

inline void CConfig::SetEngine_Power(unsigned short val_imarker, su2double val_engine_power) { Engine_Power[val_imarker] = val_engine_power; }

inline void CConfig::SetEngine_NetThrust(unsigned short val_imarker, su2double val_engine_netthrust) { Engine_NetThrust[val_imarker] = val_engine_netthrust; }

inline void CConfig::SetEngine_GrossThrust(unsigned short val_imarker, su2double val_engine_grossthrust) { Engine_GrossThrust[val_imarker] = val_engine_grossthrust; }

inline void CConfig::SetEngine_Area(unsigned short val_imarker, su2double val_engine_area) { Engine_Area[val_imarker] = val_engine_area; }

inline void CConfig::SetActDisk_DeltaPress(unsigned short val_imarker, su2double val_actdisk_deltapress) { ActDisk_DeltaPress[val_imarker] = val_actdisk_deltapress; }

inline void CConfig::SetActDisk_Power(unsigned short val_imarker, su2double val_actdisk_power) { ActDisk_Power[val_imarker] = val_actdisk_power; }

inline void CConfig::SetActDisk_MassFlow(unsigned short val_imarker, su2double val_actdisk_massflow) { ActDisk_MassFlow[val_imarker] = val_actdisk_massflow; }

inline void CConfig::SetActDisk_Mach(unsigned short val_imarker, su2double val_actdisk_mach) { ActDisk_Mach[val_imarker] = val_actdisk_mach; }

inline void CConfig::SetActDisk_Force(unsigned short val_imarker, su2double val_actdisk_force) { ActDisk_Force[val_imarker] = val_actdisk_force; }

inline void CConfig::SetOutlet_MassFlow(unsigned short val_imarker, su2double val_massflow) { Outlet_MassFlow[val_imarker] = val_massflow; }

inline void CConfig::SetOutlet_Density(unsigned short val_imarker, su2double val_density) { Outlet_Density[val_imarker] = val_density; }

inline void CConfig::SetOutlet_Area(unsigned short val_imarker, su2double val_area) { Outlet_Area[val_imarker] = val_area; }

inline void CConfig::SetSurface_DC60(unsigned short val_imarker, su2double val_surface_distortion) { Surface_DC60[val_imarker] = val_surface_distortion; }

inline void CConfig::SetSurface_MassFlow(unsigned short val_imarker, su2double val_surface_massflow) { Surface_MassFlow[val_imarker] = val_surface_massflow; }

inline void CConfig::SetSurface_Mach(unsigned short val_imarker, su2double val_surface_mach) { Surface_Mach[val_imarker] = val_surface_mach; }

inline void CConfig::SetSurface_Temperature(unsigned short val_imarker, su2double val_surface_temperature) { Surface_Temperature[val_imarker] = val_surface_temperature; }

inline void CConfig::SetSurface_Pressure(unsigned short val_imarker, su2double val_surface_pressure) { Surface_Pressure[val_imarker] = val_surface_pressure; }

inline void CConfig::SetSurface_Density(unsigned short val_imarker, su2double val_surface_density) { Surface_Density[val_imarker] = val_surface_density; }

inline void CConfig::SetSurface_Enthalpy(unsigned short val_imarker, su2double val_surface_enthalpy) { Surface_Enthalpy[val_imarker] = val_surface_enthalpy; }

inline void CConfig::SetSurface_NormalVelocity(unsigned short val_imarker, su2double val_surface_normalvelocity) { Surface_NormalVelocity[val_imarker] = val_surface_normalvelocity; }

inline void CConfig::SetSurface_Uniformity(unsigned short val_imarker, su2double val_surface_streamwiseuniformity) { Surface_Uniformity[val_imarker] = val_surface_streamwiseuniformity; }

inline void CConfig::SetSurface_SecondaryStrength(unsigned short val_imarker, su2double val_surface_secondarystrength) { Surface_SecondaryStrength[val_imarker] = val_surface_secondarystrength; }

inline void CConfig::SetSurface_SecondOverUniform(unsigned short val_imarker, su2double val_surface_secondaryoverstream) { Surface_SecondOverUniform[val_imarker] = val_surface_secondaryoverstream; }

inline void CConfig::SetSurface_MomentumDistortion(unsigned short val_imarker, su2double val_surface_momentumdistortion) { Surface_MomentumDistortion[val_imarker] = val_surface_momentumdistortion; }

inline void CConfig::SetSurface_TotalTemperature(unsigned short val_imarker, su2double val_surface_totaltemperature) { Surface_TotalTemperature[val_imarker] = val_surface_totaltemperature; }

inline void CConfig::SetSurface_TotalPressure(unsigned short val_imarker, su2double val_surface_totalpressure) { Surface_TotalPressure[val_imarker] = val_surface_totalpressure; }

inline void CConfig::SetSurface_PressureDrop(unsigned short val_imarker, su2double val_surface_pressuredrop) { Surface_PressureDrop[val_imarker] = val_surface_pressuredrop; }

inline void CConfig::SetSurface_IDC(unsigned short val_imarker, su2double val_surface_distortion) { Surface_IDC[val_imarker] = val_surface_distortion; }

inline void CConfig::SetSurface_IDC_Mach(unsigned short val_imarker, su2double val_surface_distortion) { Surface_IDC_Mach[val_imarker] = val_surface_distortion; }

inline void CConfig::SetSurface_IDR(unsigned short val_imarker, su2double val_surface_distortion) { Surface_IDR[val_imarker] = val_surface_distortion; }

inline void CConfig::SetActDisk_DeltaTemp(unsigned short val_imarker, su2double val_actdisk_deltatemp) { ActDisk_DeltaTemp[val_imarker] = val_actdisk_deltatemp; }

inline void CConfig::SetActDisk_TotalPressRatio(unsigned short val_imarker, su2double val_actdisk_pressratio) { ActDisk_TotalPressRatio[val_imarker] = val_actdisk_pressratio; }

inline void CConfig::SetActDisk_TotalTempRatio(unsigned short val_imarker, su2double val_actdisk_tempratio) { ActDisk_TotalTempRatio[val_imarker] = val_actdisk_tempratio; }

inline void CConfig::SetActDisk_StaticPressRatio(unsigned short val_imarker, su2double val_actdisk_pressratio) { ActDisk_StaticPressRatio[val_imarker] = val_actdisk_pressratio; }

inline void CConfig::SetActDisk_StaticTempRatio(unsigned short val_imarker, su2double val_actdisk_tempratio) { ActDisk_StaticTempRatio[val_imarker] = val_actdisk_tempratio; }

inline void CConfig::SetActDisk_NetThrust(unsigned short val_imarker, su2double val_actdisk_netthrust) { ActDisk_NetThrust[val_imarker] = val_actdisk_netthrust; }

inline void CConfig::SetActDisk_BCThrust(unsigned short val_imarker, su2double val_actdisk_bcthrust) { ActDisk_BCThrust[val_imarker] = val_actdisk_bcthrust; }

inline void CConfig::SetActDisk_BCThrust_Old(unsigned short val_imarker, su2double val_actdisk_bcthrust_old) { ActDisk_BCThrust_Old[val_imarker] = val_actdisk_bcthrust_old; }

inline void CConfig::SetActDisk_GrossThrust(unsigned short val_imarker, su2double val_actdisk_grossthrust) { ActDisk_GrossThrust[val_imarker] = val_actdisk_grossthrust; }

inline void CConfig::SetActDisk_Area(unsigned short val_imarker, su2double val_actdisk_area) { ActDisk_Area[val_imarker] = val_actdisk_area; }

inline void CConfig::SetActDiskInlet_ReverseMassFlow(unsigned short val_imarker, su2double val_actdisk_area) { ActDisk_ReverseMassFlow[val_imarker] = val_actdisk_area; }

inline su2double CConfig::GetActDisk_DeltaPress(unsigned short val_imarker) { return ActDisk_DeltaPress[val_imarker]; }

inline su2double CConfig::GetActDisk_DeltaTemp(unsigned short val_imarker) { return ActDisk_DeltaTemp[val_imarker]; }

inline su2double CConfig::GetActDisk_TotalPressRatio(unsigned short val_imarker) { return ActDisk_TotalPressRatio[val_imarker]; }

inline su2double CConfig::GetActDisk_TotalTempRatio(unsigned short val_imarker) { return ActDisk_TotalTempRatio[val_imarker]; }

inline su2double CConfig::GetActDisk_StaticPressRatio(unsigned short val_imarker) { return ActDisk_StaticPressRatio[val_imarker]; }

inline su2double CConfig::GetActDisk_StaticTempRatio(unsigned short val_imarker) { return ActDisk_StaticTempRatio[val_imarker]; }

inline su2double CConfig::GetActDisk_Power(unsigned short val_imarker) { return ActDisk_Power[val_imarker]; }

inline su2double CConfig::GetActDisk_MassFlow(unsigned short val_imarker) { return ActDisk_MassFlow[val_imarker]; }

inline su2double CConfig::GetActDisk_Mach(unsigned short val_imarker) { return ActDisk_Mach[val_imarker]; }

inline su2double CConfig::GetActDisk_Force(unsigned short val_imarker) { return ActDisk_Force[val_imarker]; }

inline su2double CConfig::GetSurface_MassFlow(unsigned short val_imarker) { return Surface_MassFlow[val_imarker]; }

inline su2double CConfig::GetSurface_Mach(unsigned short val_imarker) { return Surface_Mach[val_imarker]; }

inline su2double CConfig::GetSurface_Temperature(unsigned short val_imarker) { return Surface_Temperature[val_imarker]; }

inline su2double CConfig::GetSurface_Pressure(unsigned short val_imarker) { return Surface_Pressure[val_imarker]; }

inline su2double CConfig::GetSurface_Density(unsigned short val_imarker) { return Surface_Density[val_imarker]; }

inline su2double CConfig::GetSurface_Enthalpy(unsigned short val_imarker) { return Surface_Enthalpy[val_imarker]; }

inline su2double CConfig::GetSurface_NormalVelocity(unsigned short val_imarker) { return Surface_NormalVelocity[val_imarker]; }

inline su2double CConfig::GetSurface_Uniformity(unsigned short val_imarker) { return Surface_Uniformity[val_imarker]; }

inline su2double CConfig::GetSurface_SecondaryStrength(unsigned short val_imarker) { return Surface_SecondaryStrength[val_imarker]; }

inline su2double CConfig::GetSurface_SecondOverUniform(unsigned short val_imarker) { return Surface_SecondOverUniform[val_imarker]; }

inline su2double CConfig::GetSurface_MomentumDistortion(unsigned short val_imarker) { return Surface_MomentumDistortion[val_imarker]; }

inline su2double CConfig::GetSurface_TotalTemperature(unsigned short val_imarker) { return Surface_TotalTemperature[val_imarker]; }

inline su2double CConfig::GetSurface_TotalPressure(unsigned short val_imarker) { return Surface_TotalPressure[val_imarker]; }

inline su2double CConfig::GetSurface_PressureDrop(unsigned short val_imarker) { return Surface_PressureDrop[val_imarker]; }

inline su2double CConfig::GetSurface_DC60(unsigned short val_imarker) { return Surface_DC60[val_imarker]; }

inline su2double CConfig::GetSurface_IDC(unsigned short val_imarker) { return Surface_IDC[val_imarker]; }

inline su2double CConfig::GetSurface_IDC_Mach(unsigned short val_imarker) { return Surface_IDC_Mach[val_imarker]; }

inline su2double CConfig::GetSurface_IDR(unsigned short val_imarker) { return Surface_IDR[val_imarker]; }

inline su2double CConfig::GetActDisk_NetThrust(unsigned short val_imarker) { return ActDisk_NetThrust[val_imarker]; }

inline su2double CConfig::GetActDisk_BCThrust(unsigned short val_imarker) { return ActDisk_BCThrust[val_imarker]; }

inline su2double CConfig::GetActDisk_BCThrust_Old(unsigned short val_imarker) { return ActDisk_BCThrust_Old[val_imarker]; }

inline su2double CConfig::GetActDisk_GrossThrust(unsigned short val_imarker) { return ActDisk_GrossThrust[val_imarker]; }

inline su2double CConfig::GetActDisk_Area(unsigned short val_imarker) { return ActDisk_Area[val_imarker]; }

inline su2double CConfig::GetActDisk_ReverseMassFlow(unsigned short val_imarker) { return ActDisk_ReverseMassFlow[val_imarker]; }

inline void CConfig::SetActDiskInlet_Pressure(unsigned short val_imarker, su2double val_actdisk_press) { ActDiskInlet_Pressure[val_imarker] = val_actdisk_press; }

inline void CConfig::SetActDiskInlet_TotalPressure(unsigned short val_imarker, su2double val_actdisk_totalpress) { ActDiskInlet_TotalPressure[val_imarker] = val_actdisk_totalpress; }

inline void CConfig::SetActDiskInlet_RamDrag(unsigned short val_imarker, su2double val_actdisk_ramdrag) { ActDiskInlet_RamDrag[val_imarker] = val_actdisk_ramdrag; }

inline void CConfig::SetActDiskInlet_Force(unsigned short val_imarker, su2double val_actdisk_force) { ActDiskInlet_Force[val_imarker] = val_actdisk_force; }

inline void CConfig::SetActDiskInlet_Power(unsigned short val_imarker, su2double val_actdisk_power) { ActDiskInlet_Power[val_imarker] = val_actdisk_power; }

inline void CConfig::SetActDiskInlet_Temperature(unsigned short val_imarker, su2double val_actdisk_temp) { ActDiskInlet_Temperature[val_imarker] = val_actdisk_temp; }

inline void CConfig::SetActDiskInlet_TotalTemperature(unsigned short val_imarker, su2double val_actdisk_totaltemp) { ActDiskInlet_TotalTemperature[val_imarker] = val_actdisk_totaltemp; }

inline void CConfig::SetActDiskInlet_MassFlow(unsigned short val_imarker, su2double val_actdisk_massflow) { ActDiskInlet_MassFlow[val_imarker] = val_actdisk_massflow; }

inline void CConfig::SetActDiskOutlet_Pressure(unsigned short val_imarker, su2double val_actdisk_press) { ActDiskOutlet_Pressure[val_imarker] = val_actdisk_press; }

inline void CConfig::SetActDiskOutlet_TotalPressure(unsigned short val_imarker, su2double val_actdisk_totalpress) { ActDiskOutlet_TotalPressure[val_imarker] = val_actdisk_totalpress; }

inline void CConfig::SetActDiskOutlet_GrossThrust(unsigned short val_imarker, su2double val_actdisk_grossthrust) { ActDiskOutlet_GrossThrust[val_imarker] = val_actdisk_grossthrust; }

inline void CConfig::SetActDiskOutlet_Force(unsigned short val_imarker, su2double val_actdisk_force) { ActDiskOutlet_Force[val_imarker] = val_actdisk_force; }

inline void CConfig::SetActDiskOutlet_Power(unsigned short val_imarker, su2double val_actdisk_power) { ActDiskOutlet_Power[val_imarker] = val_actdisk_power; }

inline void CConfig::SetActDiskOutlet_Temperature(unsigned short val_imarker, su2double val_actdisk_temp) { ActDiskOutlet_Temperature[val_imarker] = val_actdisk_temp; }

inline void CConfig::SetActDiskOutlet_TotalTemperature(unsigned short val_imarker, su2double val_actdisk_totaltemp) { ActDiskOutlet_TotalTemperature[val_imarker] = val_actdisk_totaltemp; }

inline void CConfig::SetActDiskOutlet_MassFlow(unsigned short val_imarker, su2double val_actdisk_massflow) { ActDiskOutlet_MassFlow[val_imarker] = val_actdisk_massflow; }

inline su2double CConfig::GetEngine_Mach(unsigned short val_imarker) { return Engine_Mach[val_imarker]; }

inline su2double CConfig::GetEngine_Force(unsigned short val_imarker) { return Engine_Force[val_imarker]; }

inline su2double CConfig::GetEngine_Power(unsigned short val_imarker) { return Engine_Power[val_imarker]; }

inline su2double CConfig::GetEngine_NetThrust(unsigned short val_imarker) { return Engine_NetThrust[val_imarker]; }

inline su2double CConfig::GetEngine_GrossThrust(unsigned short val_imarker) { return Engine_GrossThrust[val_imarker]; }

inline su2double CConfig::GetEngine_Area(unsigned short val_imarker) { return Engine_Area[val_imarker]; }

inline unsigned short CConfig::GetnZone(void) { return nZone; }

inline unsigned short CConfig::GetiZone(void) { return iZone; }

inline unsigned short CConfig::GetKind_SU2(void) { return Kind_SU2; }

inline unsigned short CConfig::GetRef_NonDim(void) { return Ref_NonDim; }

inline unsigned short CConfig::GetRef_Inc_NonDim(void) { return Ref_Inc_NonDim; }

inline void CConfig::SetKind_SU2(unsigned short val_kind_su2) { Kind_SU2 = val_kind_su2 ; }

inline bool CConfig::GetContinuous_Adjoint(void) { return ContinuousAdjoint; }

inline bool CConfig::GetViscous(void) { return Viscous; }

inline unsigned short CConfig::GetnTimeInstances(void) { return nTimeInstances; }

inline su2double CConfig::GetHarmonicBalance_Period(void) { return HarmonicBalance_Period; }

inline void CConfig::SetExtIter_OffSet(unsigned long val_iter) { ExtIter_OffSet = val_iter; }

inline void CConfig::SetOuterIter(unsigned long val_iter) { OuterIter = val_iter; }

inline void CConfig::SetInnerIter(unsigned long val_iter) { InnerIter = val_iter; }

inline void CConfig::SetTimeIter(unsigned long val_iter) { TimeIter = val_iter; }

inline unsigned long CConfig::GetExtIter_OffSet(void) { return ExtIter_OffSet; }

inline unsigned long CConfig::GetOuterIter(void) { return OuterIter; }

inline unsigned long CConfig::GetInnerIter(void) { return InnerIter; }

inline unsigned long CConfig::GetTimeIter(void) { return TimeIter; }

inline unsigned long CConfig::GetUnst_nIntIter(void) { return Unst_nIntIter; }

inline unsigned long CConfig::GetDyn_nIntIter(void) { return Dyn_nIntIter; }

inline long CConfig::GetUnst_AdjointIter(void) { return Unst_AdjointIter; }

inline void CConfig::SetPhysicalTime(su2double val_t) { PhysicalTime = val_t; }

inline su2double CConfig::GetPhysicalTime(void) { return PhysicalTime; }

inline bool CConfig::GetReorientElements(void) { return ReorientElements; }

inline unsigned long CConfig::GetIter_Avg_Objective(void) { return Iter_Avg_Objective ; }

inline string CConfig::GetPlaneTag(unsigned short index) { return PlaneTag[index]; }

inline su2double CConfig::GetEA_IntLimit(unsigned short index) { return EA_IntLimit[index]; }

inline su2double CConfig::GetEA_ScaleFactor(void) { return EA_ScaleFactor; }

inline su2double CConfig::GetAdjointLimit(void) { return AdjointLimit; }

inline su2double *CConfig::GetHold_GridFixed_Coord(void) { return Hold_GridFixed_Coord; }

inline su2double *CConfig::GetSubsonicEngine_Cyl(void) { return SubsonicEngine_Cyl; }

inline su2double *CConfig::GetSubsonicEngine_Values(void) { return SubsonicEngine_Values; }

inline su2double *CConfig::GetDistortionRack(void) { return DistortionRack; }

inline unsigned short CConfig::GetAnalytical_Surface(void) { return Analytical_Surface; }

inline unsigned short CConfig::GetGeo_Description(void) { return Geo_Description; }

inline su2double CConfig::GetDualVol_Power(void) { return DualVol_Power; }

inline bool CConfig::GetExtraOutput(void) { return ExtraOutput; }

inline long CConfig::GetExtraHeatOutputZone(void) { return ExtraHeatOutputZone; }

inline su2double CConfig::GetRefArea(void) { return RefArea; }

inline su2double CConfig::GetThermalDiffusivity(void) { return Thermal_Diffusivity; }

inline su2double CConfig::GetThermalDiffusivity_Solid(void) { return Thermal_Diffusivity_Solid; }

inline su2double CConfig::GetTemperature_Freestream_Solid(void) { return Temperature_Freestream_Solid;  }

inline su2double CConfig::GetElasticyMod(unsigned short id_val) { return ElasticityMod[id_val]; }

inline bool CConfig::GetDE_Effects(void) { return DE_Effects; }

inline unsigned short CConfig::GetnElectric_Constant(void) { return nElectric_Constant; }

inline su2double CConfig::GetElectric_Constant(unsigned short iVar) { return Electric_Constant[iVar]; }

inline su2double CConfig::GetKnowles_B(void) { return Knowles_B; }

inline su2double CConfig::GetKnowles_N(void) { return Knowles_N; }

inline unsigned short CConfig::GetDV_FEA(void) { return Kind_DV_FEA; }

inline unsigned long CConfig::GetRefNode_ID(void) { return refNodeID; }

inline su2double CConfig::GetRefNode_Displacement(unsigned short val_coeff) { return RefNode_Displacement[val_coeff]; }

inline su2double CConfig::GetRefNode_Penalty(void) { return RefNode_Penalty; }

inline bool CConfig::GetRefGeom(void) { return RefGeom; }

inline string CConfig::GetRefGeom_FEMFileName(void) { return RefGeom_FEMFileName; }

inline unsigned short CConfig::GetRefGeom_FileFormat(void) { return RefGeom_FileFormat; }

inline unsigned short CConfig::GetElas2D_Formulation(void) { return Kind_2DElasForm; }

inline su2double CConfig::GetPoissonRatio(unsigned short id_val) { return PoissonRatio[id_val]; }

inline su2double CConfig::GetMaterialDensity(unsigned short id_val) { return MaterialDensity[id_val]; }

inline unsigned short CConfig::GetnElasticityMod(void) { return nElasticityMod; }

inline unsigned short CConfig::GetnPoissonRatio(void) { return nPoissonRatio; }

inline unsigned short CConfig::GetnMaterialDensity(void) { return nMaterialDensity; }

inline unsigned short CConfig::GetMaterialCompressibility(void) { return Kind_Material_Compress; }

inline unsigned short CConfig::GetMaterialModel(void) { return Kind_Material; }

inline unsigned short CConfig::GetGeometricConditions(void) { return Kind_Struct_Solver; }

inline bool CConfig::GetPrestretch(void) { return Prestretch; }

inline bool CConfig::Add_CrossTerm(void) { return addCrossTerm; }

inline void CConfig::Set_CrossTerm(bool needCrossTerm) { addCrossTerm = needCrossTerm; }

inline string CConfig::GetFEA_FileName(void) { return FEA_FileName; }

inline string CConfig::GetPrestretch_FEMFileName(void) { return Prestretch_FEMFileName; }

inline su2double CConfig::GetRefLength(void) { return RefLength; }

inline su2double CConfig::GetRefElemLength(void) { return RefElemLength; }

inline su2double CConfig::GetRefSharpEdges(void) { return RefSharpEdges; }

inline su2double CConfig::GetDomainVolume(void) { return DomainVolume; }

inline void CConfig::SetRefArea(su2double val_area) { RefArea = val_area; }

inline void CConfig::SetSemiSpan(su2double val_semispan) { SemiSpan = val_semispan; }

inline void CConfig::SetDomainVolume(su2double val_volume) { DomainVolume = val_volume; }

inline su2double CConfig::GetMach(void) { return Mach; }

inline su2double CConfig::GetGamma(void) { return Gamma; }

inline su2double CConfig::GetStations_Bounds(unsigned short val_var) { return Stations_Bounds[val_var]; }

inline su2double CConfig::GetFFD_Axis(unsigned short val_var) { return FFD_Axis[val_var]; }

inline su2double CConfig::GetBulk_Modulus(void) { return Bulk_Modulus; }

inline su2double CConfig::GetBeta_Factor(void) { return Beta_Factor; }

inline su2double CConfig::GetGas_Constant(void) { return Gas_Constant; }

inline su2double CConfig::GetGas_ConstantND(void) { return Gas_ConstantND; }

inline su2double CConfig::GetMolecular_Weight(void) { return Molecular_Weight; }

inline su2double CConfig::GetSpecific_Heat_Cp(void) { return Specific_Heat_Cp; }

inline su2double CConfig::GetSpecific_Heat_Cp_Solid(void) { return Specific_Heat_Cp_Solid; }

inline su2double CConfig::GetSpecific_Heat_CpND(void) { return Specific_Heat_CpND; }

inline su2double CConfig::GetSpecific_Heat_Cv(void) { return Specific_Heat_Cv; }

inline su2double CConfig::GetSpecific_Heat_CvND(void) { return Specific_Heat_CvND; }

inline su2double CConfig::GetThermal_Expansion_Coeff(void) { return Thermal_Expansion_Coeff; }

inline su2double CConfig::GetThermal_Expansion_CoeffND(void) { return Thermal_Expansion_CoeffND; }

inline su2double CConfig::GetInc_Density_Ref(void) { return Inc_Density_Ref; }

inline su2double CConfig::GetInc_Velocity_Ref(void) { return Inc_Velocity_Ref; }

inline su2double CConfig::GetInc_Temperature_Ref(void) { return Inc_Temperature_Ref; }

inline su2double CConfig::GetInc_Density_Init(void) { return Inc_Density_Init; }

inline su2double* CConfig::GetInc_Velocity_Init(void) { return Inc_Velocity_Init; }

inline su2double CConfig::GetInc_Temperature_Init(void) { return Inc_Temperature_Init; }

inline su2double CConfig::GetHeat_Flux_Ref(void) { return Heat_Flux_Ref; }

inline su2double CConfig::GetWallTemperature(void) { return Wall_Temperature; }

inline su2double CConfig::GetGas_Constant_Ref(void) { return Gas_Constant_Ref; }

inline su2double CConfig::GetTemperature_FreeStream(void) { return Temperature_FreeStream; }

inline su2double CConfig::GetEnergy_FreeStream(void) { return Energy_FreeStream; }

inline su2double CConfig::GetViscosity_FreeStream(void) { return Viscosity_FreeStream; }

inline su2double CConfig::GetDensity_FreeStream(void) { return Density_FreeStream; }

inline su2double CConfig::GetDensity_Solid(void) { return Density_Solid; }

inline su2double CConfig::GetModVel_FreeStream(void) { return ModVel_FreeStream; }

inline su2double CConfig::GetModVel_FreeStreamND(void) { return ModVel_FreeStreamND; }

inline su2double CConfig::GetPressure_FreeStream(void) { return Pressure_FreeStream; }

inline su2double CConfig::GetPressure_Thermodynamic(void) { return Pressure_Thermodynamic; }

inline su2double CConfig::GetTemperature_ve_FreeStream(void) { return Temperature_ve_FreeStream; }

inline su2double CConfig::GetPrandtl_Lam(void) { return Prandtl_Lam; }

inline su2double CConfig::GetPrandtl_Turb(void) { return Prandtl_Turb; }

inline su2double CConfig::GetThermalConductivity_Solid(void) { return Thermal_Conductivity_Solid; }

inline su2double CConfig::GetLength_Ref(void) { return Length_Ref; }

inline su2double CConfig::GetPressure_Ref(void) { return Pressure_Ref; }

inline su2double CConfig::GetTemperature_Ref(void) { return Temperature_Ref; }

inline su2double CConfig::GetDensity_Ref(void) { return Density_Ref; }

inline su2double CConfig::GetVelocity_Ref(void) { return Velocity_Ref; }

inline su2double CConfig::GetEnergy_Ref(void) { return Energy_Ref; }

inline su2double CConfig::GetTime_Ref(void) { return Time_Ref; }

inline su2double CConfig::GetViscosity_Ref(void) { return Viscosity_Ref; }

inline su2double CConfig::GetConductivity_Ref(void) { return Conductivity_Ref; }

inline su2double CConfig::GetHighlite_Area(void) { return Highlite_Area; }

inline su2double CConfig::GetFan_Poly_Eff(void) { return Fan_Poly_Eff; }

inline su2double CConfig::GetOmega_Ref(void) { return Omega_Ref; }

inline su2double CConfig::GetForce_Ref(void) { return Force_Ref; }

inline su2double CConfig::GetPressure_FreeStreamND(void) { return Pressure_FreeStreamND; }

inline su2double CConfig::GetPressure_ThermodynamicND(void) { return Pressure_ThermodynamicND; }

inline su2double CConfig::GetTemperature_FreeStreamND(void) { return Temperature_FreeStreamND; }

inline su2double CConfig::GetDensity_FreeStreamND(void) { return Density_FreeStreamND; }

inline su2double* CConfig::GetVelocity_FreeStreamND(void) { return Velocity_FreeStreamND; }

inline su2double* CConfig::GetVelocity_FreeStream(void) { return Velocity_FreeStream; }

inline su2double CConfig::GetEnergy_FreeStreamND(void) { return Energy_FreeStreamND; }

inline su2double CConfig::GetViscosity_FreeStreamND(void) { return Viscosity_FreeStreamND; }

inline su2double CConfig::GetTke_FreeStreamND(void) { return Tke_FreeStreamND; }

inline su2double CConfig::GetOmega_FreeStreamND(void) { return Omega_FreeStreamND; }

inline su2double CConfig::GetTke_FreeStream(void) { return Tke_FreeStream; }

inline su2double CConfig::GetOmega_FreeStream(void) { return Omega_FreeStream; }

inline su2double CConfig::GetNuFactor_FreeStream(void) { return NuFactor_FreeStream; }

inline su2double CConfig::GetNuFactor_Engine(void) { return NuFactor_Engine; }

inline su2double CConfig::GetSecondaryFlow_ActDisk(void) { return SecondaryFlow_ActDisk; }

inline su2double CConfig::GetInitial_BCThrust(void) { return Initial_BCThrust; }

inline void CConfig::SetInitial_BCThrust(su2double val_bcthrust) { Initial_BCThrust = val_bcthrust; }

inline su2double CConfig::GetIntermittency_FreeStream(void) { return Intermittency_FreeStream; }

inline su2double CConfig::GetTurbulenceIntensity_FreeStream(void) { return TurbulenceIntensity_FreeStream; }

inline su2double CConfig::GetTurb2LamViscRatio_FreeStream(void) { return Turb2LamViscRatio_FreeStream;}

inline su2double* CConfig::GetMassFrac_FreeStream(void) { return MassFrac_FreeStream; }

inline su2double CConfig::GetLength_Reynolds(void) { return Length_Reynolds; }

inline unsigned short CConfig::GetnStartUpIter(void) { return nStartUpIter; }

inline su2double *CConfig::GetRefOriginMoment(unsigned short val_marker) {
    if(val_marker < nMarker_Monitoring) {
      RefOriginMoment[0] = RefOriginMoment_X[val_marker];
      RefOriginMoment[1] = RefOriginMoment_Y[val_marker];
      RefOriginMoment[2] = RefOriginMoment_Z[val_marker];
    }
    return RefOriginMoment;
}

inline su2double CConfig::GetRefOriginMoment_X(unsigned short val_marker) { return RefOriginMoment_X[val_marker]; }

inline su2double CConfig::GetRefOriginMoment_Y(unsigned short val_marker) { return RefOriginMoment_Y[val_marker]; }

inline su2double CConfig::GetRefOriginMoment_Z(unsigned short val_marker) { return RefOriginMoment_Z[val_marker]; }

inline void CConfig::SetRefOriginMoment_X(unsigned short val_marker, su2double val_origin) { RefOriginMoment_X[val_marker] = val_origin; }

inline void CConfig::SetRefOriginMoment_Y(unsigned short val_marker, su2double val_origin) { RefOriginMoment_Y[val_marker] = val_origin; }

inline void CConfig::SetRefOriginMoment_Z(unsigned short val_marker, su2double val_origin) { RefOriginMoment_Z[val_marker] = val_origin; }

inline su2double CConfig::GetChargeCoeff(void) { return ChargeCoeff; }

inline su2double CConfig::GetVenkat_LimiterCoeff(void) { return Venkat_LimiterCoeff; }

inline unsigned long CConfig::GetLimiterIter(void) { return LimiterIter; }

inline su2double CConfig::GetAdjSharp_LimiterCoeff(void) { return AdjSharp_LimiterCoeff; }

inline su2double CConfig::GetReynolds(void) { return Reynolds; }

inline su2double CConfig::GetFroude(void) { return Froude; }

inline void CConfig::SetPressure_FreeStreamND(su2double val_pressure_freestreamnd) { Pressure_FreeStreamND = val_pressure_freestreamnd; }

inline void CConfig::SetPressure_FreeStream(su2double val_pressure_freestream) { Pressure_FreeStream = val_pressure_freestream; }

inline void CConfig::SetPressure_ThermodynamicND(su2double val_pressure_thermodynamicnd) { Pressure_ThermodynamicND = val_pressure_thermodynamicnd; }

inline void CConfig::SetPressure_Thermodynamic(su2double val_pressure_thermodynamic) { Pressure_Thermodynamic = val_pressure_thermodynamic; }

inline void CConfig::SetDensity_FreeStreamND(su2double val_density_freestreamnd) { Density_FreeStreamND = val_density_freestreamnd; }

inline void CConfig::SetDensity_FreeStream(su2double val_density_freestream) { Density_FreeStream = val_density_freestream; }

inline void CConfig::SetViscosity_FreeStream(su2double val_viscosity_freestream) { Viscosity_FreeStream = val_viscosity_freestream; }

inline void CConfig::SetModVel_FreeStream(su2double val_modvel_freestream) { ModVel_FreeStream = val_modvel_freestream; }

inline void CConfig::SetModVel_FreeStreamND(su2double val_modvel_freestreamnd) { ModVel_FreeStreamND = val_modvel_freestreamnd; }

inline void CConfig::SetTemperature_FreeStream(su2double val_temperature_freestream) { Temperature_FreeStream = val_temperature_freestream; }

inline void CConfig::SetTemperature_FreeStreamND(su2double val_temperature_freestreamnd) { Temperature_FreeStreamND = val_temperature_freestreamnd; }

inline void CConfig::SetGas_ConstantND(su2double val_gas_constantnd) { Gas_ConstantND = val_gas_constantnd; }

inline void CConfig::SetSpecific_Heat_CpND(su2double val_specific_heat_cpnd) { Specific_Heat_CpND = val_specific_heat_cpnd; }

inline void CConfig::SetSpecific_Heat_CvND(su2double val_specific_heat_cvnd) { Specific_Heat_CvND = val_specific_heat_cvnd; }

inline void CConfig::SetThermal_Expansion_CoeffND(su2double val_thermal_expansion_coeffnd) { Thermal_Expansion_CoeffND = val_thermal_expansion_coeffnd; }

inline void CConfig::SetVelocity_FreeStream(su2double val_velocity_freestream, unsigned short val_dim) { Velocity_FreeStream[val_dim] = val_velocity_freestream; }

inline void CConfig::SetVelocity_FreeStreamND(su2double val_velocity_freestreamnd, unsigned short val_dim) { Velocity_FreeStreamND[val_dim] = val_velocity_freestreamnd; }

inline void CConfig::SetViscosity_FreeStreamND(su2double val_viscosity_freestreamnd) { Viscosity_FreeStreamND = val_viscosity_freestreamnd; }

inline void CConfig::SetTke_FreeStreamND(su2double val_tke_freestreamnd) { Tke_FreeStreamND = val_tke_freestreamnd; }

inline void CConfig::SetOmega_FreeStreamND(su2double val_omega_freestreamnd) { Omega_FreeStreamND = val_omega_freestreamnd; }

inline void CConfig::SetTke_FreeStream(su2double val_tke_freestream) { Tke_FreeStream = val_tke_freestream; }

inline void CConfig::SetOmega_FreeStream(su2double val_omega_freestream) { Omega_FreeStream = val_omega_freestream; }

inline void CConfig::SetEnergy_FreeStreamND(su2double val_energy_freestreamnd) { Energy_FreeStreamND = val_energy_freestreamnd; }

inline void CConfig::SetEnergy_FreeStream(su2double val_energy_freestream) { Energy_FreeStream = val_energy_freestream; }

inline void CConfig::SetTotal_UnstTimeND(su2double val_total_unsttimend) { Total_UnstTimeND = val_total_unsttimend; }

inline void CConfig::SetFroude(su2double val_froude) { Froude = val_froude; }

inline void CConfig::SetReynolds(su2double val_reynolds) { Reynolds = val_reynolds; }

inline void CConfig::SetMach(su2double val_mach) { Mach = val_mach; }

inline void CConfig::SetLength_Ref(su2double val_length_ref) { Length_Ref = val_length_ref; }

inline void CConfig::SetVelocity_Ref(su2double val_velocity_ref) { Velocity_Ref = val_velocity_ref; }

inline void CConfig::SetPressure_Ref(su2double val_pressure_ref) { Pressure_Ref = val_pressure_ref; }

inline void CConfig::SetDensity_Ref(su2double val_density_ref) { Density_Ref = val_density_ref; }

inline void CConfig::SetTemperature_Ref(su2double val_temperature_ref) { Temperature_Ref = val_temperature_ref; }

inline void CConfig::SetTime_Ref(su2double val_time_ref) { Time_Ref = val_time_ref; }

inline void CConfig::SetOmega_Ref(su2double val_omega_ref) { Omega_Ref = val_omega_ref; }

inline void CConfig::SetForce_Ref(su2double val_force_ref) { Force_Ref = val_force_ref; }

inline void CConfig::SetGas_Constant_Ref(su2double val_gas_constant_ref) { Gas_Constant_Ref = val_gas_constant_ref; }

inline void CConfig::SetGas_Constant(su2double val_gas_constant) { Gas_Constant = val_gas_constant; }

inline void CConfig::SetSpecific_Heat_Cp(su2double val_specific_heat_cp) { Specific_Heat_Cp = val_specific_heat_cp; }

inline void CConfig::SetSpecific_Heat_Cv(su2double val_specific_heat_cv) { Specific_Heat_Cv = val_specific_heat_cv; }

inline void CConfig::SetThermal_Expansion_Coeff(su2double val_thermal_expansion_coeff) { Thermal_Expansion_Coeff = val_thermal_expansion_coeff; }

inline void CConfig::SetHeat_Flux_Ref(su2double val_heat_flux_ref) { Heat_Flux_Ref = val_heat_flux_ref; }

inline void CConfig::SetViscosity_Ref(su2double val_viscosity_ref) { Viscosity_Ref = val_viscosity_ref; }

inline void CConfig::SetConductivity_Ref(su2double val_conductivity_ref) { Conductivity_Ref = val_conductivity_ref; }

inline void CConfig::SetEnergy_Ref(su2double val_energy_ref) { Energy_Ref = val_energy_ref; }

inline void CConfig::SetThermalDiffusivity_Solid(su2double val_thermal_diffusivity) { Thermal_Diffusivity_Solid = val_thermal_diffusivity; }

inline su2double CConfig::GetAoA(void) { return AoA; }

inline void CConfig::SetAoA(su2double val_AoA) { AoA = val_AoA; }

inline void CConfig::SetAoA_Offset(su2double val_AoA_offset) { AoA_Offset = val_AoA_offset; }

inline void CConfig::SetAoS_Offset(su2double val_AoS_offset) { AoS_Offset = val_AoS_offset; }

inline void CConfig::SetAoA_Sens(su2double val_AoA_sens) { AoA_Sens = val_AoA_sens; }

inline void CConfig::SetAoS(su2double val_AoS) { AoS = val_AoS; }

inline su2double CConfig::GetAoS(void) { return AoS; }

inline su2double CConfig::GetAoA_Offset(void) { return AoA_Offset; }

inline su2double CConfig::GetAoS_Offset(void) { return AoS_Offset; }

inline su2double CConfig::GetAoA_Sens(void) { return AoA_Sens; }

inline unsigned short CConfig::GetnMGLevels(void) { return nMGLevels; }

inline void CConfig::SetMGLevels(unsigned short val_nMGLevels) { nMGLevels = val_nMGLevels; }

inline unsigned short CConfig::GetFinestMesh(void) { return FinestMesh; }

inline void CConfig::SetFinestMesh(unsigned short val_finestmesh) { FinestMesh = val_finestmesh; }

inline void CConfig::SubtractFinestMesh(void) { FinestMesh = FinestMesh-1; }

inline unsigned short CConfig::GetDesign_Variable(unsigned short val_dv) { return Design_Variable[val_dv]; }

inline bool CConfig::GetBuffet_Monitoring(void) { return Buffet_Monitoring; }

inline su2double CConfig::GetBuffet_k(void) { return Buffet_k; }

inline su2double CConfig::GetBuffet_lambda(void) { return Buffet_lambda; }

inline unsigned short CConfig::GetConvCriteria(void) { return ConvCriteria; }

inline unsigned short CConfig::GetMGCycle(void) { return MGCycle; }

inline unsigned short CConfig::GetGeometryMode(void) { return GeometryMode; }

inline su2double CConfig::GetCFL(unsigned short val_mesh) {	return CFL[val_mesh]; }

inline su2double CConfig::GetCFL_Solid(void) {	return CFLSolid; }

inline void CConfig::SetCFL(unsigned short val_mesh, su2double val_cfl) { CFL[val_mesh] = val_cfl; }

inline su2double CConfig::GetUnst_CFL(void) {	return Unst_CFL; }

inline su2double CConfig::GetMax_DeltaTime(void) {	return Max_DeltaTime; }

inline su2double CConfig::GetParamDV(unsigned short val_dv, unsigned short val_param) {	return ParamDV[val_dv][val_param]; }

inline su2double CConfig::GetCoordFFDBox(unsigned short val_ffd, unsigned short val_index) {	return CoordFFDBox[val_ffd][val_index]; }

inline unsigned short CConfig::GetDegreeFFDBox(unsigned short val_ffd, unsigned short val_index) {	return DegreeFFDBox[val_ffd][val_index]; }

inline string CConfig::GetFFDTag(unsigned short val_dv) {	return FFDTag[val_dv]; }

inline string CConfig::GetTagFFDBox(unsigned short val_ffd) {	return TagFFDBox[val_ffd]; }

inline unsigned short CConfig::GetnDV(void) {	return nDV; }

inline unsigned short CConfig::GetnDV_Value(unsigned short iDV) {	return nDV_Value[iDV]; }

inline unsigned short CConfig::GetnFFDBox(void) {	return nFFDBox; }

inline unsigned short CConfig::GetFFD_Continuity(void) { return FFD_Continuity; }

inline unsigned short CConfig::GetFFD_CoordSystem(void) { return FFD_CoordSystem; }

inline unsigned short CConfig::GetnRKStep(void) { return nRKStep; }

inline unsigned short CConfig::GetnLevels_TimeAccurateLTS(void) { return nLevels_TimeAccurateLTS; }

inline void CConfig::SetnLevels_TimeAccurateLTS(unsigned short val_nLevels) {nLevels_TimeAccurateLTS = val_nLevels;}

inline unsigned short CConfig::GetnTimeDOFsADER_DG(void) { return nTimeDOFsADER_DG; }

inline su2double *CConfig::GetTimeDOFsADER_DG(void) { return TimeDOFsADER_DG; }

inline unsigned short CConfig::GetnTimeIntegrationADER_DG(void) { return nTimeIntegrationADER_DG; }

inline su2double *CConfig::GetTimeIntegrationADER_DG(void) { return TimeIntegrationADER_DG; }

inline su2double *CConfig::GetWeightsIntegrationADER_DG(void) { return WeightsIntegrationADER_DG; }

inline su2double CConfig::Get_Alpha_RKStep(unsigned short val_step) { return RK_Alpha_Step[val_step]; }

inline su2double CConfig::GetLocationStations(unsigned short val_section) { return LocationStations[val_section]; }

inline su2double CConfig::GetNacelleLocation(unsigned short val_index) { return NacelleLocation[val_index]; }

inline unsigned short CConfig::GetnFFD_Fix_IDir(void) { return nFFD_Fix_IDir; }

inline unsigned short CConfig::GetnFFD_Fix_JDir(void) { return nFFD_Fix_JDir; }

inline unsigned short CConfig::GetnFFD_Fix_KDir(void) { return nFFD_Fix_KDir; }

inline short CConfig::GetFFD_Fix_IDir(unsigned short val_index) { return FFD_Fix_IDir[val_index]; }

inline short CConfig::GetFFD_Fix_JDir(unsigned short val_index) { return FFD_Fix_JDir[val_index]; }

inline short CConfig::GetFFD_Fix_KDir(unsigned short val_index) { return FFD_Fix_KDir[val_index]; }

inline unsigned short CConfig::GetMG_PreSmooth(unsigned short val_mesh) {	
	if (nMG_PreSmooth == 0) return 1;
	else return MG_PreSmooth[val_mesh]; 
}

inline unsigned short CConfig::GetMG_PostSmooth(unsigned short val_mesh) { 
	if (nMG_PostSmooth == 0) return 0;
	else return MG_PostSmooth[val_mesh];
}

inline unsigned short CConfig::GetMG_CorrecSmooth(unsigned short val_mesh) { 
	if (nMG_CorrecSmooth == 0) return 0;
	else return MG_CorrecSmooth[val_mesh]; 
}

inline unsigned long CConfig::GetWrt_Sol_Freq(void) { return Wrt_Sol_Freq; }

inline unsigned long CConfig::GetWrt_Sol_Freq_DualTime(void) { return Wrt_Sol_Freq_DualTime; }

inline unsigned long CConfig::GetWrt_Con_Freq(void) { return Wrt_Con_Freq; }

inline void CConfig::SetWrt_Con_Freq(unsigned long val_freq) { Wrt_Con_Freq = val_freq; }

inline unsigned long CConfig::GetWrt_Con_Freq_DualTime(void) { return Wrt_Con_Freq_DualTime; }

inline unsigned short CConfig::GetKind_Solver(void) { return Kind_Solver; }

inline void CConfig::SetKind_Solver(unsigned short val_solver) { Kind_Solver = val_solver; }

inline unsigned short CConfig::GetKind_MZSolver(void) { return Kind_MZSolver; }

inline unsigned short CConfig::GetKind_Regime(void) { return Kind_Regime; }

inline unsigned short CConfig::GetSystemMeasurements(void) { return SystemMeasurements; }

inline unsigned short CConfig::GetKind_GasModel(void) { return Kind_GasModel; }

inline unsigned short CConfig::GetKind_FluidModel(void) { return Kind_FluidModel; }

inline unsigned short CConfig::GetKind_FreeStreamOption(void) { return Kind_FreeStreamOption; } 

inline unsigned short CConfig::GetKind_DensityModel(void) { return Kind_DensityModel; } 

inline bool CConfig::GetEnergy_Equation(void) { return Energy_Equation; } 

inline unsigned short CConfig::GetKind_InitOption(void) { return Kind_InitOption; }

inline su2double CConfig::GetPressure_Critical(void) { return Pressure_Critical; }

inline su2double CConfig::GetTemperature_Critical(void) { return Temperature_Critical; }

inline su2double CConfig::GetAcentric_Factor(void) { return Acentric_Factor; }

inline unsigned short CConfig::GetKind_ViscosityModel(void) { return Kind_ViscosityModel; }

inline unsigned short CConfig::GetKind_ConductivityModel(void) { return Kind_ConductivityModel; }

inline unsigned short CConfig::GetKind_ConductivityModel_Turb(void) { return Kind_ConductivityModel_Turb; }

inline su2double CConfig::GetMu_Constant(void) { return Mu_Constant; }

inline su2double CConfig::GetMu_ConstantND(void) { return Mu_ConstantND; }

inline su2double CConfig::GetKt_Constant(void) { return Kt_Constant; }

inline su2double CConfig::GetKt_ConstantND(void) { return Kt_ConstantND; }

inline su2double CConfig::GetMu_Ref(void) { return Mu_Ref; }

inline su2double CConfig::GetMu_RefND(void) { return Mu_RefND; }

inline su2double CConfig::GetMu_Temperature_Ref(void) { return Mu_Temperature_Ref; }

inline su2double CConfig::GetMu_Temperature_RefND(void) { return Mu_Temperature_RefND; }

inline su2double CConfig::GetMu_S(void) { return Mu_S; }

inline su2double CConfig::GetMu_SND(void) { return Mu_SND; }

inline unsigned short CConfig::GetnPolyCoeffs(void) { return nPolyCoeffs; }

inline su2double CConfig::GetCp_PolyCoeff(unsigned short val_index) { return CpPolyCoefficients[val_index]; }

inline su2double CConfig::GetCp_PolyCoeffND(unsigned short val_index) { return CpPolyCoefficientsND[val_index]; }

inline su2double CConfig::GetMu_PolyCoeff(unsigned short val_index) { return MuPolyCoefficients[val_index]; }

inline su2double CConfig::GetMu_PolyCoeffND(unsigned short val_index) { return MuPolyCoefficientsND[val_index]; }

inline su2double* CConfig::GetMu_PolyCoeffND(void) { return MuPolyCoefficientsND; }

inline su2double CConfig::GetKt_PolyCoeff(unsigned short val_index) { return KtPolyCoefficients[val_index]; }

inline su2double CConfig::GetKt_PolyCoeffND(unsigned short val_index) { return KtPolyCoefficientsND[val_index]; }

inline su2double* CConfig::GetKt_PolyCoeffND(void) { return KtPolyCoefficientsND; }

inline void CConfig::SetMu_ConstantND(su2double mu_const) { Mu_ConstantND = mu_const; }

inline void CConfig::SetMu_RefND(su2double mu_ref) { Mu_RefND = mu_ref; }

inline void CConfig::SetMu_Temperature_RefND(su2double mu_Tref) {Mu_Temperature_RefND = mu_Tref; }

inline void CConfig::SetMu_SND(su2double mu_s) {Mu_SND = mu_s; }

inline void CConfig::SetKt_ConstantND(su2double kt_const) { Kt_ConstantND = kt_const; }

inline void CConfig::SetCp_PolyCoeffND(su2double val_coeff, unsigned short val_index) { CpPolyCoefficientsND[val_index] = val_coeff; }

inline void CConfig::SetMu_PolyCoeffND(su2double val_coeff, unsigned short val_index) { MuPolyCoefficientsND[val_index] = val_coeff; }

inline void CConfig::SetKt_PolyCoeffND(su2double val_coeff, unsigned short val_index) { KtPolyCoefficientsND[val_index] = val_coeff; }

inline unsigned short CConfig::GetKind_GridMovement() { return Kind_GridMovement; }

inline void CConfig::SetKind_GridMovement(unsigned short motion_Type) { Kind_GridMovement = motion_Type; }

inline su2double CConfig::GetMotion_Origin(unsigned short iDim){return Motion_Origin[iDim];}

inline su2double CConfig::GetMarkerMotion_Origin(unsigned short iMarkerMoving, unsigned short iDim){return MarkerMotion_Origin[3*iMarkerMoving + iDim];}

inline void CConfig::SetMarkerMotion_Origin(su2double* val, unsigned short iMarkerMoving){
  for (unsigned short iDim = 0; iDim < 3; iDim++){
    MarkerMotion_Origin[3*iMarkerMoving + iDim] = val[iDim];
  }
}

inline void CConfig::SetMotion_Origin(su2double* val){
  for (unsigned short iDim = 0; iDim < 3; iDim++){
    Motion_Origin[iDim] = val[iDim];
  }
}

inline su2double CConfig::GetTranslation_Rate(unsigned short iDim){return Translation_Rate[iDim];}

inline su2double CConfig::GetMarkerTranslationRate(unsigned short iMarkerMoving, unsigned short iDim){return MarkerTranslation_Rate[3*iMarkerMoving + iDim];}

inline su2double CConfig::GetRotation_Rate(unsigned short iDim){return Rotation_Rate[iDim];}

inline void CConfig::SetRotation_Rate(unsigned short iDim, su2double val){Rotation_Rate[iDim] = val;}

inline su2double CConfig::GetFinalRotation_Rate_Z(){return FinalRotation_Rate_Z;}

inline su2double CConfig::GetMarkerRotationRate(unsigned short iMarkerMoving, unsigned short iDim){return MarkerRotation_Rate[3*iMarkerMoving + iDim];}

inline su2double CConfig::GetPitching_Omega(unsigned short iDim){return Pitching_Omega[iDim];}

inline su2double CConfig::GetMarkerPitching_Omega(unsigned short iMarkerMoving, unsigned short iDim){return MarkerPitching_Omega[3*iMarkerMoving + iDim];}

inline su2double CConfig::GetPitching_Ampl(unsigned short iDim){return Pitching_Ampl[iDim];}

inline su2double CConfig::GetMarkerPitching_Ampl(unsigned short iMarkerMoving, unsigned short iDim){return MarkerPitching_Ampl[3*iMarkerMoving + iDim];}

inline su2double CConfig::GetPitching_Phase(unsigned short iDim){return Pitching_Phase[iDim];}

inline su2double CConfig::GetMarkerPitching_Phase(unsigned short iMarkerMoving, unsigned short iDim){return MarkerPitching_Phase[3*iMarkerMoving + iDim];}

inline su2double CConfig::GetPlunging_Omega(unsigned short iDim){return Plunging_Omega[iDim];}

inline su2double CConfig::GetMarkerPlunging_Omega(unsigned short iMarkerMoving, unsigned short iDim){return MarkerPlunging_Omega[3*iMarkerMoving + iDim];}

inline su2double CConfig::GetPlunging_Ampl(unsigned short iDim){return Plunging_Ampl[iDim];}

inline su2double CConfig::GetMarkerPlunging_Ampl(unsigned short iMarkerMoving, unsigned short iDim){return MarkerPlunging_Ampl[3*iMarkerMoving + iDim];}

inline su2double CConfig::GetMach_Motion(void) { return Mach_Motion; }

inline su2double* CConfig::GetOmega_HB(void) { return  Omega_HB; }

inline unsigned short CConfig::GetMoveMotion_Origin(unsigned short val_marker) { return MoveMotion_Origin[val_marker]; }

inline su2double CConfig::GetminTurkelBeta() { return  Min_Beta_RoeTurkel; }

inline su2double CConfig::GetmaxTurkelBeta() { return  Max_Beta_RoeTurkel; }

inline unsigned short CConfig::GetKind_Gradient_Method(void) { return Kind_Gradient_Method; }

inline unsigned short CConfig::GetKind_Linear_Solver(void) { return Kind_Linear_Solver; }

inline unsigned short CConfig::GetKind_Deform_Linear_Solver(void) { return Kind_Deform_Linear_Solver; }

inline void CConfig::SetKind_Deform_Linear_Solver_Prec(unsigned short val_kind_prec) { Kind_Deform_Linear_Solver_Prec = val_kind_prec; }

inline unsigned short CConfig::GetKind_Linear_Solver_Prec(void) { return Kind_Linear_Solver_Prec; }

inline void CConfig::SetKind_Linear_Solver_Prec(unsigned short val_kind_prec) { Kind_Linear_Solver_Prec = val_kind_prec; }

inline su2double CConfig::GetLinear_Solver_Error(void) { return Linear_Solver_Error; }

inline su2double CConfig::GetDeform_Linear_Solver_Error(void) { return Deform_Linear_Solver_Error; }

inline unsigned long CConfig::GetLinear_Solver_Iter(void) { return Linear_Solver_Iter; }

inline unsigned long CConfig::GetDeform_Linear_Solver_Iter(void) { return Deform_Linear_Solver_Iter; }

inline unsigned short CConfig::GetLinear_Solver_ILU_n(void) { return Linear_Solver_ILU_n; }

inline unsigned long CConfig::GetLinear_Solver_Restart_Frequency(void) { return Linear_Solver_Restart_Frequency; }

inline su2double CConfig::GetLinear_Solver_Smoother_Relaxation(void) const { return Linear_Solver_Smoother_Relaxation; }

inline su2double CConfig::GetRelaxation_Factor_Flow(void) { return Relaxation_Factor_Flow; }

inline su2double CConfig::GetRelaxation_Factor_AdjFlow(void) { return Relaxation_Factor_AdjFlow; }

inline su2double CConfig::GetRelaxation_Factor_Turb(void) { return Relaxation_Factor_Turb; }

inline su2double CConfig::GetRelaxation_Factor_CHT(void) { return Relaxation_Factor_CHT; }

inline su2double CConfig::GetRoe_Kappa(void) { return Roe_Kappa; }

inline su2double CConfig::GetSemiSpan(void) { return SemiSpan; }

inline unsigned short CConfig::GetKind_AdjTurb_Linear_Solver(void) { return Kind_AdjTurb_Linear_Solver; }

inline unsigned short CConfig::GetKind_AdjTurb_Linear_Prec(void) { return Kind_AdjTurb_Linear_Prec; }

inline unsigned short CConfig::GetKind_DiscAdj_Linear_Solver(void) { return Kind_DiscAdj_Linear_Solver; }

inline unsigned short CConfig::GetKind_DiscAdj_Linear_Prec(void) { return Kind_DiscAdj_Linear_Prec; }

inline unsigned short CConfig::GetKind_Deform_Linear_Solver_Prec(void) { return Kind_Deform_Linear_Solver_Prec; }

inline void CConfig::SetKind_AdjTurb_Linear_Prec(unsigned short val_kind_prec) { Kind_AdjTurb_Linear_Prec = val_kind_prec; }

inline su2double CConfig::GetAdjTurb_Linear_Error(void) { return AdjTurb_Linear_Error; }

inline su2double CConfig::GetEntropyFix_Coeff(void) { return EntropyFix_Coeff; }

inline unsigned short CConfig::GetAdjTurb_Linear_Iter(void) { return AdjTurb_Linear_Iter; }

inline su2double CConfig::GetCFLRedCoeff_AdjTurb(void) { return CFLRedCoeff_AdjTurb; }

inline unsigned long CConfig::GetGridDef_Linear_Iter(void) { return GridDef_Linear_Iter; }

inline unsigned long CConfig::GetGridDef_Nonlinear_Iter(void) { return GridDef_Nonlinear_Iter; }

inline bool CConfig::GetDeform_Mesh(void) { return Deform_Mesh; }

inline bool CConfig::GetDeform_Output(void) { return Deform_Output; }

inline su2double CConfig::GetDeform_Coeff(void) { return Deform_Coeff; }

inline su2double CConfig::GetDeform_Limit(void) { return Deform_Limit; }

inline su2double CConfig::GetDeform_ElasticityMod(void) { return Deform_ElasticityMod; }

inline su2double CConfig::GetDeform_PoissonRatio(void) { return Deform_PoissonRatio; }

inline unsigned short CConfig::GetDeform_Stiffness_Type(void) { return Deform_Stiffness_Type; }

inline bool CConfig::GetVisualize_Volume_Def(void) { return Visualize_Volume_Def; }

inline bool CConfig::GetVisualize_Surface_Def(void) { return Visualize_Surface_Def; }

inline bool CConfig::GetFFD_Symmetry_Plane(void) { return FFD_Symmetry_Plane; }

inline unsigned short CConfig::GetKind_Adaptation(void) { return Kind_Adaptation; }

inline su2double CConfig::GetNew_Elem_Adapt(void) { return New_Elem_Adapt; }

inline unsigned short CConfig::GetKind_TimeIntScheme(void) { return Kind_TimeNumScheme; }

inline unsigned short CConfig::GetKind_ConvNumScheme(void) { return Kind_ConvNumScheme; }

inline unsigned short CConfig::GetKind_Centered(void) { return Kind_Centered; }

inline unsigned short CConfig::GetKind_Upwind(void) { return Kind_Upwind; }

inline bool CConfig::GetMUSCL(void) { return MUSCL; }

inline bool CConfig::GetMUSCL_Flow(void) { return MUSCL_Flow; }

inline bool CConfig::GetMUSCL_Turb(void) { return MUSCL_Turb; }

inline bool CConfig::GetMUSCL_Heat(void) { return MUSCL_Heat; }

inline bool CConfig::GetMUSCL_AdjFlow(void) { return MUSCL_AdjFlow; }

inline bool CConfig::GetMUSCL_AdjTurb(void) { return MUSCL_AdjTurb; }

inline unsigned short CConfig::GetKind_TimeIntScheme_Flow(void) { return Kind_TimeIntScheme_Flow; }

inline unsigned short CConfig::GetKind_ADER_Predictor(void) { return Kind_ADER_Predictor; }

inline unsigned short CConfig::GetKind_TimeIntScheme_Heat(void) { return Kind_TimeIntScheme_Heat; }

inline unsigned short CConfig::GetKind_TimeStep_Heat(void) { return Kind_TimeStep_Heat; }

inline unsigned short CConfig::GetKind_TimeIntScheme_FEA(void) { return Kind_TimeIntScheme_FEA; }

inline unsigned short CConfig::GetKind_SpaceIteScheme_FEA(void) { return Kind_SpaceIteScheme_FEA; }

inline unsigned short CConfig::GetKind_TimeIntScheme_Radiation(void) { return Kind_TimeIntScheme_Radiation; }

inline unsigned short CConfig::GetKind_ConvNumScheme_Flow(void) { return Kind_ConvNumScheme_Flow; }

inline unsigned short CConfig::GetKind_ConvNumScheme_FEM_Flow(void) { return Kind_ConvNumScheme_FEM_Flow; }

inline unsigned short CConfig::GetKind_ConvNumScheme_Template(void) { return Kind_ConvNumScheme_Template; }

inline unsigned short CConfig::GetKind_Centered_Flow(void) { return Kind_Centered_Flow; }

inline unsigned short CConfig::GetKind_SlopeLimit(void) { return Kind_SlopeLimit; }

inline unsigned short CConfig::GetKind_SlopeLimit_Flow(void) { return Kind_SlopeLimit_Flow; }

inline unsigned short CConfig::GetKind_SlopeLimit_Turb(void) { return Kind_SlopeLimit_Turb; }

inline unsigned short CConfig::GetKind_SlopeLimit_AdjTurb(void) { return Kind_SlopeLimit_AdjTurb; }

inline unsigned short CConfig::GetKind_SlopeLimit_AdjFlow(void) { return Kind_SlopeLimit_AdjFlow; }

inline unsigned short CConfig::GetKind_Upwind_Flow(void) { return Kind_Upwind_Flow; }

inline unsigned short CConfig::GetKind_FEM_Flow(void) { return Kind_FEM_Flow; }

inline unsigned short CConfig::GetKind_FEM_DG_Shock(void) { return Kind_FEM_DG_Shock; }

inline unsigned short CConfig::GetKind_Matrix_Coloring(void) { return Kind_Matrix_Coloring; }

inline su2double CConfig::GetKappa_1st_Flow(void) { return Kappa_1st_Flow; }

inline su2double CConfig::GetKappa_2nd_Flow(void) { return Kappa_2nd_Flow; }

inline su2double CConfig::GetKappa_4th_Flow(void) { return Kappa_4th_Flow; }

inline su2double CConfig::GetKappa_2nd_Heat(void) { return Kappa_2nd_Heat; }

inline su2double CConfig::GetKappa_4th_Heat(void) { return Kappa_4th_Heat; }

inline unsigned short CConfig::GetKind_TimeIntScheme_AdjFlow(void) { return Kind_TimeIntScheme_AdjFlow; }

inline unsigned short CConfig::GetKind_ConvNumScheme_AdjFlow(void) { return Kind_ConvNumScheme_AdjFlow; }

inline unsigned short CConfig::GetKind_Centered_AdjFlow(void) { return Kind_Centered_AdjFlow; }

inline unsigned short CConfig::GetKind_Upwind_AdjFlow(void) { return Kind_Upwind_AdjFlow; }

inline su2double CConfig::GetKappa_1st_AdjFlow(void) { return Kappa_1st_AdjFlow; }

inline su2double CConfig::GetKappa_2nd_AdjFlow(void) { return Kappa_2nd_AdjFlow; }

inline su2double CConfig::GetKappa_4th_AdjFlow(void) { return Kappa_4th_AdjFlow; }

inline unsigned short CConfig::GetKind_TimeIntScheme_Turb(void) { return Kind_TimeIntScheme_Turb; }

inline unsigned short CConfig::GetKind_ConvNumScheme_Turb(void) { return Kind_ConvNumScheme_Turb; }

inline unsigned short CConfig::GetKind_Centered_Turb(void) { return Kind_Centered_Turb; }

inline unsigned short CConfig::GetKind_Upwind_Turb(void) {	return Kind_Upwind_Turb; }

inline unsigned short CConfig::GetKind_TimeIntScheme_AdjTurb(void) { return Kind_TimeIntScheme_AdjTurb; }

inline unsigned short CConfig::GetKind_ConvNumScheme_AdjTurb(void) { return Kind_ConvNumScheme_AdjTurb; }

inline unsigned short CConfig::GetKind_Centered_AdjTurb(void) { return Kind_Centered_AdjTurb; }

inline unsigned short CConfig::GetKind_Upwind_AdjTurb(void) { return Kind_Upwind_AdjTurb; }

inline unsigned short CConfig::GetKind_ConvNumScheme_Heat(void) {	return Kind_ConvNumScheme_Heat; }

inline unsigned short CConfig::GetKind_Inlet(void) { return Kind_Inlet; }

inline bool CConfig::GetInlet_Profile_From_File(void) { return Inlet_From_File; }

inline string CConfig::GetInlet_FileName(void) { return Inlet_Filename; }

inline su2double CConfig::GetInlet_Profile_Matching_Tolerance(void) { return Inlet_Matching_Tol; }

inline unsigned short CConfig::GetnInc_Inlet(void) { return nInc_Inlet;}

inline bool CConfig::GetInc_Inlet_UseNormal(void) { return Inc_Inlet_UseNormal;}

inline su2double CConfig::GetInc_Inlet_Damping(void) { return Inc_Inlet_Damping; }

inline su2double CConfig::GetInc_Outlet_Damping(void) { return Inc_Outlet_Damping; }

inline unsigned short CConfig::GetKind_Engine_Inflow(void) { return Kind_Engine_Inflow; }

inline unsigned short CConfig::GetKind_ActDisk(void) { return Kind_ActDisk; }

inline su2double* CConfig::GetFreeStreamTurboNormal(void){return FreeStreamTurboNormal;}

inline unsigned short CConfig::GetKind_AverageProcess(void) { return Kind_AverageProcess; }

inline unsigned short CConfig::GetKind_PerformanceAverageProcess(void) { return Kind_PerformanceAverageProcess; }

inline void CConfig::SetKind_AverageProcess(unsigned short new_AverageProcess) {Kind_AverageProcess = new_AverageProcess; }

inline void CConfig::SetKind_PerformanceAverageProcess(unsigned short new_AverageProcess) {Kind_PerformanceAverageProcess = new_AverageProcess; }

inline su2double CConfig::GetRampRotatingFrame_Coeff(unsigned short iCoeff) { return RampRotatingFrame_Coeff[iCoeff];}

inline bool CConfig::GetRampRotatingFrame(void) { return RampRotatingFrame;}

inline su2double CConfig::GetRampOutletPressure_Coeff(unsigned short iCoeff) { return RampOutletPressure_Coeff[iCoeff];}

inline su2double CConfig::GetFinalOutletPressure(void) { return  FinalOutletPressure; }

inline su2double CConfig::GetMonitorOutletPressure(void) { return MonitorOutletPressure; }

inline void CConfig::SetMonitotOutletPressure(su2double newMonPres) {MonitorOutletPressure = newMonPres;}

inline bool CConfig::GetRampOutletPressure(void) { return RampOutletPressure;}

inline su2double CConfig::GetMixedout_Coeff(unsigned short iCoeff) { return Mixedout_Coeff[iCoeff];}

inline su2double CConfig::GetExtraRelFacGiles(unsigned short iCoeff) { return ExtraRelFacGiles[iCoeff];}

inline su2double CConfig::GetAverageMachLimit(void) { return AverageMachLimit;}

inline unsigned short CConfig::GetKind_MixingPlaneInterface(void) { return Kind_MixingPlaneInterface;}

inline unsigned short CConfig::GetKind_TurboMachinery(unsigned short val_iZone) { return Kind_TurboMachinery[val_iZone]; }

inline unsigned short CConfig::GetKind_SpanWise(void) { return Kind_SpanWise; }

inline bool CConfig::GetBoolMixingPlaneInterface(void) { return (nMarker_MixingPlaneInterface !=0);}

inline bool CConfig::GetBoolTurbomachinery(void) { return (nMarker_Turbomachinery !=0);}

inline bool CConfig::GetBoolTurbMixingPlane(void) { return turbMixingPlane;}

inline bool CConfig::GetSpatialFourier(void){return SpatialFourier;}

inline su2double CConfig::GetnBlades(unsigned short val_iZone) { return nBlades[val_iZone];}

inline void CConfig::SetnBlades(unsigned short val_iZone, su2double nblades) { nBlades[val_iZone] = nblades;}

inline bool CConfig::GetBoolGiles(void) { return (nMarker_Giles!=0);}

inline bool CConfig::GetBoolRiemann(void) { return (nMarker_Riemann!=0);}

inline unsigned short CConfig::GetnMarker_MixingPlaneInterface(void) { return nMarker_MixingPlaneInterface;}

inline unsigned short CConfig::GetnMarker_Turbomachinery(void) { return nMarker_Turbomachinery;}

inline unsigned short CConfig::GetnMarker_Shroud(void) { return nMarker_Shroud;}

inline string CConfig::GetMarker_Shroud(unsigned short val_marker){return Marker_Shroud[val_marker];}

inline unsigned short CConfig::GetnMarker_TurboPerformance(void) { return nMarker_TurboPerformance;}

inline unsigned short CConfig::Get_nSpanWiseSections_User(void) { return nSpanWiseSections_User;}

inline unsigned short CConfig::GetnSpanWiseSections(void) { return nSpanWiseSections;}

inline void CConfig::SetnSpanWiseSections(unsigned short nSpan) {nSpanWiseSections = nSpan;}

inline void CConfig::SetnSpanMaxAllZones(unsigned short val_nSpna_max) { nSpanMaxAllZones = val_nSpna_max;}

inline unsigned short CConfig::GetnSpanMaxAllZones(void) { return nSpanMaxAllZones;}

inline void CConfig::SetnSpan_iZones(unsigned short nSpan, unsigned short iZone) {nSpan_iZones[iZone] = nSpan;}

inline unsigned short CConfig::GetnSpan_iZones(unsigned short iZone) { return nSpan_iZones[iZone];}

inline string CConfig::GetMarker_TurboPerf_BoundIn(unsigned short index) { return Marker_TurboBoundIn[index];}

inline string CConfig::GetMarker_TurboPerf_BoundOut(unsigned short index) { return Marker_TurboBoundOut[index];}

inline string CConfig::GetMarker_PerBound(unsigned short val_marker){return Marker_PerBound[val_marker];}

inline unsigned short CConfig::GetnLocationStations(void) { return nLocationStations; }

inline unsigned short CConfig::GetnWingStations(void) { return nWingStations; }

inline su2double CConfig::GetGeo_Waterline_Location(void) { return Geo_Waterline_Location; }

inline void CConfig::SetKind_TimeIntScheme(unsigned short val_kind_timeintscheme) { Kind_TimeNumScheme = val_kind_timeintscheme; }

inline unsigned short CConfig::GetKind_ObjFunc(void) { return Kind_ObjFunc[0]; }

inline unsigned short CConfig::GetKind_ObjFunc(unsigned short val_obj) { return Kind_ObjFunc[val_obj]; }

inline su2double CConfig::GetWeight_ObjFunc(unsigned short val_obj) { return Weight_ObjFunc[val_obj]; }

inline void CConfig::SetWeight_ObjFunc(unsigned short val_obj, su2double val) {Weight_ObjFunc[val_obj] = val; }

inline su2double CConfig::GetCoeff_ObjChainRule(unsigned short iVar) { return Obj_ChainRuleCoeff[iVar]; }

inline unsigned short CConfig::GetKind_SensSmooth(void) { return Kind_SensSmooth; }

inline unsigned short CConfig::GetTime_Marching(void) { return TimeMarching; }

inline bool CConfig::GetRestart(void) {	return Restart; }

inline bool CConfig::GetWrt_Binary_Restart(void) {	return Wrt_Binary_Restart; }

inline bool CConfig::GetRead_Binary_Restart(void) {	return Read_Binary_Restart; }

inline bool CConfig::GetRestart_Flow(void) { return Restart_Flow; }

inline bool CConfig::GetEquivArea(void) { return EquivArea; }

inline bool CConfig::GetInvDesign_Cp(void) { return InvDesign_Cp; }

inline bool CConfig::GetInvDesign_HeatFlux(void) { return InvDesign_HeatFlux; }

inline void CConfig::SetnMarker_All(unsigned short val_nmarker) { nMarker_All = val_nmarker; }

inline string CConfig::GetMarker_All_TagBound(unsigned short val_marker) { return Marker_All_TagBound[val_marker]; }

inline string CConfig::GetMarker_ActDiskInlet_TagBound(unsigned short val_marker) { return Marker_ActDiskInlet[val_marker]; }

inline string CConfig::GetMarker_ActDiskOutlet_TagBound(unsigned short val_marker) { return Marker_ActDiskOutlet[val_marker]; }

inline string CConfig::GetMarker_Outlet_TagBound(unsigned short val_marker) { return Marker_Outlet[val_marker]; }

inline string CConfig::GetMarker_EngineInflow_TagBound(unsigned short val_marker) { return Marker_EngineInflow[val_marker]; }

inline string CConfig::GetMarker_EngineExhaust_TagBound(unsigned short val_marker) { return Marker_EngineExhaust[val_marker]; }

inline string CConfig::GetMarker_Monitoring_TagBound(unsigned short val_marker) { return Marker_Monitoring[val_marker]; }

inline string CConfig::GetMarker_HeatFlux_TagBound(unsigned short val_marker) { return Marker_HeatFlux[val_marker]; }

inline string CConfig::GetMarker_Moving_TagBound(unsigned short val_marker) { return Marker_Moving[val_marker]; }

inline string CConfig::GetMarker_Deform_Mesh_TagBound(unsigned short val_marker) { return Marker_Deform_Mesh[val_marker]; }

inline string CConfig::GetMarker_Fluid_Load_TagBound(unsigned short val_marker) { return Marker_Fluid_Load[val_marker]; }

inline string CConfig::GetMarker_PyCustom_TagBound(unsigned short val_marker){ return Marker_PyCustom[val_marker]; }

inline string CConfig::GetMarker_Analyze_TagBound(unsigned short val_marker) { return Marker_Analyze[val_marker]; }

inline short CConfig::GetMarker_All_TagBound(string val_tag) {
	for (unsigned short iMarker = 0; iMarker < nMarker_All; iMarker++) {
		if (val_tag == Marker_All_TagBound[iMarker]) return iMarker;
	}
	return -1;
}

inline unsigned short CConfig::GetMarker_All_KindBC(unsigned short val_marker) { return Marker_All_KindBC[val_marker]; }

inline void CConfig::SetMarker_All_KindBC(unsigned short val_marker, unsigned short val_boundary) { Marker_All_KindBC[val_marker] = val_boundary; }

inline void CConfig::SetMarker_All_TagBound(unsigned short val_marker, string val_index) { Marker_All_TagBound[val_marker] = val_index; }

inline void CConfig::SetMarker_All_Monitoring(unsigned short val_marker, unsigned short val_monitoring) { Marker_All_Monitoring[val_marker] = val_monitoring; }

inline void CConfig::SetMarker_All_GeoEval(unsigned short val_marker, unsigned short val_geoeval) { Marker_All_GeoEval[val_marker] = val_geoeval; }

inline void CConfig::SetMarker_All_Designing(unsigned short val_marker, unsigned short val_designing) { Marker_All_Designing[val_marker] = val_designing; }

inline void CConfig::SetMarker_All_Plotting(unsigned short val_marker, unsigned short val_plotting) { Marker_All_Plotting[val_marker] = val_plotting; }

inline void CConfig::SetMarker_All_Analyze(unsigned short val_marker, unsigned short val_analyze) { Marker_All_Analyze[val_marker] = val_analyze; }

inline void CConfig::SetMarker_All_ZoneInterface(unsigned short val_marker, unsigned short val_fsiinterface) { Marker_All_ZoneInterface[val_marker] = val_fsiinterface; }

inline void CConfig::SetMarker_All_Turbomachinery(unsigned short val_marker, unsigned short val_turbo) { Marker_All_Turbomachinery[val_marker] = val_turbo; }

inline void CConfig::SetMarker_All_TurbomachineryFlag(unsigned short val_marker, unsigned short val_turboflag) { Marker_All_TurbomachineryFlag[val_marker] = val_turboflag; }

inline void CConfig::SetMarker_All_MixingPlaneInterface(unsigned short val_marker, unsigned short val_mixpla_interface) { Marker_All_MixingPlaneInterface[val_marker] = val_mixpla_interface; }

inline void CConfig::SetMarker_All_DV(unsigned short val_marker, unsigned short val_DV) { Marker_All_DV[val_marker] = val_DV; }

inline void CConfig::SetMarker_All_Moving(unsigned short val_marker, unsigned short val_moving) { Marker_All_Moving[val_marker] = val_moving; }

inline void CConfig::SetMarker_All_Deform_Mesh(unsigned short val_marker, unsigned short val_interface) { Marker_All_Deform_Mesh[val_marker] = val_interface; }

inline void CConfig::SetMarker_All_Fluid_Load(unsigned short val_marker, unsigned short val_interface) { Marker_All_Fluid_Load[val_marker] = val_interface; }

inline void CConfig::SetMarker_All_PyCustom(unsigned short val_marker, unsigned short val_PyCustom) { Marker_All_PyCustom[val_marker] = val_PyCustom; }

inline void CConfig::SetMarker_All_PerBound(unsigned short val_marker, short val_perbound) { Marker_All_PerBound[val_marker] = val_perbound; }

inline short CConfig::GetMarker_All_PerBound(unsigned short val_marker) { return Marker_All_PerBound[val_marker]; }

inline unsigned short CConfig::GetMarker_All_Monitoring(unsigned short val_marker) { return Marker_All_Monitoring[val_marker]; }

inline unsigned short CConfig::GetMarker_All_GeoEval(unsigned short val_marker) { return Marker_All_GeoEval[val_marker]; }

inline unsigned short CConfig::GetMarker_All_Designing(unsigned short val_marker) { return Marker_All_Designing[val_marker]; }

inline short CConfig::GetMarker_All_SendRecv(unsigned short val_marker) { return Marker_All_SendRecv[val_marker]; }

inline void CConfig::SetMarker_All_SendRecv(unsigned short val_marker, short val_index) { Marker_All_SendRecv[val_marker] = val_index; }

inline unsigned short CConfig::GetMarker_All_Plotting(unsigned short val_marker) { return Marker_All_Plotting[val_marker]; }

inline unsigned short CConfig::GetMarker_All_Analyze(unsigned short val_marker) { return Marker_All_Analyze[val_marker]; }

inline unsigned short CConfig::GetMarker_All_ZoneInterface(unsigned short val_marker) { return Marker_All_ZoneInterface[val_marker]; }

inline unsigned short CConfig::GetMarker_n_ZoneInterface(void) { return nMarker_ZoneInterface; }

inline unsigned short CConfig::GetMarker_All_Turbomachinery(unsigned short val_marker) { return Marker_All_Turbomachinery[val_marker]; }

inline unsigned short CConfig::GetMarker_All_TurbomachineryFlag(unsigned short val_marker) { return Marker_All_TurbomachineryFlag[val_marker]; }

inline unsigned short CConfig::GetMarker_All_MixingPlaneInterface(unsigned short val_marker) { return Marker_All_MixingPlaneInterface[val_marker]; }

inline unsigned short CConfig::GetMarker_All_DV(unsigned short val_marker) { return Marker_All_DV[val_marker]; }

inline unsigned short CConfig::GetMarker_All_Moving(unsigned short val_marker) { return Marker_All_Moving[val_marker]; }

inline unsigned short CConfig::GetMarker_All_Deform_Mesh(unsigned short val_marker) { return Marker_All_Deform_Mesh[val_marker]; }

inline unsigned short CConfig::GetMarker_All_Fluid_Load(unsigned short val_marker) { return Marker_All_Fluid_Load[val_marker]; }

inline unsigned short CConfig::GetMarker_All_PyCustom(unsigned short val_marker) { return Marker_All_PyCustom[val_marker];}

inline unsigned short CConfig::GetnMarker_All(void) { return nMarker_All; }

inline unsigned short CConfig::GetnMarker_Max(void) { return nMarker_Max; }

inline unsigned short CConfig::GetnMarker_EngineInflow(void) {	return nMarker_EngineInflow; }

inline unsigned short CConfig::GetnMarker_EngineExhaust(void) { return nMarker_EngineExhaust; }

inline unsigned short CConfig::GetnMarker_Deform_Mesh(void) { return nMarker_Deform_Mesh; }

inline unsigned short CConfig::GetnMarker_Fluid_Load(void) { return nMarker_Fluid_Load; }

inline unsigned short CConfig::GetnMarker_Fluid_InterfaceBound(void) { return nMarker_Fluid_InterfaceBound; }

inline unsigned short CConfig::GetnMarker_Monitoring(void) { return nMarker_Monitoring; }

inline unsigned short CConfig::GetnMarker_DV(void) { return nMarker_DV; }

inline unsigned short CConfig::GetnMarker_Moving(void) { return nMarker_Moving; }

inline unsigned short CConfig::GetnMarker_PyCustom(void) { return nMarker_PyCustom; }

inline unsigned short CConfig::GetnMarker_Analyze(void) { return nMarker_Analyze; }

inline unsigned short CConfig::GetnMarker_NearFieldBound(void) { return nMarker_NearFieldBound; }

inline unsigned short CConfig::GetnMarker_ActDiskInlet(void) { return nMarker_ActDiskInlet; }

inline unsigned short CConfig::GetnMarker_ActDiskOutlet(void) { return nMarker_ActDiskOutlet; }

inline unsigned short CConfig::GetnMarker_Outlet(void) { return nMarker_Outlet; }

inline unsigned short CConfig::GetnMarker_Periodic(void) { return nMarker_PerBound; }

inline unsigned short CConfig::GetnMarker_HeatFlux(void) { return nMarker_HeatFlux; }

inline unsigned short CConfig::GetnObj(void) { return nObj;}

inline string CConfig::GetMesh_FileName(void) { return Mesh_FileName; }

inline string CConfig::GetMesh_Out_FileName(void) { return Mesh_Out_FileName; }

inline unsigned short CConfig::GetMesh_FileFormat(void) { return Mesh_FileFormat; }

inline unsigned short CConfig::GetOutput_FileFormat(void) { return Output_FileFormat; }

inline unsigned short CConfig::GetActDisk_Jump(void) { return ActDisk_Jump; }

inline string CConfig::GetConv_FileName(void) { return Conv_FileName; }

inline string CConfig::GetBreakdown_FileName(void) { return Breakdown_FileName; }

inline string CConfig::GetSolution_FileName(void) { return Solution_FileName; }

inline string CConfig::GetSolution_AdjFileName(void) { return Solution_AdjFileName; }

inline string CConfig::GetVolume_FileName(void) { return Volume_FileName; }

inline string CConfig::GetRestart_FileName(void) { return Restart_FileName; }

inline string CConfig::GetRestart_AdjFileName(void) { return Restart_AdjFileName; }

inline string CConfig::GetAdj_FileName(void) { return Adj_FileName; }

inline string CConfig::GetObjFunc_Grad_FileName(void) { return ObjFunc_Grad_FileName; }

inline string CConfig::GetObjFunc_Value_FileName(void) { return ObjFunc_Value_FileName; }

inline string CConfig::GetSurfCoeff_FileName(void) { return SurfCoeff_FileName; }

inline string CConfig::GetSurfAdjCoeff_FileName(void) { return SurfAdjCoeff_FileName; }

inline string CConfig::GetSurfSens_FileName(void) { return SurfSens_FileName; }

inline string CConfig::GetVolSens_FileName(void) { return VolSens_FileName; }

inline unsigned short CConfig::GetResidual_Criteria_FEM(void) { return Res_FEM_CRIT; }

inline unsigned short CConfig::GetResidual_Func_Flow(void) { return Residual_Func_Flow; }

inline unsigned short CConfig::GetCauchy_Func_Flow(void) { return Cauchy_Func_Flow; }

inline unsigned short CConfig::GetCauchy_Func_AdjFlow(void) { return Cauchy_Func_AdjFlow; }

inline unsigned short CConfig::GetCauchy_Elems(void) { return Cauchy_Elems; }

inline unsigned long CConfig::GetStartConv_Iter(void) { return StartConv_Iter; }

inline su2double CConfig::GetCauchy_Eps(void) { return Cauchy_Eps; }

inline su2double CConfig::GetDelta_UnstTimeND(void) { return Delta_UnstTimeND; }

inline su2double CConfig::GetTotal_UnstTimeND(void) { return Total_UnstTimeND; }

inline su2double CConfig::GetDelta_UnstTime(void) { return Delta_UnstTime; }

inline su2double CConfig::GetCurrent_UnstTime(void) { return Current_UnstTime; }

inline void CConfig::SetDelta_UnstTimeND(su2double val_delta_unsttimend) { Delta_UnstTimeND = val_delta_unsttimend; }

inline su2double CConfig::GetTotal_UnstTime(void) { return Total_UnstTime; }

inline bool CConfig::GetSubsonicEngine(void) { return SubsonicEngine; }

inline bool CConfig::GetActDisk_DoubleSurface(void) { return ActDisk_DoubleSurface; }

inline bool CConfig::GetEngine_HalfModel(void) { return Engine_HalfModel; }

inline bool CConfig::GetActDisk_SU2_DEF(void) { return ActDisk_SU2_DEF; }

inline su2double CConfig::GetDV_Value(unsigned short val_dv, unsigned short val_value) { return DV_Value[val_dv][val_value]; }

inline void CConfig::SetDV_Value(unsigned short val_dv, unsigned short val_ind, su2double val) { DV_Value[val_dv][val_ind] = val; }

inline su2double CConfig::GetMinLogResidual(void) { return MinLogResidual; }

inline su2double CConfig::GetDamp_Engine_Inflow(void) { return Damp_Engine_Inflow; }

inline su2double CConfig::GetDamp_Engine_Exhaust(void) { return Damp_Engine_Exhaust; }

inline su2double CConfig::GetDamp_Res_Restric(void) { return Damp_Res_Restric; }

inline su2double CConfig::GetDamp_Correc_Prolong(void) { return Damp_Correc_Prolong; }

inline su2double CConfig::GetPosition_Plane(void) { return Position_Plane; }

inline su2double CConfig::GetWeightCd(void) { return WeightCd; }

inline su2double CConfig::GetdCD_dCL(void) { return dCD_dCL; }

inline su2double CConfig::GetdCMx_dCL(void) { return dCMx_dCL; }

inline su2double CConfig::GetdCMy_dCL(void) { return dCMy_dCL; }

inline su2double CConfig::GetdCMz_dCL(void) { return dCMz_dCL; }

inline void CConfig::SetdCD_dCL(su2double val_dcd_dcl) { dCD_dCL = val_dcd_dcl; }

inline void CConfig::SetdCMx_dCL(su2double val_dcmx_dcl) { dCMx_dCL = val_dcmx_dcl; }

inline void CConfig::SetdCMy_dCL(su2double val_dcmy_dcl) { dCMy_dCL = val_dcmy_dcl; }

inline void CConfig::SetdCMz_dCL(su2double val_dcmz_dcl) { dCMz_dCL = val_dcmz_dcl; }

inline void CConfig::SetdCL_dAlpha(su2double val_dcl_dalpha) { dCL_dAlpha = val_dcl_dalpha; }

inline void CConfig::SetdCM_diH(su2double val_dcm_dhi) { dCM_diH = val_dcm_dhi; }

inline su2double CConfig::GetdCD_dCMy(void) { return dCD_dCMy; }

inline void CConfig::SetdCD_dCMy(su2double val_dcd_dcmy) { dCD_dCMy = val_dcd_dcmy; }

inline su2double CConfig::GetCL_Target(void) { return CL_Target; }

inline su2double CConfig::GetCM_Target(void) { return CM_Target; }

inline su2double CConfig::GetFixAzimuthalLine(void) { return FixAzimuthalLine; }

inline su2double CConfig::GetCFLRedCoeff_Turb(void) { return CFLRedCoeff_Turb; }

inline bool CConfig::GetGrid_Movement(void) { return (Kind_GridMovement != NO_MOVEMENT) || ((nKind_SurfaceMovement > 0) && !GetSurface_Movement(FLUID_STRUCTURE_STATIC)); }

inline bool CConfig::GetDynamic_Grid(void) {
  return (Kind_GridMovement != NO_MOVEMENT)
      || ((nKind_SurfaceMovement > 0) && !GetSurface_Movement(FLUID_STRUCTURE_STATIC))
      || (Deform_Mesh && (Time_Domain));
}

inline unsigned short CConfig::GetKind_SurfaceMovement(unsigned short iMarkerMoving){return Kind_SurfaceMovement[iMarkerMoving];}

inline bool CConfig::GetRotating_Frame(void) { return Rotating_Frame; }

inline bool CConfig::GetAxisymmetric(void) { return Axisymmetric; }

inline bool CConfig::GetAdaptBoundary(void) { return AdaptBoundary; }

inline bool CConfig::GetPoissonSolver(void) { return PoissonSolver; }

inline bool CConfig::Low_Mach_Preconditioning(void) { return Low_Mach_Precon; }

inline bool CConfig::Low_Mach_Correction(void) { return Low_Mach_Corr; }

inline bool CConfig::GetGravityForce(void) { return GravityForce; }

inline bool CConfig::GetBody_Force(void) { return Body_Force; }

inline su2double* CConfig::GetBody_Force_Vector(void) { return Body_Force_Vector; }

inline bool CConfig::GetHeatSource(void) { return HeatSource; }

inline su2double CConfig::GetValHeatSource(void) { return ValHeatSource; }

inline bool CConfig::GetSmoothNumGrid(void) { return SmoothNumGrid; }

inline void CConfig::SetSmoothNumGrid(bool val_smoothnumgrid) { SmoothNumGrid = val_smoothnumgrid; }

inline unsigned short CConfig::GetKind_Turb_Model(void) { return Kind_Turb_Model; }

inline unsigned short CConfig::GetKind_Trans_Model(void) { return Kind_Trans_Model; }

inline unsigned short CConfig::GetKind_SGS_Model(void) { return Kind_SGS_Model; }

inline bool CConfig::GetFrozen_Visc_Cont(void) { return Frozen_Visc_Cont; }

inline bool CConfig::GetFrozen_Visc_Disc(void) { return Frozen_Visc_Disc; }

inline bool CConfig::GetFrozen_Limiter_Disc(void){ return Frozen_Limiter_Disc; }

inline bool CConfig::GetInconsistent_Disc(void){ return Inconsistent_Disc; }

inline bool CConfig::GetSens_Remove_Sharp(void) { return Sens_Remove_Sharp; }

inline bool CConfig::GetHold_GridFixed(void) { return Hold_GridFixed; }

inline su2double CConfig::GetCyclic_Pitch(void) { return Cyclic_Pitch; }

inline su2double CConfig::GetCollective_Pitch(void) { return Collective_Pitch; }

inline string CConfig::GetDV_Filename(void) { return DV_Filename; }

inline string CConfig::GetDV_Sens_Filename(void) { return DV_Sens_Filename; }

inline string CConfig::GetDV_Unordered_Sens_Filename(void) { return DV_Unordered_Sens_Filename; }

inline bool CConfig::GetLow_MemoryOutput(void) { return Low_MemoryOutput; }

inline bool CConfig::GetWrt_Output(void) { return Wrt_Output; }

inline bool CConfig::GetWrt_Vol_Sol(void) { return Wrt_Vol_Sol; }

inline bool CConfig::GetWrt_Srf_Sol(void) { return Wrt_Srf_Sol; }

inline bool CConfig::GetWrt_Csv_Sol(void) { return Wrt_Csv_Sol; }

inline bool CConfig::GetWrt_Crd_Sol(void) { return Wrt_Crd_Sol; }

inline bool CConfig::GetWrt_Residuals(void) { return Wrt_Residuals; }

inline bool CConfig::GetWrt_Limiters(void) { return Wrt_Limiters; }

inline bool CConfig::GetWrt_Surface(void) { return Wrt_Surface; }

inline bool CConfig::GetWrt_SharpEdges(void) { return Wrt_SharpEdges; }

inline bool CConfig::GetWrt_Halo(void) { return Wrt_Halo; }

inline bool CConfig::GetWrt_Performance(void) { return Wrt_Performance; }

inline bool CConfig::GetWrt_InletFile(void) { return Wrt_InletFile; }

inline void CConfig::SetWrt_InletFile(bool val_wrt_inletfile) { Wrt_InletFile = val_wrt_inletfile; }

inline bool CConfig::GetWrt_Slice(void) { return Wrt_Slice; }

inline bool CConfig::GetWrt_Projected_Sensitivity(void) { return Wrt_Projected_Sensitivity; }

inline unsigned short CConfig::GetSensitivity_Format(void) { return Sensitivity_FileFormat; }

inline bool CConfig::GetPlot_Section_Forces(void) { return Plot_Section_Forces; }

inline vector<vector<su2double> > CConfig::GetAeroelastic_np1(unsigned short iMarker) { return Aeroelastic_np1[iMarker]; }

inline vector<vector<su2double> > CConfig::GetAeroelastic_n(unsigned short iMarker) { return Aeroelastic_n[iMarker]; }

inline vector<vector<su2double> > CConfig::GetAeroelastic_n1(unsigned short iMarker) { return Aeroelastic_n1[iMarker]; }

inline void CConfig::SetAeroelastic_np1(unsigned short iMarker, vector<vector<su2double> > solution) {Aeroelastic_np1[iMarker] = solution;}

inline su2double CConfig::GetAeroelastic_plunge(unsigned short val_marker) { return Aeroelastic_plunge[val_marker]; }

inline su2double CConfig::GetAeroelastic_pitch(unsigned short val_marker) { return Aeroelastic_pitch[val_marker]; }

inline void CConfig::SetAeroelastic_plunge(unsigned short val_marker, su2double val) {Aeroelastic_plunge[val_marker] = val; }

inline void CConfig::SetAeroelastic_pitch(unsigned short val_marker, su2double val) {Aeroelastic_pitch[val_marker] = val; }

inline void CConfig::SetAeroelastic_n1(void) {
        Aeroelastic_n1 = Aeroelastic_n;
}

inline void CConfig::SetAeroelastic_n(void) {
        Aeroelastic_n = Aeroelastic_np1;
}

inline su2double CConfig::GetAeroelastic_Flutter_Speed_Index(void) { return FlutterSpeedIndex; }

inline su2double CConfig::GetAeroelastic_Frequency_Plunge(void) { return PlungeNaturalFrequency; }

inline su2double CConfig::GetAeroelastic_Frequency_Pitch(void) { return PitchNaturalFrequency; }

inline su2double CConfig::GetAeroelastic_Airfoil_Mass_Ratio(void) { return AirfoilMassRatio; }

inline su2double CConfig::GetAeroelastic_CG_Location(void) { return CG_Location; }

inline su2double CConfig::GetAeroelastic_Radius_Gyration_Squared(void) { return RadiusGyrationSquared; }

inline unsigned short CConfig::GetAeroelasticIter(void) { return AeroelasticIter; }

inline bool CConfig::GetWind_Gust(void) { return Wind_Gust; }

inline bool CConfig::GetAeroelastic_Simulation(void) { return Aeroelastic_Simulation; }

inline unsigned short CConfig::GetGust_Type(void) { return Gust_Type; }

inline unsigned short CConfig::GetGust_Dir(void) { return Gust_Dir; }

inline su2double CConfig::GetGust_WaveLength(void) { return Gust_WaveLength; }

inline su2double CConfig::GetGust_Periods(void) { return Gust_Periods; }

inline su2double CConfig::GetGust_Ampl(void) { return Gust_Ampl; }

inline su2double CConfig::GetGust_Begin_Time(void) { return Gust_Begin_Time; }

inline su2double CConfig::GetGust_Begin_Loc(void) { return Gust_Begin_Loc; }

inline unsigned short CConfig::GetnFFD_Iter(void) { return nFFD_Iter; }

inline su2double CConfig::GetFFD_Tol(void) { return FFD_Tol; }

inline su2double CConfig::GetOpt_LineSearch_Bound(void) {return Opt_LineSearch_Bound; }

inline su2double CConfig::GetOpt_RelaxFactor(void) {return Opt_RelaxFactor; }

inline void CConfig::SetOpt_RelaxFactor(su2double val_scale) {Opt_RelaxFactor = val_scale; }

inline long CConfig::GetVisualize_CV(void) { return Visualize_CV; }

inline bool CConfig::GetWall_Functions(void) { return Wall_Functions; }

inline bool CConfig::GetFixed_CL_Mode(void) { return Fixed_CL_Mode; }

inline bool CConfig::GetFixed_CM_Mode(void) { return Fixed_CM_Mode; }

inline bool CConfig::GetEval_dOF_dCX(void) { return Eval_dOF_dCX; }

inline bool CConfig::GetDiscard_InFiles(void) { return Discard_InFiles; }

inline su2double CConfig::GetTarget_CL(void) { return Target_CL; }

inline su2double CConfig::GetdCL_dAlpha(void) { return dCL_dAlpha; }

inline su2double CConfig::GetdCM_diH(void) {return dCM_diH; }

inline unsigned long CConfig::GetIter_Fixed_NetThrust(void) {return Iter_Fixed_NetThrust; }

inline unsigned long CConfig::GetIter_Fixed_CL(void) { return Iter_Fixed_CL; }

inline unsigned long CConfig::GetUpdate_Alpha(void) {return Update_Alpha; }

inline unsigned long CConfig::GetIter_dCL_dAlpha(void) {return Iter_dCL_dAlpha; }

inline bool CConfig::GetUpdate_AoA(void) { return Update_AoA; }

inline bool CConfig::GetUpdate_BCThrust_Bool(void) { return Update_BCThrust_Bool; }

inline void CConfig::SetUpdate_AoA(bool val_update) { Update_AoA = val_update; }

inline unsigned long CConfig::GetUpdate_BCThrust(void) {return Update_BCThrust; }

inline void CConfig::SetUpdate_BCThrust_Bool(bool val_update) { Update_BCThrust_Bool = val_update; }

inline su2double CConfig::GetdNetThrust_dBCThrust(void) {return dNetThrust_dBCThrust; }

inline void CConfig::SetNonphysical_Points(unsigned long val_nonphys_points) { Nonphys_Points = val_nonphys_points; }

inline unsigned long CConfig::GetNonphysical_Points(void) { return Nonphys_Points; }

inline void CConfig::SetNonphysical_Reconstr(unsigned long val_nonphys_reconstr) { Nonphys_Reconstr = val_nonphys_reconstr; }

inline unsigned long CConfig::GetNonphysical_Reconstr(void) { return Nonphys_Reconstr; }

inline unsigned short CConfig::GetConsole_Output_Verb(void) { return Console_Output_Verb; }

inline unsigned short CConfig::GetKind_Average(void) { return Kind_Average; }

inline unsigned short CConfig::GetnIterFSI(void) { return nIterFSI; }

inline unsigned short CConfig::GetnIterFSI_Ramp(void) { return nIterFSI_Ramp; }

inline su2double CConfig::GetAitkenStatRelax(void) { return AitkenStatRelax; }

inline su2double CConfig::GetAitkenDynMaxInit(void) { return AitkenDynMaxInit; }

inline su2double CConfig::GetAitkenDynMinInit(void) { return AitkenDynMinInit; }

inline bool CConfig::GetDeadLoad(void) { return DeadLoad; }

inline bool CConfig::GetPseudoStatic(void) { return PseudoStatic; }

inline bool CConfig::GetSteadyRestart(void) { return SteadyRestart; }

inline unsigned short CConfig::GetDynamic_Analysis(void) { return Dynamic_Analysis; }

inline su2double CConfig::GetDelta_DynTime(void) { return Delta_DynTime; }

inline su2double CConfig::GetTotal_DynTime(void) { return Total_DynTime; }

inline su2double CConfig::GetCurrent_DynTime(void) { return Current_DynTime; }

inline unsigned short CConfig::GetiInst(void) { return iInst; }

inline void CConfig::SetiInst(unsigned short val_iInst) { iInst = val_iInst; }

inline bool CConfig::GetWrt_Dynamic(void) { return Wrt_Dynamic; }

inline su2double CConfig::GetNewmark_beta(void) { return Newmark_beta; }

inline su2double CConfig::GetNewmark_gamma(void) { return Newmark_gamma; }

inline unsigned short CConfig::GetnIntCoeffs(void) { return nIntCoeffs; }

inline su2double CConfig::Get_Int_Coeffs(unsigned short val_coeff) { return Int_Coeffs[val_coeff]; }

inline unsigned short CConfig::GetnElectric_Field(void) { return nElectric_Field; }

inline unsigned short CConfig::GetnDim_Electric_Field(void) { return nDim_Electric_Field; }

inline su2double CConfig::Get_Electric_Field_Mod(unsigned short val_coeff) { return Electric_Field_Mod[val_coeff]; }

inline void CConfig::Set_Electric_Field_Mod(unsigned short val_coeff, su2double val_el_field) { Electric_Field_Mod[val_coeff] = val_el_field; }

inline su2double* CConfig::Get_Electric_Field_Dir(void) { return Electric_Field_Dir; }

inline bool CConfig::GetRamp_Load(void) { return Ramp_Load; }

inline su2double CConfig::GetRamp_Time(void) { return Ramp_Time; }

inline bool CConfig::GetRampAndRelease_Load(void) { return RampAndRelease; }

inline bool CConfig::GetSine_Load(void) { return Sine_Load; }

inline su2double* CConfig::GetLoad_Sine(void) { return SineLoad_Coeff; }

inline su2double CConfig::GetRefGeom_Penalty(void) { return RefGeom_Penalty; }

inline su2double CConfig::GetTotalDV_Penalty(void) { return DV_Penalty; }

inline bool CConfig::GetPredictor(void) { return Predictor; }

inline unsigned short CConfig::GetPredictorOrder(void) { return Pred_Order; }

inline bool CConfig::GetRelaxation(void) { return Relaxation; }

inline bool CConfig::GetIncrementalLoad(void) { return IncrementalLoad; }

inline unsigned long CConfig::GetNumberIncrements(void) { return IncLoad_Nincrements; }

inline su2double CConfig::GetIncLoad_Criteria(unsigned short val_var) { return IncLoad_Criteria[val_var]; }

inline bool CConfig::GetEulerPersson(void) { return EulerPersson; }

inline void CConfig::SetEulerPersson(bool val_EulerPersson) { EulerPersson = val_EulerPersson; }

inline bool CConfig::GetFSI_Simulation(void) { return FSI_Problem; }

inline void CConfig::SetFSI_Simulation(bool FSI_sim) { FSI_Problem = FSI_sim; }

inline void CConfig::SetMultizone_Problem(bool MZ_problem) { Multizone_Problem = MZ_problem; }

inline bool CConfig::GetMultizone_Problem(void) { return Multizone_Problem; }

inline unsigned short CConfig::GetnID_DV(void) { return nID_DV; }

inline unsigned short CConfig::GetKindInterpolation(void) { return Kind_Interpolation; }

inline unsigned short CConfig::GetKindRadialBasisFunction(void) { return Kind_RadialBasisFunction; }

inline bool CConfig::GetRadialBasisFunctionPolynomialOption(void) {return RadialBasisFunction_PolynomialOption; }

inline su2double CConfig::GetRadialBasisFunctionParameter(void) {return RadialBasisFunction_Parameter; }

inline bool CConfig::GetConservativeInterpolation(void) { return ConservativeInterpolation; }

inline unsigned short CConfig::GetRelaxation_Method_FSI(void) { return Kind_BGS_RelaxMethod; }

inline unsigned short CConfig::GetDynamic_LoadTransfer(void) { return Dynamic_LoadTransfer; }

inline unsigned short CConfig::GetDirectDiff() { return DirectDiff;}

inline bool CConfig::GetDiscrete_Adjoint() { return DiscreteAdjoint;}

inline unsigned short CConfig::GetRiemann_Solver_FEM(void) {return Riemann_Solver_FEM;}

inline su2double CConfig::GetQuadrature_Factor_Straight(void) {return Quadrature_Factor_Straight;}

inline su2double CConfig::GetQuadrature_Factor_Curved(void) {return Quadrature_Factor_Curved;}

inline su2double CConfig::GetQuadrature_Factor_Time_ADER_DG(void) {return Quadrature_Factor_Time_ADER_DG;}

inline su2double CConfig::GetTheta_Interior_Penalty_DGFEM(void) {return Theta_Interior_Penalty_DGFEM;}

inline unsigned short CConfig::GetSizeMatMulPadding(void) {return sizeMatMulPadding;}

inline bool CConfig::GetCompute_Entropy(void) {return Compute_Entropy;}

inline bool CConfig::GetUse_Lumped_MassMatrix_DGFEM(void) {return Use_Lumped_MassMatrix_DGFEM;}

inline bool CConfig::GetJacobian_Spatial_Discretization_Only(void) {return Jacobian_Spatial_Discretization_Only;}

inline bool CConfig::GetWeakly_Coupled_Heat(void) { return Weakly_Coupled_Heat; }

inline bool CConfig::GetIntegrated_HeatFlux(void) { return Integrated_HeatFlux; }

inline bool CConfig::GetAD_Mode(void) { return AD_Mode;}

inline bool CConfig::GetAD_Preaccumulation(void) {return AD_Preaccumulation;}

inline unsigned short CConfig::GetFFD_Blending(void){return FFD_Blending;}

inline su2double* CConfig::GetFFD_BSplineOrder(){return FFD_BSpline_Order;}

inline void CConfig::SetMax_Vel2(su2double val_max_vel2) { Max_Vel2 = val_max_vel2; }

inline su2double CConfig::GetMax_Vel2(void) { return Max_Vel2; }

inline void CConfig::SetRestart_Bandwidth_Agg(su2double val_restart_bandwidth_sum) { Restart_Bandwidth_Agg = val_restart_bandwidth_sum; }

inline su2double CConfig::GetRestart_Bandwidth_Agg(void) { return Restart_Bandwidth_Agg; }

inline unsigned long CConfig::GetWrt_Surf_Freq_DualTime(void) { return Wrt_Surf_Freq_DualTime; }

inline unsigned short CConfig::GetKind_HybridRANSLES(void) {return Kind_HybridRANSLES; }

inline unsigned short CConfig::GetKind_RoeLowDiss(void) {return Kind_RoeLowDiss; }

inline su2double CConfig::GetConst_DES(void) {return Const_DES; }

inline bool CConfig::GetQCR(void) {return QCR;}

inline bool CConfig::GetCompute_Average(void) {return Compute_Average;}

inline unsigned short CConfig::GetVerification_Solution(void) {return Kind_Verification_Solution;}

inline ofstream* CConfig::GetHistFile(void) { return ConvHistFile; }

inline void CConfig::SetHistFile(ofstream *HistFile) { ConvHistFile = HistFile; }

inline unsigned short CConfig::GetComm_Level(void) { return Comm_Level; }

inline bool CConfig::GetTopology_Optimization(void) const { return topology_optimization; }

inline string CConfig::GetTopology_Optim_FileName(void) const { return top_optim_output_file; }

inline su2double CConfig::GetSIMP_Exponent(void) const { return simp_exponent; }

inline su2double CConfig::GetSIMP_MinStiffness(void) const { return simp_minimum_stiffness; }
  
inline unsigned short CConfig::GetTopology_Optim_Num_Kernels(void) const { return top_optim_nKernel; }
  
inline void CConfig::GetTopology_Optim_Kernel(const unsigned short iKernel, unsigned short &type,
                                              su2double &param, su2double &radius) const {
  type = top_optim_kernels[iKernel];
  param = top_optim_kernel_params[iKernel];
  radius = top_optim_filter_radius[iKernel];
}

inline unsigned short CConfig::GetTopology_Search_Limit(void) const { return top_optim_search_lim; }

inline void CConfig::GetTopology_Optim_Projection(unsigned short &type, su2double &param) const {
  type = top_optim_proj_type;  param = top_optim_proj_param;
}

inline string CConfig::GetConfigFilename(unsigned short index) { return Config_Filenames[index]; }

inline unsigned short CConfig::GetnConfigFiles(void) { return nConfig_Files; }

inline unsigned short CConfig::GetnMarker_ZoneInterface(void) { return nMarker_ZoneInterface; }

inline string CConfig::GetMarkerTag_ZoneInterface(unsigned short val_iMarker) { return Marker_ZoneInterface[val_iMarker]; }

inline bool CConfig::GetTime_Domain(void) { return Time_Domain; }

inline unsigned long CConfig::GetnInner_Iter(void) { return nInnerIter; }
<<<<<<< HEAD

inline unsigned long CConfig::GetnOuter_Iter(void) { return nOuterIter; }

inline unsigned long CConfig::GetnTime_Iter(void) { return nTimeIter; }
=======

inline unsigned long CConfig::GetnOuter_Iter(void) { return nOuterIter; }

inline unsigned long CConfig::GetnTime_Iter(void) { return nTimeIter; }

inline void CConfig::SetnTime_Iter(unsigned long val_iter) { nTimeIter = val_iter; }
>>>>>>> 9977c3e7

inline unsigned long CConfig::GetnIter(void) { return nIter; }

inline unsigned long CConfig::GetRestart_Iter(void) { return Restart_Iter; }

inline su2double CConfig::GetTime_Step(void) { return Time_Step; }

inline su2double CConfig::GetMax_Time(void) { return Max_Time; }

inline bool CConfig::GetMultizone_Mesh(void) { return Multizone_Mesh; }

inline bool CConfig::GetMultizone_Residual(void) { return Multizone_Residual; }

inline bool CConfig::GetSinglezone_Driver(void) { return SinglezoneDriver; }

inline bool CConfig::GetWrt_ZoneConv(void) { return Wrt_ZoneConv; }

inline bool CConfig::GetWrt_ZoneHist(void) { return Wrt_ZoneHist; }

inline bool CConfig::GetSpecial_Output(void) { return SpecialOutput; }

inline bool CConfig::GetWrt_ForcesBreakdown(void) { return Wrt_ForcesBreakdown; }

inline unsigned short CConfig::GetnScreenOutput(void) { return nScreenOutput; }

inline string CConfig::GetScreenOutput_Field(unsigned short iField) { return ScreenOutput[iField]; }

inline unsigned short CConfig::GetnHistoryOutput(void) { return nHistoryOutput; }

inline string CConfig::GetHistoryOutput_Field(unsigned short iField) { return HistoryOutput[iField]; }

inline unsigned short CConfig::GetnVolumeOutput(void) { return nVolumeOutput; }

inline string CConfig::GetVolumeOutput_Field(unsigned short iField) { return VolumeOutput[iField]; }

<<<<<<< HEAD
inline unsigned short CConfig::GetKind_RadiationModel(void) { return Kind_Radiation; }

inline unsigned short CConfig::GetKind_P1_Init(void) { return Kind_P1_Init; }

inline su2double CConfig::GetAbsorption_Coeff(void) { return Absorption_Coeff; }

inline su2double CConfig::GetScattering_Coeff(void) { return Scattering_Coeff; }

inline bool CConfig::AddRadiation(void) { return Radiation; }

inline su2double CConfig::GetCFL_Rad(void) { return CFL_Rad; }

=======
>>>>>>> 9977c3e7
inline bool CConfig::GetUsing_UQ(void) { return using_uq; }

inline su2double CConfig::GetUQ_Delta_B(void) { return uq_delta_b; }

inline unsigned short CConfig::GetEig_Val_Comp(void) {return eig_val_comp; }

inline su2double CConfig::GetUQ_URLX(void) {return uq_urlx; }

inline bool CConfig::GetUQ_Permute(void) { return uq_permute; }

<<<<<<< HEAD
inline bool CConfig::GetDryRun() {return dry_run;}
=======
inline short CConfig::GetMeshBoxSize(unsigned short val_iDim) { return Mesh_Box_Size[val_iDim]; }

inline su2double CConfig::GetMeshBoxLength(unsigned short val_iDim) { return Mesh_Box_Length[val_iDim]; }

inline su2double CConfig::GetMeshBoxOffset(unsigned short val_iDim) { return Mesh_Box_Offset[val_iDim]; }
>>>>>>> 9977c3e7

inline string CConfig::GetConv_Field(){ return ConvField; }

inline void  CConfig::Set_StartTime(su2double starttime){StartTime = starttime;}

inline su2double  CConfig::Get_StartTime() {return StartTime;}

inline unsigned long CConfig::GetHistory_Wrt_Freq(unsigned short iter) {return HistoryWrtFreq[iter];}

inline unsigned long CConfig::GetScreen_Wrt_Freq(unsigned short iter) {return ScreenWrtFreq[iter];}
<<<<<<< HEAD

=======
>>>>>>> 9977c3e7
<|MERGE_RESOLUTION|>--- conflicted
+++ resolved
@@ -1997,19 +1997,12 @@
 inline bool CConfig::GetTime_Domain(void) { return Time_Domain; }
 
 inline unsigned long CConfig::GetnInner_Iter(void) { return nInnerIter; }
-<<<<<<< HEAD
 
 inline unsigned long CConfig::GetnOuter_Iter(void) { return nOuterIter; }
 
 inline unsigned long CConfig::GetnTime_Iter(void) { return nTimeIter; }
-=======
-
-inline unsigned long CConfig::GetnOuter_Iter(void) { return nOuterIter; }
-
-inline unsigned long CConfig::GetnTime_Iter(void) { return nTimeIter; }
 
 inline void CConfig::SetnTime_Iter(unsigned long val_iter) { nTimeIter = val_iter; }
->>>>>>> 9977c3e7
 
 inline unsigned long CConfig::GetnIter(void) { return nIter; }
 
@@ -2045,7 +2038,6 @@
 
 inline string CConfig::GetVolumeOutput_Field(unsigned short iField) { return VolumeOutput[iField]; }
 
-<<<<<<< HEAD
 inline unsigned short CConfig::GetKind_RadiationModel(void) { return Kind_Radiation; }
 
 inline unsigned short CConfig::GetKind_P1_Init(void) { return Kind_P1_Init; }
@@ -2058,8 +2050,6 @@
 
 inline su2double CConfig::GetCFL_Rad(void) { return CFL_Rad; }
 
-=======
->>>>>>> 9977c3e7
 inline bool CConfig::GetUsing_UQ(void) { return using_uq; }
 
 inline su2double CConfig::GetUQ_Delta_B(void) { return uq_delta_b; }
@@ -2070,15 +2060,11 @@
 
 inline bool CConfig::GetUQ_Permute(void) { return uq_permute; }
 
-<<<<<<< HEAD
-inline bool CConfig::GetDryRun() {return dry_run;}
-=======
 inline short CConfig::GetMeshBoxSize(unsigned short val_iDim) { return Mesh_Box_Size[val_iDim]; }
 
 inline su2double CConfig::GetMeshBoxLength(unsigned short val_iDim) { return Mesh_Box_Length[val_iDim]; }
 
 inline su2double CConfig::GetMeshBoxOffset(unsigned short val_iDim) { return Mesh_Box_Offset[val_iDim]; }
->>>>>>> 9977c3e7
 
 inline string CConfig::GetConv_Field(){ return ConvField; }
 
@@ -2089,7 +2075,3 @@
 inline unsigned long CConfig::GetHistory_Wrt_Freq(unsigned short iter) {return HistoryWrtFreq[iter];}
 
 inline unsigned long CConfig::GetScreen_Wrt_Freq(unsigned short iter) {return ScreenWrtFreq[iter];}
-<<<<<<< HEAD
-
-=======
->>>>>>> 9977c3e7
