--- conflicted
+++ resolved
@@ -1994,11 +1994,8 @@
 
 inline su2double CConfig::GetConst_DES(void) {return Const_DES; }
 
-<<<<<<< HEAD
 inline unsigned long CConfig::GetNumberModes(void) {return NumberModes; }
 
-=======
->>>>>>> a819c45c
 inline su2double CConfig::GetMinLowDissipation(void) {return MinLowDissipation; }
 
 inline bool CConfig::GetQCR(void) {return QCR;}
