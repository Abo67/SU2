/*!
 * \file CConfig.hpp
 * \brief All the information about the definition of the physical problem.
 *        The subroutines and functions are in the <i>CConfig.cpp</i> file.
 * \author F. Palacios, T. Economon, B. Tracey
 * \version 7.0.3 "Blackbird"
 *
 * SU2 Project Website: https://su2code.github.io
 *
 * The SU2 Project is maintained by the SU2 Foundation
 * (http://su2foundation.org)
 *
 * Copyright 2012-2020, SU2 Contributors (cf. AUTHORS.md)
 *
 * SU2 is free software; you can redistribute it and/or
 * modify it under the terms of the GNU Lesser General Public
 * License as published by the Free Software Foundation; either
 * version 2.1 of the License, or (at your option) any later version.
 *
 * SU2 is distributed in the hope that it will be useful,
 * but WITHOUT ANY WARRANTY; without even the implied warranty of
 * MERCHANTABILITY or FITNESS FOR A PARTICULAR PURPOSE. See the GNU
 * Lesser General Public License for more details.
 *
 * You should have received a copy of the GNU Lesser General Public
 * License along with SU2. If not, see <http://www.gnu.org/licenses/>.
 */

#pragma once

#include "./mpi_structure.hpp"

#include <iostream>
#include <cstdlib>
#include <fstream>
#include <sstream>
#include <string>
#include <cstring>
#include <vector>
#include <array>
#include <stdlib.h>
#include <cmath>
#include <map>
#include <assert.h>

#include "./option_structure.hpp"
#include "./datatype_structure.hpp"

#ifdef HAVE_CGNS
#include "cgnslib.h"
#endif

using namespace std;

/*!
 * \class CConfig
 * \brief Main class for defining the problem; basically this class reads the configuration file, and
 *        stores all the information.
 * \author F. Palacios
 */

class CConfig {
private:
  SU2_MPI::Comm SU2_Communicator; /*!< \brief MPI communicator of SU2.*/
  int rank, size;                 /*!< \brief MPI rank and size.*/
  bool base_config;
  unsigned short Kind_SU2;        /*!< \brief Kind of SU2 software component.*/
  unsigned short Ref_NonDim;      /*!< \brief Kind of non dimensionalization.*/
  unsigned short Ref_Inc_NonDim;  /*!< \brief Kind of non dimensionalization.*/
  unsigned short Kind_AverageProcess;            /*!< \brief Kind of mixing process.*/
  unsigned short Kind_PerformanceAverageProcess; /*!< \brief Kind of mixing process.*/
  unsigned short Kind_MixingPlaneInterface;      /*!< \brief Kind of mixing process.*/
  unsigned short Kind_SpanWise;                  /*!< \brief Kind of span-wise section computation.*/
  unsigned short *Kind_TurboMachinery;           /*!< \brief Kind of turbomachynery architecture.*/
  unsigned short iZone, nZone;    /*!< \brief Number of zones in the mesh. */
  unsigned short nZoneSpecified;  /*!< \brief Number of zones that are specified in config file. */
  su2double Highlite_Area;        /*!< \brief Highlite area. */
  su2double Fan_Poly_Eff;         /*!< \brief Fan polytropic effeciency. */
  su2double MinLogResidual;       /*!< \brief Minimum value of the log residual. */
  su2double EA_ScaleFactor;       /*!< \brief Equivalent Area scaling factor */
  su2double* EA_IntLimit;         /*!< \brief Integration limits of the Equivalent Area computation */
  su2double AdjointLimit;         /*!< \brief Adjoint variable limit */
  su2double* Obj_ChainRuleCoeff;  /*!< \brief Array defining objective function for adjoint problem based on
                                              chain rule in terms of gradient w.r.t. density, velocity, pressure */
  string* ConvField;              /*!< \brief Field used for convergence check.*/

  string* WndConvField;              /*!< \brief Function where to apply the windowed convergence criteria for the time average of the unsteady (single zone) flow problem. */
  unsigned short nConvField;         /*!< \brief Number of fields used to monitor convergence.*/
  unsigned short nWndConvField;      /*!< \brief Number of fields used to monitor time convergence.*/
  unsigned short Wnd_Cauchy_Elems;   /*!< \brief Number of elements to evaluate in the time iteration  for convergence of the time average of the unsteady (single zone)´ flow problem.  */
  su2double Wnd_Cauchy_Eps;          /*!< \brief Epsilon used for the convergence of the time average of the unsteady (single zone)´ flow problem. */
  unsigned long Wnd_StartConv_Iter;  /*!< \brief Start convergence criteria at this iteration after Start_Iter_Wnd. */
  bool Wnd_Cauchy_Crit;              /*!< \brief True => Cauchy criterion is used for time average objective function in unsteady flows. */

  bool MG_AdjointFlow;              /*!< \brief MG with the adjoint flow problem */
  su2double* SubsonicEngine_Cyl;    /*!< \brief Coordinates of the box subsonic region */
  su2double* SubsonicEngine_Values; /*!< \brief Values of the box subsonic region */
  su2double* Hold_GridFixed_Coord;  /*!< \brief Coordinates of the box to hold fixed the nbumerical grid */
  su2double *DistortionRack;
  su2double *PressureLimits,
  *DensityLimits,
  *TemperatureLimits;             /*!< \brief Limits for the primitive variables */
  bool ActDisk_DoubleSurface;     /*!< \brief actuator disk double surface  */
  bool Engine_HalfModel;          /*!< \brief only half model is in the computational grid  */
  bool ActDisk_SU2_DEF;           /*!< \brief actuator disk double surface  */
  unsigned short ConvCriteria;    /*!< \brief Kind of convergence criteria. */
  unsigned short nFFD_Iter;       /*!< \brief Iteration for the point inversion problem. */
  unsigned short FFD_Blending;    /*!< \brief Kind of FFD Blending function. */
  su2double* FFD_BSpline_Order;   /*!< \brief BSpline order in i,j,k direction. */
  su2double FFD_Tol;              /*!< \brief Tolerance in the point inversion problem. */
  su2double Opt_RelaxFactor;      /*!< \brief Scale factor for the line search. */
  su2double Opt_LineSearch_Bound; /*!< \brief Bounds for the line search. */
  su2double StartTime;
  bool ContinuousAdjoint,   /*!< \brief Flag to know if the code is solving an adjoint problem. */
  Viscous,                  /*!< \brief Flag to know if the code is solving a viscous problem. */
  EquivArea,                /*!< \brief Flag to know if the code is going to compute and plot the equivalent area. */
  Engine,                   /*!< \brief Flag to know if the code is going to compute a problem with engine. */
  InvDesign_Cp,             /*!< \brief Flag to know if the code is going to compute and plot the inverse design. */
  InvDesign_HeatFlux,       /*!< \brief Flag to know if the code is going to compute and plot the inverse design. */
  Wind_Gust,                /*!< \brief Flag to know if there is a wind gust. */
  Aeroelastic_Simulation,   /*!< \brief Flag to know if there is an aeroelastic simulation. */
  Weakly_Coupled_Heat,      /*!< \brief Flag to know if a heat equation should be weakly coupled to the incompressible solver. */
  Rotating_Frame,           /*!< \brief Flag to know if there is a rotating frame. */
  PoissonSolver,            /*!< \brief Flag to know if we are solving  poisson forces  in plasma solver. */
  Low_Mach_Precon,          /*!< \brief Flag to know if we are using a low Mach number preconditioner. */
  Low_Mach_Corr,            /*!< \brief Flag to know if we are using a low Mach number correction. */
  GravityForce,             /*!< \brief Flag to know if the gravity force is incuded in the formulation. */
  SmoothNumGrid,            /*!< \brief Smooth the numerical grid. */
  AdaptBoundary,            /*!< \brief Adapt the elements on the boundary. */
  SubsonicEngine,           /*!< \brief Engine intake subsonic region. */
  Frozen_Visc_Cont,         /*!< \brief Flag for cont. adjoint problem with/without frozen viscosity. */
  Frozen_Visc_Disc,         /*!< \brief Flag for disc. adjoint problem with/without frozen viscosity. */
  Frozen_Limiter_Disc,      /*!< \brief Flag for disc. adjoint problem with/without frozen limiter. */
  Inconsistent_Disc,        /*!< \brief Use an inconsistent (primal/dual) discrete adjoint formulation. */
  Sens_Remove_Sharp,        /*!< \brief Flag for removing or not the sharp edges from the sensitivity computation. */
  Hold_GridFixed,           /*!< \brief Flag hold fixed some part of the mesh during the deformation. */
  Axisymmetric,             /*!< \brief Flag for axisymmetric calculations */
  Integrated_HeatFlux,      /*!< \brief Flag for heat flux BC whether it deals with integrated values.*/
  Buffet_Monitoring;        /*!< \brief Flag for computing the buffet sensor.*/
  su2double Buffet_k;       /*!< \brief Sharpness coefficient for buffet sensor.*/
  su2double Buffet_lambda;  /*!< \brief Offset parameter for buffet sensor.*/
  su2double Damp_Engine_Inflow;   /*!< \brief Damping factor for the engine inlet. */
  su2double Damp_Engine_Exhaust;  /*!< \brief Damping factor for the engine exhaust. */
  su2double Damp_Res_Restric,     /*!< \brief Damping factor for the residual restriction. */
  Damp_Correc_Prolong;            /*!< \brief Damping factor for the correction prolongation. */
  su2double Position_Plane;    /*!< \brief Position of the Near-Field (y coordinate 2D, and z coordinate 3D). */
  su2double WeightCd;          /*!< \brief Weight of the drag coefficient. */
  su2double dCD_dCL;           /*!< \brief Fixed Cl mode derivate . */
  su2double dCMx_dCL;          /*!< \brief Fixed Cl mode derivate. */
  su2double dCMy_dCL;          /*!< \brief Fixed Cl mode derivate. */
  su2double dCMz_dCL;          /*!< \brief Fixed Cl mode derivate. */
  su2double dCD_dCMy;          /*!< \brief Fixed Cl mode derivate. */
  su2double CL_Target;         /*!< \brief Fixed Cl mode Target Cl. */
  su2double CM_Target;         /*!< \brief Fixed Cl mode Target CM. */
  su2double *HTP_Min_XCoord,
  *HTP_Min_YCoord;                   /*!< \brief Identification of the HTP. */
  unsigned short TimeMarching;       /*!< \brief Steady or unsteady (time stepping or dual time stepping) computation. */
  unsigned short Dynamic_Analysis;   /*!< \brief Static or dynamic structural analysis. */
  unsigned short nStartUpIter;       /*!< \brief Start up iterations using the fine grid. */
  su2double FixAzimuthalLine;        /*!< \brief Fix an azimuthal line due to misalignments of the nearfield. */
  su2double **DV_Value;              /*!< \brief Previous value of the design variable. */
  su2double Venkat_LimiterCoeff;     /*!< \brief Limiter coefficient */
  unsigned long LimiterIter;         /*!< \brief Freeze the value of the limiter after a number of iterations */
  su2double AdjSharp_LimiterCoeff;   /*!< \brief Coefficient to identify the limit of a sharp edge. */
  unsigned short SystemMeasurements; /*!< \brief System of measurements. */
  unsigned short Kind_Regime;        /*!< \brief Kind of adjoint function. */
  unsigned short *Kind_ObjFunc;      /*!< \brief Kind of objective function. */
  su2double *Weight_ObjFunc;         /*!< \brief Weight applied to objective function. */
  unsigned short Kind_SensSmooth;    /*!< \brief Kind of sensitivity smoothing technique. */
  unsigned short Continuous_Eqns;    /*!< \brief Which equations to treat continuously (Hybrid adjoint)*/
  unsigned short Discrete_Eqns;      /*!< \brief Which equations to treat discretely (Hybrid adjoint). */
  unsigned short *Design_Variable;   /*!< \brief Kind of design variable. */
  unsigned short Kind_Adaptation;    /*!< \brief Kind of numerical grid adaptation. */
  unsigned short nTimeInstances;     /*!< \brief Number of periodic time instances for  harmonic balance. */
  su2double HarmonicBalance_Period;  /*!< \brief Period of oscillation to be used with harmonic balance computations. */
  su2double New_Elem_Adapt;          /*!< \brief Elements to adapt in the numerical grid adaptation process. */
  su2double Delta_UnstTime,          /*!< \brief Time step for unsteady computations. */
  Delta_UnstTimeND;                  /*!< \brief Time step for unsteady computations (non dimensional). */
  su2double Delta_DynTime,        /*!< \brief Time step for dynamic structural computations. */
  Total_DynTime,                  /*!< \brief Total time for dynamic structural computations. */
  Current_DynTime;                /*!< \brief Global time of the dynamic structural computations. */
  su2double Total_UnstTime,       /*!< \brief Total time for unsteady computations. */
  Total_UnstTimeND;               /*!< \brief Total time for unsteady computations (non dimensional). */
  su2double Current_UnstTime,     /*!< \brief Global time of the unsteady simulation. */
  Current_UnstTimeND;             /*!< \brief Global time of the unsteady simulation. */
  unsigned short nMarker_Euler,   /*!< \brief Number of Euler wall markers. */
  nMarker_FarField,               /*!< \brief Number of far-field markers. */
  nMarker_Custom,                 /*!< \brief Number of custom markers. */
  nMarker_SymWall,                /*!< \brief Number of symmetry wall markers. */
  nMarker_PerBound,               /*!< \brief Number of periodic boundary markers. */
  nMarker_MixingPlaneInterface,   /*!< \brief Number of mixing plane interface boundary markers. */
  nMarker_Turbomachinery,         /*!< \brief Number turbomachinery markers. */
  nMarker_TurboPerformance,       /*!< \brief Number of turboperformance markers. */
  nSpanWiseSections_User,         /*!< \brief Number of spanwise sections to compute 3D BC and Performance for turbomachinery   */
  nMarker_Shroud,                 /*!< \brief Number of shroud markers to set grid velocity to 0.*/
  nMarker_NearFieldBound,         /*!< \brief Number of near field boundary markers. */
  nMarker_ActDiskInlet,           /*!< \brief Number of actuator disk inlet markers. */
  nMarker_ActDiskOutlet,          /*!< \brief Number of actuator disk outlet markers. */
  nMarker_Deform_Mesh,            /*!< \brief Number of deformable markers at the boundary. */
  nMarker_Fluid_Load,             /*!< \brief Number of markers in which the flow load is computed/employed. */
  nMarker_Fluid_InterfaceBound,   /*!< \brief Number of fluid interface markers. */
  nMarker_CHTInterface,           /*!< \brief Number of conjugate heat transfer interface markers. */
  nMarker_Inlet,                  /*!< \brief Number of inlet flow markers. */
  nMarker_Riemann,                /*!< \brief Number of Riemann flow markers. */
  nMarker_Giles,                  /*!< \brief Number of Giles flow markers. */
  nRelaxFactor_Giles,             /*!< \brief Number of relaxation factors for Giles markers. */
  nMarker_Supersonic_Inlet,       /*!< \brief Number of supersonic inlet flow markers. */
  nMarker_Supersonic_Outlet,      /*!< \brief Number of supersonic outlet flow markers. */
  nMarker_Outlet,                 /*!< \brief Number of outlet flow markers. */
  nMarker_Isothermal,             /*!< \brief Number of isothermal wall boundaries. */
  nMarker_HeatFlux,               /*!< \brief Number of constant heat flux wall boundaries. */
  nMarker_EngineExhaust,          /*!< \brief Number of nacelle exhaust flow markers. */
  nMarker_EngineInflow,           /*!< \brief Number of nacelle inflow flow markers. */
  nMarker_Clamped,                /*!< \brief Number of clamped markers in the FEM. */
  nMarker_Displacement,           /*!< \brief Number of displacement surface markers. */
  nMarker_Load,                   /*!< \brief Number of load surface markers. */
  nMarker_Damper,                 /*!< \brief Number of damper surface markers. */
  nMarker_Load_Dir,               /*!< \brief Number of load surface markers defined by magnitude and direction. */
  nMarker_Disp_Dir,               /*!< \brief Number of load surface markers defined by magnitude and direction. */
  nMarker_Load_Sine,              /*!< \brief Number of load surface markers defined by magnitude and direction. */
  nMarker_FlowLoad,               /*!< \brief Number of load surface markers. */
  nMarker_Internal,               /*!< \brief Number of internal flow markers. */
  nMarker_All,                    /*!< \brief Total number of markers using the grid information. */
  nMarker_Max,                    /*!< \brief Max number of number of markers using the grid information. */
  nMarker_CfgFile;                /*!< \brief Total number of markers using the config file (note that in
                                        parallel computations this number can be different from nMarker_All). */

  bool Inlet_From_File;         /*!< \brief True if the inlet profile is to be loaded from a file. */
  string Inlet_Filename;        /*!< \brief Filename specifying an inlet profile. */
  su2double Inlet_Matching_Tol; /*!< \brief Tolerance used when matching a point to a point from the inlet file. */

  string *Marker_Euler,           /*!< \brief Euler wall markers. */
  *Marker_FarField,               /*!< \brief Far field markers. */
  *Marker_Custom,
  *Marker_SymWall,                /*!< \brief Symmetry wall markers. */
  *Marker_PerBound,               /*!< \brief Periodic boundary markers. */
  *Marker_PerDonor,               /*!< \brief Rotationally periodic boundary donor markers. */
  *Marker_MixingPlaneInterface,   /*!< \brief MixingPlane interface boundary markers. */
  *Marker_TurboBoundIn,           /*!< \brief Turbomachinery performance boundary markers. */
  *Marker_TurboBoundOut,          /*!< \brief Turbomachinery performance boundary donor markers. */
  *Marker_NearFieldBound,         /*!< \brief Near Field boundaries markers. */
  *Marker_Deform_Mesh,            /*!< \brief Deformable markers at the boundary. */
  *Marker_Fluid_Load,             /*!< \brief Markers in which the flow load is computed/employed. */
  *Marker_Fluid_InterfaceBound,   /*!< \brief Fluid interface markers. */
  *Marker_CHTInterface,           /*!< \brief Conjugate heat transfer interface markers. */
  *Marker_ActDiskInlet,           /*!< \brief Actuator disk inlet markers. */
  *Marker_ActDiskOutlet,          /*!< \brief Actuator disk outlet markers. */
  *Marker_Inlet,                  /*!< \brief Inlet flow markers. */
  *Marker_Riemann,                /*!< \brief Riemann markers. */
  *Marker_Giles,                  /*!< \brief Giles markers. */
  *Marker_Shroud,                 /*!< \brief Shroud markers. */
  *Marker_Supersonic_Inlet,       /*!< \brief Supersonic inlet flow markers. */
  *Marker_Supersonic_Outlet,      /*!< \brief Supersonic outlet flow markers. */
  *Marker_Outlet,                 /*!< \brief Outlet flow markers. */
  *Marker_Isothermal,             /*!< \brief Isothermal wall markers. */
  *Marker_HeatFlux,               /*!< \brief Constant heat flux wall markers. */
  *Marker_EngineInflow,           /*!< \brief Engine Inflow flow markers. */
  *Marker_EngineExhaust,          /*!< \brief Engine Exhaust flow markers. */
  *Marker_Clamped,                /*!< \brief Clamped markers. */
  *Marker_Displacement,           /*!< \brief Displacement markers. */
  *Marker_Load,                   /*!< \brief Load markers. */
  *Marker_Damper,                 /*!< \brief Damper markers. */
  *Marker_Load_Dir,               /*!< \brief Load markers defined in cartesian coordinates. */
  *Marker_Disp_Dir,               /*!< \brief Load markers defined in cartesian coordinates. */
  *Marker_Load_Sine,              /*!< \brief Sine-wave loaded markers defined in cartesian coordinates. */
  *Marker_FlowLoad,               /*!< \brief Flow Load markers. */
  *Marker_Internal,               /*!< \brief Internal flow markers. */
  *Marker_All_TagBound;           /*!< \brief Global index for markers using grid information. */

  su2double *Exhaust_Temperature_Target;     /*!< \brief Specified total temperatures for nacelle boundaries. */
  su2double *Exhaust_Pressure_Target;        /*!< \brief Specified total pressures for nacelle boundaries. */
  su2double *Inlet_Ttotal;                   /*!< \brief Specified total temperatures for inlet boundaries. */
  su2double *Riemann_Var1, *Riemann_Var2;    /*!< \brief Specified values for Riemann boundary. */
  su2double **Riemann_FlowDir;               /*!< \brief Specified flow direction vector (unit vector) for Riemann boundaries. */
  su2double *Giles_Var1, *Giles_Var2,
  *RelaxFactorAverage, *RelaxFactorFourier;  /*!< \brief Specified values for Giles BC. */
  su2double **Giles_FlowDir;                 /*!< \brief Specified flow direction vector (unit vector) for Giles BC. */
  su2double *Inlet_Ptotal;                   /*!< \brief Specified total pressures for inlet boundaries. */
  su2double **Inlet_FlowDir;                 /*!< \brief Specified flow direction vector (unit vector) for inlet boundaries. */
  su2double *Inlet_Temperature;              /*!< \brief Specified temperatures for a supersonic inlet boundaries. */
  su2double *Inlet_Pressure;                 /*!< \brief Specified static pressures for supersonic inlet boundaries. */
  su2double **Inlet_Velocity;                /*!< \brief Specified flow velocity vectors for supersonic inlet boundaries. */
  su2double *EngineInflow_Target;            /*!< \brief Specified fan face targets for nacelle boundaries. */
  su2double *Inflow_Mach;                    /*!< \brief Specified fan face mach for nacelle boundaries. */
  su2double *Inflow_Pressure;                /*!< \brief Specified fan face pressure for nacelle boundaries. */
  su2double *Inflow_MassFlow;                /*!< \brief Specified fan face massflow for nacelle boundaries. */
  su2double *Inflow_ReverseMassFlow;         /*!< \brief Specified fan face reverse massflow for nacelle boundaries. */
  su2double *Inflow_TotalPressure;           /*!< \brief Specified fan face total pressure for nacelle boundaries. */
  su2double *Inflow_Temperature;             /*!< \brief Specified fan face temperature for nacelle boundaries. */
  su2double *Inflow_TotalTemperature;        /*!< \brief Specified fan face total temperature for nacelle boundaries. */
  su2double *Inflow_RamDrag;                 /*!< \brief Specified fan face ram drag for nacelle boundaries. */
  su2double *Inflow_Force;                   /*!< \brief Specified force for nacelle boundaries. */
  su2double *Inflow_Power;                   /*!< \brief Specified power for nacelle boundaries. */
  su2double *Exhaust_Pressure;               /*!< \brief Specified exhaust pressure for nacelle boundaries. */
  su2double *Exhaust_Temperature;            /*!< \brief Specified exhaust temperature for nacelle boundaries. */
  su2double *Exhaust_MassFlow;               /*!< \brief Specified exhaust mass flow for nacelle boundaries. */
  su2double *Exhaust_TotalPressure;          /*!< \brief Specified exhaust total pressure for nacelle boundaries. */
  su2double *Exhaust_TotalTemperature;       /*!< \brief Specified exhaust total temperature for nacelle boundaries. */
  su2double *Exhaust_GrossThrust;            /*!< \brief Specified exhaust gross thrust for nacelle boundaries. */
  su2double *Exhaust_Force;                  /*!< \brief Specified exhaust force for nacelle boundaries. */
  su2double *Exhaust_Power;                  /*!< \brief Specified exhaust power for nacelle boundaries. */
  su2double *Engine_Power;                   /*!< \brief Specified engine power for nacelle boundaries. */
  su2double *Engine_Mach;                    /*!< \brief Specified engine mach for nacelle boundaries. */
  su2double *Engine_Force;                   /*!< \brief Specified engine force for nacelle boundaries. */
  su2double *Engine_NetThrust;               /*!< \brief Specified engine net thrust for nacelle boundaries. */
  su2double *Engine_GrossThrust;             /*!< \brief Specified engine gross thrust for nacelle boundaries. */
  su2double *Engine_Area;                    /*!< \brief Specified engine area for nacelle boundaries. */
  su2double *Outlet_Pressure;                /*!< \brief Specified back pressures (static) for outlet boundaries. */
  su2double *Isothermal_Temperature;         /*!< \brief Specified isothermal wall temperatures (static). */
  su2double *Heat_Flux;                      /*!< \brief Specified wall heat fluxes. */
  su2double *Displ_Value;                    /*!< \brief Specified displacement for displacement boundaries. */
  su2double *Load_Value;                     /*!< \brief Specified force for load boundaries. */
  su2double *Damper_Constant;                /*!< \brief Specified constant for damper boundaries. */
  su2double *Load_Dir_Value;                 /*!< \brief Specified force for load boundaries defined in cartesian coordinates. */
  su2double *Load_Dir_Multiplier;            /*!< \brief Specified multiplier for load boundaries defined in cartesian coordinates. */
  su2double *Disp_Dir_Value;                 /*!< \brief Specified force for load boundaries defined in cartesian coordinates. */
  su2double *Disp_Dir_Multiplier;            /*!< \brief Specified multiplier for load boundaries defined in cartesian coordinates. */
  su2double **Load_Dir;                      /*!< \brief Specified flow direction vector (unit vector) for inlet boundaries. */
  su2double **Disp_Dir;                      /*!< \brief Specified structural displacement direction (unit vector). */
  su2double *Load_Sine_Amplitude;            /*!< \brief Specified amplitude for a sine-wave load. */
  su2double *Load_Sine_Frequency;            /*!< \brief Specified multiplier for load boundaries defined in cartesian coordinates. */
  su2double **Load_Sine_Dir;                 /*!< \brief Specified flow direction vector (unit vector) for inlet boundaries. */
  su2double *FlowLoad_Value;                 /*!< \brief Specified force for flow load boundaries. */
  su2double *ActDiskInlet_MassFlow;          /*!< \brief Specified inlet mass flow for actuator disk. */
  su2double *ActDiskInlet_Temperature;       /*!< \brief Specified inlet temperature for actuator disk. */
  su2double *ActDiskInlet_TotalTemperature;  /*!< \brief Specified inlet total temperature for actuator disk. */
  su2double *ActDiskInlet_Pressure;          /*!< \brief Specified inlet pressure for actuator disk. */
  su2double *ActDiskInlet_TotalPressure;     /*!< \brief Specified inlet total pressure for actuator disk. */
  su2double *ActDiskInlet_RamDrag;           /*!< \brief Specified inlet ram drag for actuator disk. */
  su2double *ActDiskInlet_Force;             /*!< \brief Specified inlet force for actuator disk. */
  su2double *ActDiskInlet_Power;             /*!< \brief Specified inlet power for actuator disk. */
  su2double *ActDiskOutlet_MassFlow;         /*!< \brief Specified outlet mass flow for actuator disk. */
  su2double *ActDiskOutlet_Temperature;      /*!< \brief Specified outlet temperature for actuator disk. */
  su2double *ActDiskOutlet_TotalTemperature; /*!< \brief Specified outlet total temperatur for actuator disk. */
  su2double *ActDiskOutlet_Pressure;         /*!< \brief Specified outlet pressure for actuator disk. */
  su2double *ActDiskOutlet_TotalPressure;    /*!< \brief Specified outlet total pressure for actuator disk. */
  su2double *ActDiskOutlet_GrossThrust;      /*!< \brief Specified outlet gross thrust for actuator disk. */
  su2double *ActDiskOutlet_Force;            /*!< \brief Specified outlet force for actuator disk. */
  su2double *ActDiskOutlet_Power;            /*!< \brief Specified outlet power for actuator disk. */
  su2double **ActDisk_PressJump,
  **ActDisk_TempJump,  **ActDisk_Omega;      /*!< \brief Specified deltas for actuator disk.*/
  su2double *ActDisk_DeltaPress;             /*!< \brief Specified pressure delta for actuator disk. */
  su2double *ActDisk_DeltaTemp;              /*!< \brief Specified temperature delta for actuator disk. */
  su2double *ActDisk_TotalPressRatio;        /*!< \brief Specified tot. pres. ratio for actuator disk. */
  su2double *ActDisk_TotalTempRatio;         /*!< \brief Specified tot. temp. ratio for actuator disk. */
  su2double *ActDisk_StaticPressRatio;       /*!< \brief Specified press. ratio for actuator disk. */
  su2double *ActDisk_StaticTempRatio;        /*!< \brief Specified temp. ratio for actuator disk. */
  su2double *ActDisk_Power;                  /*!< \brief Specified power for actuator disk. */
  su2double *ActDisk_MassFlow;               /*!< \brief Specified mass flow for actuator disk. */
  su2double *ActDisk_Mach;                   /*!< \brief Specified mach for actuator disk. */
  su2double *ActDisk_Force;                  /*!< \brief Specified force for actuator disk. */
  su2double *Outlet_MassFlow;                /*!< \brief Mass flow for outlet boundaries. */
  su2double *Outlet_Density;                 /*!< \brief Avg. density for outlet boundaries. */
  su2double *Outlet_Area;                    /*!< \brief Area for outlet boundaries. */
  su2double *Surface_MassFlow;               /*!< \brief Massflow at the boundaries. */
  su2double *Surface_Mach;                   /*!< \brief Mach number at the boundaries. */
  su2double *Surface_Temperature;            /*!< \brief Temperature at the boundaries. */
  su2double *Surface_Pressure;               /*!< \brief Pressure at the boundaries. */
  su2double *Surface_Density;                /*!< \brief Density at the boundaries. */
  su2double *Surface_Enthalpy;               /*!< \brief Enthalpy at the boundaries. */
  su2double *Surface_NormalVelocity;         /*!< \brief Normal velocity at the boundaries. */
  su2double *Surface_Uniformity;             /*!< \brief Integral measure of the streamwise uniformity (absolute) at the boundaries (non-dim). */
  su2double *Surface_SecondaryStrength;      /*!< \brief Integral measure of the strength of secondary flows (absolute) at the boundaries (non-dim). */
  su2double *Surface_SecondOverUniform;      /*!< \brief Integral measure of the strength of secondary flows (relative to streamwise) at the boundaries (non-dim). */
  su2double *Surface_MomentumDistortion;     /*!< \brief Integral measure of the streamwise uniformity (relative to plug flow) at the boundaries (non-dim). */
  su2double *Surface_TotalTemperature;       /*!< \brief Total temperature at the boundaries. */
  su2double *Surface_TotalPressure;          /*!< \brief Total pressure at the boundaries. */
  su2double *Surface_PressureDrop;           /*!< \brief Pressure drop between boundaries. */
  su2double *Surface_DC60;                   /*!< \brief Specified surface DC60 for nacelle boundaries. */
  su2double *Surface_IDC;                    /*!< \brief Specified IDC for nacelle boundaries. */
  su2double *Surface_IDC_Mach;               /*!< \brief Specified IDC mach for nacelle boundaries. */
  su2double *Surface_IDR;                    /*!< \brief Specified surface IDR for nacelle boundaries. */
  su2double *ActDisk_NetThrust;              /*!< \brief Specified net thrust for nacelle boundaries. */
  su2double *ActDisk_BCThrust;               /*!< \brief Specified bc thrust for nacelle boundaries. */
  su2double *ActDisk_BCThrust_Old;           /*!< \brief Specified old bc thrust for nacelle boundaries. */
  su2double *ActDisk_GrossThrust;            /*!< \brief Specified gross thrust for nacelle boundaries. */
  su2double *ActDisk_Area;                   /*!< \brief Specified area for nacelle boundaries. */
  su2double *ActDisk_ReverseMassFlow;        /*!< \brief Specified fan face mach for nacelle boundaries. */
  su2double **Periodic_RotCenter;            /*!< \brief Rotational center for each periodic boundary. */
  su2double **Periodic_RotAngles;            /*!< \brief Rotation angles for each periodic boundary. */
  su2double **Periodic_Translation;          /*!< \brief Translation vector for each periodic boundary. */
  unsigned short nPeriodic_Index;            /*!< \brief Number of SEND_RECEIVE periodic transformations. */
  su2double **Periodic_Center;               /*!< \brief Rotational center for each SEND_RECEIVE boundary. */
  su2double **Periodic_Rotation;             /*!< \brief Rotation angles for each SEND_RECEIVE boundary. */
  su2double **Periodic_Translate;            /*!< \brief Translation vector for each SEND_RECEIVE boundary. */
  string *Marker_CfgFile_TagBound;           /*!< \brief Global index for markers using config file. */
  unsigned short *Marker_All_KindBC,         /*!< \brief Global index for boundaries using grid information. */
  *Marker_CfgFile_KindBC;                    /*!< \brief Global index for boundaries using config file. */
  short *Marker_All_SendRecv;                /*!< \brief Information about if the boundary is sended (+), received (-). */
  short *Marker_All_PerBound;                /*!< \brief Global index for periodic bc using the grid information. */

  unsigned long nExtIter;           /*!< \brief Number of external iterations. */
  unsigned long ExtIter;            /*!< \brief Current external iteration number. */
  unsigned long ExtIter_OffSet;     /*!< \brief External iteration number offset. */
  unsigned long IntIter;            /*!< \brief Current internal iteration number. */
  unsigned long OuterIter;          /*!< \brief Current Outer iterations for multizone problems. */
  unsigned long InnerIter;          /*!< \brief Current inner iterations for multizone problems. */
  unsigned long TimeIter;           /*!< \brief Current time iterations for multizone problems. */
  unsigned long Unst_nIntIter;      /*!< \brief Number of internal iterations (Dual time Method). */
  unsigned long Dyn_nIntIter;       /*!< \brief Number of internal iterations (Newton-Raphson Method for nonlinear structural analysis). */
  long Unst_RestartIter;            /*!< \brief Iteration number to restart an unsteady simulation (Dual time Method). */
  long Unst_AdjointIter;            /*!< \brief Iteration number to begin the reverse time integration in the direct solver for the unsteady adjoint. */
  long Iter_Avg_Objective;          /*!< \brief Iteration the number of time steps to be averaged, counting from the back */
  long Dyn_RestartIter;             /*!< \brief Iteration number to restart a dynamic structural analysis. */
  su2double PhysicalTime;           /*!< \brief Physical time at the current iteration in the solver for unsteady problems. */

  unsigned short nLevels_TimeAccurateLTS;   /*!< \brief Number of time levels for time accurate local time stepping. */
  unsigned short nTimeDOFsADER_DG;          /*!< \brief Number of time DOFs used in the predictor step of ADER-DG. */
  su2double *TimeDOFsADER_DG;               /*!< \brief The location of the ADER-DG time DOFs on the interval [-1,1]. */
  unsigned short nTimeIntegrationADER_DG;   /*!< \brief Number of time integration points ADER-DG. */
  su2double *TimeIntegrationADER_DG;        /*!< \brief The location of the ADER-DG time integration points on the interval [-1,1]. */
  su2double *WeightsIntegrationADER_DG;     /*!< \brief The weights of the ADER-DG time integration points on the interval [-1,1]. */
  unsigned short nRKStep;                   /*!< \brief Number of steps of the explicit Runge-Kutta method. */
  su2double *RK_Alpha_Step;                 /*!< \brief Runge-Kutta beta coefficients. */

  unsigned short nMGLevels;    /*!< \brief Number of multigrid levels (coarse levels). */
  unsigned short nCFL;         /*!< \brief Number of CFL, one for each multigrid level. */
  su2double
  CFLRedCoeff_Turb,            /*!< \brief CFL reduction coefficient on the LevelSet problem. */
  CFLRedCoeff_AdjFlow,         /*!< \brief CFL reduction coefficient for the adjoint problem. */
  CFLRedCoeff_AdjTurb,         /*!< \brief CFL reduction coefficient for the adjoint turbulent problem. */
  CFLFineGrid,                 /*!< \brief CFL of the finest grid. */
  Max_DeltaTime,               /*!< \brief Max delta time. */
  Unst_CFL;                    /*!< \brief Unsteady CFL number. */

  bool ReorientElements;       /*!< \brief Flag for enabling element reorientation. */
  bool AddIndNeighbor;         /*!< \brief Include indirect neighbor in the agglomeration process. */
  unsigned short nDV,                  /*!< \brief Number of design variables. */
  nObj, nObjW;                         /*! \brief Number of objective functions. */
  unsigned short* nDV_Value;           /*!< \brief Number of values for each design variable (might be different than 1 if we allow arbitrary movement). */
  unsigned short nFFDBox;              /*!< \brief Number of ffd boxes. */
  unsigned short nTurboMachineryKind;  /*!< \brief Number turbomachinery types specified. */
  unsigned short nParamDV;             /*!< \brief Number of parameters of the design variable. */
  string DV_Filename;                  /*!< \brief Filename for providing surface positions from an external parameterization. */
  string DV_Unordered_Sens_Filename;   /*!< \brief Filename of volume sensitivities in an unordered ASCII format. */
  string DV_Sens_Filename;             /*!< \brief Filename of surface sensitivities written to an unordered ASCII format. */
  unsigned short
  Sensitivity_FileFormat;             /*!< \brief Format of the input volume sensitivity files (SU2_DOT). */
  su2double **ParamDV;                /*!< \brief Parameters of the design variable. */
  su2double **CoordFFDBox;            /*!< \brief Coordinates of the FFD boxes. */
  unsigned short **DegreeFFDBox;      /*!< \brief Degree of the FFD boxes. */
  string *FFDTag;                     /*!< \brief Parameters of the design variable. */
  string *TagFFDBox;                  /*!< \brief Tag of the FFD box. */
  unsigned short GeometryMode;        /*!< \brief Gemoetry mode (analysis or gradient computation). */
  unsigned short MGCycle;             /*!< \brief Kind of multigrid cycle. */
  unsigned short FinestMesh;          /*!< \brief Finest mesh for the full multigrid approach. */
  unsigned short nFFD_Fix_IDir,
  nFFD_Fix_JDir, nFFD_Fix_KDir;       /*!< \brief Number of planes fixed in the FFD. */
  unsigned short nMG_PreSmooth,       /*!< \brief Number of MG pre-smooth parameters found in config file. */
  nMG_PostSmooth,                     /*!< \brief Number of MG post-smooth parameters found in config file. */
  nMG_CorrecSmooth;                   /*!< \brief Number of MG correct-smooth parameters found in config file. */
  short *FFD_Fix_IDir,
  *FFD_Fix_JDir, *FFD_Fix_KDir;       /*!< \brief Exact sections. */
  unsigned short *MG_PreSmooth,       /*!< \brief Multigrid Pre smoothing. */
  *MG_PostSmooth,                     /*!< \brief Multigrid Post smoothing. */
  *MG_CorrecSmooth;                   /*!< \brief Multigrid Jacobi implicit smoothing of the correction. */
  su2double *LocationStations;        /*!< \brief Airfoil sections in wing slicing subroutine. */
  su2double *NacelleLocation;         /*!< \brief Definition of the nacelle location. */

  unsigned short Kind_Solver,      /*!< \brief Kind of solver Euler, NS, Continuous adjoint, etc.  */
  Kind_MZSolver,                   /*!< \brief Kind of multizone solver.  */
  Kind_FluidModel,                 /*!< \brief Kind of the Fluid Model: Ideal or Van der Walls, ... . */
  Kind_ViscosityModel,             /*!< \brief Kind of the Viscosity Model*/
  Kind_ConductivityModel,          /*!< \brief Kind of the Thermal Conductivity Model*/
  Kind_ConductivityModel_Turb,     /*!< \brief Kind of the Turbulent Thermal Conductivity Model*/
  Kind_FreeStreamOption,           /*!< \brief Kind of free stream option to choose if initializing with density or temperature  */
  Kind_InitOption,                 /*!< \brief Kind of Init option to choose if initializing with Reynolds number or with thermodynamic conditions   */
  Kind_GasModel,                   /*!< \brief Kind of the Gas Model. */
  Kind_DensityModel,               /*!< \brief Kind of the density model for incompressible flows. */
  Kind_GridMovement,               /*!< \brief Kind of the static mesh movement. */
  *Kind_SurfaceMovement,           /*!< \brief Kind of the static mesh movement. */
  nKind_SurfaceMovement,           /*!< \brief Kind of the dynamic mesh movement. */
  Kind_Gradient_Method,            /*!< \brief Numerical method for computation of spatial gradients. */
  Kind_Gradient_Method_Recon,      /*!< \brief Numerical method for computation of spatial gradients used for upwind reconstruction. */
  Kind_Deform_Linear_Solver,             /*!< Numerical method to deform the grid */
  Kind_Deform_Linear_Solver_Prec,        /*!< \brief Preconditioner of the linear solver. */
  Kind_Linear_Solver,                    /*!< \brief Numerical solver for the implicit scheme. */
  Kind_Linear_Solver_Prec,               /*!< \brief Preconditioner of the linear solver. */
  Kind_AdjTurb_Linear_Solver,            /*!< \brief Numerical solver for the turbulent adjoint implicit scheme. */
  Kind_AdjTurb_Linear_Prec,              /*!< \brief Preconditioner of the turbulent adjoint linear solver. */
  Kind_DiscAdj_Linear_Solver,            /*!< \brief Linear solver for the discrete adjoint system. */
  Kind_DiscAdj_Linear_Prec,              /*!< \brief Preconditioner of the discrete adjoint linear solver. */
  Kind_SlopeLimit,              /*!< \brief Global slope limiter. */
  Kind_SlopeLimit_Flow,         /*!< \brief Slope limiter for flow equations.*/
  Kind_SlopeLimit_Turb,         /*!< \brief Slope limiter for the turbulence equation.*/
  Kind_SlopeLimit_AdjTurb,      /*!< \brief Slope limiter for the adjoint turbulent equation.*/
  Kind_SlopeLimit_AdjFlow,      /*!< \brief Slope limiter for the adjoint equation.*/
  Kind_TimeNumScheme,           /*!< \brief Global explicit or implicit time integration. */
  Kind_TimeIntScheme_Flow,      /*!< \brief Time integration for the flow equations. */
  Kind_TimeIntScheme_FEM_Flow,  /*!< \brief Time integration for the flow equations. */
  Kind_ADER_Predictor,          /*!< \brief Predictor step of the ADER-DG time integration scheme. */
  Kind_TimeIntScheme_AdjFlow,   /*!< \brief Time integration for the adjoint flow equations. */
  Kind_TimeIntScheme_Turb,      /*!< \brief Time integration for the turbulence model. */
  Kind_TimeIntScheme_AdjTurb,   /*!< \brief Time integration for the adjoint turbulence model. */
  Kind_TimeIntScheme_Heat,      /*!< \brief Time integration for the wave equations. */
  Kind_TimeStep_Heat,           /*!< \brief Time stepping method for the (fvm) heat equation. */
  Kind_TimeIntScheme_FEA,       /*!< \brief Time integration for the FEA equations. */
  Kind_SpaceIteScheme_FEA,      /*!< \brief Iterative scheme for nonlinear structural analysis. */
  Kind_TimeIntScheme_Radiation, /*!< \brief Time integration for the Radiation equations. */
  Kind_ConvNumScheme,           /*!< \brief Global definition of the convective term. */
  Kind_ConvNumScheme_Flow,      /*!< \brief Centered or upwind scheme for the flow equations. */
  Kind_ConvNumScheme_FEM_Flow,  /*!< \brief Finite element scheme for the flow equations. */
  Kind_ConvNumScheme_Heat,      /*!< \brief Centered or upwind scheme for the flow equations. */
  Kind_ConvNumScheme_AdjFlow,   /*!< \brief Centered or upwind scheme for the adjoint flow equations. */
  Kind_ConvNumScheme_Turb,      /*!< \brief Centered or upwind scheme for the turbulence model. */
  Kind_ConvNumScheme_AdjTurb,   /*!< \brief Centered or upwind scheme for the adjoint turbulence model. */
  Kind_ConvNumScheme_Template,  /*!< \brief Centered or upwind scheme for the level set equation. */
  Kind_Centered,                /*!< \brief Centered scheme. */
  Kind_Centered_Flow,           /*!< \brief Centered scheme for the flow equations. */
  Kind_Centered_AdjFlow,        /*!< \brief Centered scheme for the adjoint flow equations. */
  Kind_Centered_Turb,           /*!< \brief Centered scheme for the turbulence model. */
  Kind_Centered_AdjTurb,        /*!< \brief Centered scheme for the adjoint turbulence model. */
  Kind_Centered_Template,       /*!< \brief Centered scheme for the template model. */
  Kind_Upwind,                  /*!< \brief Upwind scheme. */
  Kind_Upwind_Flow,             /*!< \brief Upwind scheme for the flow equations. */
  Kind_Upwind_AdjFlow,          /*!< \brief Upwind scheme for the adjoint flow equations. */
  Kind_Upwind_Turb,             /*!< \brief Upwind scheme for the turbulence model. */
  Kind_Upwind_AdjTurb,          /*!< \brief Upwind scheme for the adjoint turbulence model. */
  Kind_Upwind_Template,         /*!< \brief Upwind scheme for the template model. */
  Kind_FEM,                     /*!< \brief Finite element scheme for the flow equations. */
  Kind_FEM_Flow,                /*!< \brief Finite element scheme for the flow equations. */
  Kind_FEM_DG_Shock,            /*!< \brief Shock capturing method for the FEM DG solver. */
  Kind_Matrix_Coloring,         /*!< \brief Type of matrix coloring for sparse Jacobian computation. */
  Kind_BGS_RelaxMethod,         /*!< \brief Kind of relaxation method for Block Gauss Seidel method in FSI problems. */
  Kind_CHT_Coupling;            /*!< \brief Kind of coupling method used at CHT interfaces. */
  bool ReconstructionGradientRequired; /*!< \brief Enable or disable a second gradient calculation for upwind reconstruction only. */
  bool LeastSquaresRequired;    /*!< \brief Enable or disable memory allocation for least-squares gradient methods. */
  bool Energy_Equation;         /*!< \brief Solve the energy equation for incompressible flows. */

  bool MUSCL,              /*!< \brief MUSCL scheme .*/
  MUSCL_Flow,              /*!< \brief MUSCL scheme for the flow equations.*/
  MUSCL_Turb,              /*!< \brief MUSCL scheme for the turbulence equations.*/
  MUSCL_Heat,              /*!< \brief MUSCL scheme for the (fvm) heat equation.*/
  MUSCL_AdjFlow,           /*!< \brief MUSCL scheme for the adj flow equations.*/
  MUSCL_AdjTurb,           /*!< \brief MUSCL scheme for the adj turbulence equations.*/
  Use_Accurate_Jacobians;  /*!< \brief Use numerically computed Jacobians for AUSM+up(2) and SLAU(2). */
  bool EulerPersson;       /*!< \brief Boolean to determine whether this is an Euler simulation with Persson shock capturing. */
  bool FSI_Problem = false,/*!< \brief Boolean to determine whether the simulation is FSI or not. */
  Multizone_Problem;       /*!< \brief Boolean to determine whether we are solving a multizone problem. */
  unsigned short nID_DV;   /*!< \brief ID for the region of FEM when computed using direct differentiation. */

  bool AD_Mode;             /*!< \brief Algorithmic Differentiation support. */
  bool AD_Preaccumulation;  /*!< \brief Enable or disable preaccumulation in the AD mode. */
  unsigned short
  Kind_Material_Compress,   /*!< \brief Determines if the material is compressible or incompressible (structural analysis). */
  Kind_Material,            /*!< \brief Determines the material model to be used (structural analysis). */
  Kind_Struct_Solver,       /*!< \brief Determines the geometric condition (small or large deformations) for structural analysis. */
  Kind_DV_FEA;              /*!< \brief Kind of Design Variable for FEA problems.*/

  unsigned short Kind_Turb_Model;   /*!< \brief Turbulent model definition. */
  unsigned short Kind_SGS_Model;    /*!< \brief LES SGS model definition. */
  unsigned short Kind_Trans_Model,  /*!< \brief Transition model definition. */
  Kind_ActDisk, Kind_Engine_Inflow,
  Kind_Inlet, *Kind_Inc_Inlet,
  *Kind_Inc_Outlet,
  *Kind_Data_Riemann,
  *Kind_Data_Giles;                /*!< \brief Kind of inlet boundary treatment. */
  unsigned short nInc_Inlet;       /*!< \brief Number of inlet boundary treatment types listed. */
  unsigned short nInc_Outlet;      /*!< \brief Number of inlet boundary treatment types listed. */
  su2double Inc_Inlet_Damping;     /*!< \brief Damping factor applied to the iterative updates to the velocity at a pressure inlet in incompressible flow. */
  su2double Inc_Outlet_Damping;    /*!< \brief Damping factor applied to the iterative updates to the pressure at a mass flow outlet in incompressible flow. */
  bool Inc_Inlet_UseNormal;        /*!< \brief Flag for whether to use the local normal as the flow direction for an incompressible pressure inlet. */
  su2double Linear_Solver_Error;   /*!< \brief Min error of the linear solver for the implicit formulation. */
  su2double Deform_Linear_Solver_Error;          /*!< \brief Min error of the linear solver for the implicit formulation. */
  su2double Linear_Solver_Smoother_Relaxation;   /*!< \brief Relaxation factor for iterative linear smoothers. */
  unsigned long Linear_Solver_Iter;              /*!< \brief Max iterations of the linear solver for the implicit formulation. */
  unsigned long Deform_Linear_Solver_Iter;       /*!< \brief Max iterations of the linear solver for the implicit formulation. */
  unsigned long Linear_Solver_Restart_Frequency; /*!< \brief Restart frequency of the linear solver for the implicit formulation. */
  unsigned long Linear_Solver_Prec_Threads;      /*!< \brief Number of threads per rank for ILU and LU_SGS preconditioners. */
  unsigned short Linear_Solver_ILU_n;            /*!< \brief ILU fill=in level. */
  su2double SemiSpan;                   /*!< \brief Wing Semi span. */
  su2double Roe_Kappa;                  /*!< \brief Relaxation of the Roe scheme. */
  su2double Relaxation_Factor_AdjFlow;  /*!< \brief Relaxation coefficient of the linear solver adjoint mean flow. */
  su2double Relaxation_Factor_CHT;      /*!< \brief Relaxation coefficient for the update of conjugate heat variables. */
  su2double AdjTurb_Linear_Error;       /*!< \brief Min error of the turbulent adjoint linear solver for the implicit formulation. */
  su2double EntropyFix_Coeff;           /*!< \brief Entropy fix coefficient. */
  unsigned short AdjTurb_Linear_Iter;   /*!< \brief Min error of the turbulent adjoint linear solver for the implicit formulation. */
  su2double *Stations_Bounds;           /*!< \brief Airfoil section limit. */
  unsigned short nLocationStations,     /*!< \brief Number of section cuts to make when outputting mesh and cp . */
  nWingStations;                        /*!< \brief Number of section cuts to make when calculating internal volume. */
  su2double* Kappa_Flow,           /*!< \brief Numerical dissipation coefficients for the flow equations. */
  *Kappa_AdjFlow,                  /*!< \brief Numerical dissipation coefficients for the adjoint flow equations. */
  *Kappa_Heat;                     /*!< \brief Numerical dissipation coefficients for the (fvm) heat equation. */
  su2double* FFD_Axis;          /*!< \brief Numerical dissipation coefficients for the adjoint equations. */
  su2double Kappa_1st_AdjFlow,  /*!< \brief JST 1st order dissipation coefficient for adjoint flow equations (coarse multigrid levels). */
  Kappa_2nd_AdjFlow,            /*!< \brief JST 2nd order dissipation coefficient for adjoint flow equations. */
  Kappa_4th_AdjFlow,            /*!< \brief JST 4th order dissipation coefficient for adjoint flow equations. */
  Kappa_1st_Flow,           /*!< \brief JST 1st order dissipation coefficient for flow equations (coarse multigrid levels). */
  Kappa_2nd_Flow,           /*!< \brief JST 2nd order dissipation coefficient for flow equations. */
  Kappa_4th_Flow,           /*!< \brief JST 4th order dissipation coefficient for flow equations. */
  Kappa_2nd_Heat,           /*!< \brief 2nd order dissipation coefficient for heat equation. */
  Kappa_4th_Heat,           /*!< \brief 4th order dissipation coefficient for heat equation. */
  Cent_Jac_Fix_Factor;              /*!< \brief Multiply the dissipation contribution to the Jacobian of central schemes
                                                by this factor to make the global matrix more diagonal dominant. */
  su2double Geo_Waterline_Location; /*!< \brief Location of the waterline. */

  su2double Min_Beta_RoeTurkel,     /*!< \brief Minimum value of Beta for the Roe-Turkel low Mach preconditioner. */
  Max_Beta_RoeTurkel;               /*!< \brief Maximum value of Beta for the Roe-Turkel low Mach preconditioner. */
  unsigned long GridDef_Nonlinear_Iter;  /*!< \brief Number of nonlinear increments for grid deformation. */
  unsigned short Deform_StiffnessType;   /*!< \brief Type of element stiffness imposed for FEA mesh deformation. */
  bool Deform_Mesh;                      /*!< \brief Determines whether the mesh will be deformed. */
  bool Deform_Output;                    /*!< \brief Print the residuals during mesh deformation to the console. */
  su2double Deform_Tol_Factor;       /*!< \brief Factor to multiply smallest volume for deform tolerance (0.001 default) */
  su2double Deform_Coeff;            /*!< \brief Deform coeffienct */
  su2double Deform_Limit;            /*!< \brief Deform limit */
  unsigned short FFD_Continuity;     /*!< \brief Surface continuity at the intersection with the FFD */
  unsigned short FFD_CoordSystem;    /*!< \brief Define the coordinates system */
  su2double Deform_ElasticityMod,    /*!< \brief Young's modulus for volume deformation stiffness model */
  Deform_PoissonRatio,               /*!< \brief Poisson's ratio for volume deformation stiffness model */
  Deform_StiffLayerSize;             /*!< \brief Size of the layer of highest stiffness for wall distance-based mesh stiffness */
  bool Visualize_Surface_Def;        /*!< \brief Flag to visualize the surface deformacion in SU2_DEF. */
  bool Visualize_Volume_Def;         /*!< \brief Flag to visualize the volume deformation in SU2_DEF. */
  bool FFD_Symmetry_Plane;           /*!< \brief FFD symmetry plane. */

  su2double Mach;             /*!< \brief Mach number. */
  su2double Reynolds;         /*!< \brief Reynolds number. */
  su2double Froude;           /*!< \brief Froude number. */
  su2double Length_Reynolds;  /*!< \brief Reynolds length (dimensional). */
  su2double AoA,              /*!< \brief Angle of attack (just external flow). */
  iH, AoS, AoA_Offset,
  AoS_Offset, AoA_Sens;       /*!< \brief Angle of sideSlip (just external flow). */
  bool Fixed_CL_Mode;         /*!< \brief Activate fixed CL mode (external flow only). */
  bool Fixed_CM_Mode;         /*!< \brief Activate fixed CL mode (external flow only). */
  bool Eval_dOF_dCX;          /*!< \brief Activate fixed CL mode (external flow only). */
  bool Discard_InFiles;       /*!< \brief Discard angle of attack in solution and geometry files. */
  su2double Target_CL;        /*!< \brief Specify a target CL instead of AoA (external flow only). */
  su2double Target_CM;        /*!< \brief Specify a target CM instead of AoA (external flow only). */
  su2double Total_CM;         /*!< \brief Specify a Total CM instead of AoA (external flow only). */
  su2double Total_CD;         /*!< \brief Specify a target CD instead of AoA (external flow only). */
  su2double dCL_dAlpha;       /*!< \brief value of dCl/dAlpha. */
  su2double dCM_diH;          /*!< \brief value of dCM/dHi. */
  unsigned long Iter_Fixed_CM;          /*!< \brief Iterations to re-evaluate the angle of attack (external flow only). */
  unsigned long Iter_Fixed_NetThrust;   /*!< \brief Iterations to re-evaluate the angle of attack (external flow only). */
  unsigned long Iter_dCL_dAlpha;        /*!< \brief Number of iterations to evaluate dCL_dAlpha. */
  unsigned long Update_Alpha;           /*!< \brief Iterations to re-evaluate the angle of attack (external flow only). */
  unsigned long Update_iH;              /*!< \brief Iterations to re-evaluate the angle of attack (external flow only). */
  unsigned long Update_BCThrust;        /*!< \brief Iterations to re-evaluate the angle of attack (external flow only). */
  su2double dNetThrust_dBCThrust;       /*!< \brief value of dNetThrust/dBCThrust. */
  bool Update_BCThrust_Bool;            /*!< \brief Boolean flag for whether to update the AoA for fixed lift mode on a given iteration. */
  bool Update_AoA;                      /*!< \brief Boolean flag for whether to update the AoA for fixed lift mode on a given iteration. */
  unsigned long Update_AoA_Iter_Limit;  /*!< \brief Limit on number of iterations between AoA updates for fixed lift mode. */
  bool Finite_Difference_Mode;        /*!< \brief Flag to run the finite difference mode in fixed Cl mode. */
  bool Update_HTPIncidence;           /*!< \brief Boolean flag for whether to update the AoA for fixed lift mode on a given iteration. */
  su2double ChargeCoeff;              /*!< \brief Charge coefficient (just for poisson problems). */
  unsigned short Cauchy_Func_Flow,    /*!< \brief Function where to apply the convergence criteria in the flow problem. */
  Cauchy_Func_AdjFlow,                /*!< \brief Function where to apply the convergence criteria in the adjoint problem. */
  Cauchy_Elems;                       /*!< \brief Number of elements to evaluate. */
  unsigned short Residual_Func_Flow;  /*!< \brief Equation to apply residual convergence to. */
  unsigned short Res_FEM_CRIT;        /*!< \brief Criteria to apply to the FEM convergence (absolute/relative). */
  unsigned long StartConv_Iter;       /*!< \brief Start convergence criteria at iteration. */
  su2double Cauchy_Eps;               /*!< \brief Epsilon used for the convergence. */
  unsigned long Wrt_Sol_Freq,   /*!< \brief Writing solution frequency. */
  Wrt_Sol_Freq_DualTime,        /*!< \brief Writing solution frequency for Dual Time. */
  Wrt_Con_Freq,                 /*!< \brief Writing convergence history frequency. */
  Wrt_Con_Freq_DualTime;        /*!< \brief Writing convergence history frequency. */
  bool Wrt_Dynamic;             /*!< \brief Write dynamic data adding header and prefix. */
  bool Restart,                 /*!< \brief Restart solution (for direct, adjoint, and linearized problems).*/
  Wrt_Binary_Restart,           /*!< \brief Write binary SU2 native restart files.*/
  Read_Binary_Restart,          /*!< \brief Read binary SU2 native restart files.*/
  Restart_Flow;                 /*!< \brief Restart flow solution for adjoint and linearized problems. */
  unsigned short nMarker_Monitoring,  /*!< \brief Number of markers to monitor. */
  nMarker_Designing,                  /*!< \brief Number of markers for the objective function. */
  nMarker_GeoEval,                    /*!< \brief Number of markers for the objective function. */
  nMarker_ZoneInterface,              /*!< \brief Number of markers in the zone interface. */
  nMarker_Plotting,                   /*!< \brief Number of markers to plot. */
  nMarker_Analyze,                    /*!< \brief Number of markers to analyze. */
  nMarker_Moving,                     /*!< \brief Number of markers in motion (DEFORMING, MOVING_WALL, or FLUID_STRUCTURE). */
  nMarker_PyCustom,                   /*!< \brief Number of markers that are customizable in Python. */
  nMarker_DV,                         /*!< \brief Number of markers affected by the design variables. */
  nMarker_WallFunctions;              /*!< \brief Number of markers for which wall functions must be applied. */
  string *Marker_Monitoring,          /*!< \brief Markers to monitor. */
  *Marker_Designing,                  /*!< \brief Markers to design. */
  *Marker_GeoEval,                    /*!< \brief Markers to evaluate geometry. */
  *Marker_Plotting,                   /*!< \brief Markers to plot. */
  *Marker_Analyze,                    /*!< \brief Markers to analyze. */
  *Marker_ZoneInterface,              /*!< \brief Markers in the FSI interface. */
  *Marker_Moving,                     /*!< \brief Markers in motion (DEFORMING, MOVING_WALL, or FLUID_STRUCTURE). */
  *Marker_PyCustom,                   /*!< \brief Markers that are customizable in Python. */
  *Marker_DV,                         /*!< \brief Markers affected by the design variables. */
  *Marker_WallFunctions;              /*!< \brief Markers for which wall functions must be applied. */

  unsigned short  nConfig_Files;          /*!< \brief Number of config files for multiphysics problems. */
  string *Config_Filenames;               /*!< \brief List of names for configuration files. */
  unsigned short  *Kind_WallFunctions;        /*!< \brief The kind of wall function to use for the corresponding markers. */
  unsigned short  **IntInfo_WallFunctions;    /*!< \brief Additional integer information for the wall function markers. */
  su2double       **DoubleInfo_WallFunctions; /*!< \brief Additional double information for the wall function markers. */
  unsigned short  *Marker_All_Monitoring,     /*!< \brief Global index for monitoring using the grid information. */
  *Marker_All_GeoEval,               /*!< \brief Global index for geometrical evaluation. */
  *Marker_All_Plotting,              /*!< \brief Global index for plotting using the grid information. */
  *Marker_All_Analyze,               /*!< \brief Global index for plotting using the grid information. */
  *Marker_All_ZoneInterface,         /*!< \brief Global index for FSI interface markers using the grid information. */
  *Marker_All_Turbomachinery,        /*!< \brief Global index for Turbomachinery markers using the grid information. */
  *Marker_All_TurbomachineryFlag,    /*!< \brief Global index for Turbomachinery markers flag using the grid information. */
  *Marker_All_MixingPlaneInterface,  /*!< \brief Global index for MixingPlane interface markers using the grid information. */
  *Marker_All_DV,                    /*!< \brief Global index for design variable markers using the grid information. */
  *Marker_All_Moving,                /*!< \brief Global index for moving surfaces using the grid information. */
  *Marker_All_Deform_Mesh,           /*!< \brief Global index for deformable markers at the boundary. */
  *Marker_All_Fluid_Load,            /*!< \brief Global index for markers in which the flow load is computed/employed. */
  *Marker_All_PyCustom,              /*!< \brief Global index for Python customizable surfaces using the grid information. */
  *Marker_All_Designing,             /*!< \brief Global index for moving using the grid information. */
  *Marker_CfgFile_Monitoring,            /*!< \brief Global index for monitoring using the config information. */
  *Marker_CfgFile_Designing,             /*!< \brief Global index for monitoring using the config information. */
  *Marker_CfgFile_GeoEval,               /*!< \brief Global index for monitoring using the config information. */
  *Marker_CfgFile_Plotting,              /*!< \brief Global index for plotting using the config information. */
  *Marker_CfgFile_Analyze,               /*!< \brief Global index for plotting using the config information. */
  *Marker_CfgFile_ZoneInterface,         /*!< \brief Global index for FSI interface using the config information. */
  *Marker_CfgFile_Turbomachinery,        /*!< \brief Global index for Turbomachinery  using the config information. */
  *Marker_CfgFile_TurbomachineryFlag,    /*!< \brief Global index for Turbomachinery flag using the config information. */
  *Marker_CfgFile_MixingPlaneInterface,  /*!< \brief Global index for MixingPlane interface using the config information. */
  *Marker_CfgFile_Moving,             /*!< \brief Global index for moving surfaces using the config information. */
  *Marker_CfgFile_Deform_Mesh,        /*!< \brief Global index for deformable markers at the boundary. */
  *Marker_CfgFile_Fluid_Load,         /*!< \brief Global index for markers in which the flow load is computed/employed. */
  *Marker_CfgFile_PyCustom,           /*!< \brief Global index for Python customizable surfaces using the config information. */
  *Marker_CfgFile_DV,                 /*!< \brief Global index for design variable markers using the config information. */
  *Marker_CfgFile_PerBound;           /*!< \brief Global index for periodic boundaries using the config information. */
  string *PlaneTag;                   /*!< \brief Global index for the plane adaptation (upper, lower). */
  su2double DualVol_Power;            /*!< \brief Power for the dual volume in the grid adaptation sensor. */
  su2double *nBlades;                 /*!< \brief number of blades for turbomachinery computation. */
  unsigned short Analytical_Surface;  /*!< \brief Information about the analytical definition of the surface for grid adaptation. */
  unsigned short Geo_Description;     /*!< \brief Description of the geometry. */
  unsigned short Mesh_FileFormat;     /*!< \brief Mesh input format. */
  unsigned short Tab_FileFormat;      /*!< \brief Format of the output files. */
  unsigned short ActDisk_Jump;        /*!< \brief Format of the output files. */
  unsigned long StartWindowIteration; /*!< \brief Starting Iteration for long time Windowing apporach . */
  bool CFL_Adapt;        /*!< \brief Adaptive CFL number. */
  bool HB_Precondition;  /*!< \brief Flag to turn on harmonic balance source term preconditioning */
  su2double RefArea,     /*!< \brief Reference area for coefficient computation. */
  RefElemLength,         /*!< \brief Reference element length for computing the slope limiting epsilon. */
  RefSharpEdges,         /*!< \brief Reference coefficient for detecting sharp edges. */
  RefLength,             /*!< \brief Reference length for moment computation. */
  *RefOriginMoment,      /*!< \brief Origin for moment computation. */
  *RefOriginMoment_X,    /*!< \brief X Origin for moment computation. */
  *RefOriginMoment_Y,    /*!< \brief Y Origin for moment computation. */
  *RefOriginMoment_Z,    /*!< \brief Z Origin for moment computation. */
  *CFL_AdaptParam,       /*!< \brief Information about the CFL ramp. */
  *RelaxFactor_Giles,    /*!< \brief Information about the under relaxation factor for Giles BC. */
  *CFL,                  /*!< \brief CFL number. */
  *HTP_Axis,             /*!< \brief Location of the HTP axis. */
  DomainVolume;          /*!< \brief Volume of the computational grid. */
  unsigned short
  nRefOriginMoment_X,      /*!< \brief Number of X-coordinate moment computation origins. */
  nRefOriginMoment_Y,      /*!< \brief Number of Y-coordinate moment computation origins. */
  nRefOriginMoment_Z;      /*!< \brief Number of Z-coordinate moment computation origins. */
  unsigned short nMesh_Box_Size;
  short *Mesh_Box_Size;          /*!< \brief Array containing the number of grid points in the x-, y-, and z-directions for the analytic RECTANGLE and BOX grid formats. */
  su2double* Mesh_Box_Length;    /*!< \brief Array containing the length in the x-, y-, and z-directions for the analytic RECTANGLE and BOX grid formats. */
  su2double* Mesh_Box_Offset;    /*!< \brief Array containing the offset from 0.0 in the x-, y-, and z-directions for the analytic RECTANGLE and BOX grid formats. */
  string Mesh_FileName,          /*!< \brief Mesh input file. */
  Mesh_Out_FileName,             /*!< \brief Mesh output file. */
  Solution_FileName,             /*!< \brief Flow solution input file. */
  Solution_LinFileName,          /*!< \brief Linearized flow solution input file. */
  Solution_AdjFileName,          /*!< \brief Adjoint solution input file for drag functional. */
  Volume_FileName,               /*!< \brief Flow variables output file. */
  Residual_FileName,             /*!< \brief Residual variables output file. */
  Conv_FileName,                 /*!< \brief Convergence history output file. */
  Breakdown_FileName,            /*!< \brief Breakdown output file. */
  Restart_FileName,              /*!< \brief Restart file for flow variables. */
  Restart_AdjFileName,           /*!< \brief Restart file for adjoint variables, drag functional. */
  Adj_FileName,                  /*!< \brief Output file with the adjoint variables. */
  ObjFunc_Grad_FileName,         /*!< \brief Gradient of the objective function. */
  ObjFunc_Value_FileName,        /*!< \brief Objective function. */
  SurfCoeff_FileName,            /*!< \brief Output file with the flow variables on the surface. */
  SurfAdjCoeff_FileName,         /*!< \brief Output file with the adjoint variables on the surface. */
  New_SU2_FileName,              /*!< \brief Output SU2 mesh file converted from CGNS format. */
  SurfSens_FileName,             /*!< \brief Output file for the sensitivity on the surface (discrete adjoint). */
  VolSens_FileName;              /*!< \brief Output file for the sensitivity in the volume (discrete adjoint). */

  bool Wrt_Output,           /*!< \brief Write any output files */
  Wrt_Vol_Sol,               /*!< \brief Write a volume solution file */
  Wrt_Srf_Sol,               /*!< \brief Write a surface solution file */
  Wrt_Csv_Sol,               /*!< \brief Write a surface comma-separated values solution file */
  Wrt_Crd_Sol,               /*!< \brief Write a binary file with the grid coordinates only. */
  Wrt_Residuals,             /*!< \brief Write residuals to solution file */
  Wrt_Surface,               /*!< \brief Write solution at each surface */
  Wrt_Limiters,              /*!< \brief Write residuals to solution file */
  Wrt_SharpEdges,            /*!< \brief Write residuals to solution file */
  Wrt_Halo,                  /*!< \brief Write rind layers in solution files */
  Wrt_Performance,           /*!< \brief Write the performance summary at the end of a calculation.  */
  Wrt_AD_Statistics,         /*!< \brief Write the tape statistics (discrete adjoint).  */
  Wrt_MeshQuality,           /*!< \brief Write the mesh quality statistics to the visualization files.  */
  Wrt_Slice,                 /*!< \brief Write 1D slice of a 2D cartesian solution */
  Wrt_Projected_Sensitivity, /*!< \brief Write projected sensitivities (dJ/dx) on surfaces to ASCII file. */
  Plot_Section_Forces;       /*!< \brief Write sectional forces for specified markers. */
  unsigned short
  Console_Output_Verb,  /*!< \brief Level of verbosity for console output */
  Kind_Average;         /*!< \brief Particular average for the marker analyze. */
  unsigned short
  nPolyCoeffs;          /*!< \brief Number of coefficients in temperature polynomial fits for fluid models. */
  su2double Gamma,      /*!< \brief Ratio of specific heats of the gas. */
  Bulk_Modulus,         /*!< \brief Value of the bulk modulus for incompressible flows. */
  Beta_Factor,          /*!< \brief Value of the epsilon^2 multiplier for Beta for the incompressible preconditioner. */
  Gas_Constant,         /*!< \brief Specific gas constant. */
  Gas_ConstantND,       /*!< \brief Non-dimensional specific gas constant. */
  Molecular_Weight,     /*!< \brief Molecular weight of an incompressible ideal gas (g/mol). */
  Specific_Heat_Cp,           /*!< \brief Specific heat at constant pressure. */
  Specific_Heat_CpND,         /*!< \brief Non-dimensional specific heat at constant pressure. */
  Specific_Heat_Cv,           /*!< \brief Specific heat at constant volume. */
  Specific_Heat_CvND,         /*!< \brief Non-dimensional specific heat at constant volume. */
  Thermal_Expansion_Coeff,    /*!< \brief Thermal expansion coefficient. */
  Thermal_Expansion_CoeffND,  /*!< \brief Non-dimensional thermal expansion coefficient. */
  Inc_Density_Ref,       /*!< \brief Reference density for custom incompressible non-dim. */
  Inc_Velocity_Ref,      /*!< \brief Reference velocity for custom incompressible non-dim. */
  Inc_Temperature_Ref,   /*!< \brief Reference temperature for custom incompressible non-dim. */
  Inc_Density_Init,      /*!< \brief Initial density for incompressible flows. */
  *Inc_Velocity_Init,    /*!< \brief Initial velocity vector for incompressible flows. */
  Inc_Temperature_Init,  /*!< \brief Initial temperature for incompressible flows w/ heat transfer. */
  Heat_Flux_Ref,         /*!< \brief Reference heat flux for non-dim. */
  Gas_Constant_Ref,      /*!< \brief Reference specific gas constant. */
  Temperature_Critical,  /*!< \brief Critical Temperature for real fluid model.  */
  Pressure_Critical,     /*!< \brief Critical Pressure for real fluid model.  */
  Density_Critical,      /*!< \brief Critical Density for real fluid model.  */
  Acentric_Factor,       /*!< \brief Acentric Factor for real fluid model.  */
  Mu_Constant,           /*!< \brief Constant viscosity for ConstantViscosity model.  */
  Mu_ConstantND,         /*!< \brief Non-dimensional constant viscosity for ConstantViscosity model.  */
  Kt_Constant,           /*!< \brief Constant thermal conductivity for ConstantConductivity model.  */
  Kt_ConstantND,         /*!< \brief Non-dimensional constant thermal conductivity for ConstantConductivity model.  */
  Mu_Ref,                /*!< \brief Reference viscosity for Sutherland model.  */
  Mu_RefND,              /*!< \brief Non-dimensional reference viscosity for Sutherland model.  */
  Mu_Temperature_Ref,    /*!< \brief Reference temperature for Sutherland model.  */
  Mu_Temperature_RefND,  /*!< \brief Non-dimensional reference temperature for Sutherland model.  */
  Mu_S,                  /*!< \brief Reference S for Sutherland model.  */
  Mu_SND,                /*!< \brief Non-dimensional reference S for Sutherland model.  */
  *CpPolyCoefficients,     /*!< \brief Definition of the temperature polynomial coefficients for specific heat Cp. */
  *MuPolyCoefficients,     /*!< \brief Definition of the temperature polynomial coefficients for viscosity. */
  *KtPolyCoefficients,     /*!< \brief Definition of the temperature polynomial coefficients for thermal conductivity. */
  *CpPolyCoefficientsND,   /*!< \brief Definition of the non-dimensional temperature polynomial coefficients for specific heat Cp. */
  *MuPolyCoefficientsND,   /*!< \brief Definition of the non-dimensional temperature polynomial coefficients for viscosity. */
  *KtPolyCoefficientsND,   /*!< \brief Definition of the non-dimensional temperature polynomial coefficients for thermal conductivity. */
  Thermal_Conductivity_Solid,      /*!< \brief Thermal conductivity in solids. */
  Thermal_Diffusivity_Solid,       /*!< \brief Thermal diffusivity in solids. */
  Temperature_Freestream_Solid,    /*!< \brief Temperature in solids at freestream conditions. */
  Density_Solid,                   /*!< \brief Total density in solids. */
  *Velocity_FreeStream,            /*!< \brief Free-stream velocity vector of the fluid.  */
  Energy_FreeStream,               /*!< \brief Free-stream total energy of the fluid.  */
  ModVel_FreeStream,               /*!< \brief Magnitude of the free-stream velocity of the fluid.  */
  ModVel_FreeStreamND,             /*!< \brief Non-dimensional magnitude of the free-stream velocity of the fluid.  */
  Density_FreeStream,              /*!< \brief Free-stream density of the fluid. */
  Viscosity_FreeStream,            /*!< \brief Free-stream viscosity of the fluid.  */
  Tke_FreeStream,                  /*!< \brief Total turbulent kinetic energy of the fluid.  */
  Intermittency_FreeStream,        /*!< \brief Freestream intermittency (for sagt transition model) of the fluid.  */
  TurbulenceIntensity_FreeStream,  /*!< \brief Freestream turbulent intensity (for sagt transition model) of the fluid.  */
  Turb2LamViscRatio_FreeStream,    /*!< \brief Ratio of turbulent to laminar viscosity. */
  NuFactor_FreeStream,             /*!< \brief Ratio of turbulent to laminar viscosity. */
  NuFactor_Engine,                 /*!< \brief Ratio of turbulent to laminar viscosity at the engine. */
  SecondaryFlow_ActDisk,      /*!< \brief Ratio of turbulent to laminar viscosity at the actuator disk. */
  Initial_BCThrust,           /*!< \brief Ratio of turbulent to laminar viscosity at the actuator disk. */
  Pressure_FreeStream,        /*!< \brief Total pressure of the fluid. */
  Pressure_Thermodynamic,     /*!< \brief Thermodynamic pressure of the fluid. */
  Temperature_FreeStream,     /*!< \brief Total temperature of the fluid.  */
  Temperature_ve_FreeStream,  /*!< \brief Total vibrational-electronic temperature of the fluid.  */
  *MassFrac_FreeStream,       /*!< \brief Mixture mass fractions of the fluid. */
  Prandtl_Lam,      /*!< \brief Laminar Prandtl number for the gas.  */
  Prandtl_Turb,     /*!< \brief Turbulent Prandtl number for the gas.  */
  Length_Ref,       /*!< \brief Reference length for non-dimensionalization. */
  Pressure_Ref,     /*!< \brief Reference pressure for non-dimensionalization.  */
  Temperature_Ref,  /*!< \brief Reference temperature for non-dimensionalization.*/
  Density_Ref,      /*!< \brief Reference density for non-dimensionalization.*/
  Velocity_Ref,     /*!< \brief Reference velocity for non-dimensionalization.*/
  Time_Ref,                  /*!< \brief Reference time for non-dimensionalization. */
  Viscosity_Ref,              /*!< \brief Reference viscosity for non-dimensionalization. */
  Conductivity_Ref,           /*!< \brief Reference conductivity for non-dimensionalization. */
  Energy_Ref,                 /*!< \brief Reference viscosity for non-dimensionalization. */
  Wall_Temperature,           /*!< \brief Temperature at an isotropic wall in Kelvin. */
  Omega_Ref,                  /*!< \brief Reference angular velocity for non-dimensionalization. */
  Force_Ref,                  /*!< \brief Reference body force for non-dimensionalization. */
  Pressure_FreeStreamND,      /*!< \brief Farfield pressure value (external flow). */
  Pressure_ThermodynamicND,   /*!< \brief Farfield thermodynamic pressure value. */
  Temperature_FreeStreamND,   /*!< \brief Farfield temperature value (external flow). */
  Density_FreeStreamND,       /*!< \brief Farfield density value (external flow). */
  Velocity_FreeStreamND[3],   /*!< \brief Farfield velocity values (external flow). */
  Energy_FreeStreamND,        /*!< \brief Farfield energy value (external flow). */
  Viscosity_FreeStreamND,     /*!< \brief Farfield viscosity value (external flow). */
  Tke_FreeStreamND,           /*!< \brief Farfield kinetic energy (external flow). */
  Omega_FreeStreamND,         /*!< \brief Specific dissipation (external flow). */
  Omega_FreeStream;           /*!< \brief Specific dissipation (external flow). */
  unsigned short nElectric_Constant;    /*!< \brief Number of different electric constants. */
  su2double *Electric_Constant;         /*!< \brief Dielectric constant modulus. */
  su2double Knowles_B,                  /*!< \brief Knowles material model constant B. */
  Knowles_N;                            /*!< \brief Knowles material model constant N. */
  bool DE_Effects;                      /*!< Application of DE effects to FE analysis */
  bool RefGeom;                         /*!< Read a reference geometry for optimization purposes. */
  unsigned long refNodeID;              /*!< \brief Global ID for the reference node (optimization). */
  string RefGeom_FEMFileName;           /*!< \brief File name for reference geometry. */
  unsigned short RefGeom_FileFormat;    /*!< \brief Mesh input format. */
  unsigned short Kind_2DElasForm;       /*!< \brief Kind of bidimensional elasticity solver. */
  unsigned short nIterFSI_Ramp;         /*!< \brief Number of FSI subiterations during which a ramp is applied. */
  unsigned short iInst;                 /*!< \brief Current instance value */
  su2double AitkenStatRelax;      /*!< \brief Aitken's relaxation factor (if set as static) */
  su2double AitkenDynMaxInit;     /*!< \brief Aitken's maximum dynamic relaxation factor for the first iteration */
  su2double AitkenDynMinInit;     /*!< \brief Aitken's minimum dynamic relaxation factor for the first iteration */
  bool RampAndRelease;            /*!< \brief option for ramp load and release */
  bool Sine_Load;                 /*!< \brief option for sine load */
  su2double *SineLoad_Coeff;      /*!< \brief Stores the load coefficient */
  su2double Thermal_Diffusivity;  /*!< \brief Thermal diffusivity used in the heat solver. */
  su2double Cyclic_Pitch,         /*!< \brief Cyclic pitch for rotorcraft simulations. */
  Collective_Pitch;               /*!< \brief Collective pitch for rotorcraft simulations. */
  su2double Mach_Motion;          /*!< \brief Mach number based on mesh velocity and freestream quantities. */

  su2double *Motion_Origin, /*!< \brief Mesh motion origin. */
  *Translation_Rate,        /*!< \brief Translational velocity of the mesh. */
  *Rotation_Rate,           /*!< \brief Angular velocity of the mesh . */
  *Pitching_Omega,          /*!< \brief Angular frequency of the mesh pitching. */
  *Pitching_Ampl,           /*!< \brief Pitching amplitude. */
  *Pitching_Phase,          /*!< \brief Pitching phase offset. */
  *Plunging_Omega,          /*!< \brief Angular frequency of the mesh plunging. */
  *Plunging_Ampl;           /*!< \brief Plunging amplitude. */
  su2double *MarkerMotion_Origin, /*!< \brief Mesh motion origin of marker. */
  *MarkerTranslation_Rate,        /*!< \brief Translational velocity of marker. */
  *MarkerRotation_Rate,           /*!< \brief Angular velocity of marker. */
  *MarkerPitching_Omega,          /*!< \brief Angular frequency of marker. */
  *MarkerPitching_Ampl,           /*!< \brief Pitching amplitude of marker. */
  *MarkerPitching_Phase,          /*!< \brief Pitching phase offset of marker. */
  *MarkerPlunging_Omega,          /*!< \brief Angular frequency of marker.. */
  *MarkerPlunging_Ampl;           /*!< \brief Plunging amplitude of marker. */

  unsigned short
  nMarkerMotion_Origin,           /*!< \brief Number of values provided for mesh motion origin of marker. */
  nMarkerTranslation,             /*!< \brief Number of values provided for translational velocity of marker. */
  nMarkerRotation_Rate,           /*!< \brief Number of values provided for angular velocity of marker. */
  nMarkerPitching_Omega,          /*!< \brief Number of values provided for angular frequency of marker. */
  nMarkerPitching_Ampl,           /*!< \brief Number of values provided for pitching amplitude of marker. */
  nMarkerPitching_Phase,          /*!< \brief Number of values provided for pitching phase offset of marker. */
  nMarkerPlunging_Omega,          /*!< \brief Number of values provided for angular frequency of marker. */
  nMarkerPlunging_Ampl;           /*!< \brief Number of values provided for plunging amplitude of marker. */
  su2double  *Omega_HB;           /*!< \brief Frequency for Harmonic Balance Operator (in rad/s). */
  unsigned short
  nOmega_HB,                      /*!< \brief Number of frequencies in Harmonic Balance Operator. */
  nMoveMotion_Origin,             /*!< \brief Number of motion origins. */
  *MoveMotion_Origin;             /*!< \brief Keeps track if we should move moment origin. */
  vector<vector<vector<su2double> > > Aeroelastic_np1, /*!< \brief Aeroelastic solution at time level n+1. */
  Aeroelastic_n,                  /*!< \brief Aeroelastic solution at time level n. */
  Aeroelastic_n1;                 /*!< \brief Aeroelastic solution at time level n-1. */
  su2double FlutterSpeedIndex,    /*!< \brief The flutter speed index. */
  PlungeNaturalFrequency,         /*!< \brief Plunging natural frequency for Aeroelastic. */
  PitchNaturalFrequency,          /*!< \brief Pitch natural frequency for Aeroelastic. */
  AirfoilMassRatio,               /*!< \brief The airfoil mass ratio for Aeroelastic. */
  CG_Location,                    /*!< \brief Center of gravity location for Aeroelastic. */
  RadiusGyrationSquared;          /*!< \brief The radius of gyration squared for Aeroelastic. */
  su2double *Aeroelastic_plunge,  /*!< \brief Value of plunging coordinate at the end of an external iteration. */
  *Aeroelastic_pitch;             /*!< \brief Value of pitching coordinate at the end of an external iteration. */
  unsigned short AeroelasticIter; /*!< \brief Solve the aeroelastic equations every given number of internal iterations. */
  unsigned short Gust_Type,   /*!< \brief Type of Gust. */
  Gust_Dir;                   /*!< \brief Direction of the gust */
  su2double Gust_WaveLength,  /*!< \brief The gust wavelength. */
  Gust_Periods,               /*!< \brief Number of gust periods. */
  Gust_Ampl,                  /*!< \brief Gust amplitude. */
  Gust_Begin_Time,            /*!< \brief Time at which to begin the gust. */
  Gust_Begin_Loc;             /*!< \brief Location at which the gust begins. */
  long Visualize_CV;          /*!< \brief Node number for the CV to be visualized */
  bool ExtraOutput;           /*!< \brief Check if extra output need. */
  bool Wall_Functions;           /*!< \brief Use wall functions with the turbulence model */
  long ExtraHeatOutputZone;      /*!< \brief Heat solver zone with extra screen output */
  bool DeadLoad;                 /*!< \brief Application of dead loads to the FE analysis */
  bool PseudoStatic;             /*!< \brief Application of dead loads to the FE analysis */
  bool SteadyRestart;            /*!< \brief Restart from a steady state for FSI problems. */
  su2double Newmark_beta,        /*!< \brief Parameter alpha for Newmark method. */
  Newmark_gamma;                 /*!< \brief Parameter delta for Newmark method. */
  unsigned short nIntCoeffs;     /*!< \brief Number of integration coeffs for structural calculations. */
  su2double *Int_Coeffs;         /*!< \brief Time integration coefficients for structural method. */
  unsigned short nElasticityMod, /*!< \brief Number of different values for the elasticity modulus. */
  nPoissonRatio,                    /*!< \brief Number of different values for the Poisson ratio modulus. */
  nMaterialDensity;                 /*!< \brief Number of different values for the Material density. */
  su2double *ElasticityMod,         /*!< \brief Value of the elasticity moduli. */
  *PoissonRatio,                    /*!< \brief Value of the Poisson ratios. */
  *MaterialDensity;                 /*!< \brief Value of the Material densities. */
  unsigned short nElectric_Field,   /*!< \brief Number of different values for the electric field in the membrane. */
  nDim_Electric_Field;              /*!< \brief Dimensionality of the problem. */
  unsigned short nDim_RefNode;      /*!< \brief Dimensionality of the vector . */
  su2double *Electric_Field_Mod,    /*!< \brief Values of the modulus of the electric field. */
  *Electric_Field_Dir;              /*!< \brief Direction of the electric field. */
  su2double *RefNode_Displacement;  /*!< \brief Displacement of the reference node. */
  bool Ramp_Load;                         /*!< \brief Apply the load with linear increases. */
  unsigned short Dynamic_LoadTransfer;    /*!< \brief Method for dynamic load transferring. */
  bool IncrementalLoad;                   /*!< \brief Apply the load in increments (for nonlinear structural analysis). */
  unsigned long IncLoad_Nincrements;      /*!< \brief Number of increments. */
  su2double *IncLoad_Criteria;            /*!< \brief Criteria for the application of incremental loading. */
  su2double Ramp_Time;                    /*!< \brief Time until the maximum load is applied. */
  bool Predictor,                         /*!< \brief Determines whether a predictor step is used. */
  Relaxation;                             /*!< \brief Determines whether a relaxation step is used. */
  unsigned short Pred_Order;              /*!< \brief Order of the predictor for FSI applications. */
  unsigned short Kind_Interpolation;         /*!< \brief type of interpolation to use for FSI applications. */
  bool ConservativeInterpolation;            /*!< \brief Conservative approach for non matching mesh interpolation. */
  unsigned short NumNearestNeighbors;        /*!< \brief Number of neighbors used for Nearest Neighbor interpolation. */
  unsigned short Kind_RadialBasisFunction;   /*!< \brief type of radial basis function to use for radial basis FSI. */
  bool RadialBasisFunction_PolynomialOption; /*!< \brief Option of whether to include polynomial terms in Radial Basis Function Interpolation or not. */
  su2double RadialBasisFunction_Parameter;   /*!< \brief Radial basis function parameter (radius). */
  su2double RadialBasisFunction_PruneTol;    /*!< \brief Tolerance to prune the RBF interpolation matrix. */
  bool Prestretch;                           /*!< \brief Read a reference geometry for optimization purposes. */
  string Prestretch_FEMFileName;             /*!< \brief File name for reference geometry. */
  string FEA_FileName;              /*!< \brief File name for element-based properties. */
  bool FEAAdvancedMode;             /*!< \brief Determine if advanced features are used from the element-based FEA analysis (experimental). */
  su2double RefGeom_Penalty,        /*!< \brief Penalty weight value for the reference geometry objective function. */
  RefNode_Penalty,                  /*!< \brief Penalty weight value for the reference node objective function. */
  DV_Penalty;                       /*!< \brief Penalty weight to add a constraint to the total amount of stiffness. */
  unsigned long Nonphys_Points,     /*!< \brief Current number of non-physical points in the solution. */
  Nonphys_Reconstr;                 /*!< \brief Current number of non-physical reconstructions for 2nd-order upwinding. */
  bool ParMETIS;                    /*!< \brief Boolean for activating ParMETIS mode (while testing). */
  unsigned short DirectDiff;        /*!< \brief Direct Differentation mode. */
  bool DiscreteAdjoint,                  /*!< \brief AD-based discrete adjoint mode. */
  FullTape;                              /*!< \brief Full tape mode for coupled discrete adjoints. */
  unsigned long Wrt_Surf_Freq_DualTime;  /*!< \brief Writing surface solution frequency for Dual Time. */
  su2double Const_DES;                 /*!< \brief Detached Eddy Simulation Constant. */
  unsigned short Kind_WindowFct;       /*!< \brief Type of window (weight) function for objective functional. */
  unsigned short Kind_HybridRANSLES;   /*!< \brief Kind of Hybrid RANS/LES. */
  unsigned short Kind_RoeLowDiss;      /*!< \brief Kind of Roe scheme with low dissipation for unsteady flows. */
  bool QCR;                    /*!< \brief Spalart-Allmaras with Quadratic Constitutive Relation, 2000 version (SA-QCR2000) . */

  unsigned short nSpanWiseSections; /*!< \brief number of span-wise sections */
  unsigned short nSpanMaxAllZones;  /*!< \brief number of maximum span-wise sections for all zones */
  unsigned short *nSpan_iZones;     /*!< \brief number of span-wise sections for each zones */
  bool turbMixingPlane;             /*!< \brief option for turbulent mixingplane */
  bool SpatialFourier;              /*!< \brief option for computing the fourier transforms for subsonic non-reflecting BC. */
  bool RampRotatingFrame;           /*!< \brief option for ramping up or down the Rotating Frame values */
  bool RampOutletPressure;          /*!< \brief option for ramping up or down the outlet pressure */
  su2double *Mixedout_Coeff;            /*!< \brief coefficient for the  */
  su2double *RampRotatingFrame_Coeff;   /*!< \brief coefficient for Rotating frame ramp */
  su2double *RampOutletPressure_Coeff;  /*!< \brief coefficient for outlet pressure ramp */
  su2double AverageMachLimit;           /*!< \brief option for turbulent mixingplane */
  su2double FinalRotation_Rate_Z;       /*!< \brief Final rotation rate Z if Ramp rotating frame is activated. */
  su2double FinalOutletPressure;        /*!< \brief Final outlet pressure if Ramp outlet pressure is activated. */
  su2double MonitorOutletPressure;      /*!< \brief Monitor outlet pressure if Ramp outlet pressure is activated. */
  su2double *default_cp_polycoeffs;     /*!< \brief Array for specific heat polynomial coefficients. */
  su2double *default_mu_polycoeffs;     /*!< \brief Array for viscosity polynomial coefficients. */
  su2double *default_kt_polycoeffs;     /*!< \brief Array for thermal conductivity polynomial coefficients. */
  su2double *ExtraRelFacGiles;          /*!< \brief coefficient for extra relaxation factor for Giles BC*/
  bool Body_Force;                      /*!< \brief Flag to know if a body force is included in the formulation. */
  su2double *Body_Force_Vector;         /*!< \brief Values of the prescribed body force vector. */
  su2double *FreeStreamTurboNormal;     /*!< \brief Direction to initialize the flow in turbomachinery computation */
  su2double Restart_Bandwidth_Agg;      /*!< \brief The aggregate of the bandwidth for writing binary restarts (to be averaged later). */
  su2double Max_Vel2;                   /*!< \brief The maximum velocity^2 in the domain for the incompressible preconditioner. */
  bool topology_optimization;           /*!< \brief If the structural solver should consider a variable density field to penalize element stiffness. */
  string top_optim_output_file;         /*!< \brief File to where the derivatives w.r.t. element densities will be written to. */
  su2double simp_exponent;              /*!< \brief Exponent for the density-based stiffness penalization of the SIMP method. */
  su2double simp_minimum_stiffness;     /*!< \brief Lower bound for the stiffness penalization of the SIMP method. */
  unsigned short top_optim_nKernel,        /*!< \brief Number of kernels specified. */
                *top_optim_kernels,        /*!< \brief The kernels to use. */
                 top_optim_nKernelParams,  /*!< \brief Number of kernel parameters specified. */
                 top_optim_nRadius,        /*!< \brief Number of radius values specified. */
                 top_optim_search_lim;     /*!< \brief Limit the maximum "logical radius" considered during filtering. */
  su2double *top_optim_kernel_params,  /*!< \brief The kernel parameters. */
            *top_optim_filter_radius;  /*!< \brief Radius of the filter(s) used on the design density for topology optimization. */
  unsigned short top_optim_proj_type;  /*!< \brief The projection function used in topology optimization. */
  su2double top_optim_proj_param;      /*!< \brief The value of the parameter for the projection function. */
  bool HeatSource;              /*!< \brief Flag to know if there is a volumetric heat source on the flow. */
  su2double ValHeatSource;      /*!< \brief Value of the volumetric heat source on the flow (W/m3). */
  su2double Heat_Source_Rot_Z;    /*!< \brief Rotation of the volumetric heat source on the Z axis. */
  su2double *Heat_Source_Center,  /*!< \brief Position of the center of the heat source. */
            *Heat_Source_Axes;  /*!< \brief Principal axes (x, y, z) of the ellipsoid containing the heat source. */
  unsigned short Kind_Radiation;       /*!< \brief Kind of radiation model used. */
  unsigned short Kind_P1_Init;         /*!< \brief Kind of initialization used in the P1 model. */
  su2double Absorption_Coeff,          /*!< \brief Absorption coefficient of the medium (radiation). */
  Scattering_Coeff;                    /*!< \brief Scattering coefficient of the medium (radiation). */
  unsigned short nMarker_Emissivity;   /*!< \brief Number of markers for which the emissivity is defined. */
  string *Marker_Emissivity;           /*!< \brief Wall markers with defined emissivity. */
  su2double *Wall_Emissivity;          /*!< \brief Emissivity of the wall. */
  bool Radiation;                      /*!< \brief Determines if a radiation model is incorporated. */
  su2double CFL_Rad;                   /*!< \brief CFL Number for the radiation solver. */

  su2double default_vel_inf[3],  /*!< \brief Default freestream velocity array for the COption class. */
  default_eng_cyl[7],            /*!< \brief Default engine box array for the COption class. */
  default_eng_val[5],            /*!< \brief Default engine box array values for the COption class. */
  default_cfl_adapt[4],          /*!< \brief Default CFL adapt param array for the COption class. */
  default_jst_coeff[2],          /*!< \brief Default artificial dissipation (flow) array for the COption class. */
  default_ffd_coeff[3],          /*!< \brief Default artificial dissipation (flow) array for the COption class. */
  default_mixedout_coeff[3],     /*!< \brief Default default mixedout algorithm coefficients for the COption class. */
  default_rampRotFrame_coeff[3], /*!< \brief Default ramp rotating frame coefficients for the COption class. */
  default_rampOutPres_coeff[3],  /*!< \brief Default ramp outlet pressure coefficients for the COption class. */
  default_jst_adj_coeff[2],      /*!< \brief Default artificial dissipation (adjoint) array for the COption class. */
  default_ad_coeff_heat[2],      /*!< \brief Default artificial dissipation (heat) array for the COption class. */
  default_obj_coeff[5],          /*!< \brief Default objective array for the COption class. */
  default_geo_loc[2],            /*!< \brief Default SU2_GEO section locations array for the COption class. */
  default_distortion[2],         /*!< \brief Default SU2_GEO section locations array for the COption class. */
  default_ea_lim[3],             /*!< \brief Default equivalent area limit array for the COption class. */
  default_grid_fix[6],           /*!< \brief Default fixed grid (non-deforming region) array for the COption class. */
  default_htp_axis[2],           /*!< \brief Default HTP axis for the COption class. */
  default_ffd_axis[3],           /*!< \brief Default FFD axis for the COption class. */
  default_inc_crit[3],           /*!< \brief Default incremental criteria array for the COption class. */
  default_extrarelfac[2],        /*!< \brief Default extra relaxation factor for Giles BC in the COption class. */
  default_sineload_coeff[3],     /*!< \brief Default values for a sine load. */
  default_body_force[3],         /*!< \brief Default body force vector for the COption class. */
  default_nacelle_location[5],   /*!< \brief Location of the nacelle. */
  default_hs_axes[3],            /*!< \brief Default principal axes (x, y, z) of the ellipsoid containing the heat source. */
  default_hs_center[3];          /*!< \brief Default position of the center of the heat source. */

  unsigned short Riemann_Solver_FEM;         /*!< \brief Riemann solver chosen for the DG method. */
  su2double Quadrature_Factor_Straight;      /*!< \brief Factor applied during quadrature of elements with a constant Jacobian. */
  su2double Quadrature_Factor_Curved;        /*!< \brief Factor applied during quadrature of elements with a non-constant Jacobian. */
  su2double Quadrature_Factor_Time_ADER_DG;  /*!< \brief Factor applied during quadrature in time for ADER-DG. */
  su2double Theta_Interior_Penalty_DGFEM;    /*!< \brief Factor for the symmetrizing terms in the DG discretization of the viscous fluxes. */
  unsigned short byteAlignmentMatMul;        /*!< \brief Number of bytes in the vectorization direction for the matrix multiplication. Multipe of 64. */
  unsigned short sizeMatMulPadding;          /*!< \brief The matrix size in the vectorization direction padded to a multiple of 8. Computed from byteAlignmentMatMul. */
  bool Compute_Entropy;                      /*!< \brief Whether or not to compute the entropy in the fluid model. */
  bool Use_Lumped_MassMatrix_DGFEM;          /*!< \brief Whether or not to use the lumped mass matrix for DGFEM. */
  bool Jacobian_Spatial_Discretization_Only; /*!< \brief Flag to know if only the exact Jacobian of the spatial discretization must be computed. */
  bool Compute_Average;                      /*!< \brief Whether or not to compute averages for unsteady simulations in FV or DG solver. */
  unsigned short Comm_Level;                 /*!< \brief Level of MPI communications to be performed. */
  unsigned short Kind_Verification_Solution; /*!< \brief Verification solution for accuracy assessment. */

  ofstream *ConvHistFile;        /*!< \brief Store the pointer to each history file */
  bool Time_Domain;              /*!< \brief Determines if the multizone problem is solved in time-domain */
  unsigned long nOuterIter,      /*!< \brief Determines the number of outer iterations in the multizone problem */
  nInnerIter,                    /*!< \brief Determines the number of inner iterations in each multizone block */
  nTimeIter,                     /*!< \brief Determines the number of time iterations in the multizone problem */
  nIter,                         /*!< \brief Determines the number of pseudo-time iterations in a single-zone problem */
  Restart_Iter;                  /*!< \brief Determines the restart iteration in the multizone problem */
  su2double Time_Step;           /*!< \brief Determines the time step for the multizone problem */
  su2double Max_Time;            /*!< \brief Determines the maximum time for the time-domain problems */

  unsigned long HistoryWrtFreq[3],    /*!< \brief Array containing history writing frequencies for timer iter, outer iter, inner iter */
                ScreenWrtFreq[3];     /*!< \brief Array containing screen writing frequencies for timer iter, outer iter, inner iter */
  unsigned long VolumeWrtFreq;        /*!< \brief Writing frequency for solution files. */
  unsigned short* VolumeOutputFiles;  /*!< \brief File formats to output */
  unsigned short nVolumeOutputFiles;  /*!< \brief Number of File formats to output */

  bool Multizone_Mesh;            /*!< \brief Determines if the mesh contains multiple zones. */
  bool SinglezoneDriver;          /*!< \brief Determines if the single-zone driver is used. (TEMPORARY) */
  bool Wrt_ZoneConv;              /*!< \brief Write the convergence history of each individual zone to screen. */
  bool Wrt_ZoneHist;              /*!< \brief Write the convergence history of each individual zone to file. */
  bool SpecialOutput,             /*!< \brief Determines if the special output is written. */
  Wrt_ForcesBreakdown;            /*!< \brief Determines if the forces breakdown file is written. */
  string *ScreenOutput,           /*!< \brief Kind of the screen output. */
  *HistoryOutput, *VolumeOutput;  /*!< \brief Kind of the output printed to the history file. */
  unsigned short nScreenOutput,   /*!< \brief Number of screen output variables (max: 6). */
  nHistoryOutput, nVolumeOutput;  /*!< \brief Number of variables printed to the history file. */
  bool Multizone_Residual;        /*!< \brief Determines if memory should be allocated for the multizone residual. */

  bool using_uq;                /*!< \brief Using uncertainty quantification with SST model */
  su2double uq_delta_b;         /*!< \brief Parameter used to perturb eigenvalues of Reynolds Stress Matrix */
  unsigned short eig_val_comp;  /*!< \brief Parameter used to determine type of eigenvalue perturbation */
  su2double uq_urlx;            /*!< \brief Under-relaxation factor */
  bool uq_permute;              /*!< \brief Permutation of eigenvectors */

  unsigned long pastix_fact_freq;  /*!< \brief (Re-)Factorization frequency for PaStiX */
  unsigned short pastix_verb_lvl;  /*!< \brief Verbosity level for PaStiX */
  unsigned short pastix_fill_lvl;  /*!< \brief Fill level for PaStiX ILU */

  bool Bool_Compute_Metric;            /*!< \brief Determines if error estimation is taking place */
  unsigned short Kind_Aniso_Sensor;    /*!< \brief Sensor used for anistropy */
  unsigned short Kind_Hessian_Method;  /*!< \brief Numerical method for computation of Hessians. */
  bool Wrt_Aniso_Sensor;               /*!< \brief Whether or not to write sensor files */
  bool Wrt_InriaMesh;                  /*!< \brief Whether or not to write meshb files */
  su2double Adap_Norm,                 /*!< \brief Lp-norm for mesh adaptation */
            Adap_Hmax,                 /*!< \brief Maximum cell size */
            Adap_Hmin;                 /*!< \brief Minimum cell size */
  unsigned long  Adap_Complexity;      /*!< \brief Constraint mesh complexity */

  string caseName;                 /*!< \brief Name of the current case */

  unsigned long edgeColorGroupSize; /*!< \brief Size of the edge groups colored for OpenMP parallelization of edge loops. */

  unsigned short Kind_InletInterpolationFunction; /*!brief type of spanwise interpolation function to use for the inlet face. */
  unsigned short Kind_Inlet_InterpolationType;    /*!brief type of spanwise interpolation data to use for the inlet face. */
  bool PrintInlet_InterpolatedData;               /*!brief option for printing the interpolated data file. */

  /*!
   * \brief Set the default values of config options not set in the config file using another config object.
   * \param config - Config object to use the default values from.
   */
  void SetDefaultFromConfig(CConfig *config);

  /*!
   * \brief Set default values for all options not yet set.
   */
  void SetDefault();

  /*--- all_options is a map containing all of the options. This is used during config file parsing
   to track the options which have not been set (so the default values can be used). Without this map
   there would be no list of all the config file options. ---*/

  map<string, bool> all_options;

  /*--- brief param is a map from the option name (config file string) to its decoder (the specific child
   class of COptionBase that turns the string into a value) ---*/

  map<string, COptionBase*> option_map;


  // All of the addXxxOptions take in the name of the option, and a refernce to the field of that option
  // in the option structure. Depending on the specific type, it may take in a default value, and may
  // take in extra options. The addXxxOptions mostly follow the same pattern, so please see addDoubleOption
  // for detailed comments.
  //
  // List options are those that can be an unknown number of elements, and also take in a reference to
  // an integer. This integer will be populated with the number of elements of that type unmarshaled.
  //
  // Array options are those with a fixed number of elements.
  //
  // List and Array options should also be able to be specified with the string "NONE" indicating that there
  // are no elements. This allows the option to be present in a config file but left blank.

  /*!< \brief addDoubleOption creates a config file parser for an option with the given name whose
   value can be represented by a su2double.*/

  void addDoubleOption(const string name, su2double & option_field, su2double default_value);

  void addStringOption(const string name, string & option_field, string default_value);

  void addIntegerOption(const string name, int & option_field, int default_value);

  void addUnsignedLongOption(const string name, unsigned long & option_field, unsigned long default_value);

  void addUnsignedShortOption(const string name, unsigned short & option_field, unsigned short default_value);

  void addLongOption(const string name, long & option_field, long default_value);

  void addBoolOption(const string name, bool & option_field, bool default_value);

  // enum types work differently than all of the others because there are a small number of valid
  // string entries for the type. One must also provide a list of all the valid strings of that type.
  template <class Tenum>
  void addEnumOption(const string name, unsigned short & option_field, const map<string, Tenum> & enum_map, Tenum default_value);

  // input_size is the number of options read in from the config file
  template <class Tenum>
  void addEnumListOption(const string name, unsigned short & input_size, unsigned short * & option_field, const map<string, Tenum> & enum_map);

  void addDoubleArrayOption(const string name, const int size, su2double * & option_field, su2double * default_value);

  void addDoubleListOption(const string name, unsigned short & size, su2double * & option_field);

  void addShortListOption(const string name, unsigned short & size, short * & option_field);

  void addUShortListOption(const string name, unsigned short & size, unsigned short * & option_field);

  void addStringListOption(const string name, unsigned short & num_marker, string* & option_field);

  void addConvectOption(const string name, unsigned short & space_field, unsigned short & centered_field, unsigned short & upwind_field);

  void addConvectFEMOption(const string name, unsigned short & space_field, unsigned short & fem_field);

  void addMathProblemOption(const string name, bool & ContinuousAdjoint, const bool & ContinuousAdjoint_default,
                            bool & DiscreteAdjoint, const bool & DiscreteAdjoint_default,
                            bool & Restart_Flow, const bool & Restart_Flow_default);

  void addDVParamOption(const string name, unsigned short & nDV_field, su2double** & paramDV, string* & FFDTag,
                        unsigned short* & design_variable);

  void addDVValueOption(const string name, unsigned short* & nDVValue_field, su2double** & valueDV, unsigned short & nDV_field,  su2double** & paramDV,
                        unsigned short* & design_variable);

  void addFFDDefOption(const string name, unsigned short & nFFD_field, su2double** & coordFFD, string* & FFDTag);

  void addFFDDegreeOption(const string name, unsigned short & nFFD_field, unsigned short** & degreeFFD);

  void addStringDoubleListOption(const string name, unsigned short & list_size, string * & string_field,
                                 su2double* & double_field);

  void addInletOption(const string name, unsigned short & nMarker_Inlet, string * & Marker_Inlet,
                      su2double* & Ttotal, su2double* & Ptotal, su2double** & FlowDir);

  template <class Tenum>
  void addRiemannOption(const string name, unsigned short & nMarker_Riemann, string * & Marker_Riemann, unsigned short* & option_field, const map<string, Tenum> & enum_map,
                        su2double* & var1, su2double* & var2, su2double** & FlowDir);

  template <class Tenum>
  void addGilesOption(const string name, unsigned short & nMarker_Giles, string * & Marker_Giles, unsigned short* & option_field, const map<string, Tenum> & enum_map,
                     su2double* & var1, su2double* & var2, su2double** & FlowDir, su2double* & relaxfactor1, su2double* & relaxfactor2);

  void addExhaustOption(const string name, unsigned short & nMarker_Exhaust, string * & Marker_Exhaust,
                        su2double* & Ttotal, su2double* & Ptotal);

  void addPeriodicOption(const string & name, unsigned short & nMarker_PerBound,
                         string* & Marker_PerBound, string* & Marker_PerDonor,
                         su2double** & RotCenter, su2double** & RotAngles, su2double** & Translation);

  void addTurboPerfOption(const string & name, unsigned short & nMarker_TurboPerf,
                          string* & Marker_TurboBoundIn, string* & Marker_TurboBoundOut);

  void addActDiskOption(const string & name,
                        unsigned short & nMarker_ActDiskInlet, unsigned short & nMarker_ActDiskOutlet, string* & Marker_ActDiskInlet, string* & Marker_ActDiskOutlet,
                        su2double** & ActDisk_PressJump, su2double** & ActDisk_TempJump, su2double** & ActDisk_Omega);

  void addWallFunctionOption(const string &name,               unsigned short &list_size,
                             string* &string_field,            unsigned short* &val_Kind_WF,
                             unsigned short** &val_IntInfo_WF, su2double** &val_DoubleInfo_WF);

  void addPythonOption(const string name);

public:

  /*!
   * \brief Tags for the different fields in a restart file.
   */
  vector<string> fields;

  /*!
   * \brief Constructor of the class which reads the input file.
   */
  CConfig(char case_filename[MAX_STRING_SIZE], unsigned short val_software, bool verb_high);

  /*!
   * \brief Constructor of the class which reads the input file and uses default options from another config.
   */
  CConfig(CConfig * config, char case_filename[MAX_STRING_SIZE], unsigned short val_software, unsigned short val_iZone, unsigned short val_nZone, bool verb_high);

  /*!
   * \brief Constructor of the class which reads the input file.
   */
  CConfig(char case_filename[MAX_STRING_SIZE], unsigned short val_software);

  /*!
   * \brief Constructor of the class which reads the input file.
   */
  CConfig(char case_filename[MAX_STRING_SIZE], CConfig *config);

  /*!
   * \brief Destructor of the class.
   */
  ~CConfig(void);

  void SetnZone();

  void SetnDim();

  void SetHeader(unsigned short val_software);

  /*!
   * \brief Get the MPI communicator of SU2.
   * \return MPI communicator of SU2.
   */
  SU2_MPI::Comm GetMPICommunicator();

  /*!
   * \brief Set the MPI communicator for SU2.
   * \param[in] Communicator - MPI communicator for SU2.
   */
  void SetMPICommunicator(SU2_MPI::Comm Communicator);

  /*!
   * \brief Gets the number of zones in the mesh file.
   * \param[in] val_mesh_filename - Name of the file with the grid information.
   * \param[in] val_format - Format of the file with the grid information.
   * \return Total number of zones in the grid file.
   */
  static unsigned short GetnZone(string val_mesh_filename, unsigned short val_format);

  /*!
   * \brief Gets the number of dimensions in the mesh file
   * \param[in] val_mesh_filename - Name of the file with the grid information.
   * \param[in] val_format - Format of the file with the grid information.
   * \return Total number of domains in the grid file.
   */
  static unsigned short GetnDim(string val_mesh_filename, unsigned short val_format);

  /*!
   * \brief Initializes pointers to null
   */
  void SetPointersNull(void);

  /*!
   * \brief breaks an input line from the config file into a set of tokens
   * \param[in] str - the input line string
   * \param[out] option_name - the name of the option found at the beginning of the line
   * \param[out] option_value - the tokens found after the "=" sign on the line
   * \return false if the line is empty or a commment, true otherwise
   */
  bool TokenizeString(string & str, string & option_name, vector<string> & option_value);

  /*!
   * \brief Get reference origin for moment computation.
   * \param[in] val_marker - the marker we are monitoring.
   * \return Reference origin (in cartesians coordinates) for moment computation.
   */
  su2double *GetRefOriginMoment(unsigned short val_marker) {
    if(val_marker < nMarker_Monitoring) {
      RefOriginMoment[0] = RefOriginMoment_X[val_marker];
      RefOriginMoment[1] = RefOriginMoment_Y[val_marker];
      RefOriginMoment[2] = RefOriginMoment_Z[val_marker];
    }
    return RefOriginMoment;
  }

  /*!
   * \brief Get reference origin x-coordinate for moment computation.
   * \param[in] val_marker - the marker we are monitoring.
   * \return Reference origin x-coordinate (in cartesians coordinates) for moment computation.
   */
  su2double GetRefOriginMoment_X(unsigned short val_marker) const { return RefOriginMoment_X[val_marker]; }

  /*!
   * \brief Get reference origin y-coordinate for moment computation.
   * \param[in] val_marker - the marker we are monitoring.
   * \return Reference origin y-coordinate (in cartesians coordinates) for moment computation.
   */
  su2double GetRefOriginMoment_Y(unsigned short val_marker) const { return RefOriginMoment_Y[val_marker]; }

  /*!
   * \brief Get reference origin z-coordinate for moment computation.
   * \param[in] val_marker - the marker we are monitoring.
   * \return Reference origin z-coordinate (in cartesians coordinates) for moment computation.
   */
  su2double GetRefOriginMoment_Z(unsigned short val_marker) const { return RefOriginMoment_Z[val_marker]; }

  /*!
   * \brief Set reference origin x-coordinate for moment computation.
   * \param[in] val_marker - the marker we are monitoring.
   * \param[in] val_origin - New x-coordinate of the mesh motion origin.
   */
  void SetRefOriginMoment_X(unsigned short val_marker, su2double val_origin) { RefOriginMoment_X[val_marker] = val_origin; }

  /*!
   * \brief Set reference origin y-coordinate for moment computation.
   * \param[in] val_marker - the marker we are monitoring.
   * \param[in] val_origin - New y-coordinate of the mesh motion origin.
   */
  void SetRefOriginMoment_Y(unsigned short val_marker, su2double val_origin) { RefOriginMoment_Y[val_marker] = val_origin; }

  /*!
   * \brief Set reference origin z-coordinate for moment computation.
   * \param[in] val_marker - the marker we are monitoring.
   * \param[in] val_origin - New z-coordinate of the mesh motion origin.
   */
  void SetRefOriginMoment_Z(unsigned short val_marker, su2double val_origin) { RefOriginMoment_Z[val_marker] = val_origin; }

  /*!
   * \brief Get index of the upper and lower horizontal plane.
   * \param[in] index - 0 means upper surface, and 1 means lower surface.
   * \return Index of the upper and lower surface.
   */
  string GetPlaneTag(unsigned short index) const { return PlaneTag[index]; }

  /*!
   * \brief Get the integration limits for the equivalent area computation.
   * \param[in] index - 0 means x_min, and 1 means x_max.
   * \return Integration limits for the equivalent area computation.
   */
  su2double GetEA_IntLimit(unsigned short index) const { return EA_IntLimit[index]; }

  /*!
   * \brief Get the integration limits for the equivalent area computation.
   * \param[in] index - 0 means x_min, and 1 means x_max.
   * \return Integration limits for the equivalent area computation.
   */
  su2double GetEA_ScaleFactor(void) const { return EA_ScaleFactor; }

  /*!
   * \brief Get the limit value for the adjoint variables.
   * \return Limit value for the adjoint variables.
   */
  su2double GetAdjointLimit(void) const { return AdjointLimit; }

  /*!
   * \brief Get the coordinates where of the box where the grid is going to be deformed.
   * \return Coordinates where of the box where the grid is going to be deformed.
   */
  su2double *GetHold_GridFixed_Coord(void) { return Hold_GridFixed_Coord; }

  /*!
   * \brief Get the values of subsonic engine.
   * \return Values of subsonic engine.
   */
  su2double *GetSubsonicEngine_Values(void) { return SubsonicEngine_Values; }

  /*!
   * \brief Get the cycle of a subsonic engine.
   * \return Cyl of a subsonic engine.
   */
  su2double *GetSubsonicEngine_Cyl(void) { return SubsonicEngine_Cyl; }

  /*!
   * \brief Get the distortion rack.
   * \return Distortion rack.
   */
  su2double *GetDistortionRack(void) { return DistortionRack; }

  /*!
   * \brief Get the power of the dual volume in the grid adaptation sensor.
   * \return Power of the dual volume in the grid adaptation sensor.
   */
  su2double GetDualVol_Power(void) const { return DualVol_Power; }

  /*!
   * \brief Get Information about if there is an analytical definition of the surface for doing the
   *        grid adaptation.
   * \return Definition of the surfaces. NONE implies that there isn't any analytical definition
   *         and it will use and interpolation.
   */
  unsigned short GetAnalytical_Surface(void) const { return Analytical_Surface; }

  /*!
   * \brief Get Description of the geometry to be analyzed
   */
  unsigned short GetGeo_Description(void) const { return Geo_Description; }

  /*!
   * \brief Creates a tecplot file to visualize the partition made by the DDC software.
   * \return <code>TRUE</code> if the partition is going to be plotted; otherwise <code>FALSE</code>.
   */
  bool GetExtraOutput(void) const { return ExtraOutput; }

  /*!
   * \brief Heat solver zone with extra screen output.
   * \return Heat solver zone with extra screen output.
   */
  long GetExtraHeatOutputZone(void) const { return ExtraHeatOutputZone; }

  /*!
   * \brief Get the value of the Mach number (velocity divided by speed of sound).
   * \return Value of the Mach number.
   */
  su2double GetMach(void) const { return Mach; }

  /*!
   * \brief Get the value of the Gamma of fluid (ratio of specific heats).
   * \return Value of the constant: Gamma
   */
  su2double GetGamma(void) const { return Gamma; }

  /*!
   * \brief Get the values of the CFL adaption parameters.
   * \return Value of CFL adaption parameter
   */
  su2double GetCFL_AdaptParam(unsigned short val_index) const { return CFL_AdaptParam[val_index]; }

  /*!
   * \brief Set the values of the CFL adaption parameters.
   * \param[in] val_index     - Index of the particular CFL adaption parameter
   * \param[in] val_cfl_param - Value of the CFL adaption parameter
   */
  void SetCFL_AdaptParam(unsigned short val_index, su2double val_cfl_param) { CFL_AdaptParam[val_index] = val_cfl_param; }

  /*!
   * \brief Get the value of the CFL adaption flag.
   * \return <code>TRUE</code> if CFL adaption is active; otherwise <code>FALSE</code>.
   */
  bool GetCFL_Adapt(void) const { return CFL_Adapt; }

  /*!
   * \brief Get the values of the CFL adapation.
   * \return Value of CFL adapation
   */
  su2double GetHTP_Axis(unsigned short val_index) const { return HTP_Axis[val_index]; }

  /*!
   * \brief Get the value of the limits for the sections.
   * \return Value of the limits for the sections.
   */
  su2double GetStations_Bounds(unsigned short val_var) const { return Stations_Bounds[val_var]; }

  /*!
   * \brief Get the value of the vector that connects the cartesian axis with a sherical or cylindrical one.
   * \return Coordinate of the Axis.
   */
  su2double GetFFD_Axis(unsigned short val_var) const { return FFD_Axis[val_var]; }

  /*!
   * \brief Get the value of the bulk modulus.
   * \return Value of the bulk modulus.
   */
  su2double GetBulk_Modulus(void) const { return Bulk_Modulus; }

  /*!
   * \brief Get the epsilon^2 multiplier for Beta in the incompressible preconditioner.
   * \return Value of the epsilon^2 multiplier for Beta in the incompressible preconditioner.
   */
  su2double GetBeta_Factor(void) const { return Beta_Factor; }

  /*!
   * \brief Get the value of specific gas constant.
   * \return Value of the constant: Gamma
   */
  su2double GetGas_Constant(void) const { return Gas_Constant; }

  /*!
   * \brief Get the value of specific gas constant.
   * \return Value of the constant: Gamma
   */
  su2double GetGas_ConstantND(void) const { return Gas_ConstantND; }

  /*!
   * \brief Get the value of the molecular weight for an incompressible ideal gas (g/mol).
   * \return Value of the molecular weight for an incompressible ideal gas (g/mol).
   */
  su2double GetMolecular_Weight(void) const { return Molecular_Weight; }

  /*!
   * \brief Get the value of specific heat at constant pressure.
   * \return Value of the constant: Cp
   */
  su2double GetSpecific_Heat_Cp(void) const { return Specific_Heat_Cp; }

  /*!
   * \brief Get the non-dimensional value of specific heat at constant pressure.
   * \return Value of the non-dim. constant: Cp
   */
  su2double GetSpecific_Heat_CpND(void) const { return Specific_Heat_CpND; }

  /*!
   * \brief Get the value of specific heat at constant volume.
   * \return Value of the constant: Cv
   */
  su2double GetSpecific_Heat_Cv(void) const { return Specific_Heat_Cv; }

  /*!
   * \brief Get the non-dimensional value of specific heat at constant volume.
   * \return Value of the non-dim. constant: Cv
   */
  su2double GetSpecific_Heat_CvND(void) const { return Specific_Heat_CvND; }

  /*!
   * \brief Get the coefficients of the Blottner viscosity model
   * \param[in] val_Species - Index of the species
   * \param[in] val_Coeff - Index of the coefficient (As, Bs, Cs)
   * \return Value of the Blottner coefficient
   */
  su2double GetBlottnerCoeff(unsigned short val_Species, unsigned short val_Coeff);

  /*!
   * \brief Get the p-norm for heat-flux objective functions (adjoint problem).
   * \return Value of the heat flux p-norm
   */
  su2double GetPnormHeat(void);

  /*!
   * \brief Get the value of wall temperature.
   * \return Value of the constant: Temperature
   */
  su2double GetWallTemperature(void) const { return Wall_Temperature; }

  /*!
   * \brief Get the reference value for the specific gas constant.
   * \return Reference value for the specific gas constant.
   */
  su2double GetGas_Constant_Ref(void) const { return Gas_Constant_Ref; }

  /*!
   * \brief Get the reference value for the heat flux.
   * \return Reference value for the heat flux.
   */
  su2double GetHeat_Flux_Ref(void) const { return Heat_Flux_Ref; }

  /*!
   * \brief Get the value of the frestream temperature.
   * \return Freestream temperature.
   */
  su2double GetTemperature_FreeStream(void) const { return Temperature_FreeStream; }

  /*!
   * \brief Get the value of the frestream temperature.
   * \return Freestream temperature.
   */
  su2double GetEnergy_FreeStream(void) const { return Energy_FreeStream; }

  /*!
   * \brief Get the value of the frestream temperature.
   * \return Freestream temperature.
   */
  su2double GetViscosity_FreeStream(void) const { return Viscosity_FreeStream; }

  /*!
   * \brief Get the value of the frestream temperature.
   * \return Freestream temperature.
   */
  su2double GetDensity_FreeStream(void) const { return Density_FreeStream; }

  /*!
   * \brief Get the value of the solid density.
   * \return Solid density.
   */
  su2double GetDensity_Solid(void) const { return Density_Solid; }

  /*!
   * \brief Get the value of the frestream temperature.
   * \return Freestream temperature.
   */
  su2double GetModVel_FreeStream(void) const { return ModVel_FreeStream; }

  /*!
   * \brief Get the value of the frestream temperature.
   * \return Freestream temperature.
   */
  su2double GetModVel_FreeStreamND(void) const { return ModVel_FreeStreamND; }

  /*!
   * \brief Get the value of the frestream vibrational-electronic temperature.
   * \return Freestream temperature ve.
   */
  su2double GetTemperature_ve_FreeStream(void) const { return Temperature_ve_FreeStream; }

  /*!
   * \brief Get the value of the laminar Prandtl number.
   * \return Laminar Prandtl number.
   */
  su2double GetPrandtl_Lam(void) const { return Prandtl_Lam; }

  /*!
   * \brief Get the value of the turbulent Prandtl number.
   * \return Turbulent Prandtl number.
   */
  su2double GetPrandtl_Turb(void) const { return Prandtl_Turb; }

  /*!
   * \brief Get the value of the thermal conductivity for solids.
   * \return Thermal conductivity (solid).
   */
  su2double GetThermalConductivity_Solid(void) const { return Thermal_Conductivity_Solid; }

  /*!
   * \brief Get the value of the thermal diffusivity for solids.
   * \return Thermal conductivity (solid).
   */
  su2double GetThermalDiffusivity_Solid(void) const { return Thermal_Diffusivity_Solid; }

  /*!
   * \brief Get the temperature in solids at initial conditions.
   * \return Freestream temperature (solid).
   */
  su2double GetTemperature_Initial_Solid(void) const { return Temperature_Freestream_Solid;  }

  /*!
   * \brief Get the value of the reference length for non-dimensionalization.
   *        This value should always be 1 internally, and is not user-specified.
   * \return Reference length for non-dimensionalization.
   */
  su2double GetLength_Ref(void) const { return Length_Ref; }

  /*!
   * \brief Get the value of the reference pressure for non-dimensionalization.
   * \return Reference pressure for non-dimensionalization.
   */
  su2double GetPressure_Ref(void) const { return Pressure_Ref; }

  /*!
   * \brief Get the value of the reference pressure for non-dimensionalization.
   * \return Reference pressure for non-dimensionalization.
   */
  su2double GetEnergy_Ref(void) const { return Energy_Ref; }

  /*!
   * \brief Get the value of the reference temperature for non-dimensionalization.
   * \return Reference temperature for non-dimensionalization.
   */
  su2double GetTemperature_Ref(void) const { return Temperature_Ref; }

  /*!
   * \brief Get the value of the reference density for non-dimensionalization.
   * \return Reference density for non-dimensionalization.
   */
  su2double GetDensity_Ref(void) const { return Density_Ref; }

  /*!
   * \brief Get the value of the reference velocity for non-dimensionalization.
   * \return Reference velocity for non-dimensionalization.
   */
  su2double GetVelocity_Ref(void) const { return Velocity_Ref; }

  /*!
   * \brief Get the value of the reference time for non-dimensionalization.
   * \return Reference time for non-dimensionalization.
   */
  su2double GetTime_Ref(void) const { return Time_Ref; }

  /*!
   * \brief Get the value of the reference viscosity for non-dimensionalization.
   * \return Reference viscosity for non-dimensionalization.
   */
  su2double GetViscosity_Ref(void) const { return Viscosity_Ref; }

  /*!
   * \brief Get the value of the reference viscosity for non-dimensionalization.
   * \return Reference viscosity for non-dimensionalization.
   */
  su2double GetHighlite_Area(void) const { return Highlite_Area; }

  /*!
   * \brief Get the value of the reference viscosity for non-dimensionalization.
   * \return Reference viscosity for non-dimensionalization.
   */
  su2double GetFan_Poly_Eff(void) const { return Fan_Poly_Eff; }

  /*!
   * \brief Get the value of the reference conductivity for non-dimensionalization.
   * \return Reference conductivity for non-dimensionalization.
   */
  su2double GetConductivity_Ref(void) const { return Conductivity_Ref; }

  /*!
   * \brief Get the value of the reference angular velocity for non-dimensionalization.
   * \return Reference angular velocity for non-dimensionalization.
   */
  su2double GetOmega_Ref(void) const { return Omega_Ref; }

  /*!
   * \brief Get the value of the reference force for non-dimensionalization.
   * \return Reference force for non-dimensionalization.
   */
  su2double GetForce_Ref(void) const { return Force_Ref; }

  /*!
   * \brief Get the value of the non-dimensionalized freestream pressure.
   * \return Non-dimensionalized freestream pressure.
   */
  su2double GetPressure_FreeStream(void) const { return Pressure_FreeStream; }

  /*!
   * \brief Get the value of the non-dimensionalized freestream pressure.
   * \return Non-dimensionalized freestream pressure.
   */
  su2double GetPressure_FreeStreamND(void) const { return Pressure_FreeStreamND; }

  /*!
   * \brief Get the value of the thermodynamic pressure.
   * \return Thermodynamic pressure.
   */
  su2double GetPressure_Thermodynamic(void) const { return Pressure_Thermodynamic; }

  /*!
   * \brief Get the value of the non-dimensionalized thermodynamic pressure.
   * \return Non-dimensionalized thermodynamic pressure.
   */
  su2double GetPressure_ThermodynamicND(void) const { return Pressure_ThermodynamicND; }

  /*!
   * \brief Get the vector of the dimensionalized freestream velocity.
   * \return Dimensionalized freestream velocity vector.
   */
  su2double* GetVelocity_FreeStream(void) { return Velocity_FreeStream; }

  /*!
   * \brief Get the value of the non-dimensionalized freestream temperature.
   * \return Non-dimensionalized freestream temperature.
   */
  su2double GetTemperature_FreeStreamND(void) const { return Temperature_FreeStreamND; }

  /*!
   * \brief Get the value of the non-dimensionalized freestream density.
   * \return Non-dimensionalized freestream density.
   */
  su2double GetDensity_FreeStreamND(void) const { return Density_FreeStreamND; }

  /*!
   * \brief Get the vector of the non-dimensionalized freestream velocity.
   * \return Non-dimensionalized freestream velocity vector.
   */
  su2double* GetVelocity_FreeStreamND(void) { return Velocity_FreeStreamND; }

  /*!
   * \brief Get the value of the non-dimensionalized freestream energy.
   * \return Non-dimensionalized freestream energy.
   */
  su2double GetEnergy_FreeStreamND(void) const { return Energy_FreeStreamND; }

  /*!
   * \brief Get the value of the non-dimensionalized freestream viscosity.
   * \return Non-dimensionalized freestream viscosity.
   */
  su2double GetViscosity_FreeStreamND(void) const { return Viscosity_FreeStreamND; }

  /*!
   * \brief Get the value of the non-dimensionalized freestream viscosity.
   * \return Non-dimensionalized freestream viscosity.
   */
  su2double GetTke_FreeStreamND(void) const { return Tke_FreeStreamND; }

  /*!
   * \brief Get the value of the non-dimensionalized freestream viscosity.
   * \return Non-dimensionalized freestream viscosity.
   */
  su2double GetOmega_FreeStreamND(void) const { return Omega_FreeStreamND; }

  /*!
   * \brief Get the value of the non-dimensionalized freestream viscosity.
   * \return Non-dimensionalized freestream viscosity.
   */
  su2double GetTke_FreeStream(void) const { return Tke_FreeStream; }

  /*!
   * \brief Get the value of the non-dimensionalized freestream viscosity.
   * \return Non-dimensionalized freestream viscosity.
   */
  su2double GetOmega_FreeStream(void) const { return Omega_FreeStream; }

  /*!
   * \brief Get the value of the non-dimensionalized freestream intermittency.
   * \return Non-dimensionalized freestream intermittency.
   */
  su2double GetIntermittency_FreeStream(void) const { return Intermittency_FreeStream; }

  /*!
   * \brief Get the value of the non-dimensionalized freestream turbulence intensity.
   * \return Non-dimensionalized freestream intensity.
   */
  su2double GetTurbulenceIntensity_FreeStream(void) const { return TurbulenceIntensity_FreeStream; }

  /*!
   * \brief Get the value of the non-dimensionalized freestream turbulence intensity.
   * \return Non-dimensionalized freestream intensity.
   */
  su2double GetNuFactor_FreeStream(void) const { return NuFactor_FreeStream; }

  /*!
   * \brief Get the value of the non-dimensionalized engine turbulence intensity.
   * \return Non-dimensionalized engine intensity.
   */
  su2double GetNuFactor_Engine(void) const { return NuFactor_Engine; }

  /*!
   * \brief Get the value of the non-dimensionalized actuator disk turbulence intensity.
   * \return Non-dimensionalized actuator disk intensity.
   */
  su2double GetSecondaryFlow_ActDisk(void) const { return SecondaryFlow_ActDisk; }

  /*!
   * \brief Get the value of the non-dimensionalized actuator disk turbulence intensity.
   * \return Non-dimensionalized actuator disk intensity.
   */
  su2double GetInitial_BCThrust(void) const { return Initial_BCThrust; }

  /*!
   * \brief Get the value of the non-dimensionalized actuator disk turbulence intensity.
   * \return Non-dimensionalized actuator disk intensity.
   */
  void SetInitial_BCThrust(su2double val_bcthrust) { Initial_BCThrust = val_bcthrust; }

  /*!
   * \brief Get the value of the turbulent to laminar viscosity ratio.
   * \return Ratio of turbulent to laminar viscosity ratio.
   */
  su2double GetTurb2LamViscRatio_FreeStream(void) const { return Turb2LamViscRatio_FreeStream;}

  /*!
   * \brief Get the vector of free stream mass fraction values.
   * \return Ratio of species mass to mixture mass.
   */
  su2double* GetMassFrac_FreeStream(void) { return MassFrac_FreeStream; }

  /*!
   * \brief Get the value of the Reynolds length.
   * \return Reynolds length.
   */
  su2double GetLength_Reynolds(void) const { return Length_Reynolds; }

  /*!
   * \brief Get the start up iterations using the fine grid, this works only for multigrid problems.
   * \return Start up iterations using the fine grid.
   */
  unsigned short GetnStartUpIter(void) const { return nStartUpIter; }

  /*!
   * \brief Get the reference area for non dimensional coefficient computation. If the value from the
   *        is 0 then, the code will compute the reference area using the projection of the shape into
   *        the z plane (3D) or the x plane (2D).
   * \return Value of the reference area for coefficient computation.
   */
  su2double GetRefArea(void) const { return RefArea; }

  /*!
   * \brief Get the wave speed.
   * \return Value of the wave speed.
   */
  su2double GetThermalDiffusivity(void) const { return Thermal_Diffusivity; }

  /*!
   * \brief Get the thermal expansion coefficient.
   * \return Value of the thermal expansion coefficient.
   */
  su2double GetThermal_Expansion_Coeff(void) const { return Thermal_Expansion_Coeff; }

  /*!
   * \brief Get the non-dim. thermal expansion coefficient.
   * \return Value of the non-dim. thermal expansion coefficient.
   */
  su2double GetThermal_Expansion_CoeffND(void) const { return Thermal_Expansion_CoeffND; }

  /*!
   * \brief Set the thermal expansion coefficient.
   * \param[in] val_thermal_expansion - thermal expansion coefficient
   */
  void SetThermal_Expansion_Coeff(su2double val_thermal_expansion) { Thermal_Expansion_Coeff = val_thermal_expansion; }

  /*!
   * \brief Set the non-dim. thermal expansion coefficient.
   * \param[in] val_thermal_expansion - non-dim. thermal expansion coefficient
   */
  void SetThermal_Expansion_CoeffND(su2double val_thermal_expansionnd) { Thermal_Expansion_CoeffND = val_thermal_expansionnd; }

  /*!
   * \brief Get the value of the reference density for custom incompressible non-dimensionalization.
   * \return Reference density for custom incompressible non-dimensionalization.
   */
  su2double GetInc_Density_Ref(void) const { return Inc_Density_Ref; }

  /*!
   * \brief Get the value of the reference velocity for custom incompressible non-dimensionalization.
   * \return Reference velocity for custom incompressible non-dimensionalization.
   */
  su2double GetInc_Velocity_Ref(void) const { return Inc_Velocity_Ref; }

  /*!
   * \brief Get the value of the reference temperature for custom incompressible non-dimensionalization.
   * \return Reference temperature for custom incompressible non-dimensionalization.
   */
  su2double GetInc_Temperature_Ref(void) const { return Inc_Temperature_Ref; }

  /*!
   * \brief Get the value of the initial density for incompressible flows.
   * \return Initial density for incompressible flows.
   */
  su2double GetInc_Density_Init(void) const { return Inc_Density_Init; }

  /*!
   * \brief Get the value of the initial velocity for incompressible flows.
   * \return Initial velocity for incompressible flows.
   */
  su2double* GetInc_Velocity_Init(void) { return Inc_Velocity_Init; }

  /*!
   * \brief Get the value of the initial temperature for incompressible flows.
   * \return Initial temperature for incompressible flows.
   */
  su2double GetInc_Temperature_Init(void) const { return Inc_Temperature_Init; }

  /*!
   * \brief Get the Young's modulus of elasticity.
   * \return Value of the Young's modulus of elasticity.
   */
  su2double GetElasticyMod(unsigned short id_val) const { return ElasticityMod[id_val]; }

  /*!
    * \brief Decide whether to apply DE effects to the model.
    * \return <code>TRUE</code> if the DE effects are to be applied, <code>FALSE</code> otherwise.
    */
  bool GetDE_Effects(void) const { return DE_Effects; }

  /*!
    * \brief Decide whether to predict the DE effects for the next time step.
    * \return <code>TRUE</code> if the DE effects are to be applied, <code>FALSE</code> otherwise.
    */
   bool GetDE_Predicted(void);

  /*!
   * \brief Get the number of different electric constants.
   * \return Value of the DE modulus.
   */
  unsigned short GetnElectric_Constant(void) const { return nElectric_Constant; }

  /*!
   * \brief Get the value of the DE modulus.
   * \return Value of the DE modulus.
   */
  su2double GetElectric_Constant(unsigned short iVar) const { return Electric_Constant[iVar]; }

  /*!
   * \brief Get the value of the B constant in the Knowles material model.
   * \return Value of the B constant in the Knowles material model.
   */
  su2double GetKnowles_B(void) const { return Knowles_B; }

  /*!
   * \brief Get the value of the N constant in the Knowles material model.
   * \return Value of the N constant in the Knowles material model.
   */
  su2double GetKnowles_N(void) const { return Knowles_N; }

  /*!
   * \brief Get the kind of design variable for FEA.
   * \return Value of the DE voltage.
   */
  unsigned short GetDV_FEA(void) const { return Kind_DV_FEA; }

  /*!
   * \brief Get the ID of the reference node.
   * \return Number of FSI subiters.
   */
  unsigned long GetRefNode_ID(void) const { return refNodeID; }

  /*!
   * \brief Get the values for the reference node displacement.
   * \param[in] val_coeff - Index of the displacement.
   */
  su2double GetRefNode_Displacement(unsigned short val_coeff) const { return RefNode_Displacement[val_coeff]; }

  /*!
   * \brief Get the penalty weight value for the objective function.
   * \return  Penalty weight value for the reference geometry objective function.
   */
  su2double GetRefNode_Penalty(void) const { return RefNode_Penalty; }

  /*!
    * \brief Decide whether it's necessary to read a reference geometry.
    * \return <code>TRUE</code> if it's necessary to read a reference geometry, <code>FALSE</code> otherwise.
    */
  bool GetRefGeom(void) const { return RefGeom; }

  /*!
   * \brief Get the name of the file with the reference geometry of the structural problem.
   * \return Name of the file with the reference geometry of the structural problem.
   */
  string GetRefGeom_FEMFileName(void) const { return RefGeom_FEMFileName; }

  /*!
   * \brief Get the format of the reference geometry file.
   * \return Format of the reference geometry file.
   */
  unsigned short GetRefGeom_FileFormat(void) const { return RefGeom_FileFormat; }

  /*!
   * \brief Formulation for 2D elasticity (plane stress - strain)
   * \return Flag to 2D elasticity model.
   */
  unsigned short GetElas2D_Formulation(void) const { return Kind_2DElasForm; }

  /*!
   * \brief Decide whether it's necessary to read a reference geometry.
   * \return <code>TRUE</code> if it's necessary to read a reference geometry, <code>FALSE</code> otherwise.
   */
  bool GetPrestretch(void) const { return Prestretch; }

  /*!
   * \brief Get the name of the file with the element properties for structural problems.
   * \return Name of the file with the element properties of the structural problem.
   */
  string GetFEA_FileName(void) const { return FEA_FileName; }

  /*!
   * \brief Determine if advanced features are used from the element-based FEA analysis (experimental feature).
   * \return <code>TRUE</code> is experimental, <code>FALSE</code> is the default behaviour.
   */
  inline bool GetAdvanced_FEAElementBased(void) const { return FEAAdvancedMode; }

  /*!
   * \brief Get the name of the file with the reference geometry of the structural problem.
   * \return Name of the file with the reference geometry of the structural problem.
   */
  string GetPrestretch_FEMFileName(void) const { return Prestretch_FEMFileName; }

  /*!
   * \brief Get the Poisson's ratio.
   * \return Value of the Poisson's ratio.
   */
  su2double GetPoissonRatio(unsigned short id_val) const { return PoissonRatio[id_val]; }

  /*!
   * \brief Get the Material Density.
   * \return Value of the Material Density.
   */
  su2double GetMaterialDensity(unsigned short id_val) const { return MaterialDensity[id_val]; }

  /*!
   * \brief Compressibility/incompressibility of the solids analysed using the structural solver.
   * \return Compressible or incompressible.
   */
  unsigned short GetMaterialCompressibility(void) const { return Kind_Material_Compress; }

  /*!
   * \brief Compressibility/incompressibility of the solids analysed using the structural solver.
   * \return Compressible or incompressible.
   */
  unsigned short GetMaterialModel(void) const { return Kind_Material; }

  /*!
   * \brief Geometric conditions for the structural solver.
   * \return Small or large deformation structural analysis.
   */
  unsigned short GetGeometricConditions(void) const { return Kind_Struct_Solver; }

  /*!
   * \brief Get the reference length for computing moment (the default value is 1).
   * \return Reference length for moment computation.
   */
  su2double GetRefLength(void) const { return RefLength; }

  /*!
   * \brief Get the reference element length for computing the slope limiting epsilon.
   * \return Reference element length for slope limiting epsilon.
   */
  su2double GetRefElemLength(void) const { return RefElemLength; }

  /*!
   * \brief Get the reference coefficient for detecting sharp edges.
   * \return Reference coefficient for detecting sharp edges.
   */
  su2double GetRefSharpEdges(void) const { return RefSharpEdges; }

  /*!
   * \brief Get the volume of the whole domain using the fine grid, this value is common for all the grids
   *        in the multigrid method.
   * \return Volume of the whole domain.
   */
  su2double GetDomainVolume(void) const { return DomainVolume; }

  /*!
   * \brief In case the <i>RefArea</i> is equal to 0 then, it is necessary to compute a reference area,
   *        with this function we set the value of the reference area.
   * \param[in] val_area - Value of the reference area for non dimensional coefficient computation.
   */
  void SetRefArea(su2double val_area) { RefArea = val_area; }

  /*!
   * \brief In case the <i>SemiSpan</i> is equal to 0 then, it is necessary to compute the max y distance,
   *        with this function we set the value of the semi span.
   * \param[in] val_semispan - Value of the semispan.
   */
  void SetSemiSpan(su2double val_semispan) { SemiSpan = val_semispan; }

  /*!
   * \brief Set the value of the domain volume computed on the finest grid.
   * \note This volume do not include the volume of the body that is being simulated.
   * \param[in] val_volume - Value of the domain volume computed on the finest grid.
   */
  void SetDomainVolume(su2double val_volume) { DomainVolume = val_volume; }

  /*!
   * \brief Set the finest mesh in a multigrid strategy.
   * \note If we are using a Full Multigrid Strategy or a start up with finest grid, it is necessary
   *       to change several times the finest grid.
   * \param[in] val_finestmesh - Index of the finest grid.
   */
  void SetFinestMesh(unsigned short val_finestmesh) { FinestMesh = val_finestmesh; }

  /*!
   * \brief Set the kind of time integration scheme.
   * \note If we are solving different equations it will be necessary to change several
   *       times the kind of time integration, to choose the right scheme.
   * \param[in] val_kind_timeintscheme - Kind of time integration scheme.
   */
  void SetKind_TimeIntScheme(unsigned short val_kind_timeintscheme) { Kind_TimeNumScheme = val_kind_timeintscheme; }

  /*!
   * \brief Set the parameters of the convective numerical scheme.
   * \note The parameters will change because we are solving different kind of equations.
   * \param[in] val_kind_convnumscheme - Center or upwind scheme.
   * \param[in] val_kind_centered - If centered scheme, kind of centered scheme (JST, etc.).
   * \param[in] val_kind_upwind - If upwind scheme, kind of upwind scheme (Roe, etc.).
   * \param[in] val_kind_slopelimit - If upwind scheme, kind of slope limit.
   * \param[in] val_muscl - Define if we apply a MUSCL scheme or not.
   * \param[in] val_kind_fem - If FEM, what kind of FEM discretization.
   */
  void SetKind_ConvNumScheme(unsigned short val_kind_convnumscheme, unsigned short val_kind_centered,
                             unsigned short val_kind_upwind,        unsigned short val_kind_slopelimit,
                             bool val_muscl,                        unsigned short val_kind_fem);

  /*!
   * \brief Get the value of limiter coefficient.
   * \return Value of the limiter coefficient.
   */
  su2double GetVenkat_LimiterCoeff(void) const { return Venkat_LimiterCoeff; }

  /*!
   * \brief Freeze the value of the limiter after a number of iterations.
   * \return Number of iterations.
   */
  unsigned long GetLimiterIter(void) const { return LimiterIter; }

  /*!
   * \brief Get the value of sharp edge limiter.
   * \return Value of the sharp edge limiter coefficient.
   */
  su2double GetAdjSharp_LimiterCoeff(void) const { return AdjSharp_LimiterCoeff; }

  /*!
   * \brief Get the Reynolds number. Dimensionless number that gives a measure of the ratio of inertial forces
   *        to viscous forces and consequently quantifies the relative importance of these two types of forces
   *        for given flow condition.
   * \return Value of the Reynolds number.
   */
  su2double GetReynolds(void) const { return Reynolds; }

  /*!
   * \brief Get the Froude number for free surface problems.
   * \return Value of the Froude number.
   */
  su2double GetFroude(void) const { return Froude; }

  /*!
   * \brief Set the Froude number for free surface problems.
   * \return Value of the Froude number.
   */
  void SetFroude(su2double val_froude) { Froude = val_froude; }

  /*!
   * \brief Set the Froude number for free surface problems.
   * \return Value of the Froude number.
   */
  void SetMach(su2double val_mach) { Mach = val_mach; }

  /*!
   * \brief Set the Froude number for free surface problems.
   * \return Value of the Froude number.
   */
  void SetReynolds(su2double val_reynolds) { Reynolds = val_reynolds; }

  /*!
   * \brief Set the Froude number for free surface problems.
   * \return Value of the Froude number.
   */
  void SetLength_Ref(su2double val_length_ref) { Length_Ref = val_length_ref; }

  /*!
   * \brief Set the Froude number for free surface problems.
   * \return Value of the Froude number.
   */
  void SetVelocity_Ref(su2double val_velocity_ref) { Velocity_Ref = val_velocity_ref; }

  /*!
   * \brief Set the Froude number for free surface problems.
   * \return Value of the Froude number.
   */
  void SetPressure_Ref(su2double val_pressure_ref) { Pressure_Ref = val_pressure_ref; }

  /*!
   * \brief Set the Froude number for free surface problems.
   * \return Value of the Froude number.
   */
  void SetDensity_Ref(su2double val_density_ref) { Density_Ref = val_density_ref; }

  /*!
   * \brief Set the reference temperature.
   * \return Value of the Froude number.
   */
  void SetTemperature_Ref(su2double val_temperature_ref) { Temperature_Ref = val_temperature_ref; }

  /*!
   * \brief Set the Froude number for free surface problems.
   * \return Value of the Froude number.
   */
  void SetTime_Ref(su2double val_time_ref) { Time_Ref = val_time_ref; }

  /*!
   * \brief Set the Froude number for free surface problems.
   * \return Value of the Froude number.
   */
  void SetEnergy_Ref(su2double val_energy_ref) { Energy_Ref = val_energy_ref; }

  /*!
   * \brief Set the Froude number for free surface problems.
   * \return Value of the Froude number.
   */
  void SetOmega_Ref(su2double val_omega_ref) { Omega_Ref = val_omega_ref; }

  /*!
   * \brief Set the Froude number for free surface problems.
   * \return Value of the Froude number.
   */
  void SetForce_Ref(su2double val_force_ref) { Force_Ref = val_force_ref; }

  /*!
   * \brief Set the Froude number for free surface problems.
   * \return Value of the Froude number.
   */
  void SetGas_Constant_Ref(su2double val_gas_constant_ref) { Gas_Constant_Ref = val_gas_constant_ref; }

  /*!
   * \brief Set the Froude number for free surface problems.
   * \return Value of the Froude number.
   */
  void SetGas_Constant(su2double val_gas_constant) { Gas_Constant = val_gas_constant; }

  /*!
   * \brief Set the value of the specific heat at constant pressure (incompressible fluids with energy equation).
   * \param[in] val_specific_heat_cp - specific heat at constant pressure.
   */
  void SetSpecific_Heat_Cp(su2double val_specific_heat_cp) { Specific_Heat_Cp = val_specific_heat_cp; }

  /*!
   * \brief Set the non-dimensional value of the specific heat at constant pressure (incompressible fluids with energy equation).
   * \param[in] val_specific_heat_cpnd - non-dim. specific heat at constant pressure.
   */
  void SetSpecific_Heat_CpND(su2double val_specific_heat_cpnd) { Specific_Heat_CpND = val_specific_heat_cpnd; }

  /*!
   * \brief Set the value of the specific heat at constant volume (incompressible fluids with energy equation).
   * \param[in] val_specific_heat_cv - specific heat at constant volume.
   */
  void SetSpecific_Heat_Cv(su2double val_specific_heat_cv) { Specific_Heat_Cv = val_specific_heat_cv; }

  /*!
   * \brief Set the non-dimensional value of the specific heat at constant volume (incompressible fluids with energy equation).
   * \param[in] val_specific_heat_cvnd - non-dim. specific heat at constant pressure.
   */
  void SetSpecific_Heat_CvND(su2double val_specific_heat_cvnd) { Specific_Heat_CvND = val_specific_heat_cvnd; }

  /*!
   * \brief Set the heat flux reference value.
   * \return Value of the reference heat flux.
   */
  void SetHeat_Flux_Ref(su2double val_heat_flux_ref) { Heat_Flux_Ref = val_heat_flux_ref; }

  /*!
   * \brief Set the Froude number for free surface problems.
   * \return Value of the Froude number.
   */
  void SetViscosity_Ref(su2double val_viscosity_ref) { Viscosity_Ref = val_viscosity_ref; }

  /*!
   * \brief Set the Froude number for free surface problems.
   * \return Value of the Froude number.
   */
  void SetConductivity_Ref(su2double val_conductivity_ref) { Conductivity_Ref = val_conductivity_ref; }

  /*!
   * \brief Set the Froude number for free surface problems.
   * \return Value of the Froude number.
   */
  void SetPressure_FreeStreamND(su2double val_pressure_freestreamnd) { Pressure_FreeStreamND = val_pressure_freestreamnd; }

  /*!
   * \brief Set the Froude number for free surface problems.
   * \return Value of the Froude number.
   */
  void SetPressure_FreeStream(su2double val_pressure_freestream) { Pressure_FreeStream = val_pressure_freestream; }

  /*!
   * \brief Set the non-dimensionalized thermodynamic pressure for low Mach problems.
   * \return Value of the non-dimensionalized thermodynamic pressure.
   */
  void SetPressure_ThermodynamicND(su2double val_pressure_thermodynamicnd) { Pressure_ThermodynamicND = val_pressure_thermodynamicnd; }

  /*!
   * \brief Set the thermodynamic pressure for low Mach problems.
   * \return Value of the thermodynamic pressure.
   */
  void SetPressure_Thermodynamic(su2double val_pressure_thermodynamic) { Pressure_Thermodynamic = val_pressure_thermodynamic; }

  /*!
   * \brief Set the Froude number for free surface problems.
   * \return Value of the Froude number.
   */
  void SetDensity_FreeStreamND(su2double val_density_freestreamnd) { Density_FreeStreamND = val_density_freestreamnd; }

  /*!
   * \brief Set the Froude number for free surface problems.
   * \return Value of the Froude number.
   */
  void SetDensity_FreeStream(su2double val_density_freestream) { Density_FreeStream = val_density_freestream; }

  /*!
   * \brief Set the Froude number for free surface problems.
   * \return Value of the Froude number.
   */
  void SetViscosity_FreeStream(su2double val_viscosity_freestream) { Viscosity_FreeStream = val_viscosity_freestream; }

  /*!
   * \brief Set the Froude number for free surface problems.
   * \return Value of the Froude number.
   */
  void SetModVel_FreeStream(su2double val_modvel_freestream) { ModVel_FreeStream = val_modvel_freestream; }

  /*!
   * \brief Set the Froude number for free surface problems.
   * \return Value of the Froude number.
   */
  void SetModVel_FreeStreamND(su2double val_modvel_freestreamnd) { ModVel_FreeStreamND = val_modvel_freestreamnd; }

  /*!
   * \brief Set the Froude number for free surface problems.
   * \return Value of the Froude number.
   */
  void SetTemperature_FreeStream(su2double val_temperature_freestream) { Temperature_FreeStream = val_temperature_freestream; }

  /*!
   * \brief Set the Froude number for free surface problems.
   * \return Value of the Froude number.
   */
  void SetTemperature_FreeStreamND(su2double val_temperature_freestreamnd) { Temperature_FreeStreamND = val_temperature_freestreamnd; }

  /*!
   * \brief Set the Froude number for free surface problems.
   * \return Value of the Froude number.
   */
  void SetGas_ConstantND(su2double val_gas_constantnd) { Gas_ConstantND = val_gas_constantnd; }

  /*!
   * \brief Set the free-stream velocity.
   * \param[in] val_velocity_freestream - Value of the free-stream velocity component.
   * \param[in] val_dim - Value of the current dimension.
   */
  void SetVelocity_FreeStream(su2double val_velocity_freestream, unsigned short val_dim) { Velocity_FreeStream[val_dim] = val_velocity_freestream; }

  /*!
   * \brief Set the Froude number for free surface problems.
   * \return Value of the Froude number.
   */
  void SetVelocity_FreeStreamND(su2double val_velocity_freestreamnd, unsigned short val_dim) { Velocity_FreeStreamND[val_dim] = val_velocity_freestreamnd; }

  /*!
   * \brief Set the Froude number for free surface problems.
   * \return Value of the Froude number.
   */
  void SetViscosity_FreeStreamND(su2double val_viscosity_freestreamnd) { Viscosity_FreeStreamND = val_viscosity_freestreamnd; }

  /*!
   * \brief Set the Froude number for free surface problems.
   * \return Value of the Froude number.
   */
  void SetTke_FreeStreamND(su2double val_tke_freestreamnd) { Tke_FreeStreamND = val_tke_freestreamnd; }

  /*!
   * \brief Set the Froude number for free surface problems.
   * \return Value of the Froude number.
   */
  void SetOmega_FreeStreamND(su2double val_omega_freestreamnd) { Omega_FreeStreamND = val_omega_freestreamnd; }

  /*!
   * \brief Set the Froude number for free surface problems.
   * \return Value of the Froude number.
   */
  void SetTke_FreeStream(su2double val_tke_freestream) { Tke_FreeStream = val_tke_freestream; }

  /*!
   * \brief Set the Froude number for free surface problems.
   * \return Value of the Froude number.
   */
  void SetOmega_FreeStream(su2double val_omega_freestream) { Omega_FreeStream = val_omega_freestream; }

  /*!
   * \brief Set the Froude number for free surface problems.
   * \return Value of the Froude number.
   */
  void SetEnergy_FreeStreamND(su2double val_energy_freestreamnd) { Energy_FreeStreamND = val_energy_freestreamnd; }

  /*!
   * \brief Set the Froude number for free surface problems.
   * \return Value of the Froude number.
   */
  void SetEnergy_FreeStream(su2double val_energy_freestream) { Energy_FreeStream = val_energy_freestream; }

  /*!
   * \brief Set the thermal diffusivity for solids.
   * \return Value of the Froude number.
   */
  void SetThermalDiffusivity_Solid(su2double val_thermal_diffusivity) { Thermal_Diffusivity_Solid = val_thermal_diffusivity; }

  /*!
   * \brief Set the Froude number for free surface problems.
   * \return Value of the Froude number.
   */
  void SetTotal_UnstTimeND(su2double val_total_unsttimend) { Total_UnstTimeND = val_total_unsttimend; }

  /*!
   * \brief Get the angle of attack of the body. This is the angle between a reference line on a lifting body
   *        (often the chord line of an airfoil) and the vector representing the relative motion between the
   *        lifting body and the fluid through which it is moving.
   * \return Value of the angle of attack.
   */
  su2double GetAoA(void) const { return AoA; }

  /*!
   * \brief Get the off set angle of attack of the body. The solution and the geometry
   *        file are able to modifity the angle of attack in the config file
   * \return Value of the off set angle of attack.
   */
  su2double GetAoA_Offset(void) const { return AoA_Offset; }

  /*!
   * \brief Get the off set sideslip angle of the body. The solution and the geometry
   *        file are able to modifity the angle of attack in the config file
   * \return Value of the off set sideslip angle.
   */
  su2double GetAoS_Offset(void) const { return AoS_Offset; }

  /*!
   * \brief Get the functional sensitivity with respect to changes in the angle of attack.
   * \return Value of the angle of attack.
   */
  su2double GetAoA_Sens(void) const { return AoA_Sens; }

  /*!
   * \brief Set the angle of attack.
   * \param[in] val_AoA - Value of the angle of attack.
   */
  void SetAoA(su2double val_AoA) { AoA = val_AoA; }

  /*!
   * \brief Set the off set angle of attack.
   * \param[in] val_AoA - Value of the angle of attack.
   */
  void SetAoA_Offset(su2double val_AoA_offset) { AoA_Offset = val_AoA_offset; }

  /*!
   * \brief Set the off set sideslip angle.
   * \param[in] val_AoA - Value of the off set sideslip angle.
   */
  void SetAoS_Offset(su2double val_AoS_offset) { AoS_Offset = val_AoS_offset; }

  /*!
   * \brief Set the angle of attack.
   * \param[in] val_AoA - Value of the angle of attack.
   */
  void SetAoA_Sens(su2double val_AoA_sens) { AoA_Sens = val_AoA_sens; }

  /*!
   * \brief Set the angle of attack.
   * \param[in] val_AoA - Value of the angle of attack.
   */
  void SetAoS(su2double val_AoS) { AoS = val_AoS; }

  /*!
   * \brief Get the angle of sideslip of the body. It relates to the rotation of the aircraft centerline from
   *        the relative wind.
   * \return Value of the angle of sideslip.
   */
  su2double GetAoS(void) const { return AoS; }

  /*!
   * \brief Get the charge coefficient that is used in the poissonal potential simulation.
   * \return Value of the charge coefficient.
   */
  su2double GetChargeCoeff(void) const { return ChargeCoeff; }

  /*!
   * \brief Get the number of multigrid levels.
   * \return Number of multigrid levels (without including the original grid).
   */
  unsigned short GetnMGLevels(void) const { return nMGLevels; }

  /*!
   * \brief Set the number of multigrid levels.
   * \param[in] val_nMGLevels - Index of the mesh were the CFL is applied
   */
  void SetMGLevels(unsigned short val_nMGLevels) { nMGLevels = val_nMGLevels; }

  /*!
   * \brief Get the index of the finest grid.
   * \return Index of the finest grid in a multigrid strategy, this is 0 unless we are
   performing a Full multigrid.
   */
  unsigned short GetFinestMesh(void) const { return FinestMesh; }

  /*!
   * \brief Get the kind of multigrid (V or W).
   * \note This variable is used in a recursive way to perform the different kind of cycles
   * \return 0 or 1 depending of we are dealing with a V or W cycle.
   */
  unsigned short GetMGCycle(void) const { return MGCycle; }

  /*!
   * \brief Get the king of evaluation in the geometrical module.
   * \return 0 or 1 depending of we are dealing with a V or W cycle.
   */
  unsigned short GetGeometryMode(void) const { return GeometryMode; }

  /*!
   * \brief Get the Courant Friedrich Levi number for each grid.
   * \param[in] val_mesh - Index of the mesh were the CFL is applied.
   * \return CFL number for each grid.
   */
  su2double GetCFL(unsigned short val_mesh) const { return CFL[val_mesh]; }

  /*!
   * \brief Get the Courant Friedrich Levi number for each grid.
   * \param[in] val_mesh - Index of the mesh were the CFL is applied.
   * \return CFL number for each grid.
   */
  void SetCFL(unsigned short val_mesh, su2double val_cfl) { CFL[val_mesh] = val_cfl; }

  /*!
   * \brief Get the Courant Friedrich Levi number for unsteady simulations.
   * \return CFL number for unsteady simulations.
   */
  su2double GetUnst_CFL(void) const { return Unst_CFL; }

  /*!
   * \brief Get information about element reorientation
   * \return    <code>TRUE</code> means that elements can be reoriented if suspected unhealthy
   */
  bool GetReorientElements(void) const { return ReorientElements; }

  /*!
   * \brief Get the Courant Friedrich Levi number for unsteady simulations.
   * \return CFL number for unsteady simulations.
   */
  su2double GetMax_DeltaTime(void) const { return Max_DeltaTime; }

  /*!
   * \brief Get a parameter of the particular design variable.
   * \param[in] val_dv - Number of the design variable that we want to read.
   * \param[in] val_param - Index of the parameter that we want to read.
   * \return Design variable parameter.
   */
  su2double GetParamDV(unsigned short val_dv, unsigned short val_param) const { return ParamDV[val_dv][val_param]; }

  /*!
   * \brief Get the coordinates of the FFD corner points.
   * \param[in] val_ffd - Index of the FFD box.
   * \param[in] val_coord - Index of the coordinate that we want to read.
   * \return Value of the coordinate.
   */
  su2double GetCoordFFDBox(unsigned short val_ffd, unsigned short val_index) const { return CoordFFDBox[val_ffd][val_index]; }

  /*!
   * \brief Get the degree of the FFD corner points.
   * \param[in] val_ffd - Index of the FFD box.
   * \param[in] val_degree - Index (I,J,K) to obtain the degree.
   * \return Value of the degree in a particular direction.
   */
  unsigned short GetDegreeFFDBox(unsigned short val_ffd, unsigned short val_index) const { return DegreeFFDBox[val_ffd][val_index]; }

  /*!
   * \brief Get the FFD Tag of a particular design variable.
   * \param[in] val_dv - Number of the design variable that we want to read.
   * \return Name of the FFD box.
   */
  string GetFFDTag(unsigned short val_dv) const { return FFDTag[val_dv]; }

  /*!
   * \brief Get the FFD Tag of a particular FFD box.
   * \param[in] val_ffd - Number of the FFD box that we want to read.
   * \return Name of the FFD box.
   */
  string GetTagFFDBox(unsigned short val_ffd) const { return TagFFDBox[val_ffd]; }

  /*!
   * \brief Get the number of design variables.
   * \return Number of the design variables.
   */
  unsigned short GetnDV(void) const { return nDV; }

  /*!
   * \brief Get the number of design variables.
   * \return Number of the design variables.
   */
  unsigned short GetnDV_Value(unsigned short iDV) const { return nDV_Value[iDV]; }

  /*!
   * \brief Get the number of FFD boxes.
   * \return Number of FFD boxes.
   */
  unsigned short GetnFFDBox(void) const { return nFFDBox; }

  /*!
   * \brief Get the required continuity level at the surface intersection with the FFD
   * \return Continuity level at the surface intersection.
   */
  unsigned short GetFFD_Continuity(void) const { return FFD_Continuity; }

  /*!
   * \brief Get the coordinate system that we are going to use to define the FFD
   * \return Coordinate system (cartesian, spherical, etc).
   */
  unsigned short GetFFD_CoordSystem(void) const { return FFD_CoordSystem; }

  /*!
   * \brief Get the kind of FFD Blending function.
   * \return Kind of FFD Blending function.
   */
  unsigned short GetFFD_Blending(void) const { return FFD_Blending;}

  /*!
   * \brief Get the kind BSpline Order in i,j,k direction.
   * \return The kind BSpline Order in i,j,k direction.
   */
  su2double* GetFFD_BSplineOrder() { return FFD_BSpline_Order;}

  /*!
   * \brief Get the number of Runge-Kutta steps.
   * \return Number of Runge-Kutta steps.
   */
  unsigned short GetnRKStep(void) const { return nRKStep; }

  /*!
   * \brief Get the number of time levels for time accurate local time stepping.
   * \return Number of time levels.
   */
  unsigned short GetnLevels_TimeAccurateLTS(void) const { return nLevels_TimeAccurateLTS; }

  /*!
   * \brief Set the number of time levels for time accurate local time stepping.
   * \param[in] val_nLevels - The number of time levels to be set.
   */
  void SetnLevels_TimeAccurateLTS(unsigned short val_nLevels) { nLevels_TimeAccurateLTS = val_nLevels;}

  /*!
   * \brief Get the number time DOFs for ADER-DG.
   * \return Number of time DOFs used in ADER-DG.
   */
  unsigned short GetnTimeDOFsADER_DG(void) const { return nTimeDOFsADER_DG; }

  /*!
   * \brief Get the location of the time DOFs for ADER-DG on the interval [-1..1].
   * \return The location of the time DOFs used in ADER-DG.
   */
  su2double *GetTimeDOFsADER_DG(void) { return TimeDOFsADER_DG; }

  /*!
   * \brief Get the number time integration points for ADER-DG.
   * \return Number of time integration points used in ADER-DG.
   */
  unsigned short GetnTimeIntegrationADER_DG(void) const { return nTimeIntegrationADER_DG; }

  /*!
   * \brief Get the location of the time integration points for ADER-DG on the interval [-1..1].
   * \return The location of the time integration points used in ADER-DG.
   */
  su2double *GetTimeIntegrationADER_DG(void) { return TimeIntegrationADER_DG; }

  /*!
   * \brief Get the weights of the time integration points for ADER-DG.
   * \return The weights of the time integration points used in ADER-DG.
   */
  su2double *GetWeightsIntegrationADER_DG(void) { return WeightsIntegrationADER_DG; }

  /*!
   * \brief Get the total number of boundary markers including send/receive domains.
   * \return Total number of boundary markers.
   */
  unsigned short GetnMarker_All(void) const { return nMarker_All; }

  /*!
   * \brief Get the total number of boundary markers in the config file.
   * \return Total number of boundary markers.
   */
  unsigned short GetnMarker_CfgFile(void) const { return nMarker_CfgFile; }

  /*!
   * \brief Get the number of Euler boundary markers.
   * \return Number of Euler boundary markers.
   */
  unsigned short GetnMarker_Euler(void) const { return nMarker_Euler; }

  /*!
   * \brief Get the number of symmetry boundary markers.
   * \return Number of symmetry boundary markers.
   */
  unsigned short GetnMarker_SymWall(void) const { return nMarker_SymWall; }

  /*!
   * \brief Get the total number of boundary markers.
   * \return Total number of boundary markers.
   */
  unsigned short GetnMarker_Max(void) const { return nMarker_Max; }

  /*!
   * \brief Get the total number of boundary markers.
   * \return Total number of boundary markers.
   */
  unsigned short GetnMarker_EngineInflow(void) const { return nMarker_EngineInflow; }

  /*!
   * \brief Get the total number of boundary markers.
   * \return Total number of boundary markers.
   */
  unsigned short GetnMarker_EngineExhaust(void) const { return nMarker_EngineExhaust; }

  /*!
   * \brief Get the total number of boundary markers.
   * \return Total number of boundary markers.
   */
  unsigned short GetnMarker_NearFieldBound(void) const { return nMarker_NearFieldBound; }
  /*!
   * \brief Get the total number of deformable markers at the boundary.
   * \return Total number of deformable markers at the boundary.
   */
  unsigned short GetnMarker_Deform_Mesh(void) const { return nMarker_Deform_Mesh; }

  /*!
   * \brief Get the total number of markers in which the flow load is computed/employed.
   * \return Total number of markers in which the flow load is computed/employed.
   */
  unsigned short GetnMarker_Fluid_Load(void) const { return nMarker_Fluid_Load; }

  /*!
   * \brief Get the total number of boundary markers.
   * \return Total number of boundary markers.
   */
  unsigned short GetnMarker_Fluid_InterfaceBound(void) const { return nMarker_Fluid_InterfaceBound; }

  /*!
   * \brief Get the total number of boundary markers.
   * \return Total number of boundary markers.
   */
  unsigned short GetnMarker_ActDiskInlet(void) const { return nMarker_ActDiskInlet; }

  /*!
   * \brief Get the total number of boundary markers.
   * \return Total number of boundary markers.
   */
  unsigned short GetnMarker_ActDiskOutlet(void) const { return nMarker_ActDiskOutlet; }

  /*!
   * \brief Get the total number of boundary markers.
   * \return Total number of boundary markers.
   */
  unsigned short GetnMarker_Outlet(void) const { return nMarker_Outlet; }

  /*!
   * \brief Get the total number of monitoring markers.
   * \return Total number of monitoring markers.
   */
  unsigned short GetnMarker_Monitoring(void) const { return nMarker_Monitoring; }

  /*!
   * \brief Get the total number of DV markers.
   * \return Total number of DV markers.
   */
  unsigned short GetnMarker_DV(void) const { return nMarker_DV; }

  /*!
   * \brief Get the total number of moving markers.
   * \return Total number of moving markers.
   */
  unsigned short GetnMarker_Moving(void) const { return nMarker_Moving; }

  /*!
   * \brief Get the total number of Python customizable markers.
   * \return Total number of Python customizable markers.
   */
  unsigned short GetnMarker_PyCustom(void) const { return nMarker_PyCustom; }

  /*!
   * \brief Get the total number of moving markers.
   * \return Total number of moving markers.
   */
  unsigned short GetnMarker_Analyze(void) const { return nMarker_Analyze; }

  /*!
   * \brief Get the total number of periodic markers.
   * \return Total number of periodic markers.
   */
  unsigned short GetnMarker_Periodic(void) const { return nMarker_PerBound; }

  /*!
   * \brief Get the total number of heat flux markers.
   * \return Total number of heat flux markers.
   */
  unsigned short GetnMarker_HeatFlux(void) const { return nMarker_HeatFlux; }

  /*!
   * \brief Get the total number of objectives in kind_objective list
   * \return Total number of objectives in kind_objective list
   */
  unsigned short GetnObj(void) const { return nObj;}

  /*!
   * \brief Stores the number of marker in the simulation.
   * \param[in] val_nmarker - Number of markers of the problem.
   */
  void SetnMarker_All(unsigned short val_nmarker) { nMarker_All = val_nmarker; }

  /*!
   * \brief Get the number of internal iterations.
   * \return Number of internal iterations.
   */
  unsigned long GetUnst_nIntIter(void) const { return Unst_nIntIter; }

  /*!
   * \brief Get the number of internal iterations for the Newton-Raphson Method in nonlinear structural applications.
   * \return Number of internal iterations.
   */
  unsigned long GetDyn_nIntIter(void) const { return Dyn_nIntIter; }

  /*!
   * \brief Get the starting direct iteration number for the unsteady adjoint (reverse time integration).
   * \return Starting direct iteration number for the unsteady adjoint.
   */
  long GetUnst_AdjointIter(void) const { return Unst_AdjointIter; }

  /*!
   * \brief Number of iterations to average (reverse time integration).
   * \return Starting direct iteration number for the unsteady adjoint.
   */
  unsigned long GetIter_Avg_Objective(void) const { return Iter_Avg_Objective ; }

  /*!
   * \brief Retrieves the number of periodic time instances for Harmonic Balance.
   * \return: Number of periodic time instances for Harmonic Balance.
   */
  unsigned short GetnTimeInstances(void) const { return nTimeInstances; }

  /*!
   * \brief Retrieves the period of oscillations to be used with Harmonic Balance.
   * \return: Period for Harmonic Balance.
   */
  su2double GetHarmonicBalance_Period(void) const { return HarmonicBalance_Period; }

  /*!
   * \brief Set the current external iteration number.
   * \param[in] val_iter - Current external iteration number.
   */
  void SetExtIter_OffSet(unsigned long val_iter) { ExtIter_OffSet = val_iter; }

  /*!
   * \brief Set the current FSI iteration number.
   * \param[in] val_iter - Current FSI iteration number.
   */
  void SetOuterIter(unsigned long val_iter) { OuterIter = val_iter; }

  /*!
   * \brief Set the current FSI iteration number.
   * \param[in] val_iter - Current FSI iteration number.
   */
  void SetInnerIter(unsigned long val_iter) { InnerIter = val_iter; }

  /*!
   * \brief Set the current time iteration number.
   * \param[in] val_iter - Current FSI iteration number.
   */
  void SetTimeIter(unsigned long val_iter) { TimeIter = val_iter; }

  /*!
   * \brief Get the current time iteration number.
   * \param[in] val_iter - Current time iterationnumber.
   */
  unsigned long GetTimeIter() const { return TimeIter; }

  /*!
   * \brief Get the current internal iteration number.
   * \return Current external iteration.
   */
  unsigned long GetExtIter_OffSet(void) const { return ExtIter_OffSet; }

  /*!
   * \brief Get the current FSI iteration number.
   * \return Current FSI iteration.
   */
  unsigned long GetOuterIter(void) const { return OuterIter; }

  /*!
   * \brief Get the current FSI iteration number.
   * \return Current FSI iteration.
   */
  unsigned long GetInnerIter(void) const { return InnerIter; }

  /*!
   * \brief Set the current physical time.
   * \param[in] val_t - Current physical time.
   */
  void SetPhysicalTime(su2double val_t) { PhysicalTime = val_t; }

  /*!
   * \brief Get the current physical time.
   * \return Current physical time.
   */
  su2double GetPhysicalTime(void) const { return PhysicalTime; }

  /*!
   * \brief Get the frequency for writing the solution file.
   * \return It writes the solution file with this frequency.
   */
  unsigned long GetWrt_Sol_Freq(void) const { return Wrt_Sol_Freq; }

  /*!
   * \brief Get the frequency for writing the solution file in Dual Time.
   * \return It writes the solution file with this frequency.
   */
  unsigned long GetWrt_Sol_Freq_DualTime(void) const { return Wrt_Sol_Freq_DualTime; }

  /*!
   * \brief Get the frequency for writing the convergence file.
   * \return It writes the convergence file with this frequency.
   */
  unsigned long GetWrt_Con_Freq(void) const { return Wrt_Con_Freq; }

  /*!
   * \brief Set the frequency for writing the convergence file.
   * \return It writes the convergence file with this frequency.
   */
  void SetWrt_Con_Freq(unsigned long val_freq) { Wrt_Con_Freq = val_freq; }

  /*!
   * \brief Get the frequency for writing the convergence file in Dual Time.
   * \return It writes the convergence file with this frequency.
   */
  unsigned long GetWrt_Con_Freq_DualTime(void) const { return Wrt_Con_Freq_DualTime; }

  /*!
   * \brief Get information about writing unsteady headers and file extensions.
   * \return    <code>TRUE</code> means that unsteady solution files will be written.
   */
  bool GetWrt_Unsteady(void);

  /*!
   * \brief Get information about writing output files.
   * \return <code>TRUE</code> means that output files will be written.
   */
  bool GetWrt_Output(void) const { return Wrt_Output; }

  /*!
   * \brief Get information about writing a volume solution file.
   * \return <code>TRUE</code> means that a volume solution file will be written.
   */
  bool GetWrt_Vol_Sol(void) const { return Wrt_Vol_Sol; }

  /*!
   * \brief Get information about writing a surface solution file.
   * \return <code>TRUE</code> means that a surface solution file will be written.
   */
  bool GetWrt_Srf_Sol(void) const { return Wrt_Srf_Sol; }

  /*!
   * \brief Get information about writing a surface comma-separated values (CSV) solution file.
   * \return <code>TRUE</code> means that a surface comma-separated values (CSV) solution file will be written.
   */
  bool GetWrt_Csv_Sol(void) const { return Wrt_Csv_Sol; }

  /*!
   * \brief Get information about writing a binary coordinates file.
   * \return <code>TRUE</code> means that a binary coordinates file will be written.
   */
  bool GetWrt_Crd_Sol(void) const { return Wrt_Crd_Sol; }

  /*!
   * \brief Get information about writing residuals to volume solution file.
   * \return <code>TRUE</code> means that residuals will be written to the solution file.
   */
  bool GetWrt_Residuals(void) const { return Wrt_Residuals; }

  /*!
   * \brief Get information about writing residuals to volume solution file.
   * \return <code>TRUE</code> means that residuals will be written to the solution file.
   */
  bool GetWrt_Limiters(void) const { return Wrt_Limiters; }

  /*!
   * \brief Write solution at each surface.
   * \return <code>TRUE</code> means that the solution at each surface will be written.
   */
  bool GetWrt_Surface(void) const { return Wrt_Surface; }

  /*!
   * \brief Get information about writing residuals to volume solution file.
   * \return <code>TRUE</code> means that residuals will be written to the solution file.
   */
  bool GetWrt_SharpEdges(void) const { return Wrt_SharpEdges; }

  /*!
   * \brief Get information about writing rind layers to the solution files.
   * \return <code>TRUE</code> means that rind layers will be written to the solution file.
   */
  bool GetWrt_Halo(void) const { return Wrt_Halo; }

  /*!
   * \brief Get information about writing the performance summary at the end of a calculation.
   * \return <code>TRUE</code> means that the performance summary will be written at the end of a calculation.
   */
  bool GetWrt_Performance(void) const { return Wrt_Performance; }

  /*!
   * \brief Get information about the computational graph (e.g. memory usage) when using AD in reverse mode.
   * \return <code>TRUE</code> means that the tape statistics will be written after each recording.
   */
  bool GetWrt_AD_Statistics(void) const { return Wrt_AD_Statistics; }

  /*!
   * \brief Get information about writing the mesh quality metrics to the visualization files.
   * \return <code>TRUE</code> means that the mesh quality metrics will be written to the visualization files.
   */
  bool GetWrt_MeshQuality(void) const { return Wrt_MeshQuality; }

  /*!
   * \brief Get information about writing an Inria format mesh.
   * \return <code>TRUE</code> means that an Inria mesh will be written.
   */
  bool GetWrt_InriaMesh(void) const { return Wrt_InriaMesh; }

  /*!
   * \brief Set information about writing an Inria format mesh.
   */
  void SetWrt_InriaMesh(bool val_wrt_inriamesh) { Wrt_InriaMesh = val_wrt_inriamesh; }

  /*!
   * \brief Get information about writing a 1D slice of a 2D cartesian solution.
   * \return <code>TRUE</code> means that a 1D slice of a 2D cartesian solution will be written.
   */
  bool GetWrt_Slice(void) const { return Wrt_Slice; }

  /*!
   * \brief Get information about writing projected sensitivities on surfaces to an ASCII file with rows as x, y, z, dJ/dx, dJ/dy, dJ/dz for each vertex.
   * \return <code>TRUE</code> means that projected sensitivities on surfaces in an ASCII file with rows as x, y, z, dJ/dx, dJ/dy, dJ/dz for each vertex will be written.
   */
  bool GetWrt_Projected_Sensitivity(void) const { return Wrt_Projected_Sensitivity; }

  /*!
   * \brief Get information about the format for the input volume sensitvities.
   * \return Format of the input volume sensitivities.
   */
  unsigned short GetSensitivity_Format(void) const { return Sensitivity_FileFormat; }

  /*!
   * \brief Get information about writing sectional force files.
   * \return <code>TRUE</code> means that sectional force files will be written for specified markers.
   */
  bool GetPlot_Section_Forces(void) const { return Plot_Section_Forces; }

  /*!
   * \brief Get the alpha (convective) coefficients for the Runge-Kutta integration scheme.
   * \param[in] val_step - Index of the step.
   * \return Alpha coefficient for the Runge-Kutta integration scheme.
   */
  su2double Get_Alpha_RKStep(unsigned short val_step) const { return RK_Alpha_Step[val_step]; }

  /*!
   * \brief Get the index of the surface defined in the geometry file.
   * \param[in] val_marker - Value of the marker in which we are interested.
   * \return Value of the index that is in the geometry file for the surface that
   *         has the marker <i>val_marker</i>.
   */
  string GetMarker_All_TagBound(unsigned short val_marker) const { return Marker_All_TagBound[val_marker]; }

  /*!
   * \brief Get the index of the surface defined in the geometry file.
   * \param[in] val_marker - Value of the marker in which we are interested.
   * \return Value of the index that is in the geometry file for the surface that
   *         has the marker <i>val_marker</i>.
   */
  string GetMarker_ActDiskInlet_TagBound(unsigned short val_marker) const { return Marker_ActDiskInlet[val_marker]; }

  /*!
   * \brief Get the index of the surface defined in the geometry file.
   * \param[in] val_marker - Value of the marker in which we are interested.
   * \return Value of the index that is in the geometry file for the surface that
   *         has the marker <i>val_marker</i>.
   */
  string GetMarker_ActDiskOutlet_TagBound(unsigned short val_marker) const { return Marker_ActDiskOutlet[val_marker]; }

  /*!
   * \brief Get the index of the surface defined in the geometry file.
   * \param[in] val_marker - Value of the marker in which we are interested.
   * \return Value of the index that is in the geometry file for the surface that
   *         has the marker <i>val_marker</i>.
   */
  string GetMarker_Outlet_TagBound(unsigned short val_marker) const { return Marker_Outlet[val_marker]; }

  /*!
   * \brief Get the index of the surface defined in the geometry file.
   * \param[in] val_marker - Value of the marker in which we are interested.
   * \return Value of the index that is in the geometry file for the surface that
   *         has the marker <i>val_marker</i>.
   */
  string GetMarker_EngineInflow_TagBound(unsigned short val_marker) const { return Marker_EngineInflow[val_marker]; }

  /*!
   * \brief Get the index of the surface defined in the geometry file.
   * \param[in] val_marker - Value of the marker in which we are interested.
   * \return Value of the index that is in the geometry file for the surface that
   *         has the marker <i>val_marker</i>.
   */
  string GetMarker_EngineExhaust_TagBound(unsigned short val_marker) const { return Marker_EngineExhaust[val_marker]; }

  /*!
   * \brief Get the name of the surface defined in the geometry file.
   * \param[in] val_marker - Value of the marker in which we are interested.
   * \return Name that is in the geometry file for the surface that
   *         has the marker <i>val_marker</i>.
   */
  string GetMarker_Monitoring_TagBound(unsigned short val_marker) const { return Marker_Monitoring[val_marker]; }

  /*!
   * \brief Get the name of the surface defined in the geometry file.
   * \param[in] val_marker - Value of the marker in which we are interested.
   * \return Name that is in the geometry file for the surface that
   *         has the marker <i>val_marker</i>.
   */
  string GetMarker_HeatFlux_TagBound(unsigned short val_marker) const { return Marker_HeatFlux[val_marker]; }

  /*!
   * \brief Get the tag if the iMarker defined in the geometry file.
   * \param[in] val_tag - Value of the tag in which we are interested.
   * \return Value of the marker <i>val_marker</i> that is in the geometry file
   *         for the surface that has the tag.
   */
  short GetMarker_All_TagBound(string val_tag)  {
    for (unsigned short iMarker = 0; iMarker < nMarker_All; iMarker++) {
      if (val_tag == Marker_All_TagBound[iMarker]) return iMarker;
    }
    return -1;
  }

  /*!
   * \brief Get the kind of boundary for each marker.
   * \param[in] val_marker - Index of the marker in which we are interested.
   * \return Kind of boundary for the marker <i>val_marker</i>.
   */
  unsigned short GetMarker_All_KindBC(unsigned short val_marker) const { return Marker_All_KindBC[val_marker]; }

  /*!
   * \brief Set the value of the boundary <i>val_boundary</i> (read from the config file)
   *        for the marker <i>val_marker</i>.
   * \param[in] val_marker - Index of the marker in which we are interested.
   * \param[in] val_boundary - Kind of boundary read from config file.
   */
  void SetMarker_All_KindBC(unsigned short val_marker, unsigned short val_boundary) { Marker_All_KindBC[val_marker] = val_boundary; }

  /*!
   * \brief Set the value of the index <i>val_index</i> (read from the geometry file) for
   *        the marker <i>val_marker</i>.
   * \param[in] val_marker - Index of the marker in which we are interested.
   * \param[in] val_index - Index of the surface read from geometry file.
   */
  void SetMarker_All_TagBound(unsigned short val_marker, string val_index) { Marker_All_TagBound[val_marker] = val_index; }

  /*!
   * \brief Set if a marker <i>val_marker</i> is going to be monitored <i>val_monitoring</i>
   *        (read from the config file).
   * \note This is important for non dimensional coefficient computation.
   * \param[in] val_marker - Index of the marker in which we are interested.
   * \param[in] val_monitoring - 0 or 1 depending if the the marker is going to be monitored.
   */
  void SetMarker_All_Monitoring(unsigned short val_marker, unsigned short val_monitoring) { Marker_All_Monitoring[val_marker] = val_monitoring; }

  /*!
   * \brief Set if a marker <i>val_marker</i> is going to be monitored <i>val_monitoring</i>
   *        (read from the config file).
   * \note This is important for non dimensional coefficient computation.
   * \param[in] val_marker - Index of the marker in which we are interested.
   * \param[in] val_monitoring - 0 or 1 depending if the the marker is going to be monitored.
   */
  void SetMarker_All_GeoEval(unsigned short val_marker, unsigned short val_geoeval) { Marker_All_GeoEval[val_marker] = val_geoeval; }

  /*!
   * \brief Set if a marker <i>val_marker</i> is going to be designed <i>val_designing</i>
   *        (read from the config file).
   * \note This is important for non dimensional coefficient computation.
   * \param[in] val_marker - Index of the marker in which we are interested.
   * \param[in] val_monitoring - 0 or 1 depending if the the marker is going to be designed.
   */
  void SetMarker_All_Designing(unsigned short val_marker, unsigned short val_designing) { Marker_All_Designing[val_marker] = val_designing; }

  /*!
   * \brief Set if a marker <i>val_marker</i> is going to be plot <i>val_plotting</i>
   *        (read from the config file).
   * \param[in] val_marker - Index of the marker in which we are interested.
   * \param[in] val_plotting - 0 or 1 depending if the the marker is going to be plot.
   */
  void SetMarker_All_Plotting(unsigned short val_marker, unsigned short val_plotting) { Marker_All_Plotting[val_marker] = val_plotting; }

  /*!
   * \brief Set if a marker <i>val_marker</i> is going to be plot <i>val_plotting</i>
   *        (read from the config file).
   * \param[in] val_marker - Index of the marker in which we are interested.
   * \param[in] val_plotting - 0 or 1 depending if the the marker is going to be plot.
   */
  void SetMarker_All_Analyze(unsigned short val_marker, unsigned short val_analyze) { Marker_All_Analyze[val_marker] = val_analyze; }

  /*!
   * \brief Set if a marker <i>val_marker</i> is part of the FSI interface <i>val_plotting</i>
   *        (read from the config file).
   * \param[in] val_marker - Index of the marker in which we are interested.
   * \param[in] val_plotting - 0 or 1 depending if the the marker is part of the FSI interface.
   */
  void SetMarker_All_ZoneInterface(unsigned short val_marker, unsigned short val_fsiinterface) { Marker_All_ZoneInterface[val_marker] = val_fsiinterface; }

  /*!
   * \brief Set if a marker <i>val_marker</i> is part of the Turbomachinery (read from the config file).
   * \param[in] val_marker - Index of the marker in which we are interested.
   * \param[in] val_turboperf - 0 if not part of Turbomachinery or greater than 1 if it is part.
   */
  void SetMarker_All_Turbomachinery(unsigned short val_marker, unsigned short val_turbo) { Marker_All_Turbomachinery[val_marker] = val_turbo; }

  /*!
   * \brief Set a flag to the marker <i>val_marker</i> part of the Turbomachinery (read from the config file).
   * \param[in] val_marker - Index of the marker in which we are interested.
   * \param[in] val_turboperflag - 0 if is not part of the Turbomachinery, flag INFLOW or OUTFLOW if it is part.
   */
  void SetMarker_All_TurbomachineryFlag(unsigned short val_marker, unsigned short val_turboflag) { Marker_All_TurbomachineryFlag[val_marker] = val_turboflag; }

  /*!
   * \brief Set if a marker <i>val_marker</i> is part of the MixingPlane interface (read from the config file).
   * \param[in] val_marker - Index of the marker in which we are interested.
   * \param[in] val_turboperf - 0 if not part of the MixingPlane interface or greater than 1 if it is part.
   */
  void SetMarker_All_MixingPlaneInterface(unsigned short val_marker, unsigned short val_mixpla_interface) { Marker_All_MixingPlaneInterface[val_marker] = val_mixpla_interface; }

  /*!
   * \brief Set if a marker <i>val_marker</i> is going to be affected by design variables <i>val_moving</i>
   *        (read from the config file).
   * \param[in] val_marker - Index of the marker in which we are interested.
   * \param[in] val_DV - 0 or 1 depending if the the marker is affected by design variables.
   */
  void SetMarker_All_DV(unsigned short val_marker, unsigned short val_DV) { Marker_All_DV[val_marker] = val_DV; }

  /*!
   * \brief Set if a marker <i>val_marker</i> is going to be moved <i>val_moving</i>
   *        (read from the config file).
   * \param[in] val_marker - Index of the marker in which we are interested.
   * \param[in] val_moving - 0 or 1 depending if the the marker is going to be moved.
   */
  void SetMarker_All_Moving(unsigned short val_marker, unsigned short val_moving) { Marker_All_Moving[val_marker] = val_moving; }

  /*!
   * \brief Set if a marker <i>val_marker</i> allows deformation at the boundary.
   * \param[in] val_marker - Index of the marker in which we are interested.
   * \param[in] val_interface - 0 or 1 depending if the the marker is or not a DEFORM_MESH marker.
   */
  void SetMarker_All_Deform_Mesh(unsigned short val_marker, unsigned short val_interface) { Marker_All_Deform_Mesh[val_marker] = val_interface; }

  /*!
   * \brief Set if a in marker <i>val_marker</i> the flow load will be computed/employed.
   * \param[in] val_marker - Index of the marker in which we are interested.
   * \param[in] val_interface - 0 or 1 depending if the the marker is or not a Fluid_Load marker.
   */
  void SetMarker_All_Fluid_Load(unsigned short val_marker, unsigned short val_interface) { Marker_All_Fluid_Load[val_marker] = val_interface; }

  /*!
   * \brief Set if a marker <i>val_marker</i> is going to be customized in Python <i>val_PyCustom</i>
   *        (read from the config file).
   * \param[in] val_marker - Index of the marker in which we are interested.
   * \param[in] val_PyCustom - 0 or 1 depending if the the marker is going to be customized in Python.
   */
  void SetMarker_All_PyCustom(unsigned short val_marker, unsigned short val_PyCustom) { Marker_All_PyCustom[val_marker] = val_PyCustom; }

  /*!
   * \brief Set if a marker <i>val_marker</i> is going to be periodic <i>val_perbound</i>
   *        (read from the config file).
   * \param[in] val_marker - Index of the marker in which we are interested.
   * \param[in] val_perbound - Index of the surface with the periodic boundary.
   */
  void SetMarker_All_PerBound(unsigned short val_marker, short val_perbound) { Marker_All_PerBound[val_marker] = val_perbound; }

  /*!
   * \brief Set if a marker <i>val_marker</i> is going to be sent or receive <i>val_index</i>
   *        from another domain.
   * \param[in] val_marker - 0 or 1 depending if the the marker is going to be moved.
   * \param[in] val_index - Index of the surface read from geometry file.
   */
  void SetMarker_All_SendRecv(unsigned short val_marker, short val_index) { Marker_All_SendRecv[val_marker] = val_index; }

  /*!
   * \brief Get the send-receive information for a marker <i>val_marker</i>.
   * \param[in] val_marker - 0 or 1 depending if the the marker is going to be moved.
   * \return If positive, the information is sended to that domain, in case negative
   *         the information is receive from that domain.
   */
  short GetMarker_All_SendRecv(unsigned short val_marker) const { return Marker_All_SendRecv[val_marker]; }

  /*!
   * \brief Get an internal index that identify the periodic boundary conditions.
   * \param[in] val_marker - Value of the marker that correspond with the periodic boundary.
   * \return The internal index of the periodic boundary condition.
   */
  short GetMarker_All_PerBound(unsigned short val_marker) const { return Marker_All_PerBound[val_marker]; }

  /*!
   * \brief Get the monitoring information for a marker <i>val_marker</i>.
   * \param[in] val_marker - 0 or 1 depending if the the marker is going to be monitored.
   * \return 0 or 1 depending if the marker is going to be monitored.
   */
  unsigned short GetMarker_All_Monitoring(unsigned short val_marker) const { return Marker_All_Monitoring[val_marker]; }

  /*!
   * \brief Get the monitoring information for a marker <i>val_marker</i>.
   * \param[in] val_marker - 0 or 1 depending if the the marker is going to be monitored.
   * \return 0 or 1 depending if the marker is going to be monitored.
   */
  unsigned short GetMarker_All_GeoEval(unsigned short val_marker) const { return Marker_All_GeoEval[val_marker]; }

  /*!
   * \brief Get the design information for a marker <i>val_marker</i>.
   * \param[in] val_marker - 0 or 1 depending if the the marker is going to be monitored.
   * \return 0 or 1 depending if the marker is going to be monitored.
   */
  unsigned short GetMarker_All_Designing(unsigned short val_marker) const { return Marker_All_Designing[val_marker]; }

  /*!
   * \brief Get the plotting information for a marker <i>val_marker</i>.
   * \param[in] val_marker - 0 or 1 depending if the the marker is going to be moved.
   * \return 0 or 1 depending if the marker is going to be plotted.
   */
  unsigned short GetMarker_All_Plotting(unsigned short val_marker) const { return Marker_All_Plotting[val_marker]; }

  /*!
   * \brief Get the plotting information for a marker <i>val_marker</i>.
   * \param[in] val_marker - 0 or 1 depending if the the marker is going to be moved.
   * \return 0 or 1 depending if the marker is going to be plotted.
   */
  unsigned short GetMarker_All_Analyze(unsigned short val_marker) const { return Marker_All_Analyze[val_marker]; }

  /*!
   * \brief Get the FSI interface information for a marker <i>val_marker</i>.
   * \param[in] val_marker - 0 or 1 depending if the the marker is going to be moved.
   * \return 0 or 1 depending if the marker is part of the FSI interface.
   */
  unsigned short GetMarker_All_ZoneInterface(unsigned short val_marker) const { return Marker_All_ZoneInterface[val_marker]; }

  /*!
   * \brief Get the MixingPlane interface information for a marker <i>val_marker</i>.
   * \param[in] val_marker value of the marker on the grid.
   * \return 0 if is not part of the MixingPlane Interface and greater than 1 if it is part.
   */
  unsigned short GetMarker_All_MixingPlaneInterface(unsigned short val_marker) const { return Marker_All_MixingPlaneInterface[val_marker]; }

  /*!
   * \brief Get the Turbomachinery information for a marker <i>val_marker</i>.
   * \param[in] val_marker value of the marker on the grid.
   * \return 0 if is not part of the Turbomachinery and greater than 1 if it is part.
   */
  unsigned short GetMarker_All_Turbomachinery(unsigned short val_marker) const { return Marker_All_Turbomachinery[val_marker]; }

  /*!
   * \brief Get the Turbomachinery flag information for a marker <i>val_marker</i>.
   * \param[in] val_marker value of the marker on the grid.
   * \return 0 if is not part of the Turbomachinery, flag INFLOW or OUTFLOW if it is part.
   */
  unsigned short GetMarker_All_TurbomachineryFlag(unsigned short val_marker) const { return Marker_All_TurbomachineryFlag[val_marker]; }

  /*!
   * \brief Get the number of FSI interface markers <i>val_marker</i>.
   * \param[in] void.
   * \return Number of markers belonging to the FSI interface.
   */
  unsigned short GetMarker_n_ZoneInterface(void) const { return nMarker_ZoneInterface; }

  /*!
   * \brief Get the DV information for a marker <i>val_marker</i>.
   * \param[in] val_marker - 0 or 1 depending if the the marker is going to be affected by design variables.
   * \return 0 or 1 depending if the marker is going to be affected by design variables.
   */
  unsigned short GetMarker_All_DV(unsigned short val_marker) const { return Marker_All_DV[val_marker]; }

  /*!
   * \brief Get the motion information for a marker <i>val_marker</i>.
   * \param[in] val_marker - 0 or 1 depending if the the marker is going to be moved.
   * \return 0 or 1 depending if the marker is going to be moved.
   */
  unsigned short GetMarker_All_Moving(unsigned short val_marker) const { return Marker_All_Moving[val_marker]; }

  /*!
   * \brief Get whether marker <i>val_marker</i> is a DEFORM_MESH marker
   * \param[in] val_marker - 0 or 1 depending if the the marker belongs to the DEFORM_MESH subset.
   * \return 0 or 1 depending if the marker belongs to the DEFORM_MESH subset.
   */
  unsigned short GetMarker_All_Deform_Mesh(unsigned short val_marker) const { return Marker_All_Deform_Mesh[val_marker]; }

  /*!
   * \brief Get whether marker <i>val_marker</i> is a Fluid_Load marker
   * \param[in] val_marker - 0 or 1 depending if the the marker belongs to the Fluid_Load subset.
   * \return 0 or 1 depending if the marker belongs to the Fluid_Load subset.
   */
  unsigned short GetMarker_All_Fluid_Load(unsigned short val_marker) const { return Marker_All_Fluid_Load[val_marker]; }

  /*!
   * \brief Get the Python customization for a marker <i>val_marker</i>.
   * \param[in] val_marker - Index of the marker in which we are interested.
   * \return 0 or 1 depending if the marker is going to be customized in Python.
   */
  unsigned short GetMarker_All_PyCustom(unsigned short val_marker) const { return Marker_All_PyCustom[val_marker];}

  /*!
   * \brief Get the airfoil sections in the slicing process.
   * \param[in] val_section - Index of the section.
   * \return Coordinate of the airfoil to slice.
   */
  su2double GetLocationStations(unsigned short val_section) const { return LocationStations[val_section]; }

  /*!
   * \brief Get the defintion of the nacelle location.
   * \param[in] val_index - Index of the section.
   * \return Coordinate of the nacelle location.
   */
  su2double GetNacelleLocation(unsigned short val_index) const { return NacelleLocation[val_index]; }

  /*!
   * \brief Get the number of pre-smoothings in a multigrid strategy.
   * \param[in] val_mesh - Index of the grid.
   * \return Number of smoothing iterations.
   */
  unsigned short GetMG_PreSmooth(unsigned short val_mesh) const {
    if (nMG_PreSmooth == 0) return 1;
    return MG_PreSmooth[val_mesh];
  }

  /*!
   * \brief Get the number of post-smoothings in a multigrid strategy.
   * \param[in] val_mesh - Index of the grid.
   * \return Number of smoothing iterations.
   */
  unsigned short GetMG_PostSmooth(unsigned short val_mesh) const {
    if (nMG_PostSmooth == 0) return 0;
    return MG_PostSmooth[val_mesh];
  }

  /*!
   * \brief Get the number of implicit Jacobi smoothings of the correction in a multigrid strategy.
   * \param[in] val_mesh - Index of the grid.
   * \return Number of implicit smoothing iterations.
   */
  unsigned short GetMG_CorrecSmooth(unsigned short val_mesh) const {
    if (nMG_CorrecSmooth == 0) return 0;
    return MG_CorrecSmooth[val_mesh];
  }

  /*!
   * \brief plane of the FFD (I axis) that should be fixed.
   * \param[in] val_index - Index of the arrray with all the planes in the I direction that should be fixed.
   * \return Index of the plane that is going to be freeze.
   */
  short GetFFD_Fix_IDir(unsigned short val_index) const { return FFD_Fix_IDir[val_index]; }

  /*!
   * \brief plane of the FFD (J axis) that should be fixed.
   * \param[in] val_index - Index of the arrray with all the planes in the J direction that should be fixed.
   * \return Index of the plane that is going to be freeze.
   */
  short GetFFD_Fix_JDir(unsigned short val_index) const { return FFD_Fix_JDir[val_index]; }

  /*!
   * \brief plane of the FFD (K axis) that should be fixed.
   * \param[in] val_index - Index of the arrray with all the planes in the K direction that should be fixed.
   * \return Index of the plane that is going to be freeze.
   */
  short GetFFD_Fix_KDir(unsigned short val_index) const { return FFD_Fix_KDir[val_index]; }

  /*!
   * \brief Get the number of planes to fix in the I direction.
   * \return Number of planes to fix in the I direction.
   */
  unsigned short GetnFFD_Fix_IDir(void) const { return nFFD_Fix_IDir; }

  /*!
   * \brief Get the number of planes to fix in the J direction.
   * \return Number of planes to fix in the J direction.
   */
  unsigned short GetnFFD_Fix_JDir(void) const { return nFFD_Fix_JDir; }

  /*!
   * \brief Get the number of planes to fix in the K direction.
   * \return Number of planes to fix in the K direction.
   */
  unsigned short GetnFFD_Fix_KDir(void) const { return nFFD_Fix_KDir; }

  /*!
   * \brief Governing equations of the flow (it can be different from the run time equation).
   * \param[in] val_zone - Zone where the soler is applied.
   * \return Governing equation that we are solving.
   */
  unsigned short GetKind_Solver(void) const { return Kind_Solver; }

  /*!
   * \brief Governing equations of the flow (it can be different from the run time equation).
   * \param[in] val_zone - Zone where the soler is applied.
   * \return Governing equation that we are solving.
   */
  void SetKind_Solver(unsigned short val_solver) { Kind_Solver = val_solver; }

  /*!
   * \brief Return true if a fluid solver is in use.
   */
  bool GetFluidProblem(void) const {
    switch (Kind_Solver) {
      case EULER : case NAVIER_STOKES: case RANS:
      case INC_EULER : case INC_NAVIER_STOKES: case INC_RANS:
      case DISC_ADJ_INC_EULER: case DISC_ADJ_INC_NAVIER_STOKES: case DISC_ADJ_INC_RANS:
      case DISC_ADJ_EULER: case DISC_ADJ_NAVIER_STOKES: case DISC_ADJ_RANS:
        return true;
      default:
        return false;
    }
  }

  /*!
   * \brief Return true if a structural solver is in use.
   */
  bool GetStructuralProblem(void) const {
    return (Kind_Solver == FEM_ELASTICITY) || (Kind_Solver == DISC_ADJ_FEM);
  }

  /*!
   * \brief Return true if a heat solver is in use.
   */
  bool GetHeatProblem(void) const {
    return (Kind_Solver == HEAT_EQUATION) || (Kind_Solver == DISC_ADJ_HEAT);
  }

  /*!
   * \brief Return true if a high order FEM solver is in use.
   */
  bool GetFEMSolver(void) const {
    switch (Kind_Solver) {
      case FEM_EULER: case FEM_NAVIER_STOKES: case FEM_RANS: case FEM_LES:
      case DISC_ADJ_FEM_EULER: case DISC_ADJ_FEM_NS: case DISC_ADJ_FEM_RANS:
        return true;
      default:
        return false;
    }
  }

  /*!
   * \brief Kind of Multizone Solver.
   * \return Governing equation that we are solving.
   */
  unsigned short GetKind_MZSolver(void) const { return Kind_MZSolver; }

  /*!
   * \brief Governing equations of the flow (it can be different from the run time equation).
   * \param[in] val_zone - Zone where the soler is applied.
   * \return Governing equation that we are solving.
   */
  unsigned short GetKind_Regime(void) const { return Kind_Regime; }

  /*!
   * \brief Governing equations of the flow (it can be different from the run time equation).
   * \param[in] val_zone - Zone where the soler is applied.
   * \return Governing equation that we are solving.
   */
  unsigned short GetSystemMeasurements(void) const { return SystemMeasurements; }

  /*!
   * \brief Gas model that we are using.
   * \return Gas model that we are using.
   */
  unsigned short GetKind_GasModel(void) const { return Kind_GasModel; }

  /*!
   * \brief Fluid model that we are using.
   * \return Fluid model that we are using.
   */
  unsigned short GetKind_FluidModel(void) const { return Kind_FluidModel; }

  /*!
   * \brief Option to define the density model for incompressible flows.
   * \return Density model option
   */
  unsigned short GetKind_DensityModel(void) const { return Kind_DensityModel; }

  /*!
   * \brief Flag for whether to solve the energy equation for incompressible flows.
   * \return Flag for energy equation
   */
  bool GetEnergy_Equation(void) const { return Energy_Equation; }

  /*!
   * \brief free stream option to initialize the solution
   * \return free stream option
   */
  unsigned short GetKind_FreeStreamOption(void) const { return Kind_FreeStreamOption; }

  /*!
   * \brief free stream option to initialize the solution
   * \return free stream option
   */
  unsigned short GetKind_InitOption(void) const { return Kind_InitOption; }
  /*!
   * \brief Get the value of the critical pressure.
   * \return Critical pressure.
   */
  su2double GetPressure_Critical(void) const { return Pressure_Critical; }

  /*!
   * \brief Get the value of the critical temperature.
   * \return Critical temperature.
   */
  su2double GetTemperature_Critical(void) const { return Temperature_Critical; }

  /*!
   * \brief Get the value of the critical pressure.
   * \return Critical pressure.
   */
  su2double GetAcentric_Factor(void) const { return Acentric_Factor; }

  /*!
   * \brief Get the value of the viscosity model.
   * \return Viscosity model.
   */
  unsigned short GetKind_ViscosityModel(void) const { return Kind_ViscosityModel; }

  /*!
   * \brief Get the value of the thermal conductivity model.
   * \return Conductivity model.
   */
  unsigned short GetKind_ConductivityModel(void) const { return Kind_ConductivityModel; }

  /*!
   * \brief Get the value of the turbulent thermal conductivity model.
   * \return Turbulent conductivity model.
   */
  unsigned short GetKind_ConductivityModel_Turb(void) const { return Kind_ConductivityModel_Turb; }

  /*!
   * \brief Get the value of the constant viscosity.
   * \return Constant viscosity.
   */
  su2double GetMu_Constant(void) const { return Mu_Constant; }

  /*!
   * \brief Get the value of the non-dimensional constant viscosity.
   * \return Non-dimensional constant viscosity.
   */
  su2double GetMu_ConstantND(void) const { return Mu_ConstantND; }

  /*!
   * \brief Get the value of the thermal conductivity.
   * \return Thermal conductivity.
   */
  su2double GetKt_Constant(void) const { return Kt_Constant; }

  /*!
   * \brief Get the value of the non-dimensional thermal conductivity.
   * \return Non-dimensional thermal conductivity.
   */
  su2double GetKt_ConstantND(void) const { return Kt_ConstantND; }

  /*!
   * \brief Get the value of the reference viscosity for Sutherland model.
   * \return The reference viscosity.
   */
  su2double GetMu_Ref(void) const { return Mu_Ref; }

  /*!
   * \brief Get the value of the non-dimensional reference viscosity for Sutherland model.
   * \return The non-dimensional reference viscosity.
   */
  su2double GetMu_RefND(void) const { return Mu_RefND; }

  /*!
   * \brief Get the value of the reference temperature for Sutherland model.
   * \return The reference temperature.
   */
  su2double GetMu_Temperature_Ref(void) const { return Mu_Temperature_Ref; }

  /*!
   * \brief Get the value of the non-dimensional reference temperature for Sutherland model.
   * \return The non-dimensional reference temperature.
   */
  su2double GetMu_Temperature_RefND(void) const { return Mu_Temperature_RefND; }

  /*!
   * \brief Get the value of the reference S for Sutherland model.
   * \return The reference S.
   */
  su2double GetMu_S(void) const { return Mu_S; }

  /*!
   * \brief Get the value of the non-dimensional reference S for Sutherland model.
   * \return The non-dimensional reference S.
   */
  su2double GetMu_SND(void) const { return Mu_SND; }

  /*!
   * \brief Get the number of coefficients in the temperature polynomial models.
   * \return The the number of coefficients in the temperature polynomial models.
   */
  unsigned short GetnPolyCoeffs(void) const { return nPolyCoeffs; }

  /*!
   * \brief Get the temperature polynomial coefficient for specific heat Cp.
   * \param[in] val_index - Index of the array with all polynomial coefficients.
   * \return Temperature polynomial coefficient for specific heat Cp.
   */
  su2double GetCp_PolyCoeff(unsigned short val_index) const { return CpPolyCoefficients[val_index]; }

  /*!
   * \brief Get the temperature polynomial coefficient for specific heat Cp.
   * \param[in] val_index - Index of the array with all polynomial coefficients.
   * \return Temperature polynomial coefficient for specific heat Cp.
   */
  su2double GetCp_PolyCoeffND(unsigned short val_index) const { return CpPolyCoefficientsND[val_index]; }

  /*!
   * \brief Get the temperature polynomial coefficient for viscosity.
   * \param[in] val_index - Index of the array with all polynomial coefficients.
   * \return Temperature polynomial coefficient for viscosity.
   */
  su2double GetMu_PolyCoeff(unsigned short val_index) const { return MuPolyCoefficients[val_index]; }

  /*!
   * \brief Get the temperature polynomial coefficient for viscosity.
   * \param[in] val_index - Index of the array with all polynomial coefficients.
   * \return Non-dimensional temperature polynomial coefficient for viscosity.
   */
  su2double GetMu_PolyCoeffND(unsigned short val_index) const { return MuPolyCoefficientsND[val_index]; }

  /*!
   * \brief Get the temperature polynomial coefficients for viscosity.
   * \return Non-dimensional temperature polynomial coefficients for viscosity.
   */
  su2double* GetMu_PolyCoeffND(void) { return MuPolyCoefficientsND; }

  /*!
   * \brief Get the temperature polynomial coefficient for thermal conductivity.
   * \param[in] val_index - Index of the array with all polynomial coefficients.
   * \return Temperature polynomial coefficient for thermal conductivity.
   */
  su2double GetKt_PolyCoeff(unsigned short val_index) const { return KtPolyCoefficients[val_index]; }

  /*!
   * \brief Get the temperature polynomial coefficient for thermal conductivity.
   * \param[in] val_index - Index of the array with all polynomial coefficients.
   * \return Non-dimensional temperature polynomial coefficient for thermal conductivity.
   */
  su2double GetKt_PolyCoeffND(unsigned short val_index) const { return KtPolyCoefficientsND[val_index]; }

  /*!
   * \brief Get the temperature polynomial coefficients for thermal conductivity.
   * \return Non-dimensional temperature polynomial coefficients for thermal conductivity.
   */
  su2double* GetKt_PolyCoeffND(void) { return KtPolyCoefficientsND; }

  /*!
   * \brief Set the value of the non-dimensional constant viscosity.
   */
  void SetMu_ConstantND(su2double mu_const) { Mu_ConstantND = mu_const; }

  /*!
   * \brief Set the value of the non-dimensional thermal conductivity.
   */
  void SetKt_ConstantND(su2double kt_const) { Kt_ConstantND = kt_const; }

  /*!
   * \brief Set the value of the non-dimensional reference viscosity for Sutherland model.
   */
  void SetMu_RefND(su2double mu_ref) { Mu_RefND = mu_ref; }

  /*!
   * \brief Set the value of the non-dimensional reference temperature for Sutherland model.
   */
  void SetMu_Temperature_RefND(su2double mu_Tref) { Mu_Temperature_RefND = mu_Tref; }

  /*!
   * \brief Set the value of the non-dimensional S for Sutherland model.
   */
  void SetMu_SND(su2double mu_s) { Mu_SND = mu_s; }

  /*!
   * \brief Set the temperature polynomial coefficient for specific heat Cp.
   * \param[in] val_coeff - Temperature polynomial coefficient for specific heat Cp.
   * \param[in] val_index - Index of the array with all polynomial coefficients.
   */
  void SetCp_PolyCoeffND(su2double val_coeff, unsigned short val_index) { CpPolyCoefficientsND[val_index] = val_coeff; }

  /*!
   * \brief Set the temperature polynomial coefficient for viscosity.
   * \param[in] val_coeff - Non-dimensional temperature polynomial coefficient for viscosity.
   * \param[in] val_index - Index of the array with all polynomial coefficients.
   */
  void SetMu_PolyCoeffND(su2double val_coeff, unsigned short val_index) { MuPolyCoefficientsND[val_index] = val_coeff; }

  /*!
   * \brief Set the temperature polynomial coefficient for thermal conductivity.
   * \param[in] val_coeff - Non-dimensional temperature polynomial coefficient for thermal conductivity.
   * \param[in] val_index - Index of the array with all polynomial coefficients.
   */
  void SetKt_PolyCoeffND(su2double val_coeff, unsigned short val_index) { KtPolyCoefficientsND[val_index] = val_coeff; }

  /*!
   * \brief Get the kind of method for computation of spatial gradients used for viscous and source terms.
   * \return Numerical method for computation of spatial gradients used for viscous and source terms.
   */
  unsigned short GetKind_Gradient_Method(void) const { return Kind_Gradient_Method; }

  /*!
   * \brief Get the kind of method for computation of spatial gradients used for upwind reconstruction.
   * \return Numerical method for computation of spatial gradients used for upwind reconstruction.
   */
  unsigned short GetKind_Gradient_Method_Recon(void) const { return Kind_Gradient_Method_Recon; }

  /*!
   * \brief Get flag for whether a second gradient calculation is required for upwind reconstruction alone.
   * \return <code>TRUE</code> means that a second gradient will be calculated for upwind reconstruction.
   */
  bool GetReconstructionGradientRequired(void) { return ReconstructionGradientRequired; }

  /*!
   * \brief Get flag for whether a least-squares gradient method is being applied.
   * \return <code>TRUE</code> means that a least-squares gradient method is being applied.
   */
  bool GetLeastSquaresRequired(void) const { return LeastSquaresRequired; }

  /*!
   * \brief Get the kind of solver for the implicit solver.
   * \return Numerical solver for implicit formulation (solving the linear system).
   */
  unsigned short GetKind_Linear_Solver(void) const { return Kind_Linear_Solver; }


  /*!
   * \brief Get the kind of preconditioner for the implicit solver.
   * \return Numerical preconditioner for implicit formulation (solving the linear system).
   */
  unsigned short GetKind_Linear_Solver_Prec(void) const { return Kind_Linear_Solver_Prec; }

  /*!
   * \brief Get the kind of solver for the implicit solver.
   * \return Numerical solver for implicit formulation (solving the linear system).
   */
  unsigned short GetKind_Deform_Linear_Solver(void) const { return Kind_Deform_Linear_Solver; }

  /*!
   * \brief Set the kind of preconditioner for the implicit solver.
   * \return Numerical preconditioner for implicit formulation (solving the linear system).
   */
  void SetKind_Deform_Linear_Solver_Prec(unsigned short val_kind_prec) { Kind_Deform_Linear_Solver_Prec = val_kind_prec; }

  /*!
   * \brief Set the kind of preconditioner for the implicit solver.
   * \return Numerical preconditioner for implicit formulation (solving the linear system).
   */
  void SetKind_Linear_Solver_Prec(unsigned short val_kind_prec) { Kind_Linear_Solver_Prec = val_kind_prec; }

  /*!
   * \brief Get min error of the linear solver for the implicit formulation.
   * \return Min error of the linear solver for the implicit formulation.
   */
  su2double GetLinear_Solver_Error(void) const { return Linear_Solver_Error; }

  /*!
   * \brief Get min error of the linear solver for the implicit formulation.
   * \return Min error of the linear solver for the implicit formulation.
   */
  su2double GetDeform_Linear_Solver_Error(void) const { return Deform_Linear_Solver_Error; }

  /*!
   * \brief Get max number of iterations of the linear solver for the implicit formulation.
   * \return Max number of iterations of the linear solver for the implicit formulation.
   */
  unsigned long GetLinear_Solver_Iter(void) const { return Linear_Solver_Iter; }

  /*!
   * \brief Get max number of iterations of the linear solver for the implicit formulation.
   * \return Max number of iterations of the linear solver for the implicit formulation.
   */
  unsigned long GetDeform_Linear_Solver_Iter(void) const { return Deform_Linear_Solver_Iter; }

  /*!
   * \brief Get the ILU fill-in level for the linear solver.
   * \return Fill in level of the ILU preconditioner for the linear solver.
   */
  unsigned short GetLinear_Solver_ILU_n(void) const { return Linear_Solver_ILU_n; }

  /*!
   * \brief Get restart frequency of the linear solver for the implicit formulation.
   * \return Restart frequency of the linear solver for the implicit formulation.
   */
  unsigned long GetLinear_Solver_Restart_Frequency(void) const { return Linear_Solver_Restart_Frequency; }

  /*!
   * \brief Get the relaxation factor for iterative linear smoothers.
   * \return Relaxation factor.
   */
  su2double GetLinear_Solver_Smoother_Relaxation(void) const { return Linear_Solver_Smoother_Relaxation; }

  /*!
   * \brief Get the relaxation coefficient of the linear solver for the implicit formulation.
   * \return relaxation coefficient of the linear solver for the implicit formulation.
   */
  su2double GetRelaxation_Factor_AdjFlow(void) const { return Relaxation_Factor_AdjFlow; }

  /*!
   * \brief Get the relaxation coefficient of the CHT coupling.
   * \return relaxation coefficient of the CHT coupling.
   */
  su2double GetRelaxation_Factor_CHT(void) const { return Relaxation_Factor_CHT; }

  /*!
   * \brief Get the relaxation coefficient of the linear solver for the implicit formulation.
   * \return relaxation coefficient of the linear solver for the implicit formulation.
   */
  su2double GetRoe_Kappa(void) const { return Roe_Kappa; }

  /*!
   * \brief Get the wing semi span.
   * \return value of the wing semi span.
   */
  su2double GetSemiSpan(void) const { return SemiSpan; }

  /*!
   * \brief Get the kind of solver for the implicit solver.
   * \return Numerical solver for implicit formulation (solving the linear system).
   */
  unsigned short GetKind_AdjTurb_Linear_Solver(void) const { return Kind_AdjTurb_Linear_Solver; }

  /*!
   * \brief Get the kind of preconditioner for the implicit solver.
   * \return Numerical preconditioner for implicit formulation (solving the linear system).
   */
  unsigned short GetKind_AdjTurb_Linear_Prec(void) const { return Kind_AdjTurb_Linear_Prec; }

  /*!
   * \brief Get the kind of solver for the implicit solver.
   * \return Numerical solver for implicit formulation (solving the linear system).
   */
  unsigned short GetKind_DiscAdj_Linear_Solver(void) const { return Kind_DiscAdj_Linear_Solver; }

  /*!
   * \brief Get the kind of preconditioner for the implicit solver.
   * \return Numerical preconditioner for implicit formulation (solving the linear system).
   */
  unsigned short GetKind_DiscAdj_Linear_Prec(void) const { return Kind_DiscAdj_Linear_Prec; }

  /*!
   * \brief Get the kind of preconditioner for the implicit solver.
   * \return Numerical preconditioner for implicit formulation (solving the linear system).
   */
  unsigned short GetKind_Deform_Linear_Solver_Prec(void) const { return Kind_Deform_Linear_Solver_Prec; }

  /*!
   * \brief Set the kind of preconditioner for the implicit solver.
   * \return Numerical preconditioner for implicit formulation (solving the linear system).
   */
  void SetKind_AdjTurb_Linear_Prec(unsigned short val_kind_prec) { Kind_AdjTurb_Linear_Prec = val_kind_prec; }

  /*!
   * \brief Get min error of the linear solver for the implicit formulation.
   * \return Min error of the linear solver for the implicit formulation.
   */
  su2double GetAdjTurb_Linear_Error(void) const { return AdjTurb_Linear_Error; }

  /*!
   * \brief Get the entropy fix.
   * \return Vaule of the entropy fix.
   */
  su2double GetEntropyFix_Coeff(void) const { return EntropyFix_Coeff; }

  /*!
   * \brief Get max number of iterations of the linear solver for the implicit formulation.
   * \return Max number of iterations of the linear solver for the implicit formulation.
   */
  unsigned short GetAdjTurb_Linear_Iter(void) const { return AdjTurb_Linear_Iter; }

  /*!
   * \brief Get CFL reduction factor for adjoint turbulence model.
   * \return CFL reduction factor.
   */
  su2double GetCFLRedCoeff_AdjTurb(void) const { return CFLRedCoeff_AdjTurb; }

  /*!
   * \brief Get the number of nonlinear increments for mesh deformation.
   * \return Number of nonlinear increments for mesh deformation.
   */
  unsigned long GetGridDef_Nonlinear_Iter(void) const { return GridDef_Nonlinear_Iter; }

  /*!
   * \brief Get information about whether the mesh will be deformed using pseudo linear elasticity.
   * \return <code>TRUE</code> means that grid deformation is active.
   */
  bool GetDeform_Mesh(void) const { return Deform_Mesh; }

  /*!
   * \brief Get information about writing grid deformation residuals to the console.
   * \return <code>TRUE</code> means that grid deformation residuals will be written to the console.
   */
  bool GetDeform_Output(void) const { return Deform_Output; }

  /*!
   * \brief Get factor to multiply smallest volume for deform tolerance.
   * \return Factor to multiply smallest volume for deform tolerance.
   */
  su2double GetDeform_Coeff(void) const { return Deform_Coeff; }

  /*!
   * \brief Get limit for the volumetric deformation.
   * \return Distance to the surface to be deformed.
   */
  su2double GetDeform_Limit(void) const { return Deform_Limit; }

  /*!
   * \brief Get Young's modulus for deformation (constant stiffness deformation)
   */
  su2double GetDeform_ElasticityMod(void) const { return Deform_ElasticityMod; }

  /*!
   * \brief Get Poisson's ratio for deformation (constant stiffness deformation)
   * \
   */
  su2double GetDeform_PoissonRatio(void) const { return Deform_PoissonRatio; }

  /*!
   * \brief Get the type of stiffness to impose for FEA mesh deformation.
   * \return type of stiffness to impose for FEA mesh deformation.
   */
  unsigned short GetDeform_Stiffness_Type(void) const { return Deform_StiffnessType; }

  /*!
   * \brief Get the size of the layer of highest stiffness for wall distance-based mesh stiffness.
   */
  su2double GetDeform_StiffLayerSize(void) const { return Deform_StiffLayerSize; }

  /*!
   * \brief Creates a tecplot file to visualize the volume deformation deformation made by the DEF software.
   * \return <code>TRUE</code> if the deformation is going to be plotted; otherwise <code>FALSE</code>.
   */
  bool GetVisualize_Volume_Def(void) const { return Visualize_Volume_Def; }

  /*!
   * \brief Creates a teot file to visualize the surface deformation deformation made by the DEF software.
   * \return <code>TRUE</code> if the deformation is going to be plotted; otherwise <code>FALSE</code>.
   */
  bool GetVisualize_Surface_Def(void) const { return Visualize_Surface_Def; }

  /*!
   * \brief Define the FFD box with a symetry plane.
   * \return <code>TRUE</code> if there is a symmetry plane in the FFD; otherwise <code>FALSE</code>.
   */
  bool GetFFD_Symmetry_Plane(void) const { return FFD_Symmetry_Plane; }

  /*!
   * \brief Get the kind of SU2 software component.
   * \return Kind of the SU2 software component.
   */
  unsigned short GetKind_SU2(void) const { return Kind_SU2; }

  /*!
   * \brief Get the kind of non-dimensionalization.
   * \return Kind of non-dimensionalization.
   */
  unsigned short GetRef_NonDim(void) const { return Ref_NonDim; }

  /*!
   * \brief Get the kind of incompressible non-dimensionalization.
   * \return Kind of incompressible non-dimensionalization.
   */
  unsigned short GetRef_Inc_NonDim(void) const { return Ref_Inc_NonDim; }

  /*!
   * \brief Get the kind of SU2 software component.
   * \return Kind of the SU2 software component.
   */
  void SetKind_SU2(unsigned short val_kind_su2) { Kind_SU2 = val_kind_su2 ; }

  /*!
   * \brief Get the kind of the turbulence model.
   * \return Kind of the turbulence model.
   */
  unsigned short GetKind_Turb_Model(void) const { return Kind_Turb_Model; }

  /*!
   * \brief Get the kind of the transition model.
   * \return Kind of the transion model.
   */
  unsigned short GetKind_Trans_Model(void) const { return Kind_Trans_Model; }

  /*!
   * \brief Get the kind of the subgrid scale model.
   * \return Kind of the subgrid scale model.
   */
  unsigned short GetKind_SGS_Model(void) const { return Kind_SGS_Model; }

  /*!
   * \brief Get the kind of adaptation technique.
   * \return Kind of adaptation technique.
   */
  unsigned short GetKind_Adaptation(void) const { return Kind_Adaptation; }

  /*!
   * \brief Get the number of new elements added in the adaptation process.
   * \return percentage of new elements that are going to be added in the adaptation.
   */
  su2double GetNew_Elem_Adapt(void) const { return New_Elem_Adapt; }

  /*!
   * \brief Get the kind of time integration method.
   * \note This is the information that the code will use, the method will
   *       change in runtime depending of the specific equation (direct, adjoint,
   *       linearized) that is being solved.
   * \return Kind of time integration method.
   */
  unsigned short GetKind_TimeIntScheme(void) const { return Kind_TimeNumScheme; }

  /*!
   * \brief Get the kind of convective numerical scheme.
   * \note This is the information that the code will use, the method will
   *       change in runtime depending of the specific equation (direct, adjoint,
   *       linearized) that is being solved.
   * \return Kind of the convective scheme.
   */
  unsigned short GetKind_ConvNumScheme(void) const { return Kind_ConvNumScheme; }

  /*!
   * \brief Get kind of center scheme for the convective terms.
   * \note This is the information that the code will use, the method will
   *       change in runtime depending of the specific equation (direct, adjoint,
   *       linearized) that is being solved.
   * \return Kind of center scheme for the convective terms.
   */
  unsigned short GetKind_Centered(void) const { return Kind_Centered; }

  /*!
   * \brief Get kind of upwind scheme for the convective terms.
   * \note This is the information that the code will use, the method will
   *       change in runtime depending of the specific equation (direct, adjoint,
   *       linearized) that is being solved.
   * \return Kind of upwind scheme for the convective terms.
   */
  unsigned short GetKind_Upwind(void) const { return Kind_Upwind; }

  /*!
   * \brief Get if the upwind scheme used MUSCL or not.
   * \note This is the information that the code will use, the method will
   *       change in runtime depending of the specific equation (direct, adjoint,
   *       linearized) that is being solved.
   * \return MUSCL scheme.
   */
  bool GetMUSCL(void) const { return MUSCL; }

  /*!
   * \brief Get if the upwind scheme used MUSCL or not.
   * \note This is the information that the code will use, the method will
   *       change in runtime depending of the specific equation (direct, adjoint,
   *       linearized) that is being solved.
   * \return MUSCL scheme.
   */
  bool GetMUSCL_Flow(void) const { return MUSCL_Flow; }

  /*!
   * \brief Get if the upwind scheme used MUSCL or not.
   * \note This is the information that the code will use, the method will
   *       change in runtime depending of the specific equation (direct, adjoint,
   *       linearized) that is being solved.
   * \return MUSCL scheme.
   */
  bool GetMUSCL_Heat(void) const { return MUSCL_Heat; }

  /*!
   * \brief Get if the upwind scheme used MUSCL or not.
   * \note This is the information that the code will use, the method will
   *       change in runtime depending of the specific equation (direct, adjoint,
   *       linearized) that is being solved.
   * \return MUSCL scheme.
   */
  bool GetMUSCL_Turb(void) const { return MUSCL_Turb; }

  /*!
   * \brief Get if the upwind scheme used MUSCL or not.
   * \note This is the information that the code will use, the method will
   *       change in runtime depending of the specific equation (direct, adjoint,
   *       linearized) that is being solved.
   * \return MUSCL scheme.
   */
  bool GetMUSCL_AdjFlow(void) const { return MUSCL_AdjFlow; }

  /*!
   * \brief Get if the upwind scheme used MUSCL or not.
   * \note This is the information that the code will use, the method will
   *       change in runtime depending of the specific equation (direct, adjoint,
   *       linearized) that is being solved.
   * \return MUSCL scheme.
   */
  bool GetMUSCL_AdjTurb(void) const { return MUSCL_AdjTurb; }

  /*!
   * \brief Get whether to "Use Accurate Jacobians" for AUSM+up(2) and SLAU(2).
   * \return yes/no.
   */
  bool GetUse_Accurate_Jacobians(void) const { return Use_Accurate_Jacobians; }

  /*!
   * \brief Get the kind of integration scheme (explicit or implicit)
   *        for the flow equations.
   * \note This value is obtained from the config file, and it is constant
   *       during the computation.
   * \return Kind of integration scheme for the flow equations.
   */
  unsigned short GetKind_TimeIntScheme_Flow(void) const { return Kind_TimeIntScheme_Flow; }

  /*!
   * \brief Get the kind of scheme (aliased or non-aliased) to be used in the
   *        predictor step of ADER-DG.
   * \return Kind of scheme used in the predictor step of ADER-DG.
   */
  unsigned short GetKind_ADER_Predictor(void) const { return Kind_ADER_Predictor; }

  /*!
   * \brief Get the kind of integration scheme (explicit or implicit)
   *        for the flow equations.
   * \note This value is obtained from the config file, and it is constant
   *       during the computation.
   * \return Kind of integration scheme for the plasma equations.
   */
  unsigned short GetKind_TimeIntScheme_Heat(void) const { return Kind_TimeIntScheme_Heat; }

  /*!
   * \brief Get the kind of time stepping
   *        for the heat equation.
   * \note This value is obtained from the config file, and it is constant
   *       during the computation.
   * \return Kind of time stepping for the heat equation.
   */
  unsigned short GetKind_TimeStep_Heat(void) const { return Kind_TimeStep_Heat; }

  /*!
   * \brief Get the kind of integration scheme (explicit or implicit)
   *        for the flow equations.
   * \note This value is obtained from the config file, and it is constant
   *       during the computation.
   * \return Kind of integration scheme for the plasma equations.
   */
  unsigned short GetKind_TimeIntScheme_FEA(void) const { return Kind_TimeIntScheme_FEA; }

  /*!
   * \brief Get the kind of integration scheme (explicit or implicit)
   *        for the radiation equations.
   * \note This value is obtained from the config file, and it is constant
   *       during the computation.
   * \return Kind of integration scheme for the radiation equations.
   */
  unsigned short GetKind_TimeIntScheme_Radiation(void) const { return Kind_TimeIntScheme_Radiation; }

  /*!
   * \brief Get the kind of integration scheme (explicit or implicit)
   *        for the template equations.
   * \note This value is obtained from the config file, and it is constant
   *       during the computation.
   * \return Kind of integration scheme for the plasma equations.
   */
  unsigned short GetKind_TimeIntScheme_Template(void);

  /*!
   * \brief Get the kind of integration scheme (explicit or implicit)
   *        for the flow equations.
   * \note This value is obtained from the config file, and it is constant
   *       during the computation.
   * \return Kind of integration scheme for the plasma equations.
   */
  unsigned short GetKind_SpaceIteScheme_FEA(void) const { return Kind_SpaceIteScheme_FEA; }

  /*!
   * \brief Get the kind of convective numerical scheme for the flow
   *        equations (centered or upwind).
   * \note This value is obtained from the config file, and it is constant
   *       during the computation.
   * \return Kind of convective numerical scheme for the flow equations.
   */
  unsigned short GetKind_ConvNumScheme_Flow(void) const { return Kind_ConvNumScheme_Flow; }

  /*!
   * \brief Get the kind of convective numerical scheme for the flow
   *        equations (finite element).
   * \note This value is obtained from the config file, and it is constant
   *       during the computation.
   * \return Kind of convective numerical scheme for the flow equations.
   */
  unsigned short GetKind_ConvNumScheme_FEM_Flow(void) const { return Kind_ConvNumScheme_FEM_Flow; }

  /*!
   * \brief Get the kind of convective numerical scheme for the template
   *        equations (centered or upwind).
   * \note This value is obtained from the config file, and it is constant
   *       during the computation.
   * \return Kind of convective numerical scheme for the flow equations.
   */
  unsigned short GetKind_ConvNumScheme_Template(void) const { return Kind_ConvNumScheme_Template; }

  /*!
   * \brief Get the kind of center convective numerical scheme for the flow equations.
   * \note This value is obtained from the config file, and it is constant
   *       during the computation.
   * \return Kind of center convective numerical scheme for the flow equations.
   */
  unsigned short GetKind_Centered_Flow(void) const { return Kind_Centered_Flow; }

  /*!
   * \brief Get the kind of center convective numerical scheme for the plasma equations.
   * \note This value is obtained from the config file, and it is constant
   *       during the computation.
   * \return Kind of center convective numerical scheme for the flow equations.
   */
  unsigned short GetKind_Centered_Template(void);

  /*!
   * \brief Get the kind of upwind convective numerical scheme for the flow equations.
   * \note This value is obtained from the config file, and it is constant
   *       during the computation.
   * \return Kind of upwind convective numerical scheme for the flow equations.
   */
  unsigned short GetKind_Upwind_Flow(void) const { return Kind_Upwind_Flow; }

  /*!
   * \brief Get the kind of finite element convective numerical scheme for the flow equations.
   * \note This value is obtained from the config file, and it is constant
   *       during the computation.
   * \return Kind of finite element convective numerical scheme for the flow equations.
   */
  unsigned short GetKind_FEM_Flow(void) const { return Kind_FEM_Flow; }

  /*!
   * \brief Get the kind of shock capturing method in FEM DG solver.
   * \note This value is obtained from the config file, and it is constant
   *       during the computation.
   * \return Kind of shock capturing method in FEM DG solver.
   */
  unsigned short GetKind_FEM_DG_Shock(void) const { return Kind_FEM_DG_Shock; }

  /*!
   * \brief Get the kind of matrix coloring used for the sparse Jacobian computation.
   * \note This value is obtained from the config file, and it is constant
   *       during the computation.
   * \return Kind of matrix coloring used.
   */
  unsigned short GetKind_Matrix_Coloring(void) const { return Kind_Matrix_Coloring; }

  /*!
   * \brief Get the method for limiting the spatial gradients.
   * \return Method for limiting the spatial gradients.
   */
  unsigned short GetKind_SlopeLimit(void) const { return Kind_SlopeLimit; }

  /*!
   * \brief Get the method for limiting the spatial gradients.
   * \return Method for limiting the spatial gradients solving the flow equations.
   */
  unsigned short GetKind_SlopeLimit_Flow(void) const { return Kind_SlopeLimit_Flow; }

  /*!
   * \brief Get the method for limiting the spatial gradients.
   * \return Method for limiting the spatial gradients solving the turbulent equation.
   */
  unsigned short GetKind_SlopeLimit_Turb(void) const { return Kind_SlopeLimit_Turb; }

  /*!
   * \brief Get the method for limiting the spatial gradients.
   * \return Method for limiting the spatial gradients solving the adjoint turbulent equation.
   */
  unsigned short GetKind_SlopeLimit_AdjTurb(void) const { return Kind_SlopeLimit_AdjTurb; }

  /*!
   * \brief Get the method for limiting the spatial gradients.
   * \return Method for limiting the spatial gradients solving the adjoint flow equation.
   */
  unsigned short GetKind_SlopeLimit_AdjFlow(void) const { return Kind_SlopeLimit_AdjFlow; }

  /*!
   * \brief Value of the calibrated constant for the Lax method (center scheme).
   * \note This constant is used in coarse levels and with first order methods.
   * \return Calibrated constant for the Lax method.
   */
  su2double GetKappa_1st_Flow(void) const { return Kappa_1st_Flow; }

  /*!
   * \brief Value of the calibrated constant for the JST method (center scheme).
   * \return Calibrated constant for the JST method for the flow equations.
   */
  su2double GetKappa_2nd_Flow(void) const { return Kappa_2nd_Flow; }

  /*!
   * \brief Value of the calibrated constant for the JST method (center scheme).
   * \return Calibrated constant for the JST method for the flow equations.
   */
  su2double GetKappa_4th_Flow(void) const { return Kappa_4th_Flow; }

  /*!
   * \brief Value of the calibrated constant for the JST method (center scheme).
   * \return Calibrated constant for the JST-like method for the heat equations.
   */
  su2double GetKappa_2nd_Heat(void) const { return Kappa_2nd_Heat; }

  /*!
   * \brief Value of the calibrated constant for the JST-like method (center scheme).
   * \return Calibrated constant for the JST-like method for the heat equation.
   */
  su2double GetKappa_4th_Heat(void) const { return Kappa_4th_Heat; }

  /*!
   * \brief Factor by which to multiply the dissipation contribution to Jacobians of central schemes.
   * \return The factor.
   */
  su2double GetCent_Jac_Fix_Factor(void) const { return Cent_Jac_Fix_Factor; }

  /*!
   * \brief Get the kind of integration scheme (explicit or implicit)
   *        for the adjoint flow equations.
   * \note This value is obtained from the config file, and it is constant
   *       during the computation.
   * \return Kind of integration scheme for the adjoint flow equations.
   */
  unsigned short GetKind_TimeIntScheme_AdjFlow(void) const { return Kind_TimeIntScheme_AdjFlow; }

  /*!
   * \brief Get the kind of convective numerical scheme for the adjoint flow
   *        equations (centered or upwind).
   * \note This value is obtained from the config file, and it is constant
   *       during the computation.
   * \return Kind of convective numerical scheme for the adjoint flow equations.
   */
  unsigned short GetKind_ConvNumScheme_AdjFlow(void) const { return Kind_ConvNumScheme_AdjFlow; }

  /*!
   * \brief Get the kind of center convective numerical scheme for the adjoint flow equations.
   * \note This value is obtained from the config file, and it is constant
   *       during the computation.
   * \return Kind of center convective numerical scheme for the adjoint flow equations.
   */
  unsigned short GetKind_Centered_AdjFlow(void) const { return Kind_Centered_AdjFlow; }

  /*!
   * \brief Get the kind of upwind convective numerical scheme for the adjoint flow equations.
   * \note This value is obtained from the config file, and it is constant
   *       during the computation.
   * \return Kind of upwind convective numerical scheme for the adjoint flow equations.
   */
  unsigned short GetKind_Upwind_AdjFlow(void) const { return Kind_Upwind_AdjFlow; }

  /*!
   * \brief Value of the calibrated constant for the high order method (center scheme).
   * \return Calibrated constant for the high order center method for the adjoint flow equations.
   */
  su2double GetKappa_2nd_AdjFlow(void) const { return Kappa_2nd_AdjFlow; }

  /*!
   * \brief Value of the calibrated constant for the high order method (center scheme).
   * \return Calibrated constant for the high order center method for the adjoint flow equations.
   */
  su2double GetKappa_4th_AdjFlow(void) const { return Kappa_4th_AdjFlow; }

  /*!
   * \brief Value of the calibrated constant for the low order method (center scheme).
   * \return Calibrated constant for the low order center method for the adjoint flow equations.
   */
  su2double GetKappa_1st_AdjFlow(void) const { return Kappa_1st_AdjFlow; }

  /*!
   * \brief Get the kind of integration scheme (implicit)
   *        for the turbulence equations.
   * \note This value is obtained from the config file, and it is constant
   *       during the computation.
   * \return Kind of integration scheme for the turbulence equations.
   */
  unsigned short GetKind_TimeIntScheme_Turb(void) const { return Kind_TimeIntScheme_Turb; }

  /*!
   * \brief Get the kind of convective numerical scheme for the turbulence
   *        equations (upwind).
   * \note This value is obtained from the config file, and it is constant
   *       during the computation.
   * \return Kind of convective numerical scheme for the turbulence equations.
   */
  unsigned short GetKind_ConvNumScheme_Turb(void) const { return Kind_ConvNumScheme_Turb; }

  /*!
   * \brief Get the kind of center convective numerical scheme for the turbulence equations.
   * \note This value is obtained from the config file, and it is constant
   *       during the computation.
   * \return Kind of center convective numerical scheme for the turbulence equations.
   */
  unsigned short GetKind_Centered_Turb(void) const { return Kind_Centered_Turb; }

  /*!
   * \brief Get the kind of upwind convective numerical scheme for the turbulence equations.
   * \note This value is obtained from the config file, and it is constant
   *       during the computation.
   * \return Kind of upwind convective numerical scheme for the turbulence equations.
   */
  unsigned short GetKind_Upwind_Turb(void) const { return Kind_Upwind_Turb; }

  /*!
   * \brief Get the kind of integration scheme (explicit or implicit)
   *        for the adjoint turbulence equations.
   * \note This value is obtained from the config file, and it is constant
   *       during the computation.
   * \return Kind of integration scheme for the adjoint turbulence equations.
   */
  unsigned short GetKind_TimeIntScheme_AdjTurb(void) const { return Kind_TimeIntScheme_AdjTurb; }

  /*!
   * \brief Get the kind of convective numerical scheme for the adjoint turbulence
   *        equations (centered or upwind).
   * \note This value is obtained from the config file, and it is constant
   *       during the computation.
   * \return Kind of convective numerical scheme for the adjoint turbulence equations.
   */
  unsigned short GetKind_ConvNumScheme_AdjTurb(void) const { return Kind_ConvNumScheme_AdjTurb; }

  /*!
   * \brief Get the kind of convective numerical scheme for the heat equation.
   * \note This value is obtained from the config file, and it is constant
   *       during the computation.
   * \return Kind of convective numerical scheme for the heat equation.
   */
  unsigned short GetKind_ConvNumScheme_Heat(void) const { return Kind_ConvNumScheme_Heat; }

  /*!
   * \brief Get the kind of center convective numerical scheme for the adjoint turbulence equations.
   * \note This value is obtained from the config file, and it is constant
   *       during the computation.
   * \return Kind of center convective numerical scheme for the adjoint turbulence equations.
   */
  unsigned short GetKind_Centered_AdjTurb(void) const { return Kind_Centered_AdjTurb; }

  /*!
   * \brief Get the kind of upwind convective numerical scheme for the adjoint turbulence equations.
   * \note This value is obtained from the config file, and it is constant
   *       during the computation.
   * \return Kind of upwind convective numerical scheme for the adjoint turbulence equations.
   */
  unsigned short GetKind_Upwind_AdjTurb(void) const { return Kind_Upwind_AdjTurb; }

  /*!
   * \brief Provides information about the way in which the turbulence will be treated by the
   *        cont. adjoint method.
   * \return <code>FALSE</code> means that the adjoint turbulence equations will be used.
   */
  bool GetFrozen_Visc_Cont(void) const { return Frozen_Visc_Cont; }

  /*!
   * \brief Provides information about the way in which the turbulence will be treated by the
   *        disc. adjoint method.
   * \return <code>FALSE</code> means that the adjoint turbulence equations will be used.
   */
  bool GetFrozen_Visc_Disc(void) const { return Frozen_Visc_Disc; }

  /*!
   * \brief Provides information about using an inconsistent (primal/dual) discrete adjoint formulation
   * \return <code>FALSE</code> means that the adjoint use the same numerical methods than the primal problem.
   */
  bool GetInconsistent_Disc(void) const { return Inconsistent_Disc; }

  /*!
   * \brief Provides information about the way in which the limiter will be treated by the
   *        disc. adjoint method.
   * \return <code>FALSE</code> means that the limiter computation is included.
   */
  bool GetFrozen_Limiter_Disc(void) const { return Frozen_Limiter_Disc; }

  /*!
   * \brief Provides information about if the sharp edges are going to be removed from the sensitivity.
   * \return <code>FALSE</code> means that the sharp edges will be removed from the sensitivity.
   */
  bool GetSens_Remove_Sharp(void) const { return Sens_Remove_Sharp; }

  /*!
   * \brief Get the kind of inlet boundary condition treatment (total conditions or mass flow).
   * \return Kind of inlet boundary condition.
   */
  unsigned short GetKind_Inlet(void) const { return Kind_Inlet; }

  /*!
   * \brief Check if the inlet profile(s) are specified in an input file
   * \return True if an input file is to be used for the inlet profile(s)
   */
  bool GetInlet_Profile_From_File(void) const { return Inlet_From_File; }

  /*!
   * \brief Get name of the input file for the specified inlet profile.
   * \return Name of the input file for the specified inlet profile.
   */
  string GetInlet_FileName(void) const { return Inlet_Filename; }

  /*!
   * \brief Get the tolerance used for matching two points on a specified inlet
   * \return Tolerance used for matching a point to a specified inlet
   */
  su2double GetInlet_Profile_Matching_Tolerance(void) const { return Inlet_Matching_Tol; }

  /*!
   * \brief Get the type of incompressible inlet from the list.
   * \return Kind of the incompressible inlet.
   */
  unsigned short GetKind_Inc_Inlet(string val_marker) const;

  /*!
   * \brief Get the total number of types in Kind_Inc_Inlet list
   * \return Total number of types in Kind_Inc_Inlet list
   */
  unsigned short GetnInc_Inlet(void) const { return nInc_Inlet;}

  /*!
   * \brief Flag for whether the local boundary normal is used as the flow direction for an incompressible pressure inlet.
   * \return <code>FALSE</code> means the prescribed flow direction is used.
   */
  bool GetInc_Inlet_UseNormal(void) const { return Inc_Inlet_UseNormal;}

  /*!
   * \brief Get the type of incompressible outlet from the list.
   * \return Kind of the incompressible outlet.
   */
  unsigned short GetKind_Inc_Outlet(string val_marker) const;

  /*!
   * \brief Get the damping factor applied to velocity updates at incompressible pressure inlets.
   * \return Damping factor applied to velocity updates at incompressible pressure inlets.
   */
  su2double GetInc_Inlet_Damping(void) const { return Inc_Inlet_Damping; }

  /*!
   * \brief Get the damping factor applied to pressure updates at incompressible mass flow outlet.
   * \return Damping factor applied to pressure updates at incompressible mass flow outlet.
   */
  su2double GetInc_Outlet_Damping(void) const { return Inc_Outlet_Damping; }

  /*!
   * \brief Get the kind of mixing process for averaging quantities at the boundaries.
   * \return Kind of mixing process.
   */
  unsigned short GetKind_AverageProcess(void) const { return Kind_AverageProcess; }

  /*!
   * \brief Get the kind of mixing process for averaging quantities at the boundaries.
   * \return Kind of mixing process.
   */
  unsigned short GetKind_PerformanceAverageProcess(void) const { return Kind_PerformanceAverageProcess; }

  /*!
   * \brief Set the kind of mixing process for averaging quantities at the boundaries.
   * \return Kind of mixing process.
   */
  void SetKind_AverageProcess(unsigned short new_AverageProcess) { Kind_AverageProcess = new_AverageProcess; }

  /*!
   * \brief Set the kind of mixing process for averaging quantities at the boundaries.
   * \return Kind of mixing process.
   */
  void SetKind_PerformanceAverageProcess(unsigned short new_AverageProcess) { Kind_PerformanceAverageProcess = new_AverageProcess; }

  /*!
   * \brief Get coeff for Rotating Frame Ramp.
   * \return coeff Ramp Rotating Frame.
   */
  su2double GetRampRotatingFrame_Coeff(unsigned short iCoeff) const { return RampRotatingFrame_Coeff[iCoeff];}

  /*!
   * \brief Get Rotating Frame Ramp option.
   * \return Ramp Rotating Frame option.
   */
  bool GetRampRotatingFrame(void) const { return RampRotatingFrame;}

  /*!
   * \brief Get coeff for Outlet Pressure Ramp.
   * \return coeff Ramp Outlet Pressure.
   */
  su2double GetRampOutletPressure_Coeff(unsigned short iCoeff) const { return RampOutletPressure_Coeff[iCoeff];}

  /*!
   * \brief Get final Outlet Pressure value for the ramp.
   * \return final Outlet Pressure value.
   */
  su2double GetFinalOutletPressure(void) const { return  FinalOutletPressure; }

  /*!
   * \brief Get final Outlet Pressure value for the ramp.
   * \return Monitor Outlet Pressure value.
   */
  su2double GetMonitorOutletPressure(void) const { return MonitorOutletPressure; }

  /*!
   * \brief Set Monitor Outlet Pressure value for the ramp.
   */
  void SetMonitotOutletPressure(su2double newMonPres) { MonitorOutletPressure = newMonPres;}

  /*!
   * \brief Get Outlet Pressure Ramp option.
   * \return Ramp Outlet pressure option.
   */
  bool GetRampOutletPressure(void) const { return RampOutletPressure;}

  /*!
   * \brief Get mixedout coefficients.
   * \return mixedout coefficient.
   */
  su2double GetMixedout_Coeff(unsigned short iCoeff) const { return Mixedout_Coeff[iCoeff];}

  /*!
   * \brief Get extra relaxation factor coefficients for the Giels BC.
   * \return mixedout coefficient.
   */
  su2double GetExtraRelFacGiles(unsigned short iCoeff) const { return ExtraRelFacGiles[iCoeff];}

  /*!
   * \brief Get mach limit for average massflow-based procedure .
   * \return mach limit.
   */
  su2double GetAverageMachLimit(void) const { return AverageMachLimit;}

  /*!
   * \brief Get the kind of mixing process for averaging quantities at the boundaries.
   * \return Kind of mixing process.
   */
  unsigned short GetKind_MixingPlaneInterface(void) const { return Kind_MixingPlaneInterface;}

  /*!
   * \brief Get the kind of turbomachinery architecture.
   * \return Kind of turbomachinery architecture.
   */
  unsigned short GetKind_TurboMachinery(unsigned short val_iZone) const { return Kind_TurboMachinery[val_iZone]; }

  /*!
   * \brief Get the kind of turbomachinery architecture.
   * \return Kind of turbomachinery architecture.
   */
  unsigned short GetKind_SpanWise(void) const { return Kind_SpanWise; }

  /*!
   * \brief Verify if there is mixing plane interface specified from config file.
   * \return boolean.
   */
  bool GetBoolMixingPlaneInterface(void) const { return (nMarker_MixingPlaneInterface !=0);}

  /*!
   * \brief Verify if there is mixing plane interface specified from config file.
   * \return boolean.
   */
  bool GetBoolTurbMixingPlane(void) const { return turbMixingPlane;}

  /*!
   * \brief Verify if there is mixing plane interface specified from config file.
   * \return boolean.
   */
  bool GetSpatialFourier(void) const { return SpatialFourier;}

  /*!
   * \brief number mixing plane interface specified from config file.
   * \return number of bound.
   */
  unsigned short GetnMarker_MixingPlaneInterface(void) const { return nMarker_MixingPlaneInterface;}

  /*!
   * \brief Verify if there is Turbomachinery performance option specified from config file.
   * \return boolean.
   */
  bool GetBoolTurbomachinery(void) const { return (nMarker_Turbomachinery !=0);}

  /*!
   * \brief number Turbomachinery blades computed using the pitch information.
   * \return nBlades.
   */
  su2double GetnBlades(unsigned short val_iZone) const { return nBlades[val_iZone];}

  /*!
   * \brief number Turbomachinery blades computed using the pitch information.
   * \return nBlades.
   */
  void SetnBlades(unsigned short val_iZone, su2double nblades) { nBlades[val_iZone] = nblades;}

  /*!
   * \brief Verify if there is any Giles Boundary Condition option specified from config file.
   * \return boolean.
   */
  bool GetBoolGiles(void) const { return (nMarker_Giles!=0);}

  /*!
   * \brief Verify if there is any Riemann Boundary Condition option specified from config file.
   * \return boolean.
   */
  bool GetBoolRiemann(void) const { return (nMarker_Riemann!=0);}

  /*!
   * \brief number Turbomachinery performance option specified from config file.
   * \return number of bound.
   */
  unsigned short GetnMarker_Turbomachinery(void) const { return nMarker_Turbomachinery;}

  /*!
   * \brief Get number of shroud markers.
   * \return number of marker shroud.
   */
  unsigned short GetnMarker_Shroud(void) const { return nMarker_Shroud;}

  /*!
   * \brief Get the marker shroud.
   * \return marker shroud.
   */
  string GetMarker_Shroud(unsigned short val_marker) const { return Marker_Shroud[val_marker];}

  /*!
   * \brief number Turbomachinery performance option specified from config file.
   * \return number of bound.
   */
  unsigned short GetnMarker_TurboPerformance(void) const { return nMarker_TurboPerformance;}

  /*!
   * \brief number span-wise sections to compute 3D BC and performance for turbomachinery specified by the user.
   * \return number of span-wise sections.
   */
  unsigned short Get_nSpanWiseSections_User(void) const { return nSpanWiseSections_User;}

  /*!
   * \brief number span-wise sections to compute 3D BC and performance for turbomachinery.
   * \return number of span-wise sections.
   */
  unsigned short GetnSpanWiseSections(void) const { return nSpanWiseSections;}

  /*!
   * \brief set number of maximum span-wise sections among all zones .
   */
  void SetnSpanMaxAllZones(unsigned short val_nSpna_max) { nSpanMaxAllZones = val_nSpna_max;}

  /*!
   * \brief number span-wise sections to compute performance for turbomachinery.
   * \return number of max span-wise sections.
   */
  unsigned short GetnSpanMaxAllZones(void) const { return nSpanMaxAllZones;}

  /*!
   * \brief set number span-wise sections to compute 3D BC and performance for turbomachinery.
   */
  void SetnSpanWiseSections(unsigned short nSpan) { nSpanWiseSections = nSpan;}

  /*!
   * \brief set number span-wise sections to compute 3D BC and performance for turbomachinery.
   */
  unsigned short GetnSpan_iZones(unsigned short iZone) const { return nSpan_iZones[iZone];}

  /*!
   * \brief set number span-wise sections to compute 3D BC and performance for turbomachinery.
   */
  void SetnSpan_iZones(unsigned short nSpan, unsigned short iZone) { nSpan_iZones[iZone] = nSpan;}

  /*!
   * \brief get inlet bounds name for Turbomachinery performance calculation.
   * \return name of the bound.
   */
  string GetMarker_TurboPerf_BoundIn(unsigned short index) const { return Marker_TurboBoundIn[index];}

  /*!
   * \brief get outlet bounds name for Turbomachinery performance calculation.
   * \return name of the bound.
   */
  string GetMarker_TurboPerf_BoundOut(unsigned short index) const { return Marker_TurboBoundOut[index];}

  /*!
   * \brief get marker kind for Turbomachinery performance calculation.
   * \return kind index.
   */
  unsigned short GetKind_TurboPerf(unsigned short index);

  /*!
   * \brief get outlet bounds name for Turbomachinery performance calculation.
   * \return name of the bound.
   */
  string GetMarker_PerBound(unsigned short val_marker) const { return Marker_PerBound[val_marker];}

  /*!
   * \brief Get the kind of inlet boundary condition treatment (total conditions or mass flow).
   * \return Kind of inlet boundary condition.
   */
  unsigned short GetKind_Engine_Inflow(void) const { return Kind_Engine_Inflow; }

  /*!
   * \brief Get the kind of inlet boundary condition treatment (total conditions or mass flow).
   * \return Kind of inlet boundary condition.
   */
  unsigned short GetKind_ActDisk(void) const { return Kind_ActDisk; }

  /*!
   * \brief Get the number of sections.
   * \return Number of sections
   */
  unsigned short GetnLocationStations(void) const { return nLocationStations; }

  /*!
   * \brief Get the number of sections for computing internal volume.
   * \return Number of sections for computing internal volume.
   */
  unsigned short GetnWingStations(void) const { return nWingStations; }

  /*!
   * \brief Get the location of the waterline.
   * \return Z location of the waterline.
   */
  su2double GetGeo_Waterline_Location(void) const { return Geo_Waterline_Location; }

  /*!
   * \brief Provides information about the the nodes that are going to be moved on a deformation
   *        volumetric grid deformation.
   * \return <code>TRUE</code> means that only the points on the FFD box will be moved.
   */
  bool GetHold_GridFixed(void) const { return Hold_GridFixed; }

  /*!
   * \brief Get the kind of objective function. There are several options: Drag coefficient,
   *        Lift coefficient, efficiency, etc.
   * \note The objective function will determine the boundary condition of the adjoint problem.
   * \return Kind of objective function.
   */
  unsigned short GetKind_ObjFunc(void) const { return Kind_ObjFunc[0]; }

  /*!
   * \author H. Kline
   * \brief Get the kind of objective function. There are several options: Drag coefficient,
   *        Lift coefficient, efficiency, etc.
   * \note The objective function will determine the boundary condition of the adjoint problem.
   * \return Kind of objective function.
   */
  unsigned short GetKind_ObjFunc(unsigned short val_obj) const { return Kind_ObjFunc[val_obj]; }

  /*!
   * \author H. Kline
   * \brief Get the weight of objective function. There are several options: Drag coefficient,
   *        Lift coefficient, efficiency, etc.
   * \note The objective function will determine the boundary condition of the adjoint problem.
   * \return Weight of objective function.
   */
  su2double GetWeight_ObjFunc(unsigned short val_obj) const { return Weight_ObjFunc[val_obj]; }

  /*!
   * \author H. Kline
   * \brief Set the weight of objective function. There are several options: Drag coefficient,
   *        Lift coefficient, efficiency, etc.
   * \note The objective function will determine the boundary condition of the adjoint problem.
   * \return Weight of objective function.
   */
  void SetWeight_ObjFunc(unsigned short val_obj, su2double val) { Weight_ObjFunc[val_obj] = val; }

  /*!
   * \author H. Kline
   * \brief Get the coefficients of the objective defined by the chain rule with primitive variables.
   * \note This objective is only applicable to gradient calculations. Objective value must be
   * calculated using the area averaged outlet values of density, velocity, and pressure.
   * Gradients are w.r.t density, velocity[3], and pressure. when 2D gradient w.r.t. 3rd component of velocity set to 0.
   */
  su2double GetCoeff_ObjChainRule(unsigned short iVar) const { return Obj_ChainRuleCoeff[iVar]; }

  /*!
   * \author H. Kline
   * \brief Get the flag indicating whether to comput a combined objective.
   */
  bool GetComboObj(void);

  /*!
   * \brief Get the kind of sensitivity smoothing technique.
   * \return Kind of sensitivity smoothing technique.
   */
  unsigned short GetKind_SensSmooth(void) const { return Kind_SensSmooth; }

  /*!
   * \brief Provides information about the time integration, and change the write in the output
   *        files information about the iteration.
   * \return The kind of time integration: Steady state, time stepping method (unsteady) or
   *         dual time stepping method (unsteady).
   */
  unsigned short GetTime_Marching(void) const { return TimeMarching; }

  /*!
   * \brief Provides the number of chemical reactions in the chemistry model
   * \return: The number of chemical reactions, read from input file
   */
  unsigned short GetnReactions(void);

  /*!
   * \brief Provides the number of chemical reactions in the chemistry model
   * \return: The number of chemical reactions, read from input file
   */
  su2double GetArrheniusCoeff(unsigned short iReaction);

  /*!
   * \brief Provides the number of chemical reactions in the chemistry model
   * \return: The number of chemical reactions, read from input file
   */
  su2double GetArrheniusEta(unsigned short iReaction);

  /*!
   * \brief Provides the number of chemical reactions in the chemistry model
   * \return: The number of chemical reactions, read from input file
   */
  su2double GetArrheniusTheta(unsigned short iReaction);

  /*!
   * \brief Provides the rate controlling temperature exponents for chemistry.
   * \return: Rate controlling temperature exponents.
   */
  su2double* GetRxnTcf_a(void);

  /*!
   * \brief Provides the rate controlling temperature exponents for chemistry.
   * \return: Rate controlling temperature exponents.
   */
  su2double* GetRxnTcf_b(void);

  /*!
   * \brief Provides the rate controlling temperature exponents for chemistry.
   * \return: Rate controlling temperature exponents.
   */
  su2double* GetRxnTcb_a(void);

  /*!
   * \brief Provides the rate controlling temperature exponents for chemistry.
   * \return: Rate controlling temperature exponents.
   */
  su2double* GetRxnTcb_b(void);

  /*!
   * \brief Dissociation potential of species.
   * \return: Dissociation potential.
   */
  su2double* GetDissociationPot(void);

  /*!
   * \brief Provides the number of rotational modes of energy storage
   * \return: Vector of rotational mode count
   */
  su2double* GetRotationModes(void);

  /*!
   * \brief Provides the characteristic vibrational temperature for calculating e_vib
   * \return: Vector of characteristic vibrational temperatures [K]
   */
  su2double* GetCharVibTemp(void);

  /*!
   * \brief Provides the characteristic electronic temperature for calculating e_el
   * \return: Vector of characteristic vibrational temperatures [K]
   */
  su2double** GetCharElTemp(void);

  /*!
   * \brief Provides the degeneracy of electron states for calculating e_el
   * \return: Vector of characteristic vibrational temperatures [K]
   */
  su2double** GetElDegeneracy(void);

  /*!
   * \brief Provides number electron states for calculating e_el
   * \return: Vector of number of electron states for each species
   */
  unsigned short* GetnElStates(void);


  /*!
   * \brief Provides the thermodynamic reference temperatures from the JANAF tables
   * \return: Vector of reference temperatures [K]
   */
  su2double* GetRefTemperature(void);

  /*!
   * \brief Provides the characteristic vibrational temperature for calculating e_vib
   * \return: The number of chemical reactions, read from input file
   */
  su2double GetCharVibTemp(unsigned short iSpecies);

  /*!
   * \brief Provides the molar mass of each species present in multi species fluid
   * \return: Vector of molar mass of each species in kg/kmol
   */
  su2double* GetMolar_Mass(void);

  /*!
   * \brief Provides the molar mass of each species present in multi species fluid
   * \return: Mass of each species in Kg
   */
  su2double GetMolar_Mass(unsigned short iSpecies);

  /*!
   * \brief Retrieves the number of monatomic species in the multicomponent gas.
   * \return: Number of monatomic species.
   */
  unsigned short GetnMonatomics(void);

  /*!
   * \brief Retrieves the number of monatomic species in the multicomponent gas.
   * \return: Number of monatomic species.
   */
  unsigned short GetnDiatomics(void);

  /*!
   * \brief Provides the molar mass of each species present in multi species fluid
   * \return: Molar mass of the specified gas consituent [kg/kmol]
   */
  su2double GetInitial_Gas_Composition(unsigned short iSpecies);

  /*!
   * \brief Provides the formation enthalpy of the specified species at standard conditions
   * \return: Enthalpy of formation
   */
  su2double* GetEnthalpy_Formation(void);

  /*!
   * \brief Provides the formation enthalpy of the specified species at standard conditions
   * \return: Enthalpy of formation
   */
  su2double GetEnthalpy_Formation(unsigned short iSpecies);

  /*!
   * \brief Provides the restart information.
   * \return Restart information, if <code>TRUE</code> then the code will use the solution as restart.
   */
  bool GetRestart(void) const { return Restart; }

  /*!
   * \brief Sets restart information
   */
  void SetRestart(bool val_restart);

  /*!
   * \brief Flag for whether binary SU2 native restart files are written.
   * \return Flag for whether binary SU2 native restart files are written, if <code>TRUE</code> then the code will output binary restart files.
   */
  bool GetWrt_Binary_Restart(void) const { return Wrt_Binary_Restart; }

  /*!
   * \brief Flag for whether binary SU2 native restart files are read.
   * \return Flag for whether binary SU2 native restart files are read, if <code>TRUE</code> then the code will load binary restart files.
   */
  bool GetRead_Binary_Restart(void) const { return Read_Binary_Restart; }

  /*!
   * \brief Provides the number of varaibles.
   * \return Number of variables.
   */
  unsigned short GetnVar(void);

  /*!
   * \brief Provides the number of varaibles.
   * \return Number of variables.
   */
  unsigned short GetnZone(void) const { return nZone; }

  /*!
   * \brief Provides the number of varaibles.
   * \return Number of variables.
   */
  unsigned short GetiZone(void) const { return iZone; }

  /*!
   * \brief For some problems like adjoint or the linearized equations it
   *          is necessary to restart the flow solution.
   * \return Flow restart information, if <code>TRUE</code> then the code will restart the flow solution.
   */

  bool GetRestart_Flow(void) const { return Restart_Flow; }

  /*!
   * \brief Indicates whether electron gas is present in the gas mixture.
   */
  bool GetIonization(void);

  /*!
   * \brief Information about computing and plotting the equivalent area distribution.
   * \return <code>TRUE</code> or <code>FALSE</code>  depending if we are computing the equivalent area.
   */
  bool GetEquivArea(void) const { return EquivArea; }

  /*!
   * \brief Information about computing and plotting the equivalent area distribution.
   * \return <code>TRUE</code> or <code>FALSE</code>  depending if we are computing the equivalent area.
   */
  bool GetInvDesign_Cp(void) const { return InvDesign_Cp; }

  /*!
   * \brief Information about computing and plotting the equivalent area distribution.
   * \return <code>TRUE</code> or <code>FALSE</code>  depending if we are computing the equivalent area.
   */
  bool GetInvDesign_HeatFlux(void) const { return InvDesign_HeatFlux; }

  /*!
   * \brief Get name of the input grid.
   * \return File name of the input grid.
   */
  string GetMesh_FileName(void) const { return Mesh_FileName; }

  /*!
   * \brief set name of the input grid.
   */
  void SetMesh_FileName(string val_filename);
  
  /*!
   * \brief Get name of the output grid, this parameter is important for grid
   *        adaptation and deformation.
   * \return File name of the output grid.
   */
  string GetMesh_Out_FileName(void) const { return Mesh_Out_FileName; }

  /*!
   * \brief Get the name of the file with the solution of the flow problem.
   * \return Name of the file with the solution of the flow problem.
   */
  string GetSolution_FileName(void) const { return Solution_FileName; }

  /*!
   * \brief Set the name of the file with the solution of the flow problem.
   */
  void SetSolution_FileName(string val_filename) { Solution_FileName = val_filename; }

  /*!
   * \brief Get the name of the file with the solution of the adjoint flow problem
   *          with drag objective function.
   * \return Name of the file with the solution of the adjoint flow problem with
   *         drag objective function.
   */
  string GetSolution_AdjFileName(void) const { return Solution_AdjFileName; }

  /*!
   * \brief Set the name of the file with the solution of the adjoint flow problem
   *		  with drag objective function.
   */
  void SetSolution_AdjFileName(string val_filename) { Solution_AdjFileName = val_filename; }

  /*!
   * \brief Get the name of the file with the residual of the problem.
   * \return Name of the file with the residual of the problem.
   */
  string GetResidual_FileName(void);

  /*!
   * \brief Get the format of the input/output grid.
   * \return Format of the input/output grid.
   */
  unsigned short GetMesh_FileFormat(void) const { return Mesh_FileFormat; }

  /*!
   * \brief Get the format of the output solution.
   * \return Format of the output solution.
   */
  unsigned short GetTabular_FileFormat(void) const { return Tab_FileFormat; }

  /*!
   * \brief Get the format of the output solution.
   * \return Format of the output solution.
   */
  unsigned short GetActDisk_Jump(void) const { return ActDisk_Jump; }

  /*!
   * \brief Get the name of the file with the convergence history of the problem.
   * \return Name of the file with convergence history of the problem.
   */
  string GetConv_FileName(void) const { return Conv_FileName; }

  /*!
   * \brief Get the Starting Iteration for the windowing approach
   *        in Sensitivity Analysis for period-averaged outputs, which oscillate.
   * \return
   */
  unsigned long GetStartWindowIteration(void) const { return StartWindowIteration; }

  /*!
   * \brief Get Index of the window function used as weight in the cost functional
   * \return
   */
  WINDOW_FUNCTION GetKindWindow(void) const { return static_cast<WINDOW_FUNCTION>(Kind_WindowFct); }

  /*!
   * \brief Get the name of the file with the forces breakdown of the problem.
   * \return Name of the file with forces breakdown of the problem.
   */
  string GetBreakdown_FileName(void) const { return Breakdown_FileName; }

  /*!
   * \brief Get the name of the file with the flow variables.
   * \return Name of the file with the primitive variables.
   */
  string GetVolume_FileName(void) const { return Volume_FileName; }

  /*!
   * \brief Get the name of the restart file for the heat variables.
   * \return Name of the restart file for the flow variables.
   */
  string GetRestart_HeatFileName(void);

  /*!
   * \brief Add any numbers necessary to the filename (iteration number, zone ID ...)
   * \param[in] config - Definition of the particular problem.
   * \param[in] filename - the base filename.
   * \param[in] ext - the extension to be added.
   * \return The new filename
   */
  string GetFilename(string filename, string ext, unsigned long Iter);

  /*!
   * \brief Append the zone index to the restart or the solution files.
   * \return Name of the restart file for the flow variables.
   */
  string GetMultizone_FileName(string val_filename, int val_iZone, string ext);

  /*!
   * \brief Append the zone index to the restart or the solution files.
   * \return Name of the restart file for the flow variables.
   */
  string GetMultizone_HistoryFileName(string val_filename, int val_iZone, string ext);

  /*!
   * \brief Append the instance index to the restart or the solution files.
   * \return Name of the restart file for the flow variables.
   */
  string GetMultiInstance_FileName(string val_filename, int val_iInst, string ext);

  /*!
   * \brief Append the instance index to the restart or the solution files.
   * \return Name of the restart file for the flow variables.
   */
  string GetMultiInstance_HistoryFileName(string val_filename, int val_iInst);

  /*!
   * \brief Get the name of the restart file for the flow variables.
   * \return Name of the restart file for the flow variables.
   */
  string GetRestart_FileName(void) const { return Restart_FileName; }

  /*!
   * \brief Set the name of the restart file for the flow variables.
   */
  void SetRestart_FileName(string val_filename) { Restart_FileName = val_filename; }

  /*!
   * \brief Get the name of the restart file for the adjoint variables (drag objective function).
   * \return Name of the restart file for the adjoint variables (drag objective function).
   */
  string GetRestart_AdjFileName(void) const { return Restart_AdjFileName; }

  /*!
   * \brief Set the name of the restart file for the adjoint variables (drag objective function).
   */
  void SetRestart_AdjFileName(string val_filename) { Restart_AdjFileName = val_filename; }

  /*!
   * \brief Get the name of the file with the adjoint variables.
   * \return Name of the file with the adjoint variables.
   */
  string GetAdj_FileName(void) const { return Adj_FileName; }

  /*!
   * \brief Get the name of the file with the gradient of the objective function.
   * \return Name of the file with the gradient of the objective function.
   */
  string GetObjFunc_Grad_FileName(void) const { return ObjFunc_Grad_FileName; }

  /*!
   * \brief Get the name of the file with the gradient of the objective function.
   * \return Name of the file with the gradient of the objective function.
   */
  string GetObjFunc_Value_FileName(void) const { return ObjFunc_Value_FileName; }

  /*!
   * \brief Get the name of the file with the surface information for the flow problem.
   * \return Name of the file with the surface information for the flow problem.
   */
  string GetSurfCoeff_FileName(void) const { return SurfCoeff_FileName; }

  /*!
   * \brief Get the name of the file with the surface information for the adjoint problem.
   * \return Name of the file with the surface information for the adjoint problem.
   */
  string GetSurfAdjCoeff_FileName(void) const { return SurfAdjCoeff_FileName; }

  /*!
   * \brief Get the name of the file with the surface sensitivity (discrete adjoint).
   * \return Name of the file with the surface sensitivity (discrete adjoint).
   */
  string GetSurfSens_FileName(void) const { return SurfSens_FileName; }

  /*!
   * \brief Get the name of the file with the volume sensitivity (discrete adjoint).
   * \return Name of the file with the volume sensitivity (discrete adjoint).
   */
  string GetVolSens_FileName(void) const { return VolSens_FileName; }

  /*!
   * \brief Augment the input filename with the iteration number for an unsteady file.
   * \param[in] val_filename - String value of the base filename.
   * \param[in] val_iter - Unsteady iteration number or time instance.
   * \return Name of the file with the iteration number for an unsteady solution file.
   */
  string GetUnsteady_FileName(string val_filename, int val_iter, string ext);

  /*!
   * \brief Append the input filename string with the appropriate objective function extension.
   * \param[in] val_filename - String value of the base filename.
   * \return Name of the file with the appropriate objective function extension.
   */
  string GetObjFunc_Extension(string val_filename);

  /*!
   * \brief Get the criteria for structural residual (relative/absolute).
   * \return Relative/Absolute criteria for structural convergence.
   */
  unsigned short GetResidual_Criteria_FEM(void) const { return Res_FEM_CRIT; }

  /*!
   * \brief Get functional that is going to be used to evaluate the residual flow convergence.
   * \return Functional that is going to be used to evaluate the residual flow convergence.
   */
  unsigned short GetResidual_Func_Flow(void) const { return Residual_Func_Flow; }

  /*!
   * \brief Get functional that is going to be used to evaluate the flow convergence.
   * \return Functional that is going to be used to evaluate the flow convergence.
   */
  unsigned short GetCauchy_Func_Flow(void) const { return Cauchy_Func_Flow; }

  /*!
   * \brief Get functional that is going to be used to evaluate the adjoint flow convergence.
   * \return Functional that is going to be used to evaluate the adjoint flow convergence.
   */
  unsigned short GetCauchy_Func_AdjFlow(void) const { return Cauchy_Func_AdjFlow; }

  /*!
   * \brief Get the number of iterations that are considered in the Cauchy convergence criteria.
   * \return Number of elements in the Cauchy criteria.
   */
  unsigned short GetCauchy_Elems(void) const { return Cauchy_Elems; }

  /*!
   * \brief Get the number of iterations that are not considered in the convergence criteria.
   * \return Number of iterations before starting with the convergence criteria.
   */
  unsigned long GetStartConv_Iter(void) const { return StartConv_Iter; }

  /*!
   * \brief Get the value of convergence criteria for the Cauchy method in the direct,
   *        adjoint or linearized problem.
   * \return Value of the convergence criteria.
   */
  su2double GetCauchy_Eps(void) const { return Cauchy_Eps; }

  /*!
   * \brief If we are prforming an unsteady simulation, there is only
   *        one value of the time step for the complete simulation.
   * \return Value of the time step in an unsteady simulation (non dimensional).
   */
  su2double GetDelta_UnstTimeND(void) const { return Delta_UnstTimeND; }

  /*!
   * \brief If we are prforming an unsteady simulation, there is only
   *        one value of the time step for the complete simulation.
   * \return Value of the time step in an unsteady simulation (non dimensional).
   */
  su2double GetTotal_UnstTimeND(void) const { return Total_UnstTimeND; }

  /*!
   * \brief If we are prforming an unsteady simulation, there is only
   *        one value of the time step for the complete simulation.
   * \return Value of the time step in an unsteady simulation.
   */
  su2double GetDelta_UnstTime(void) const { return Delta_UnstTime; }

  /*!
   * \brief Set the value of the unsteadty time step using the CFL number.
   * \param[in] val_delta_unsttimend - Value of the unsteady time step using CFL number.
   */
  void SetDelta_UnstTimeND(su2double val_delta_unsttimend) { Delta_UnstTimeND = val_delta_unsttimend; }

  /*!
   * \brief If we are performing an unsteady simulation, this is the
   *    value of max physical time for which we run the simulation
   * \return Value of the physical time in an unsteady simulation.
   */
  su2double GetTotal_UnstTime(void) const { return Total_UnstTime; }

  /*!
   * \brief If we are performing an unsteady simulation, this is the
   *    value of current time.
   * \return Value of the physical time in an unsteady simulation.
   */
  su2double GetCurrent_UnstTime(void) const { return Current_UnstTime; }

  /*!
   * \brief Divide the rectbles and hexahedron.
   * \return <code>TRUE</code> if the elements must be divided; otherwise <code>FALSE</code>.
   */
  bool GetSubsonicEngine(void) const { return SubsonicEngine; }

  /*!
   * \brief Actuator disk defined with a double surface.
   * \return <code>TRUE</code> if the elements must be divided; otherwise <code>FALSE</code>.
   */
  bool GetActDisk_DoubleSurface(void) const { return ActDisk_DoubleSurface; }

  /*!
   * \brief Only halg of the engine is in the compputational grid.
   * \return <code>TRUE</code> if the engine is complete; otherwise <code>FALSE</code>.
   */
  bool GetEngine_HalfModel(void) const { return Engine_HalfModel; }

  /*!
   * \brief Actuator disk defined with a double surface.
   * \return <code>TRUE</code> if the elements must be divided; otherwise <code>FALSE</code>.
   */
  bool GetActDisk_SU2_DEF(void) const { return ActDisk_SU2_DEF; }

  /*!
   * \brief Value of the design variable step, we use this value in design problems.
   * \param[in] val_dv - Number of the design variable that we want to read.
   * \param[in] val_val - Value of the design variable that we want to read.
   * \return Design variable step.
   */
  su2double GetDV_Value(unsigned short val_dv, unsigned short val_val = 0) const { return DV_Value[val_dv][val_val]; }

  /*!
   * \brief Set the value of the design variable step, we use this value in design problems.
   * \param[in] val_dv - Number of the design variable that we want to read.
   * \param[in] val    - Value of the design variable.
   */
  void SetDV_Value(unsigned short val_dv, unsigned short val_ind, su2double val) { DV_Value[val_dv][val_ind] = val; }

  /*!
   * \brief Get information about the grid movement.
   * \return <code>TRUE</code> if there is a grid movement; otherwise <code>FALSE</code>.
   */
  bool GetGrid_Movement(void) const {
    return (Kind_GridMovement != NO_MOVEMENT) || (nKind_SurfaceMovement > 0);
  }

  /*!
   * \brief Get information about dynamic grids.
   * \return <code>TRUE</code> if there is a grid movement; otherwise <code>FALSE</code>.
   */
  bool GetDynamic_Grid(void) const { return GetGrid_Movement() || (Deform_Mesh && Time_Domain); }

  /*!
   * \brief Get information about the volumetric movement.
   * \return <code>TRUE</code> if there is a volumetric movement is required; otherwise <code>FALSE</code>.
   */
  bool GetVolumetric_Movement(void) const;

  /*!
   * \brief Get information about deforming markers.
   * \param[in] kind_movement - Kind of surface movement.
   * \return <code>TRUE</code> at least one surface of kind_movement moving; otherwise <code>FALSE</code>.
   */
  bool GetSurface_Movement(unsigned short kind_movement) const;

  /*!
   * \brief Set a surface movement marker.
   * \param[in] iMarker - Moving marker.
   * \param[in] kind_movement - Kind of surface movement.
   * \return <code>TRUE</code> at least one surface of kind_movement moving; otherwise <code>FALSE</code>.
   */
  void SetSurface_Movement(unsigned short iMarker, unsigned short kind_movement);

  /*!
   * \brief Get the type of dynamic mesh motion. Each zone gets a config file.
   * \return Type of dynamic mesh motion.
   */
  unsigned short GetKind_GridMovement() const { return Kind_GridMovement; }

  /*!
   * \brief Set the type of dynamic mesh motion.
   * \param[in] val_iZone - Number for the current zone in the mesh (each zone has independent motion).
   * \param[in] motion_Type - Specify motion type.
   */
  void SetKind_GridMovement(unsigned short motion_Type) { Kind_GridMovement = motion_Type; }

  /*!
   * \brief Get the type of surface motion.
   * \param[in] iMarkerMoving -  Index of the moving marker (as specified in Marker_Moving).
   * \return Type of surface motion.
   */
  unsigned short GetKind_SurfaceMovement(unsigned short iMarkerMoving) const { return Kind_SurfaceMovement[iMarkerMoving];}

  /*!
   * \brief Get the mach number based on the mesh velocity and freestream quantities.
   * \return Mach number based on the mesh velocity and freestream quantities.
   */
  su2double GetMach_Motion(void) const { return Mach_Motion; }

  /*!
   * \brief Get the mesh motion origin.
   * \param[in] iDim - spatial component
   * \return The mesh motion origin.
   */
  su2double GetMotion_Origin(unsigned short iDim) const { return Motion_Origin[iDim];}

  /*!
   * \brief Set the mesh motion origin.
   * \param[in] val - new value of the origin
   * \return The mesh motion origin.
   */
  void SetMotion_Origin(su2double* val) { for (int iDim = 0; iDim < 3; iDim++) Motion_Origin[iDim] = val[iDim]; }

  /*!
   * \brief Get the mesh motion origin.
   * \param[in] iMarkerMoving -  Index of the moving marker (as specified in Marker_Moving)
   * \param[in] iDim - spatial component
   * \return The motion origin of the marker.
   */
  su2double GetMarkerMotion_Origin(unsigned short iMarkerMoving, unsigned short iDim) const { return MarkerMotion_Origin[3*iMarkerMoving + iDim];}

  /*!
   * \brief Set the mesh motion origin.
   * \param[in] val - new value of the origin
   * \param[in] iMarkerMoving -  Index of the moving marker (as specified in Marker_Moving)
   */
  void SetMarkerMotion_Origin(su2double* val, unsigned short iMarkerMoving) {
    for (int iDim = 0; iDim < 3; iDim++) MarkerMotion_Origin[3*iMarkerMoving + iDim] = val[iDim];
  }

  /*!
   * \brief Get the translational velocity of the mesh.
   * \param[in] iDim - spatial component
   * \return Translational velocity of the mesh.
   */
  su2double GetTranslation_Rate(unsigned short iDim) const { return Translation_Rate[iDim];}

  /*!
   * \brief Get the translational velocity of the marker.
   * \param[in] iMarkerMoving -  Index of the moving marker (as specified in Marker_Moving)
   * \param[in] iDim - spatial component
   * \return Translational velocity of the marker.
   */
  su2double GetMarkerTranslationRate(unsigned short iMarkerMoving, unsigned short iDim) const { return MarkerTranslation_Rate[3*iMarkerMoving + iDim];}

  /*!
   * \brief Get the rotation rate of the mesh.
   * \param[in] iDim - spatial component
   * \return Translational velocity of the mesh.
   */
  su2double GetRotation_Rate(unsigned short iDim) const { return Rotation_Rate[iDim];}

  /*!
   * \brief Get the rotation rate of the mesh.
   * \param[in] iDim - spatial component
   * \param[in] val - new value of the rotation rate.
   * \return Translational velocity of the mesh.
   */
  void SetRotation_Rate(unsigned short iDim, su2double val) { Rotation_Rate[iDim] = val;}

  /*!
   * \brief Get the rotation rate of the marker.
   *  \param[in] iMarkerMoving -  Index of the moving marker (as specified in Marker_Moving)
   * \param[in] iDim - spatial component
   * \return Rotation velocity of the marker.
   */
  su2double GetMarkerRotationRate(unsigned short iMarkerMoving, unsigned short iDim) const { return MarkerRotation_Rate[3*iMarkerMoving + iDim];}

  /*!
   * \brief Get the pitching rate of the mesh.
   * \param[in] iDim - spatial component
   * \return Angular frequency of the mesh pitching.
   */
  su2double GetPitching_Omega(unsigned short iDim) const { return Pitching_Omega[iDim];}

  /*!
   * \brief Get pitching rate of the marker.
   * \param[in] iMarkerMoving - Index of the moving marker (as specified in Marker_Moving)
   * \param[in] iDim - spatial component
   * \return  Angular frequency of the marker pitching.
   */
  su2double GetMarkerPitching_Omega(unsigned short iMarkerMoving, unsigned short iDim) const { return MarkerPitching_Omega[3*iMarkerMoving + iDim];}

  /*!
   * \brief Get the pitching amplitude of the mesh.
   * \param[in] iDim - spatial component
   * \return pitching amplitude of the mesh.
   */
  su2double GetPitching_Ampl(unsigned short iDim) const { return Pitching_Ampl[iDim];}

  /*!
   * \brief Get pitching amplitude of the marker.
   * \param[in] iMarkerMoving -  Index of the moving marker (as specified in Marker_Moving)
   * \param[in] iDim - spatial component
   * \return  pitching amplitude of the marker.
   */
  su2double GetMarkerPitching_Ampl(unsigned short iMarkerMoving, unsigned short iDim) const { return MarkerPitching_Ampl[3*iMarkerMoving + iDim];}

  /*!
   * \brief Get the pitching phase of the mesh.
   * \param[in] val_iZone - Number for the current zone in the mesh (each zone has independent motion).
   * \return pitching phase of the mesh.
   */
  su2double GetPitching_Phase(unsigned short iDim) const { return Pitching_Phase[iDim];}

  /*!
   * \brief Get pitching phase of the marker.
   * \param[in] iMarkerMoving -  Index of the moving marker (as specified in Marker_Moving) \
   * \param[in] iDim - spatial component
   * \return pitching phase of the marker.
   */
  su2double GetMarkerPitching_Phase(unsigned short iMarkerMoving, unsigned short iDim) const { return MarkerPitching_Phase[3*iMarkerMoving + iDim];}

  /*!
   * \brief Get the plunging rate of the mesh.
   * \param[in] iDim - spatial component
   * \return Angular frequency of the mesh plunging.
   */
  su2double GetPlunging_Omega(unsigned short iDim) const { return Plunging_Omega[iDim];}

  /*!
   * \brief Get plunging rate of the marker.
   * \param[in] iMarkerMoving -  Index of the moving marker (as specified in Marker_Moving)
   * \param[in] iDim - spatial component
   * \return Angular frequency of the marker plunging.
   */
  su2double GetMarkerPlunging_Omega(unsigned short iMarkerMoving, unsigned short iDim) const { return MarkerPlunging_Omega[3*iMarkerMoving + iDim];}

  /*!
   * \brief Get the plunging amplitude of the mesh.
   * \param[in] val_iZone - Number for the current zone in the mesh (each zone has independent motion).
   * \param[in] iDim - spatial component
   * \return Plunging amplitude of the mesh.
   */
  su2double GetPlunging_Ampl(unsigned short iDim) const { return Plunging_Ampl[iDim];}

  /*!
   * \brief Get plunging amplitude of the marker.
   * \param[in] iMarkerMoving -  Index of the moving marker (as specified in Marker_Moving)
   * \param[in] iDim - spatial component
   * \return Plunging amplitude of the marker.
   */
  su2double GetMarkerPlunging_Ampl(unsigned short iMarkerMoving, unsigned short iDim) const { return MarkerPlunging_Ampl[3*iMarkerMoving + iDim];}

  /*!
   * \brief Get the angular velocity of the mesh about the z-axis.
   * \return Angular velocity of the mesh about the z-axis.
   */
  su2double GetFinalRotation_Rate_Z() const { return FinalRotation_Rate_Z;}

  /*!
   * \brief Set the angular velocity of the mesh about the z-axis.
   * \param[in] newRotation_Rate_Z - new rotation rate after computing the ramp value.
   */
  void SetRotation_Rate_Z(su2double newRotation_Rate_Z);

  /*!
   * \brief Get the Harmonic Balance frequency pointer.
   * \return Harmonic Balance Frequency pointer.
   */
  su2double* GetOmega_HB(void) { return  Omega_HB; }

  /*!
   * \brief Get if harmonic balance source term is to be preconditioned
   * \return yes or no to harmonic balance preconditioning
   */
  bool GetHB_Precondition(void) const { return HB_Precondition; }

  /*!
   * \brief Get if we should update the motion origin.
   * \param[in] val_marker - Value of the marker in which we are interested.
   * \return yes or no to update motion origin.
   */
  unsigned short GetMoveMotion_Origin(unsigned short val_marker) const { return MoveMotion_Origin[val_marker]; }

  /*!
   * \brief Get the minimum value of Beta for Roe-Turkel preconditioner
   * \return the minimum value of Beta for Roe-Turkel preconditioner
   */
  su2double GetminTurkelBeta() const { return  Min_Beta_RoeTurkel; }

  /*!
   * \brief Get the minimum value of Beta for Roe-Turkel preconditioner
   * \return the minimum value of Beta for Roe-Turkel preconditioner
   */
  su2double GetmaxTurkelBeta() const { return  Max_Beta_RoeTurkel; }

  /*!
   * \brief Get information about the adibatic wall condition
   * \return <code>TRUE</code> if it is a adiabatic wall condition; otherwise <code>FALSE</code>.
   */
  bool GetAdiabaticWall(void);

  /*!
   * \brief Get information about the isothermal wall condition
   * \return <code>TRUE</code> if it is a isothermal wall condition; otherwise <code>FALSE</code>.
   */
  bool GetIsothermalWall(void);

  /*!
   * \brief Get information about the Low Mach Preconditioning
   * \return <code>TRUE</code> if we are using low Mach preconditioner; otherwise <code>FALSE</code>.
   */
  bool Low_Mach_Preconditioning(void) const { return Low_Mach_Precon; }

  /*!
   * \brief Get information about the Low Mach Correction
   * \return <code>TRUE</code> if we are using low Mach correction; otherwise <code>FALSE</code>.
   */
  bool Low_Mach_Correction(void) const { return Low_Mach_Corr; }

  /*!
   * \brief Get information about the poisson solver condition
   * \return <code>TRUE</code> if it is a poisson solver condition; otherwise <code>FALSE</code>.
   */
  bool GetPoissonSolver(void) const { return PoissonSolver; }

  /*!
   * \brief Get information about the gravity force.
   * \return <code>TRUE</code> if it uses the gravity force; otherwise <code>FALSE</code>.
   */
  bool GetGravityForce(void) const { return GravityForce; }

  /*!
   * \brief Get information about the body force.
   * \return <code>TRUE</code> if it uses a body force; otherwise <code>FALSE</code>.
   */
  bool GetBody_Force(void) const { return Body_Force; }

  /*!
   * \brief Get a pointer to the body force vector.
   * \return A pointer to the body force vector.
   */
  const su2double* GetBody_Force_Vector(void) const { return Body_Force_Vector; }

  /*!
   * \brief Get information about the volumetric heat source.
   * \return <code>TRUE</code> if it uses a volumetric heat source; otherwise <code>FALSE</code>.
   */
  inline bool GetHeatSource(void) const { return HeatSource; }

  /*!
   * \brief Get information about the volumetric heat source.
   * \return Value of the volumetric heat source
   */
  inline su2double GetHeatSource_Val(void) const {return ValHeatSource;}

  /*!
   * \brief Get the rotation angle of the volumetric heat source in axis Z.
   * \return Rotation (Z) of the volumetric heat source
   */
  inline su2double GetHeatSource_Rot_Z(void) const {return Heat_Source_Rot_Z;}

  /*!
   * \brief Set the rotation angle of the volumetric heat source in axis Z.
   * \param[in] val_rot - Rotation (Z) of the volumetric heat source
   */
  inline void SetHeatSource_Rot_Z(su2double val_rot) {Heat_Source_Rot_Z = val_rot;}

  /*!
   * \brief Get the position of the center of the volumetric heat source.
   * \return Pointer to the center of the ellipsoid that introduces a volumetric heat source.
   */
  inline const su2double* GetHeatSource_Center(void) const {return Heat_Source_Center;}

  /*!
   * \brief Set the position of the center of the volumetric heat source.
   * \param[in] x_cent = X position of the center of the volumetric heat source.
   * \param[in] y_cent = Y position of the center of the volumetric heat source.
   * \param[in] z_cent = Z position of the center of the volumetric heat source.
   */
  inline void SetHeatSource_Center(su2double x_cent, su2double y_cent, su2double z_cent) {
    Heat_Source_Center[0] = x_cent; Heat_Source_Center[1] = y_cent; Heat_Source_Center[2] = z_cent;
  }

  /*!
   * \brief Get the radius of the ellipsoid that introduces a volumetric heat source.
   * \return Pointer to the radii (x, y, z) of the ellipsoid that introduces a volumetric heat source.
   */
  inline const su2double* GetHeatSource_Axes(void) const {return Heat_Source_Axes;}

  /*!
   * \brief Get information about the rotational frame.
   * \return <code>TRUE</code> if there is a rotational frame; otherwise <code>FALSE</code>.
   */
  bool GetRotating_Frame(void) const { return Rotating_Frame; }

  /*!
   * \brief Get information about the axisymmetric frame.
   * \return <code>TRUE</code> if there is a rotational frame; otherwise <code>FALSE</code>.
   */
  bool GetAxisymmetric(void) const { return Axisymmetric; }

  /*!
   * \brief Get information about the axisymmetric frame.
   * \return <code>TRUE</code> if there is a rotational frame; otherwise <code>FALSE</code>.
   */
  bool GetDebugMode(void);

  /*!
   * \brief Get information about there is a smoothing of the grid coordinates.
   * \return <code>TRUE</code> if there is smoothing of the grid coordinates; otherwise <code>FALSE</code>.
   */
  bool GetAdaptBoundary(void) const { return AdaptBoundary; }

  /*!
   * \brief Get information about there is a smoothing of the grid coordinates.
   * \return <code>TRUE</code> if there is smoothing of the grid coordinates; otherwise <code>FALSE</code>.
   */
  bool GetSmoothNumGrid(void) const { return SmoothNumGrid; }

  /*!
   * \brief Set information about there is a smoothing of the grid coordinates.
   * \param[in] val_smoothnumgrid - <code>TRUE</code> if there is smoothing of the grid coordinates; otherwise <code>FALSE</code>.
   */
  void SetSmoothNumGrid(bool val_smoothnumgrid) { SmoothNumGrid = val_smoothnumgrid; }

  /*!
   * \brief Subtract one to the index of the finest grid (full multigrid strategy).
   * \return Change the index of the finest grid.
   */
  void SubtractFinestMesh(void) { FinestMesh = FinestMesh-1; }

  /*!
   * \brief Obtain the kind of design variable.
   * \param[in] val_dv - Number of the design variable that we want to read.
   * \return Design variable identification.
   */
  unsigned short GetDesign_Variable(unsigned short val_dv) const { return Design_Variable[val_dv]; }

  /*!
   * \brief Provides the buffet monitoring information.
   * \return Buffet monitoring information, if <code>TRUE</code> then the code will compute the buffet sensor.
   */
  bool GetBuffet_Monitoring(void) const { return Buffet_Monitoring; }

  /*!
   * \brief Get the buffet sensor sharpness coefficient.
   * \return Sharpness coefficient for buffet sensor.
   */
  su2double GetBuffet_k(void) const { return Buffet_k; }

  /*!
   * \brief Get the buffet sensor offset parameter.
   * \return Offset parameter for buffet sensor.
   */
  su2double GetBuffet_lambda(void) const { return Buffet_lambda; }

  /*!
   * \brief Obtain the kind of convergence criteria to establish the convergence of the CFD code.
   * \return Kind of convergence criteria.
   */
  unsigned short GetConvCriteria(void) const { return ConvCriteria; }

  /*!
   * \brief Get the index in the config information of the marker <i>val_marker</i>.
   * \note When we read the config file, it stores the markers in a particular vector.
   * \return Index in the config information of the marker <i>val_marker</i>.
   */
  unsigned short GetMarker_CfgFile_TagBound(string val_marker);

  /*!
   * \brief Get the name in the config information of the marker number <i>val_marker</i>.
   * \note When we read the config file, it stores the markers in a particular vector.
   * \return Name of the marker in the config information of the marker <i>val_marker</i>.
   */
  string GetMarker_CfgFile_TagBound(unsigned short val_marker);

  /*!
   * \brief Get the boundary information (kind of boundary) in the config information of the marker <i>val_marker</i>.
   * \return Kind of boundary in the config information of the marker <i>val_marker</i>.
   */
  unsigned short GetMarker_CfgFile_KindBC(string val_marker);

  /*!
   * \brief Get the monitoring information from the config definition for the marker <i>val_marker</i>.
   * \return Monitoring information of the boundary in the config information for the marker <i>val_marker</i>.
   */
  unsigned short GetMarker_CfgFile_Monitoring(string val_marker);

  /*!
   * \brief Get the monitoring information from the config definition for the marker <i>val_marker</i>.
   * \return Monitoring information of the boundary in the config information for the marker <i>val_marker</i>.
   */
  unsigned short GetMarker_CfgFile_GeoEval(string val_marker);

  /*!
   * \brief Get the monitoring information from the config definition for the marker <i>val_marker</i>.
   * \return Monitoring information of the boundary in the config information for the marker <i>val_marker</i>.
   */
  unsigned short GetMarker_CfgFile_Designing(string val_marker);

  /*!
   * \brief Get the plotting information from the config definition for the marker <i>val_marker</i>.
   * \return Plotting information of the boundary in the config information for the marker <i>val_marker</i>.
   */
  unsigned short GetMarker_CfgFile_Plotting(string val_marker);

  /*!
   * \brief Get the plotting information from the config definition for the marker <i>val_marker</i>.
   * \return Plotting information of the boundary in the config information for the marker <i>val_marker</i>.
   */
  unsigned short GetMarker_CfgFile_Analyze(string val_marker);

  /*!
   * \brief Get the FSI interface information from the config definition for the marker <i>val_marker</i>.
   * \return Plotting information of the boundary in the config information for the marker <i>val_marker</i>.
   */
  unsigned short GetMarker_CfgFile_ZoneInterface(string val_marker);

  /*!
   * \brief Get the TurboPerformance information from the config definition for the marker <i>val_marker</i>.
   * \return TurboPerformance information of the boundary in the config information for the marker <i>val_marker</i>.
   */
  unsigned short GetMarker_CfgFile_Turbomachinery(string val_marker);

  /*!
   * \brief Get the TurboPerformance flag information from the config definition for the marker <i>val_marker</i>.
   * \return TurboPerformance flag information of the boundary in the config information for the marker <i>val_marker</i>.
   */
  unsigned short GetMarker_CfgFile_TurbomachineryFlag(string val_marker);

  /*!
   * \brief Get the MixingPlane interface information from the config definition for the marker <i>val_marker</i>.
   * \return Plotting information of the boundary in the config information for the marker <i>val_marker</i>.
   */
  unsigned short GetMarker_CfgFile_MixingPlaneInterface(string val_marker);

  /*!
   * \brief Get the DV information from the config definition for the marker <i>val_marker</i>.
   * \return DV information of the boundary in the config information for the marker <i>val_marker</i>.
   */
  unsigned short GetMarker_CfgFile_DV(string val_marker);

  /*!
   * \brief Get the motion information from the config definition for the marker <i>val_marker</i>.
   * \return Motion information of the boundary in the config information for the marker <i>val_marker</i>.
   */
  unsigned short GetMarker_CfgFile_Moving(string val_marker);

  /*!
   * \brief Get the DEFORM_MESH information from the config definition for the marker <i>val_marker</i>.
   * \return DEFORM_MESH information of the boundary in the config information for the marker <i>val_marker</i>.
   */
  unsigned short GetMarker_CfgFile_Deform_Mesh(string val_marker);

  /*!
   * \brief Get the Fluid_Load information from the config definition for the marker <i>val_marker</i>.
   * \return Fluid_Load information of the boundary in the config information for the marker <i>val_marker</i>.
   */
  unsigned short GetMarker_CfgFile_Fluid_Load(string val_marker);

  /*!
   * \brief Get the Python customization information from the config definition for the marker <i>val_marker</i>.
   * \return Python customization information of the boundary in the config information for the marker <i>val_marker</i>.
   */
  unsigned short GetMarker_CfgFile_PyCustom(string val_marker);

  /*!
   * \brief Get the periodic information from the config definition of the marker <i>val_marker</i>.
   * \return Periodic information of the boundary in the config information of the marker <i>val_marker</i>.
   */
  unsigned short GetMarker_CfgFile_PerBound(string val_marker);

  /*!
   * \brief  Get the name of the marker <i>val_marker</i>.
   * \return The interface which owns that marker <i>val_marker</i>.
   */
  int GetMarker_ZoneInterface(string val_marker);

  /*!
   * \brief  Get the name of the marker <i>val_iMarker</i>.
   * \return The name of the marker in the interface
   */
  string GetMarkerTag_ZoneInterface(unsigned short val_iMarker) const { return Marker_ZoneInterface[val_iMarker]; }

  /*!
   * \brief  Get the number of markers in the multizone interface.
   * \return The number markers in the multizone interface
   */
  unsigned short GetnMarker_ZoneInterface(void) const { return nMarker_ZoneInterface; }


  /*!
   * \brief Determines whether a marker with index iMarker is a solid boundary.
   * \param iMarker
   * \return <TRUE> it marker with index iMarker is a solid boundary.
   */
  bool GetSolid_Wall(unsigned short iMarker) const;

  /*!
   * \brief Determines whether a marker with index iMarker is a viscous no-slip boundary.
   * \param iMarker
   * \return <TRUE> it marker with index iMarker is a viscous no-slip boundary.
   */
  bool GetViscous_Wall(unsigned short iMarker) const;

  /*!
   * \brief Determines if problem is adjoint
   * \return true if Adjoint
   */
  bool GetContinuous_Adjoint(void) const { return ContinuousAdjoint; }

  /*!
   * \brief Determines if problem is viscous
   * \return true if Viscous
   */
  bool GetViscous(void) const { return Viscous; }

  /*!
   * \brief Provides the index of the solution in the container.
   * \param[in] val_eqsystem - Equation that is being solved.
   * \return Index on the solution container.
   */
  unsigned short GetContainerPosition(unsigned short val_eqsystem);

  /*!
   * \brief Value of the minimum residual value (log10 scale).
   * \return Value of the minimum residual value (log10 scale).
   */
  su2double GetMinLogResidual(void) const { return MinLogResidual; }

  /*!
   * \brief Value of the damping factor for the engine inlet bc.
   * \return Value of the damping factor.
   */
  su2double GetDamp_Engine_Inflow(void) const { return Damp_Engine_Inflow; }

  /*!
   * \brief Value of the damping factor for the engine exhaust inlet bc.
   * \return Value of the damping factor.
   */
  su2double GetDamp_Engine_Exhaust(void) const { return Damp_Engine_Exhaust; }

  /*!
   * \brief Value of the damping factor for the residual restriction.
   * \return Value of the damping factor.
   */
  su2double GetDamp_Res_Restric(void) const { return Damp_Res_Restric; }

  /*!
   * \brief Value of the damping factor for the correction prolongation.
   * \return Value of the damping factor.
   */
  su2double GetDamp_Correc_Prolong(void) const { return Damp_Correc_Prolong; }

  /*!
   * \brief Value of the position of the Near Field (y coordinate for 2D, and z coordinate for 3D).
   * \return Value of the Near Field position.
   */
  su2double GetPosition_Plane(void) const { return Position_Plane; }

  /*!
   * \brief Value of the weight of the drag coefficient in the Sonic Boom optimization.
   * \return Value of the weight of the drag coefficient in the Sonic Boom optimization.
   */
  su2double GetWeightCd(void) const { return WeightCd; }

  /*!
   * \brief Value of the weight of the CD, CL, CM optimization.
   * \return Value of the weight of the CD, CL, CM optimization.
   */
  void SetdNetThrust_dBCThrust(su2double val_dnetthrust_dbcthrust);

  /*!
   * \brief Value of the azimuthal line to fix due to a misalignments of the nearfield.
   * \return Azimuthal line to fix due to a misalignments of the nearfield.
   */
  su2double GetFixAzimuthalLine(void) const { return FixAzimuthalLine; }

  /*!
   * \brief Value of the weight of the CD, CL, CM optimization.
   * \return Value of the weight of the CD, CL, CM optimization.
   */
  su2double GetdCD_dCMy(void) const { return dCD_dCMy; }

  /*!
   * \brief Value of the weight of the CD, CL, CM optimization.
   * \return Value of the weight of the CD, CL, CM optimization.
   */
  su2double GetCM_Target(void) const { return CM_Target; }

  /*!
   * \brief Value of the weight of the CD, CL, CM optimization.
   * \return Value of the weight of the CD, CL, CM optimization.
   */
  su2double GetdCD_dCL(void) const { return dCD_dCL; }

  /*!
   * \brief Value of the weight of the CD, CL, CM optimization.
   * \return Value of the weight of the CD, CL, CM optimization.
   */
  void SetdCD_dCL(su2double val_dcd_dcl) { dCD_dCL = val_dcd_dcl; }

  /*!
   * \brief Value of the weight of the CD, CL, CM optimization.
   * \return Value of the weight of the CD, CL, CM optimization.
   */
  su2double GetdCMx_dCL(void) const { return dCMx_dCL; }

  /*!
   * \brief Value of the weight of the CD, CL, CM optimization.
   * \return Value of the weight of the CD, CL, CM optimization.
   */
  void SetdCMx_dCL(su2double val_dcmx_dcl) { dCMx_dCL = val_dcmx_dcl; }

  /*!
   * \brief Value of the weight of the CD, CL, CM optimization.
   * \return Value of the weight of the CD, CL, CM optimization.
   */
  su2double GetdCMy_dCL(void) const { return dCMy_dCL; }

  /*!
   * \brief Value of the weight of the CD, CL, CM optimization.
   * \return Value of the weight of the CD, CL, CM optimization.
   */
  void SetdCMy_dCL(su2double val_dcmy_dcl) { dCMy_dCL = val_dcmy_dcl; }

  /*!
   * \brief Value of the weight of the CD, CL, CM optimization.
   * \return Value of the weight of the CD, CL, CM optimization.
   */
  su2double GetdCMz_dCL(void) const { return dCMz_dCL; }

  /*!
   * \brief Value of the weight of the CD, CL, CM optimization.
   * \return Value of the weight of the CD, CL, CM optimization.
   */
  void SetdCMz_dCL(su2double val_dcmz_dcl) { dCMz_dCL = val_dcmz_dcl; }

  /*!
   * \brief Value of the weight of the CD, CL, CM optimization.
   * \return Value of the weight of the CD, CL, CM optimization.
   */
  void SetdCL_dAlpha(su2double val_dcl_dalpha) { dCL_dAlpha = val_dcl_dalpha; }

  /*!
   * \brief Value of the weight of the CD, CL, CM optimization.
   * \return Value of the weight of the CD, CL, CM optimization.
   */
  void SetdCM_diH(su2double val_dcm_dhi) { dCM_diH = val_dcm_dhi; }

  /*!
   * \brief Value of the weight of the CD, CL, CM optimization.
   * \return Value of the weight of the CD, CL, CM optimization.
   */
  void SetdCD_dCMy(su2double val_dcd_dcmy) { dCD_dCMy = val_dcd_dcmy; }

  /*!
   * \brief Value of the weight of the CD, CL, CM optimization.
   * \return Value of the weight of the CD, CL, CM optimization.
   */
  su2double GetCL_Target(void) const { return CL_Target; }

  /*!
   * \brief Set the global parameters of each simulation for each runtime system.
   * \param[in] val_solver - Solver of the simulation.
   * \param[in] val_system - Runtime system that we are solving.
   */
  void SetGlobalParam(unsigned short val_solver, unsigned short val_system);

  /*!
   * \brief Center of rotation for a rotational periodic boundary.
   */
  su2double *GetPeriodicRotCenter(string val_marker);

  /*!
   * \brief Angles of rotation for a rotational periodic boundary.
   */
  su2double *GetPeriodicRotAngles(string val_marker);

  /*!
   * \brief Translation vector for a rotational periodic boundary.
   */
  su2double *GetPeriodicTranslation(string val_marker);

  /*!
   * \brief Get the rotationally periodic donor marker for boundary <i>val_marker</i>.
   * \return Periodic donor marker from the config information for the marker <i>val_marker</i>.
   */
  unsigned short GetMarker_Periodic_Donor(string val_marker) const;

  /*!
   * \brief Get the origin of the actuator disk.
   */
  su2double GetActDisk_NetThrust(string val_marker) const;

  /*!
   * \brief Get the origin of the actuator disk.
   */
  su2double GetActDisk_Power(string val_marker) const;

  /*!
   * \brief Get the origin of the actuator disk.
   */
  su2double GetActDisk_MassFlow(string val_marker) const;

  /*!
   * \brief Get the origin of the actuator disk.
   */
  su2double GetActDisk_Mach(string val_marker) const;

  /*!
   * \brief Get the origin of the actuator disk.
   */
  su2double GetActDisk_Force(string val_marker) const;

  /*!
   * \brief Get the origin of the actuator disk.
   */
  su2double GetActDisk_BCThrust(string val_marker) const;

  /*!
   * \brief Get the origin of the actuator disk.
   */
  su2double GetActDisk_BCThrust_Old(string val_marker) const;

  /*!
   * \brief Get the tip radius of th actuator disk.
   */
  su2double GetActDisk_Area(string val_marker) const;

  /*!
   * \brief Get the tip radius of th actuator disk.
   */
  su2double GetActDisk_ReverseMassFlow(string val_marker) const;

  /*!
   * \brief Get the thrust corffient of the actuator disk.
   */
  su2double GetActDisk_PressJump(string val_marker, unsigned short val_index) const;

  /*!
   * \brief Get the thrust corffient of the actuator disk.
   */
  su2double GetActDisk_TempJump(string val_marker, unsigned short val_index) const;

  /*!
   * \brief Get the rev / min of the actuator disk.
   */
  su2double GetActDisk_Omega(string val_marker, unsigned short val_index) const;

  /*!
   * \brief Get Actuator Disk Outlet for boundary <i>val_marker</i> (actuator disk inlet).
   * \return Actuator Disk Outlet from the config information for the marker <i>val_marker</i>.
   */
  unsigned short GetMarker_CfgFile_ActDiskOutlet(string val_marker) const;

  /*!
   * \brief Get Actuator Disk Outlet for boundary <i>val_marker</i> (actuator disk inlet).
   * \return Actuator Disk Outlet from the config information for the marker <i>val_marker</i>.
   */
  unsigned short GetMarker_CfgFile_EngineExhaust(string val_marker) const;

  /*!
   * \brief Get the internal index for a moving boundary <i>val_marker</i>.
   * \return Internal index for a moving boundary <i>val_marker</i>.
   */
  unsigned short GetMarker_Moving(string val_marker) const;

  /*!
   * \brief Get bool if marker is moving. <i>val_marker</i>.
   * \param[in] val_marker - String of the marker to test.
   * \return Bool if the marker is a moving boundary <i>val_marker</i>.
   */
  bool GetMarker_Moving_Bool(string val_marker) const;

  /*!
   * \brief Get the internal index for a DEFORM_MESH boundary <i>val_marker</i>.
   * \return Internal index for a DEFORM_MESH boundary <i>val_marker</i>.
   */
  unsigned short GetMarker_Deform_Mesh(string val_marker) const;

  /*!
   * \brief Get the internal index for a Fluid_Load boundary <i>val_marker</i>.
   * \return Internal index for a Fluid_Load boundary <i>val_marker</i>.
   */
  unsigned short GetMarker_Fluid_Load(string val_marker) const;

  /*!
   * \brief Get the name of the surface defined in the geometry file.
   * \param[in] val_marker - Value of the marker in which we are interested.
   * \return Name that is in the geometry file for the surface that
   *         has the marker <i>val_marker</i>.
   */
  string GetMarker_Moving_TagBound(unsigned short val_marker) const { return Marker_Moving[val_marker]; }

  /*!
   * \brief Get the name of the DEFORM_MESH boundary defined in the geometry file.
   * \param[in] val_marker - Value of the marker in which we are interested.
   * \return Name that is in the geometry file for the surface that
   *         has the marker <i>val_marker</i>.
   */
  string GetMarker_Deform_Mesh_TagBound(unsigned short val_marker) const { return Marker_Deform_Mesh[val_marker]; }

  /*!
   * \brief Get the name of the Fluid_Load boundary defined in the geometry file.
   * \param[in] val_marker - Value of the marker in which we are interested.
   * \return Name that is in the geometry file for the surface that
   *         has the marker <i>val_marker</i>.
   */
  string GetMarker_Fluid_Load_TagBound(unsigned short val_marker) const { return Marker_Fluid_Load[val_marker]; }

  /*!
   * \brief Get the name of the surface defined in the geometry file.
   * \param[in] val_marker - Value of the marker in which we are interested.
   * \return Name that is in the geometry file for the surface that
   *         has the marker <i>val_marker</i>.
   */
  string GetMarker_PyCustom_TagBound(unsigned short val_marker) const { return Marker_PyCustom[val_marker]; }

  /*!
   * \brief Get the name of the surface defined in the geometry file.
   * \param[in] val_marker - Value of the marker in which we are interested.
   * \return Name that is in the geometry file for the surface that
   *         has the marker <i>val_marker</i>.
   */
  string GetMarker_Analyze_TagBound(unsigned short val_marker) const { return Marker_Analyze[val_marker]; }

  /*!
   * \brief Get the total temperature at a nacelle boundary.
   * \param[in] val_index - Index corresponding to the inlet boundary.
   * \return The total temperature.
   */
  su2double GetExhaust_Temperature_Target(string val_index) const;

  /*!
   * \brief Get the total temperature at an inlet boundary.
   * \param[in] val_index - Index corresponding to the inlet boundary.
   * \return The total temperature.
   */
  su2double GetInlet_Ttotal(string val_index) const;

  /*!
   * \brief Get the temperature at a supersonic inlet boundary.
   * \param[in] val_index - Index corresponding to the inlet boundary.
   * \return The inlet density.
   */
  su2double GetInlet_Temperature(string val_index) const;

  /*!
   * \brief Get the pressure at a supersonic inlet boundary.
   * \param[in] val_index - Index corresponding to the inlet boundary.
   * \return The inlet pressure.
   */
  su2double GetInlet_Pressure(string val_index) const;

  /*!
   * \brief Get the velocity vector at a supersonic inlet boundary.
   * \param[in] val_index - Index corresponding to the inlet boundary.
   * \return The inlet velocity vector.
   */
  su2double* GetInlet_Velocity(string val_index);

  /*!
   * \brief Get the total pressure at an inlet boundary.
   * \param[in] val_index - Index corresponding to the inlet boundary.
   * \return The total pressure.
   */
  su2double GetInlet_Ptotal(string val_index) const;

  /*!
   * \brief Set the total pressure at an inlet boundary.
   * \param[in] val_pressure - Pressure value at the inlet boundary.
   * \param[in] val_index - Index corresponding to the inlet boundary.
   */
  void SetInlet_Ptotal(su2double val_pressure, string val_marker);

  /*!
   * \brief Get the total pressure at an nacelle boundary.
   * \param[in] val_index - Index corresponding to the inlet boundary.
   * \return The total pressure.
   */
  su2double GetExhaust_Pressure_Target(string val_index) const;

  /*!
   * \brief Value of the CFL reduction in LevelSet problems.
   * \return Value of the CFL reduction in LevelSet problems.
   */
  su2double GetCFLRedCoeff_Turb(void) const { return CFLRedCoeff_Turb; }

  /*!
   * \brief Get the flow direction unit vector at an inlet boundary.
   * \param[in] val_index - Index corresponding to the inlet boundary.
   * \return The flow direction vector.
   */
  su2double* GetInlet_FlowDir(string val_index);

  /*!
   * \brief Get the back pressure (static) at an outlet boundary.
   * \param[in] val_index - Index corresponding to the outlet boundary.
   * \return The outlet pressure.
   */
  su2double GetOutlet_Pressure(string val_index) const;

  /*!
   * \brief Set the back pressure (static) at an outlet boundary.
   * \param[in] val_pressure - Pressure value at the outlet boundary.
   * \param[in] val_index - Index corresponding to the outlet boundary.
   */
  void SetOutlet_Pressure(su2double val_pressure, string val_marker);

  /*!
   * \brief Get the var 1 at Riemann boundary.
   * \param[in] val_marker - Index corresponding to the Riemann boundary.
   * \return The var1
   */
  su2double GetRiemann_Var1(string val_marker) const;

  /*!
   * \brief Get the var 2 at Riemann boundary.
   * \param[in] val_marker - Index corresponding to the Riemann boundary.
   * \return The var2
   */
  su2double GetRiemann_Var2(string val_marker) const;

  /*!
   * \brief Get the Flowdir at Riemann boundary.
   * \param[in] val_marker - Index corresponding to the Riemann boundary.
   * \return The Flowdir
   */
  su2double* GetRiemann_FlowDir(string val_marker);

  /*!
   * \brief Get Kind Data of Riemann boundary.
   * \param[in] val_marker - Index corresponding to the Riemann boundary.
   * \return Kind data
   */
  unsigned short GetKind_Data_Riemann(string val_marker) const;

  /*!
   * \brief Get the var 1 for the Giels BC.
   * \param[in] val_marker - Index corresponding to the Giles BC.
   * \return The var1
   */
  su2double GetGiles_Var1(string val_marker) const;

  /*!
   * \brief Get the var 2 for the Giles boundary.
   * \param[in] val_marker - Index corresponding to the Giles BC.
   * \return The var2
   */
  su2double GetGiles_Var2(string val_marker) const;

  /*!
   * \brief Get the Flowdir for the Giles BC.
   * \param[in] val_marker - Index corresponding to the Giles BC.
   * \return The Flowdir
   */
  su2double* GetGiles_FlowDir(string val_marker);

  /*!
   * \brief Get Kind Data for the Giles BC.
   * \param[in] val_marker - Index corresponding to the Giles BC.
   * \return Kind data
   */
  unsigned short GetKind_Data_Giles(string val_marker) const;

  /*!
   * \brief Set the var 1 for Giles BC.
   * \param[in] val_marker - Index corresponding to the Giles BC.
   */
  void SetGiles_Var1(su2double newVar1, string val_marker);

  /*!
   * \brief Get the relax factor for the average component for the Giles BC.
   * \param[in] val_marker - Index corresponding to the Giles BC.
   * \return The relax factor for the average component
   */
  su2double GetGiles_RelaxFactorAverage(string val_marker) const;

  /*!
   * \brief Get the relax factor for the fourier component for the Giles BC.
   * \param[in] val_marker - Index corresponding to the Giles BC.
   * \return The relax factor for the fourier component
   */
  su2double GetGiles_RelaxFactorFourier(string val_marker) const;

  /*!
   * \brief Get the outlet pressure imposed as BC for internal flow.
   * \return outlet pressure
   */
  su2double GetPressureOut_BC() const;

  /*!
   * \brief Set the outlet pressure imposed as BC for internal flow.
   * \param[in] val_temp - New value of the outlet pressure.
   */
  void SetPressureOut_BC(su2double val_press);

  /*!
   * \brief Get the inlet velocity or pressure imposed for incompressible flow.
   * \return inlet velocity or pressure
   */
  su2double GetIncInlet_BC() const;

  /*!
   * \brief Set the inlet velocity or pressure imposed as BC for incompressible flow.
   * \param[in] val_in - New value of the inlet velocity or pressure.
   */
  void SetIncInlet_BC(su2double val_in);

  /*!
   * \brief Get the inlet temperature imposed as BC for incompressible flow.
   * \return inlet temperature
   */
  su2double GetIncTemperature_BC() const;

  /*!
   * \brief Set the inlet temperature imposed as BC for incompressible flow.
   * \param[in] val_temperature - New value of the inlet temperature.
   */
  void SetIncTemperature_BC(su2double val_temperature);

  /*!
   * \brief Get the outlet pressure imposed as BC for incompressible flow.
   * \return outlet pressure
   */
  su2double GetIncPressureOut_BC() const;

  /*!
   * \brief Set the outlet pressure imposed as BC for incompressible flow.
   * \param[in] val_pressure - New value of the outlet pressure.
   */
  void SetIncPressureOut_BC(su2double val_pressure);

  /*!
   * \brief Get the inlet total pressure imposed as BC for internal flow.
   * \return inlet total pressure
   */
  su2double GetTotalPressureIn_BC() const;

  /*!
   * \brief Get the inlet total temperature imposed as BC for internal flow.
   * \return inlet total temperature
   */
  su2double GetTotalTemperatureIn_BC() const;

  /*!
   * \brief Set the inlet total temperature imposed as BC for internal flow.
   * \param[in] val_temp - New value of the total temperature.
   */
  void SetTotalTemperatureIn_BC(su2double val_temp);

  /*!
   * \brief Get the inlet flow angle imposed as BC for internal flow.
   * \return inlet flow angle
   */
  su2double GetFlowAngleIn_BC() const;

  /*!
   * \brief Get the wall temperature (static) at an isothermal boundary.
   * \param[in] val_index - Index corresponding to the isothermal boundary.
   * \return The wall temperature.
   */
  su2double GetIsothermal_Temperature(string val_index) const;

  /*!
   * \brief Get the wall heat flux on a constant heat flux boundary.
   * \param[in] val_index - Index corresponding to the constant heat flux boundary.
   * \return The heat flux.
   */
  su2double GetWall_HeatFlux(string val_index) const;

  /*!
   * \brief Get the wall function treatment for the given boundary marker.
   * \param[in] val_marker - String of the viscous wall marker.
   * \return The type of wall function treatment.
   */
  unsigned short GetWallFunction_Treatment(string val_marker) const;

  /*!
   * \brief Get the additional integer info for the wall function treatment
            for the given boundary marker.
   * \param[in] val_marker - String of the viscous wall marker.
   * \return Pointer to the integer info for the given marker.
   */
  unsigned short* GetWallFunction_IntInfo(string val_marker);

  /*!
   * \brief Get the additional double info for the wall function treatment
            for the given boundary marker.
   * \param[in] val_marker - String of the viscous wall marker.
   * \return Pointer to the double info for the given marker.
   */
  su2double* GetWallFunction_DoubleInfo(string val_marker);

  /*!
   * \brief Get the target (pressure, massflow, etc) at an engine inflow boundary.
   * \param[in] val_index - Index corresponding to the engine inflow boundary.
   * \return Target (pressure, massflow, etc) .
   */
  su2double GetEngineInflow_Target(string val_marker) const;

  /*!
   * \brief Get the fan face Mach number at an engine inflow boundary.
   * \param[in] val_marker - Name of the boundary.
   * \return The fan face Mach number.
   */
  su2double GetInflow_Mach(string val_marker) const;

  /*!
   * \brief Get the back pressure (static) at an engine inflow boundary.
   * \param[in] val_marker - Name of the boundary.
   * \return The engine inflow pressure.
   */
  su2double GetInflow_Pressure(string val_marker) const;

  /*!
   * \brief Get the mass flow rate at an engine inflow boundary.
   * \param[in] val_marker - Name of the boundary.
   * \return The engine mass flow rate.
   */
  su2double GetInflow_MassFlow(string val_marker) const;

  /*!
   * \brief Get the percentage of reverse flow at an engine inflow boundary.
   * \param[in] val_marker - Name of the boundary.
   * \return The percentage of reverse flow.
   */
  su2double GetInflow_ReverseMassFlow(string val_marker) const;

  /*!
   * \brief Get the percentage of reverse flow at an engine inflow boundary.
   * \param[in] val_index - Index corresponding to the engine inflow boundary.
   * \return The percentage of reverse flow.
   */
  su2double GetInflow_ReverseMassFlow(unsigned short val_marker) const { return Inflow_ReverseMassFlow[val_marker]; }

  /*!
   * \brief Get the total pressure at an engine inflow boundary.
   * \param[in] val_marker - Name of the boundary.
   * \return The total pressure.
   */
  su2double GetInflow_TotalPressure(string val_marker) const;

  /*!
   * \brief Get the temperature (static) at an engine inflow boundary.
   * \param[in] val_marker - Name of the boundary.
   * \return The engine inflow temperature.
   */
  su2double GetInflow_Temperature(string val_marker) const;

  /*!
   * \brief Get the total temperature at an engine inflow boundary.
   * \param[in] val_marker - Name of the boundary.
   * \return The engine inflow total temperature.
   */
  su2double GetInflow_TotalTemperature(string val_marker) const;

  /*!
   * \brief Get the ram drag at an engine inflow boundary.
   * \param[in] val_marker - Name of the boundary.
   * \return The engine inflow ram drag.
   */
  su2double GetInflow_RamDrag(string val_marker) const;

  /*!
   * \brief Get the force balance at an engine inflow boundary.
   * \param[in] val_marker - Name of the boundary.
   * \return The engine inflow force balance.
   */
  su2double GetInflow_Force(string val_marker) const;

  /*!
   * \brief Get the power at an engine inflow boundary.
   * \param[in] val_marker - Name of the boundary.
   * \return The engine inflow power.
   */
  su2double GetInflow_Power(string val_marker) const;

  /*!
   * \brief Get the back pressure (static) at an engine exhaust boundary.
   * \param[in] val_marker - Name of the boundary.
   * \return The engine exhaust pressure.
   */
  su2double GetExhaust_Pressure(string val_marker) const;

  /*!
   * \brief Get the temperature (static) at an engine exhaust boundary.
   * \param[in] val_marker - Name of the boundary.
   * \return The engine exhaust temperature.
   */
  su2double GetExhaust_Temperature(string val_marker) const;

  /*!
   * \brief Get the massflow at an engine exhaust boundary.
   * \param[in] val_marker - Name of the boundary.
   * \return The engine exhaust massflow.
   */
  su2double GetExhaust_MassFlow(string val_marker) const;

  /*!
   * \brief Get the total pressure at an engine exhaust boundary.
   * \param[in] val_marker - Name of the boundary.
   * \return The engine exhaust total pressure.
   */
  su2double GetExhaust_TotalPressure(string val_marker) const;

  /*!
   * \brief Get the total temperature at an engine exhaust boundary.
   * \param[in] val_marker - Name of the boundary.
   * \return The total temperature.
   */
  su2double GetExhaust_TotalTemperature(string val_marker) const;

  /*!
   * \brief Get the gross thrust at an engine exhaust boundary.
   * \param[in] val_marker - Name of the boundary.
   * \return Gross thrust.
   */
  su2double GetExhaust_GrossThrust(string val_marker) const;

  /*!
   * \brief Get the force balance at an engine exhaust boundary.
   * \param[in] val_marker - Name of the boundary.
   * \return Force balance.
   */
  su2double GetExhaust_Force(string val_marker) const;

  /*!
   * \brief Get the power at an engine exhaust boundary.
   * \param[in] val_marker - Name of the boundary.
   * \return Power.
   */
  su2double GetExhaust_Power(string val_marker) const;

  /*!
   * \brief Get the back pressure (static) at an outlet boundary.
   * \param[in] val_index - Index corresponding to the outlet boundary.
   * \return The outlet pressure.
   */
  void SetInflow_Mach(unsigned short val_marker, su2double val_fanface_mach) { Inflow_Mach[val_marker] = val_fanface_mach; }

  /*!
   * \brief Set the fan face static pressure at an engine inflow boundary.
   * \param[in] val_index - Index corresponding to the engine inflow boundary.
   * \param[in] val_fanface_pressure - Fan face static pressure.
   */
  void SetInflow_Pressure(unsigned short val_marker, su2double val_fanface_pressure) { Inflow_Pressure[val_marker] = val_fanface_pressure; }

  /*!
   * \brief Set the massflow at an engine inflow boundary.
   * \param[in] val_index - Index corresponding to the engine inflow boundary.
   * \param[in] val_fanface_massflow - Massflow.
   */
  void SetInflow_MassFlow(unsigned short val_marker, su2double val_fanface_massflow) { Inflow_MassFlow[val_marker] = val_fanface_massflow; }

  /*!
   * \brief Set the reverse flow at an engine inflow boundary.
   * \param[in] val_index - Index corresponding to the engine inflow boundary.
   * \param[in] val_fanface_reversemassflow - reverse flow.
   */
  void SetInflow_ReverseMassFlow(unsigned short val_marker, su2double val_fanface_reversemassflow) { Inflow_ReverseMassFlow[val_marker] = val_fanface_reversemassflow; }

  /*!
   * \brief Set the fan face total pressure at an engine inflow boundary.
   * \param[in] val_index - Index corresponding to the engine inflow boundary.
   * \param[in] val_fanface_totalpressure - Fan face total pressure.
   */
  void SetInflow_TotalPressure(unsigned short val_marker, su2double val_fanface_totalpressure) { Inflow_TotalPressure[val_marker] = val_fanface_totalpressure; }

  /*!
   * \brief Set the fan face static temperature at an engine inflow boundary.
   * \param[in] val_index - Index corresponding to the engine inflow boundary.
   * \param[in] val_fanface_pressure - Fan face static temperature.
   */
  void SetInflow_Temperature(unsigned short val_marker, su2double val_fanface_temperature) { Inflow_Temperature[val_marker] = val_fanface_temperature; }

  /*!
   * \brief Set the fan face total temperature at an engine inflow boundary.
   * \param[in] val_index - Index corresponding to the engine inflow boundary.
   * \param[in] val_fanface_totaltemperature - Fan face total temperature.
   */
  void SetInflow_TotalTemperature(unsigned short val_marker, su2double val_fanface_totaltemperature) { Inflow_TotalTemperature[val_marker] = val_fanface_totaltemperature; }

  /*!
   * \brief Set the ram drag temperature at an engine inflow boundary.
   * \param[in] val_index - Index corresponding to the engine inflow boundary.
   * \param[in] val_fanface_ramdrag - Ram drag value.
   */
  void SetInflow_RamDrag(unsigned short val_marker, su2double val_fanface_ramdrag) { Inflow_RamDrag[val_marker] = val_fanface_ramdrag; }

  /*!
   * \brief Set the force balance at an engine inflow boundary.
   * \param[in] val_index - Index corresponding to the engine inflow boundary.
   * \param[in] val_fanface_force - Fan face force.
   */
  void SetInflow_Force(unsigned short val_marker, su2double val_fanface_force) { Inflow_Force[val_marker] = val_fanface_force; }

  /*!
   * \brief Set the power at an engine inflow boundary.
   * \param[in] val_index - Index corresponding to the engine inflow boundary.
   * \param[in] val_fanface_force - Power.
   */
  void SetInflow_Power(unsigned short val_marker, su2double val_fanface_power) { Inflow_Power[val_marker] = val_fanface_power; }

  /*!
   * \brief Set the back pressure (static) at an engine exhaust boundary.
   * \param[in] val_index - Index corresponding to the outlet boundary.
   * \param[in] val_exhaust_pressure - Exhaust static pressure.
   */
  void SetExhaust_Pressure(unsigned short val_marker, su2double val_exhaust_pressure) { Exhaust_Pressure[val_marker] = val_exhaust_pressure; }

  /*!
   * \brief Set the temperature (static) at an engine exhaust boundary.
   * \param[in] val_index - Index corresponding to the outlet boundary.
   * \param[in] val_exhaust_temp - Exhaust static temperature.
   */
  void SetExhaust_Temperature(unsigned short val_marker, su2double val_exhaust_temp) { Exhaust_Temperature[val_marker] = val_exhaust_temp; }

  /*!
   * \brief Set the back pressure (static) at an engine exhaust boundary.
   * \param[in] val_index - Index corresponding to the outlet boundary.
   * \param[in] val_exhaust_temp - Exhaust static temperature.
   */
  void SetExhaust_MassFlow(unsigned short val_marker, su2double val_exhaust_massflow) { Exhaust_MassFlow[val_marker] = val_exhaust_massflow; }

  /*!
   * \brief Set the back pressure (total) at an engine exhaust boundary.
   * \param[in] val_index - Index corresponding to the outlet boundary.
   * \param[in] val_exhaust_totalpressure - Exhaust total pressure.
   */
  void SetExhaust_TotalPressure(unsigned short val_marker, su2double val_exhaust_totalpressure) { Exhaust_TotalPressure[val_marker] = val_exhaust_totalpressure; }

  /*!
   * \brief Set the total temperature at an engine exhaust boundary.
   * \param[in] val_index - Index corresponding to the outlet boundary.
   * \param[in] val_exhaust_totaltemp - Exhaust total temperature.
   */
  void SetExhaust_TotalTemperature(unsigned short val_marker, su2double val_exhaust_totaltemp) { Exhaust_TotalTemperature[val_marker] = val_exhaust_totaltemp; }

  /*!
   * \brief Set the gross thrust at an engine exhaust boundary.
   * \param[in] val_index - Index corresponding to the outlet boundary.
   * \param[in] val_exhaust_grossthrust - Exhaust gross thrust temperature.
   */
  void SetExhaust_GrossThrust(unsigned short val_marker, su2double val_exhaust_grossthrust) { Exhaust_GrossThrust[val_marker] = val_exhaust_grossthrust; }

  /*!
   * \brief Set the force balance at an engine exhaust boundary.
   * \param[in] val_index - Index corresponding to the outlet boundary.
   * \param[in] val_exhaust_force - Exhaust force balance.
   */
  void SetExhaust_Force(unsigned short val_marker, su2double val_exhaust_force) { Exhaust_Force[val_marker] = val_exhaust_force; }

  /*!
   * \brief Set the power at an engine exhaust boundary.
   * \param[in] val_index - Index corresponding to the outlet boundary.
   * \param[in] val_exhaust_power - Exhaust power.
   */
  void SetExhaust_Power(unsigned short val_marker, su2double val_exhaust_power) { Exhaust_Power[val_marker] = val_exhaust_power; }

  /*!
   * \brief Set the back pressure (static) at an outlet boundary.
   * \param[in] val_marker - Index corresponding to a particular engine boundary.
   * \param[in] val_engine_mach - Exhaust power.
   */
  void SetEngine_Mach(unsigned short val_marker, su2double val_engine_mach) { Engine_Mach[val_marker] = val_engine_mach; }

  /*!
   * \brief Set the back pressure (static) at an outlet boundary.
   * \param[in] val_marker - Index corresponding to a particular engine boundary.
   * \param[in] val_engine_force - Exhaust power.
   */
  void SetEngine_Force(unsigned short val_marker, su2double val_engine_force) { Engine_Force[val_marker] = val_engine_force; }

  /*!
   * \brief Get the back pressure (static) at an outlet boundary.
   * \param[in] val_marker - Index corresponding to a particular engine boundary.
   * \param[in] val_engine_power - Exhaust power.
   */
  void SetEngine_Power(unsigned short val_marker, su2double val_engine_power) { Engine_Power[val_marker] = val_engine_power; }

  /*!
   * \brief Get the back pressure (static) at an outlet boundary.
   * \param[in] val_marker - Index corresponding to a particular engine boundary.
   * \param[in] val_engine_netthrust - Exhaust power.
   */
  void SetEngine_NetThrust(unsigned short val_marker, su2double val_engine_netthrust) { Engine_NetThrust[val_marker] = val_engine_netthrust; }

  /*!
   * \brief Get the back pressure (static) at an outlet boundary.
   * \param[in] val_marker - Index corresponding to a particular engine boundary.
   * \param[in] val_engine_grossthrust - Exhaust power.
   */
  void SetEngine_GrossThrust(unsigned short val_marker, su2double val_engine_grossthrust) { Engine_GrossThrust[val_marker] = val_engine_grossthrust; }

  /*!
   * \brief Get the back pressure (static) at an outlet boundary.
   * \param[in] val_marker - Index corresponding to a particular engine boundary.
   * \param[in] val_engine_area - Exhaust power.
   */
  void SetEngine_Area(unsigned short val_marker, su2double val_engine_area) { Engine_Area[val_marker] = val_engine_area; }

  /*!
   * \brief Get the back pressure (static) at an outlet boundary.
   * \param[in] val_marker - Index corresponding to a particular engine boundary.
   * \return The outlet pressure.
   */
  su2double GetEngine_Mach(unsigned short val_marker) const { return Engine_Mach[val_marker]; }

  /*!
   * \brief Get the back pressure (static) at an outlet boundary.
   * \param[in] val_marker - Index corresponding to a particular engine boundary.
   * \return The outlet pressure.
   */
  su2double GetEngine_Force(unsigned short val_marker) const { return Engine_Force[val_marker]; }

  /*!
   * \brief Get the back pressure (static) at an outlet boundary.
   * \param[in] val_marker - Index corresponding to a particular engine boundary.
   * \return The outlet pressure.
   */
  su2double GetEngine_Power(unsigned short val_marker) const { return Engine_Power[val_marker]; }

  /*!
   * \brief Get the back pressure (static) at an outlet boundary.
   * \param[in] val_marker - Index corresponding to a particular engine boundary.
   * \return The outlet pressure.
   */

  su2double GetEngine_NetThrust(unsigned short val_marker) const { return Engine_NetThrust[val_marker]; }
  /*!
   * \brief Get the back pressure (static) at an outlet boundary.
   * \param[in] val_marker - Index corresponding to a particular engine boundary.
   * \return The outlet pressure.
   */

  su2double GetEngine_GrossThrust(unsigned short val_marker) const { return Engine_GrossThrust[val_marker]; }

  /*!
   * \brief Get the back pressure (static) at an outlet boundary.
   * \param[in] val_marker - Index corresponding to a particular engine boundary.
   * \return The outlet pressure.
   */
  su2double GetEngine_Area(unsigned short val_marker) const { return Engine_Area[val_marker]; }

  /*!
   * \brief Get the back pressure (static) at an outlet boundary.
   * \param[in] val_index - Index corresponding to the outlet boundary.
   * \return The outlet pressure.
   */
  void SetActDiskInlet_Temperature(unsigned short val_marker, su2double val_actdisk_temp) { ActDiskInlet_Temperature[val_marker] = val_actdisk_temp; }

  /*!
   * \brief Get the back pressure (static) at an outlet boundary.
   * \param[in] val_index - Index corresponding to the outlet boundary.
   * \return The outlet pressure.
   */
  void SetActDiskInlet_TotalTemperature(unsigned short val_marker, su2double val_actdisk_totaltemp) { ActDiskInlet_TotalTemperature[val_marker] = val_actdisk_totaltemp; }

  /*!
   * \brief Get the back pressure (static) at an outlet boundary.
   * \param[in] val_index - Index corresponding to the outlet boundary.
   * \return The outlet pressure.
   */
  su2double GetActDiskInlet_Temperature(string val_marker) const;

  /*!
   * \brief Get the back pressure (static) at an outlet boundary.
   * \param[in] val_index - Index corresponding to the outlet boundary.
   * \return The outlet pressure.
   */
  su2double GetActDiskInlet_TotalTemperature(string val_marker) const;

  /*!
   * \brief Get the back pressure (static) at an outlet boundary.
   * \param[in] val_index - Index corresponding to the outlet boundary.
   * \return The outlet pressure.
   */
  void SetActDiskOutlet_Temperature(unsigned short val_marker, su2double val_actdisk_temp) { ActDiskOutlet_Temperature[val_marker] = val_actdisk_temp; }

  /*!
   * \brief Get the back pressure (static) at an outlet boundary.
   * \param[in] val_index - Index corresponding to the outlet boundary.
   * \return The outlet pressure.
   */
  void SetActDiskOutlet_TotalTemperature(unsigned short val_marker, su2double val_actdisk_totaltemp) { ActDiskOutlet_TotalTemperature[val_marker] = val_actdisk_totaltemp; }

  /*!
   * \brief Get the back pressure (static) at an outlet boundary.
   * \param[in] val_index - Index corresponding to the outlet boundary.
   * \return The outlet pressure.
   */
  su2double GetActDiskOutlet_Temperature(string val_marker) const;

  /*!
   * \brief Get the back pressure (static) at an outlet boundary.
   * \param[in] val_index - Index corresponding to the outlet boundary.
   * \return The outlet pressure.
   */
  su2double GetActDiskOutlet_TotalTemperature(string val_marker) const;

  /*!
   * \brief Get the back pressure (static) at an outlet boundary.
   * \param[in] val_index - Index corresponding to the outlet boundary.
   * \return The outlet pressure.
   */
  su2double GetActDiskInlet_MassFlow(string val_marker) const;

  /*!
   * \brief Get the back pressure (static) at an outlet boundary.
   * \param[in] val_index - Index corresponding to the outlet boundary.
   * \return The outlet pressure.
   */
  void SetActDiskInlet_MassFlow(unsigned short val_marker, su2double val_actdisk_massflow) { ActDiskInlet_MassFlow[val_marker] = val_actdisk_massflow; }

  /*!
   * \brief Get the back pressure (static) at an outlet boundary.
   * \param[in] val_index - Index corresponding to the outlet boundary.
   * \return The outlet pressure.
   */
  su2double GetActDiskOutlet_MassFlow(string val_marker) const;

  /*!
   * \brief Get the back pressure (static) at an outlet boundary.
   * \param[in] val_index - Index corresponding to the outlet boundary.
   * \return The outlet pressure.
   */
  void SetActDiskOutlet_MassFlow(unsigned short val_marker, su2double val_actdisk_massflow) { ActDiskOutlet_MassFlow[val_marker] = val_actdisk_massflow; }

  /*!
   * \brief Get the back pressure (static) at an outlet boundary.
   * \param[in] val_index - Index corresponding to the outlet boundary.
   * \return The outlet pressure.
   */
  su2double GetActDiskInlet_Pressure(string val_marker) const;

  /*!
   * \brief Get the back pressure (static) at an outlet boundary.
   * \param[in] val_index - Index corresponding to the outlet boundary.
   * \return The outlet pressure.
   */
  su2double GetActDiskInlet_TotalPressure(string val_marker) const;

  /*!
   * \brief Get the back pressure (static) at an outlet boundary.
   * \param[in] val_index - Index corresponding to the outlet boundary.
   * \return The outlet pressure.
   */
  su2double GetActDisk_DeltaPress(unsigned short val_marker) const { return ActDisk_DeltaPress[val_marker]; }

  /*!
   * \brief Get the back pressure (static) at an outlet boundary.
   * \param[in] val_index - Index corresponding to the outlet boundary.
   * \return The outlet pressure.
   */
  su2double GetActDisk_DeltaTemp(unsigned short val_marker) const { return ActDisk_DeltaTemp[val_marker]; }

  /*!
   * \brief Get the back pressure (static) at an outlet boundary.
   * \param[in] val_index - Index corresponding to the outlet boundary.
   * \return The outlet pressure.
   */
  su2double GetActDisk_TotalPressRatio(unsigned short val_marker) const { return ActDisk_TotalPressRatio[val_marker]; }

  /*!
   * \brief Get the back pressure (static) at an outlet boundary.
   * \param[in] val_index - Index corresponding to the outlet boundary.
   * \return The outlet pressure.
   */
  su2double GetActDisk_TotalTempRatio(unsigned short val_marker) const { return ActDisk_TotalTempRatio[val_marker]; }

  /*!
   * \brief Get the back pressure (static) at an outlet boundary.
   * \param[in] val_index - Index corresponding to the outlet boundary.
   * \return The outlet pressure.
   */
  su2double GetActDisk_StaticPressRatio(unsigned short val_marker) const { return ActDisk_StaticPressRatio[val_marker]; }

  /*!
   * \brief Get the back pressure (static) at an outlet boundary.
   * \param[in] val_index - Index corresponding to the outlet boundary.
   * \return The outlet pressure.
   */
  su2double GetActDisk_StaticTempRatio(unsigned short val_marker) const { return ActDisk_StaticTempRatio[val_marker]; }

  /*!
   * \brief Get the back pressure (static) at an outlet boundary.
   * \param[in] val_index - Index corresponding to the outlet boundary.
   * \return The outlet pressure.
   */
  su2double GetActDisk_NetThrust(unsigned short val_marker) const { return ActDisk_NetThrust[val_marker]; }

  /*!
   * \brief Get the back pressure (static) at an outlet boundary.
   * \param[in] val_index - Index corresponding to the outlet boundary.
   * \return The outlet pressure.
   */
  su2double GetActDisk_BCThrust(unsigned short val_marker) const { return ActDisk_BCThrust[val_marker]; }

  /*!
   * \brief Get the back pressure (static) at an outlet boundary.
   * \param[in] val_index - Index corresponding to the outlet boundary.
   * \return The outlet pressure.
   */
  su2double GetActDisk_BCThrust_Old(unsigned short val_marker) const { return ActDisk_BCThrust_Old[val_marker]; }

  /*!
   * \brief Get the back pressure (static) at an outlet boundary.
   * \param[in] val_index - Index corresponding to the outlet boundary.
   * \return The outlet pressure.
   */
  su2double GetActDisk_GrossThrust(unsigned short val_marker) const { return ActDisk_GrossThrust[val_marker]; }

  /*!
   * \brief Get the back pressure (static) at an outlet boundary.
   * \param[in] val_index - Index corresponding to the outlet boundary.
   * \return The outlet pressure.
   */
  su2double GetActDisk_Area(unsigned short val_marker) const { return ActDisk_Area[val_marker]; }

  /*!
   * \brief Get the back pressure (static) at an outlet boundary.
   * \param[in] val_index - Index corresponding to the outlet boundary.
   * \return The outlet pressure.
   */
  su2double GetActDisk_ReverseMassFlow(unsigned short val_marker) const { return ActDisk_ReverseMassFlow[val_marker]; }

  /*!
   * \brief Get the back pressure (static) at an outlet boundary.
   * \param[in] val_index - Index corresponding to the outlet boundary.
   * \return The outlet pressure.
   */
  su2double GetActDiskInlet_RamDrag(string val_marker) const;

  /*!
   * \brief Get the back pressure (static) at an outlet boundary.
   * \param[in] val_index - Index corresponding to the outlet boundary.
   * \return The outlet pressure.
   */
  su2double GetActDiskInlet_Force(string val_marker) const;

  /*!
   * \brief Get the back pressure (static) at an outlet boundary.
   * \param[in] val_index - Index corresponding to the outlet boundary.
   * \return The outlet pressure.
   */
  su2double GetActDiskInlet_Power(string val_marker) const;

  /*!
   * \brief Get the back pressure (static) at an outlet boundary.
   * \param[in] val_index - Index corresponding to the outlet boundary.
   * \return The outlet pressure.
   */
  void SetActDiskInlet_Pressure(unsigned short val_marker, su2double val_actdisk_press) { ActDiskInlet_Pressure[val_marker] = val_actdisk_press; }

  /*!
   * \brief Get the back pressure (static) at an outlet boundary.
   * \param[in] val_index - Index corresponding to the outlet boundary.
   * \return The outlet pressure.
   */
  void SetActDiskInlet_TotalPressure(unsigned short val_marker, su2double val_actdisk_totalpress) { ActDiskInlet_TotalPressure[val_marker] = val_actdisk_totalpress; }

  /*!
   * \brief Get the back pressure (static) at an outlet boundary.
   * \param[in] val_index - Index corresponding to the outlet boundary.
   * \return The outlet pressure.
   */
  void SetActDisk_DeltaPress(unsigned short val_marker, su2double val_actdisk_deltapress) { ActDisk_DeltaPress[val_marker] = val_actdisk_deltapress; }

  /*!
   * \brief Get the back pressure (static) at an outlet boundary.
   * \param[in] val_index - Index corresponding to the outlet boundary.
   * \return The outlet pressure.
   */
  void SetActDisk_Power(unsigned short val_marker, su2double val_actdisk_power) { ActDisk_Power[val_marker] = val_actdisk_power; }

  /*!
   * \brief Get the back pressure (static) at an outlet boundary.
   * \param[in] val_index - Index corresponding to the outlet boundary.
   * \return The outlet pressure.
   */
  void SetActDisk_MassFlow(unsigned short val_marker, su2double val_actdisk_massflow) { ActDisk_MassFlow[val_marker] = val_actdisk_massflow; }

  /*!
   * \brief Get the back pressure (static) at an outlet boundary.
   * \param[in] val_index - Index corresponding to the outlet boundary.
   * \return The outlet pressure.
   */
  void SetActDisk_Mach(unsigned short val_marker, su2double val_actdisk_mach) { ActDisk_Mach[val_marker] = val_actdisk_mach; }

  /*!
   * \brief Get the back pressure (static) at an outlet boundary.
   * \param[in] val_index - Index corresponding to the outlet boundary.
   * \return The outlet pressure.
   */
  void SetActDisk_Force(unsigned short val_marker, su2double val_actdisk_force) { ActDisk_Force[val_marker] = val_actdisk_force; }

  /*!
   * \brief Get the back pressure (static) at an outlet boundary.
   * \param[in] val_index - Index corresponding to the outlet boundary.
   * \return The outlet pressure.
   */
  su2double GetOutlet_MassFlow(string val_marker) const;

  /*!
   * \brief Get the back pressure (static) at an outlet boundary.
   * \param[in] val_index - Index corresponding to the outlet boundary.
   * \return The outlet pressure.
   */
  void SetOutlet_MassFlow(unsigned short val_marker, su2double val_massflow) { Outlet_MassFlow[val_marker] = val_massflow; }

  /*!
   * \brief Get the back pressure (static) at an outlet boundary.
   * \param[in] val_index - Index corresponding to the outlet boundary.
   * \return The outlet pressure.
   */
  su2double GetOutlet_Density(string val_marker) const;

  /*!
   * \brief Get the back pressure (static) at an outlet boundary.
   * \param[in] val_index - Index corresponding to the outlet boundary.
   * \return The outlet pressure.
   */
  void SetOutlet_Density(unsigned short val_marker, su2double val_density) { Outlet_Density[val_marker] = val_density; }

  /*!
   * \brief Get the back pressure (static) at an outlet boundary.
   * \param[in] val_index - Index corresponding to the outlet boundary.
   * \return The outlet pressure.
   */
  su2double GetOutlet_Area(string val_marker) const;

  /*!
   * \brief Get the back pressure (static) at an outlet boundary.
   * \param[in] val_index - Index corresponding to the outlet boundary.
   * \return The outlet pressure.
   */
  void SetOutlet_Area(unsigned short val_marker, su2double val_area) { Outlet_Area[val_marker] = val_area; }

  /*!
   * \brief Get the back pressure (static) at an outlet boundary.
   * \param[in] val_index - Index corresponding to the outlet boundary.
   * \return The outlet pressure.
   */
  void SetSurface_DC60(unsigned short val_marker, su2double val_surface_distortion) { Surface_DC60[val_marker] = val_surface_distortion; }

  /*!
   * \brief Set the massflow at the surface.
   * \param[in] val_marker - Index corresponding to the outlet boundary.
   * \param[in] val_surface_massflow - Value of the mass flow.
   */
  void SetSurface_MassFlow(unsigned short val_marker, su2double val_surface_massflow) { Surface_MassFlow[val_marker] = val_surface_massflow; }

  /*!
   * \brief Set the mach number at the surface.
   * \param[in] val_marker - Index corresponding to the outlet boundary.
   * \param[in] val_surface_massflow - Value of the mach number.
   */
  void SetSurface_Mach(unsigned short val_marker, su2double val_surface_mach) { Surface_Mach[val_marker] = val_surface_mach; }

  /*!
   * \brief Set the temperature at the surface.
   * \param[in] val_marker - Index corresponding to the outlet boundary.
   * \param[in] val_surface_massflow - Value of the temperature.
   */
  void SetSurface_Temperature(unsigned short val_marker, su2double val_surface_temperature) { Surface_Temperature[val_marker] = val_surface_temperature; }

  /*!
   * \brief Set the pressure at the surface.
   * \param[in] val_marker - Index corresponding to the outlet boundary.
   * \param[in] val_surface_massflow - Value of the pressure.
   */
  void SetSurface_Pressure(unsigned short val_marker, su2double val_surface_pressure) { Surface_Pressure[val_marker] = val_surface_pressure; }

  /*!
   * \brief Set the density at the surface.
   * \param[in] val_marker - Index corresponding to the outlet boundary.
   * \param[in] val_surface_density - Value of the density.
   */
  void SetSurface_Density(unsigned short val_marker, su2double val_surface_density) { Surface_Density[val_marker] = val_surface_density; }

  /*!
   * \brief Set the enthalpy at the surface.
   * \param[in] val_marker - Index corresponding to the outlet boundary.
   * \param[in] val_surface_density - Value of the density.
   */
  void SetSurface_Enthalpy(unsigned short val_marker, su2double val_surface_enthalpy) { Surface_Enthalpy[val_marker] = val_surface_enthalpy; }

  /*!
   * \brief Set the normal velocity at the surface.
   * \param[in] val_marker - Index corresponding to the outlet boundary.
   * \param[in] val_surface_normalvelocity - Value of the normal velocity.
   */
  void SetSurface_NormalVelocity(unsigned short val_marker, su2double val_surface_normalvelocity) { Surface_NormalVelocity[val_marker] = val_surface_normalvelocity; }

  /*!
   * \brief Set the streamwise flow uniformity at the surface.
   * \param[in] val_marker - Index corresponding to the outlet boundary.
   * \param[in] val_surface_streamwiseuniformity - Value of the streamwise flow uniformity.
   */
  void SetSurface_Uniformity(unsigned short val_marker, su2double val_surface_streamwiseuniformity) { Surface_Uniformity[val_marker] = val_surface_streamwiseuniformity; }

  /*!
   * \brief Set the secondary flow strength at the surface.
   * \param[in] val_marker - Index corresponding to the outlet boundary.
   * \param[in] val_surface_secondarystrength - Value of the secondary flow strength.
   */
  void SetSurface_SecondaryStrength(unsigned short val_marker, su2double val_surface_secondarystrength) { Surface_SecondaryStrength[val_marker] = val_surface_secondarystrength; }

  /*!
   * \brief Set the relative secondary flow strength at the surface.
   * \param[in] val_marker - Index corresponding to the outlet boundary.
   * \param[in] val_surface_secondaryoverstream - Value of the relative seondary flow strength.
   */
  void SetSurface_SecondOverUniform(unsigned short val_marker, su2double val_surface_secondaryoverstream) { Surface_SecondOverUniform[val_marker] = val_surface_secondaryoverstream; }

  /*!
   * \brief Set the momentum distortion at the surface.
   * \param[in] val_marker - Index corresponding to the outlet boundary.
   * \param[in] val_surface_momentumdistortion - Value of the momentum distortion.
   */
  void SetSurface_MomentumDistortion(unsigned short val_marker, su2double val_surface_momentumdistortion) { Surface_MomentumDistortion[val_marker] = val_surface_momentumdistortion; }

  /*!
   * \brief Set the total temperature at the surface.
   * \param[in] val_marker - Index corresponding to the outlet boundary.
   * \param[in] val_surface_totaltemperature - Value of the total temperature.
   */
  void SetSurface_TotalTemperature(unsigned short val_marker, su2double val_surface_totaltemperature) { Surface_TotalTemperature[val_marker] = val_surface_totaltemperature; }

  /*!
   * \brief Set the total pressure at the surface.
   * \param[in] val_marker - Index corresponding to the outlet boundary.
   * \param[in] val_surface_totalpressure - Value of the total pressure.
   */
  void SetSurface_TotalPressure(unsigned short val_marker, su2double val_surface_totalpressure) { Surface_TotalPressure[val_marker] = val_surface_totalpressure; }

  /*!
   * \brief Set the pressure drop between two surfaces.
   * \param[in] val_marker - Index corresponding to the outlet boundary.
   * \param[in] val_surface_pressuredrop - Value of the pressure drop.
   */
  void SetSurface_PressureDrop(unsigned short val_marker, su2double val_surface_pressuredrop) { Surface_PressureDrop[val_marker] = val_surface_pressuredrop; }

  /*!
   * \brief Get the back pressure (static) at an outlet boundary.
   * \param[in] val_index - Index corresponding to the outlet boundary.
   * \return The outlet pressure.
   */
  void SetSurface_IDC(unsigned short val_marker, su2double val_surface_distortion) { Surface_IDC[val_marker] = val_surface_distortion; }

  /*!
   * \brief Get the back pressure (static) at an outlet boundary.
   * \param[in] val_index - Index corresponding to the outlet boundary.
   * \return The outlet pressure.
   */
  void SetSurface_IDC_Mach(unsigned short val_marker, su2double val_surface_distortion) { Surface_IDC_Mach[val_marker] = val_surface_distortion; }

  /*!
   * \brief Get the back pressure (static) at an outlet boundary.
   * \param[in] val_index - Index corresponding to the outlet boundary.
   * \return The outlet pressure.
   */
  void SetSurface_IDR(unsigned short val_marker, su2double val_surface_distortion) { Surface_IDR[val_marker] = val_surface_distortion; }

  /*!
   * \brief Get the back pressure (static) at an outlet boundary.
   * \param[in] val_index - Index corresponding to the outlet boundary.
   * \return The outlet pressure.
   */
  void SetActDisk_DeltaTemp(unsigned short val_marker, su2double val_actdisk_deltatemp) { ActDisk_DeltaTemp[val_marker] = val_actdisk_deltatemp; }

  /*!
   * \brief Get the back pressure (static) at an outlet boundary.
   * \param[in] val_index - Index corresponding to the outlet boundary.
   * \return The outlet pressure.
   */
  void SetActDisk_TotalPressRatio(unsigned short val_marker, su2double val_actdisk_pressratio) { ActDisk_TotalPressRatio[val_marker] = val_actdisk_pressratio; }

  /*!
   * \brief Get the back pressure (static) at an outlet boundary.
   * \param[in] val_index - Index corresponding to the outlet boundary.
   * \return The outlet pressure.
   */
  void SetActDisk_TotalTempRatio(unsigned short val_marker, su2double val_actdisk_tempratio) { ActDisk_TotalTempRatio[val_marker] = val_actdisk_tempratio; }

  /*!
   * \brief Get the back pressure (static) at an outlet boundary.
   * \param[in] val_index - Index corresponding to the outlet boundary.
   * \return The outlet pressure.
   */
  void SetActDisk_StaticPressRatio(unsigned short val_marker, su2double val_actdisk_pressratio) { ActDisk_StaticPressRatio[val_marker] = val_actdisk_pressratio; }

  /*!
   * \brief Get the back pressure (static) at an outlet boundary.
   * \param[in] val_index - Index corresponding to the outlet boundary.
   * \return The outlet pressure.
   */
  void SetActDisk_StaticTempRatio(unsigned short val_marker, su2double val_actdisk_tempratio) { ActDisk_StaticTempRatio[val_marker] = val_actdisk_tempratio; }

  /*!
   * \brief Get the back pressure (static) at an outlet boundary.
   * \param[in] val_index - Index corresponding to the outlet boundary.
   * \return The outlet pressure.
   */
  void SetActDisk_NetThrust(unsigned short val_marker, su2double val_actdisk_netthrust) { ActDisk_NetThrust[val_marker] = val_actdisk_netthrust; }

  /*!
   * \brief Get the back pressure (static) at an outlet boundary.
   * \param[in] val_index - Index corresponding to the outlet boundary.
   * \return The outlet pressure.
   */
  void SetActDisk_BCThrust(string val_marker, su2double val_actdisk_bcthrust);

  /*!
   * \brief Get the back pressure (static) at an outlet boundary.
   * \param[in] val_index - Index corresponding to the outlet boundary.
   * \return The outlet pressure.
   */
  void SetActDisk_BCThrust(unsigned short val_marker, su2double val_actdisk_bcthrust) { ActDisk_BCThrust[val_marker] = val_actdisk_bcthrust; }

  /*!
   * \brief Get the back pressure (static) at an outlet boundary.
   * \param[in] val_index - Index corresponding to the outlet boundary.
   * \return The outlet pressure.
   */
  void SetActDisk_BCThrust_Old(string val_marker, su2double val_actdisk_bcthrust_old);

  /*!
   * \brief Get the back pressure (static) at an outlet boundary.
   * \param[in] val_index - Index corresponding to the outlet boundary.
   * \return The outlet pressure.
   */
  void SetActDisk_BCThrust_Old(unsigned short val_marker, su2double val_actdisk_bcthrust_old) { ActDisk_BCThrust_Old[val_marker] = val_actdisk_bcthrust_old; }

  /*!
   * \brief Get the back pressure (static) at an outlet boundary.
   * \param[in] val_index - Index corresponding to the outlet boundary.
   * \return The outlet pressure.
   */
  void SetActDisk_GrossThrust(unsigned short val_marker, su2double val_actdisk_grossthrust) { ActDisk_GrossThrust[val_marker] = val_actdisk_grossthrust; }

  /*!
   * \brief Get the back pressure (static) at an outlet boundary.
   * \param[in] val_index - Index corresponding to the outlet boundary.
   * \return The outlet pressure.
   */
  void SetActDisk_Area(unsigned short val_marker, su2double val_actdisk_area) { ActDisk_Area[val_marker] = val_actdisk_area; }

  /*!
   * \brief Get the back pressure (static) at an outlet boundary.
   * \param[in] val_index - Index corresponding to the outlet boundary.
   * \return The outlet pressure.
   */
  void SetActDiskInlet_ReverseMassFlow(unsigned short val_marker, su2double val_actdisk_area) { ActDisk_ReverseMassFlow[val_marker] = val_actdisk_area; }

  /*!
   * \brief Get the back pressure (static) at an outlet boundary.
   * \param[in] val_index - Index corresponding to the outlet boundary.
   * \return The outlet pressure.
   */
  void SetActDiskInlet_RamDrag(unsigned short val_marker, su2double val_actdisk_ramdrag) { ActDiskInlet_RamDrag[val_marker] = val_actdisk_ramdrag; }

  /*!
   * \brief Get the back pressure (static) at an outlet boundary.
   * \param[in] val_index - Index corresponding to the outlet boundary.
   * \return The outlet pressure.
   */
  void SetActDiskInlet_Force(unsigned short val_marker, su2double val_actdisk_force) { ActDiskInlet_Force[val_marker] = val_actdisk_force; }

  /*!
   * \brief Get the back pressure (static) at an outlet boundary.
   * \param[in] val_index - Index corresponding to the outlet boundary.
   * \return The outlet pressure.
   */
  void SetActDiskInlet_Power(unsigned short val_marker, su2double val_actdisk_power) { ActDiskInlet_Power[val_marker] = val_actdisk_power; }

  /*!
   * \brief Get the back pressure (static) at an outlet boundary.
   * \param[in] val_index - Index corresponding to the outlet boundary.
   * \return The outlet pressure.
   */
  su2double GetActDisk_Power(unsigned short val_marker) const { return ActDisk_Power[val_marker]; }

  /*!
   * \brief Get the back pressure (static) at an outlet boundary.
   * \param[in] val_index - Index corresponding to the outlet boundary.
   * \return The outlet pressure.
   */
  su2double GetActDisk_MassFlow(unsigned short val_marker) const { return ActDisk_MassFlow[val_marker]; }

  /*!
   * \brief Get the back pressure (static) at an outlet boundary.
   * \param[in] val_index - Index corresponding to the outlet boundary.
   * \return The outlet pressure.
   */
  su2double GetActDisk_Mach(unsigned short val_marker) const { return ActDisk_Mach[val_marker]; }

  /*!
   * \brief Get the back pressure (static) at an outlet boundary.
   * \param[in] val_index - Index corresponding to the outlet boundary.
   * \return The outlet pressure.
   */
  su2double GetActDisk_Force(unsigned short val_marker) const { return ActDisk_Force[val_marker]; }

  /*!
   * \brief Get the back pressure (static) at an outlet boundary.
   * \param[in] val_index - Index corresponding to the outlet boundary.
   * \return The outlet pressure.
   */
  su2double GetSurface_DC60(unsigned short val_marker) const { return Surface_DC60[val_marker]; }

  /*!
   * \brief Get the massflow at an outlet boundary.
   * \param[in] val_index - Index corresponding to the outlet boundary.
   * \return The massflow.
   */
  su2double GetSurface_MassFlow(unsigned short val_marker) const { return Surface_MassFlow[val_marker]; }

  /*!
   * \brief Get the mach number at an outlet boundary.
   * \param[in] val_index - Index corresponding to the outlet boundary.
   * \return The mach number.
   */
  su2double GetSurface_Mach(unsigned short val_marker) const { return Surface_Mach[val_marker]; }

  /*!
   * \brief Get the temperature at an outlet boundary.
   * \param[in] val_index - Index corresponding to the outlet boundary.
   * \return The temperature.
   */
  su2double GetSurface_Temperature(unsigned short val_marker) const { return Surface_Temperature[val_marker]; }

  /*!
   * \brief Get the pressure at an outlet boundary.
   * \param[in] val_index - Index corresponding to the outlet boundary.
   * \return The pressure.
   */
  su2double GetSurface_Pressure(unsigned short val_marker) const { return Surface_Pressure[val_marker]; }

  /*!
   * \brief Get the density at an outlet boundary.
   * \param[in] val_index - Index corresponding to the outlet boundary.
   * \return The density.
   */
  su2double GetSurface_Density(unsigned short val_marker) const { return Surface_Density[val_marker]; }

  /*!
   * \brief Get the enthalpy at an outlet boundary.
   * \param[in] val_index - Index corresponding to the outlet boundary.
   * \return The density.
   */
  su2double GetSurface_Enthalpy(unsigned short val_marker) const { return Surface_Enthalpy[val_marker]; }

  /*!
   * \brief Get the normal velocity at an outlet boundary.
   * \param[in] val_index - Index corresponding to the outlet boundary.
   * \return The normal velocity.
   */
  su2double GetSurface_NormalVelocity(unsigned short val_marker) const { return Surface_NormalVelocity[val_marker]; }

  /*!
   * \brief Get the streamwise flow uniformity at the surface.
   * \param[in] val_marker - Index corresponding to the outlet boundary.
   * \return The streamwise flow uniformity.
   */
  su2double GetSurface_Uniformity(unsigned short val_marker) const { return Surface_Uniformity[val_marker]; }

  /*!
   * \brief Get the secondary flow strength at the surface.
   * \param[in] val_marker - Index corresponding to the outlet boundary.
   * \return The secondary flow strength.
   */
  su2double GetSurface_SecondaryStrength(unsigned short val_marker) const { return Surface_SecondaryStrength[val_marker]; }

  /*!
   * \brief Get the relative secondary flow strength at the surface.
   * \param[in] val_marker - Index corresponding to the outlet boundary.
   * \return The relative seondary flow strength.
   */
  su2double GetSurface_SecondOverUniform(unsigned short val_marker) const { return Surface_SecondOverUniform[val_marker]; }

  /*!
   * \brief Get the momentum distortion at the surface.
   * \param[in] val_marker - Index corresponding to the outlet boundary.
   * \return The momentum distortion.
   */
  su2double GetSurface_MomentumDistortion(unsigned short val_marker) const { return Surface_MomentumDistortion[val_marker]; }

  /*!
   * \brief Get the total temperature at an outlet boundary.
   * \param[in] val_index - Index corresponding to the outlet boundary.
   * \return The total temperature.
   */
  su2double GetSurface_TotalTemperature(unsigned short val_marker) const { return Surface_TotalTemperature[val_marker]; }

  /*!
   * \brief Get the total pressure at an outlet boundary.
   * \param[in] val_index - Index corresponding to the outlet boundary.
   * \return The total pressure.
   */
  su2double GetSurface_TotalPressure(unsigned short val_marker) const { return Surface_TotalPressure[val_marker]; }

  /*!
   * \brief Get the pressure drop between two surfaces.
   * \param[in] val_index - Index corresponding to the outlet boundary.
   * \return The pressure drop.
   */
  su2double GetSurface_PressureDrop(unsigned short val_marker) const { return Surface_PressureDrop[val_marker]; }

  /*!
   * \brief Get the back pressure (static) at an outlet boundary.
   * \param[in] val_index - Index corresponding to the outlet boundary.
   * \return The outlet pressure.
   */
  su2double GetSurface_IDC(unsigned short val_marker) const { return Surface_IDC[val_marker]; }

  /*!
   * \brief Get the back pressure (static) at an outlet boundary.
   * \param[in] val_index - Index corresponding to the outlet boundary.
   * \return The outlet pressure.
   */
  su2double GetSurface_IDC_Mach(unsigned short val_marker) const { return Surface_IDC_Mach[val_marker]; }

  /*!
   * \brief Get the back pressure (static) at an outlet boundary.
   * \param[in] val_index - Index corresponding to the outlet boundary.
   * \return The outlet pressure.
   */
  su2double GetSurface_IDR(unsigned short val_marker) const { return Surface_IDR[val_marker]; }

  /*!
   * \brief Get the back pressure (static) at an outlet boundary.
   * \param[in] val_index - Index corresponding to the outlet boundary.
   * \return The outlet pressure.
   */
  su2double GetActDiskOutlet_Pressure(string val_marker) const;

  /*!
   * \brief Get the back pressure (static) at an outlet boundary.
   * \param[in] val_index - Index corresponding to the outlet boundary.
   * \return The outlet pressure.
   */
  su2double GetActDiskOutlet_TotalPressure(string val_marker) const;

  /*!
   * \brief Get the back pressure (static) at an outlet boundary.
   * \param[in] val_index - Index corresponding to the outlet boundary.
   * \return The outlet pressure.
   */
  su2double GetActDiskOutlet_GrossThrust(string val_marker) const;

  /*!
   * \brief Get the back pressure (static) at an outlet boundary.
   * \param[in] val_index - Index corresponding to the outlet boundary.
   * \return The outlet pressure.
   */
  su2double GetActDiskOutlet_Force(string val_marker) const;

  /*!
   * \brief Get the back pressure (static) at an outlet boundary.
   * \param[in] val_index - Index corresponding to the outlet boundary.
   * \return The outlet pressure.
   */
  su2double GetActDiskOutlet_Power(string val_marker) const;

  /*!
   * \brief Get the back pressure (static) at an outlet boundary.
   * \param[in] val_index - Index corresponding to the outlet boundary.
   * \return The outlet pressure.
   */
  void SetActDiskOutlet_Pressure(unsigned short val_marker, su2double val_actdisk_press) { ActDiskOutlet_Pressure[val_marker] = val_actdisk_press; }

  /*!
   * \brief Get the back pressure (static) at an outlet boundary.
   * \param[in] val_index - Index corresponding to the outlet boundary.
   * \return The outlet pressure.
   */
  void SetActDiskOutlet_TotalPressure(unsigned short val_marker, su2double val_actdisk_totalpress) { ActDiskOutlet_TotalPressure[val_marker] = val_actdisk_totalpress; }

  /*!
   * \brief Get the back pressure (static) at an outlet boundary.
   * \param[in] val_index - Index corresponding to the outlet boundary.
   * \return The outlet pressure.
   */
  void SetActDiskOutlet_GrossThrust(unsigned short val_marker, su2double val_actdisk_grossthrust) { ActDiskOutlet_GrossThrust[val_marker] = val_actdisk_grossthrust; }

  /*!
   * \brief Get the back pressure (static) at an outlet boundary.
   * \param[in] val_index - Index corresponding to the outlet boundary.
   * \return The outlet pressure.
   */
  void SetActDiskOutlet_Force(unsigned short val_marker, su2double val_actdisk_force) { ActDiskOutlet_Force[val_marker] = val_actdisk_force; }

  /*!
   * \brief Get the back pressure (static) at an outlet boundary.
   * \param[in] val_index - Index corresponding to the outlet boundary.
   * \return The outlet pressure.
   */
  void SetActDiskOutlet_Power(unsigned short val_marker, su2double val_actdisk_power) { ActDiskOutlet_Power[val_marker] = val_actdisk_power; }

  /*!
   * \brief Get the displacement value at an displacement boundary.
   * \param[in] val_index - Index corresponding to the displacement boundary.
   * \return The displacement value.
   */
  su2double GetDispl_Value(string val_index) const;

  /*!
   * \brief Get the force value at an load boundary.
   * \param[in] val_index - Index corresponding to the load boundary.
   * \return The load value.
   */
  su2double GetLoad_Value(string val_index) const;

  /*!
   * \brief Get the constant value at a damper boundary.
   * \param[in] val_index - Index corresponding to the load boundary.
   * \return The damper constant.
   */
  su2double GetDamper_Constant(string val_index) const;

  /*!
   * \brief Get the force value at a load boundary defined in cartesian coordinates.
   * \param[in] val_index - Index corresponding to the load boundary.
   * \return The load value.
   */
  su2double GetLoad_Dir_Value(string val_index) const;

  /*!
   * \brief Get the force multiplier at a load boundary in cartesian coordinates.
   * \param[in] val_index - Index corresponding to the load boundary.
   * \return The load multiplier.
   */
  su2double GetLoad_Dir_Multiplier(string val_index) const;

  /*!
   * \brief Get the force value at a load boundary defined in cartesian coordinates.
   * \param[in] val_index - Index corresponding to the load boundary.
   * \return The load value.
   */
  su2double GetDisp_Dir_Value(string val_index) const;

  /*!
   * \brief Get the force multiplier at a load boundary in cartesian coordinates.
   * \param[in] val_index - Index corresponding to the load boundary.
   * \return The load multiplier.
   */
  su2double GetDisp_Dir_Multiplier(string val_index) const;

  /*!
   * \brief Get the force direction at a loaded boundary in cartesian coordinates.
   * \param[in] val_index - Index corresponding to the load boundary.
   * \return The load direction.
   */
  const su2double* GetLoad_Dir(string val_index) const;

  /*!
   * \brief Get the force direction at a loaded boundary in cartesian coordinates.
   * \param[in] val_index - Index corresponding to the load boundary.
   * \return The load direction.
   */
  const su2double* GetDisp_Dir(string val_index) const;

  /*!
   * \brief Get the amplitude of the sine-wave at a load boundary defined in cartesian coordinates.
   * \param[in] val_index - Index corresponding to the load boundary.
   * \return The load value.
   */
  su2double GetLoad_Sine_Amplitude(string val_index) const;

  /*!
   * \brief Get the frequency of the sine-wave at a load boundary in cartesian coordinates.
   * \param[in] val_index - Index corresponding to the load boundary.
   * \return The load frequency.
   */
  su2double GetLoad_Sine_Frequency(string val_index) const;

  /*!
   * \brief Get the force direction at a sine-wave loaded boundary in cartesian coordinates.
   * \param[in] val_index - Index corresponding to the load boundary.
   * \return The load direction.
   */
  const su2double* GetLoad_Sine_Dir(string val_index) const;

  /*!
   * \brief Get the force value at an load boundary.
   * \param[in] val_index - Index corresponding to the load boundary.
   * \return The load value.
   */
  su2double GetFlowLoad_Value(string val_index) const;

  /*!
   * \brief Cyclic pitch amplitude for rotor blades.
   * \return The specified cyclic pitch amplitude.
   */
  su2double GetCyclic_Pitch(void) const { return Cyclic_Pitch; }

  /*!
   * \brief Collective pitch setting for rotor blades.
   * \return The specified collective pitch setting.
   */
  su2double GetCollective_Pitch(void) const { return Collective_Pitch; }

  /*!
   * \brief Get name of the arbitrary mesh motion input file.
   * \return File name of the arbitrary mesh motion input file.
   */
  string GetDV_Filename(void) const { return DV_Filename; }

  /*!
   * \brief Get name of the unordered ASCII volume sensitivity file.
   * \return File name of the unordered ASCII volume sensitivity file.
   */
  string GetDV_Unordered_Sens_Filename(void) const { return DV_Unordered_Sens_Filename; }

  /*!
   * \brief Get name of the unordered ASCII surface sensitivity file.
   * \return File name of the unordered ASCII surface sensitivity file.
   */
  string GetDV_Sens_Filename(void) const { return DV_Sens_Filename; }

  /*!
   * \brief Set the config options.
   */
  void SetConfig_Options();

  /*!
   * \brief Set the config options.
   */
  void SetRunTime_Options(void);

  /*!
   * \brief Set the config file parsing.
   */
  void SetConfig_Parsing(char case_filename[MAX_STRING_SIZE]);

  /*!
   * \brief Set the config file parsing.
   */
  bool SetRunTime_Parsing(char case_filename[MAX_STRING_SIZE]);

  /*!
   * \brief Config file postprocessing.
   */
  void SetPostprocessing(unsigned short val_software, unsigned short val_izone, unsigned short val_nDim);

  /*!
   * \brief Config file markers processing.
   */
  void SetMarkers(unsigned short val_software);

  /*!
   * \brief Config file output.
   */
  void SetOutput(unsigned short val_software, unsigned short val_izone);

  /*!
   * \brief Value of Aeroelastic solution coordinate at time n+1.
   */
  vector<vector<su2double> > GetAeroelastic_np1(unsigned short iMarker) const { return Aeroelastic_np1[iMarker]; }

  /*!
   * \brief Value of Aeroelastic solution coordinate at time n.
   */
  vector<vector<su2double> > GetAeroelastic_n(unsigned short iMarker) const { return Aeroelastic_n[iMarker]; }

  /*!
   * \brief Value of Aeroelastic solution coordinate at time n-1.
   */
  vector<vector<su2double> > GetAeroelastic_n1(unsigned short iMarker) const { return Aeroelastic_n1[iMarker]; }

  /*!
   * \brief Value of Aeroelastic solution coordinate at time n+1.
   */
  void SetAeroelastic_np1(unsigned short iMarker, vector<vector<su2double> > solution) { Aeroelastic_np1[iMarker] = solution;}

  /*!
   * \brief Value of Aeroelastic solution coordinate at time n from time n+1.
   */
  void SetAeroelastic_n(void) { Aeroelastic_n = Aeroelastic_np1; }

  /*!
   * \brief Value of Aeroelastic solution coordinate at time n-1 from time n.
   */
  void SetAeroelastic_n1(void) { Aeroelastic_n1 = Aeroelastic_n; }

  /*!
   * \brief Aeroelastic Flutter Speed Index.
   */
  su2double GetAeroelastic_Flutter_Speed_Index(void) const { return FlutterSpeedIndex; }

  /*!
   * \brief Uncoupled Aeroelastic Frequency Plunge.
   */
  su2double GetAeroelastic_Frequency_Plunge(void) const { return PlungeNaturalFrequency; }

  /*!
   * \brief Uncoupled Aeroelastic Frequency Pitch.
   */
  su2double GetAeroelastic_Frequency_Pitch(void) const { return PitchNaturalFrequency; }

  /*!
   * \brief Aeroelastic Airfoil Mass Ratio.
   */
  su2double GetAeroelastic_Airfoil_Mass_Ratio(void) const { return AirfoilMassRatio; }

  /*!
   * \brief Aeroelastic center of gravity location.
   */
  su2double GetAeroelastic_CG_Location(void) const { return CG_Location; }

  /*!
   * \brief Aeroelastic radius of gyration squared.
   */
  su2double GetAeroelastic_Radius_Gyration_Squared(void) const { return RadiusGyrationSquared; }

  /*!
   * \brief Aeroelastic solve every x inner iteration.
   */
  unsigned short GetAeroelasticIter(void) const { return AeroelasticIter; }

  /*!
   * \brief Value of plunging coordinate.
   * \param[in] val_marker - the marker we are monitoring.
   * \return Value of plunging coordinate.
   */
  su2double GetAeroelastic_plunge(unsigned short val_marker) const { return Aeroelastic_plunge[val_marker]; }

  /*!
   * \brief Value of pitching coordinate.
   * \param[in] val_marker - the marker we are monitoring.
   * \return Value of pitching coordinate.
   */
  su2double GetAeroelastic_pitch(unsigned short val_marker) const { return Aeroelastic_pitch[val_marker]; }

  /*!
   * \brief Value of plunging coordinate.
   * \param[in] val_marker - the marker we are monitoring.
   * \param[in] val - value of plunging coordinate.
   */
  void SetAeroelastic_plunge(unsigned short val_marker, su2double val) { Aeroelastic_plunge[val_marker] = val; }

  /*!
   * \brief Value of pitching coordinate.
   * \param[in] val_marker - the marker we are monitoring.
   * \param[in] val - value of pitching coordinate.
   */
  void SetAeroelastic_pitch(unsigned short val_marker, su2double val) { Aeroelastic_pitch[val_marker] = val; }

  /*!
   * \brief Get information about the aeroelastic simulation.
   * \return <code>TRUE</code> if it is an aeroelastic case; otherwise <code>FALSE</code>.
   */
  bool GetAeroelastic_Simulation(void) const { return Aeroelastic_Simulation; }

  /*!
   * \brief Get information about the wind gust.
   * \return <code>TRUE</code> if there is a wind gust; otherwise <code>FALSE</code>.
   */
  bool GetWind_Gust(void) const { return Wind_Gust; }

  /*!
   * \brief Get the type of gust to simulate.
   * \return type of gust to use for the simulation.
   */
  unsigned short GetGust_Type(void) const { return Gust_Type; }

  /*!
   * \brief Get the gust direction.
   * \return the gust direction.
   */
  unsigned short GetGust_Dir(void) const { return Gust_Dir; }

  /*!
   * \brief Value of the gust wavelength.
   */
  su2double GetGust_WaveLength(void) const { return Gust_WaveLength; }

  /*!
   * \brief Value of the number of gust periods.
   */
  su2double GetGust_Periods(void) const { return Gust_Periods; }

  /*!
   * \brief Value of the gust amplitude.
   */
  su2double GetGust_Ampl(void) const { return Gust_Ampl; }

  /*!
   * \brief Value of the time at which to begin the gust.
   */
  su2double GetGust_Begin_Time(void) const { return Gust_Begin_Time; }

  /*!
   * \brief Value of the location ath which the gust begins.
   */
  su2double GetGust_Begin_Loc(void) const { return Gust_Begin_Loc; }

  /*!
   * \brief Get the number of iterations to evaluate the parametric coordinates.
   * \return Number of iterations to evaluate the parametric coordinates.
   */
  unsigned short GetnFFD_Iter(void) const { return nFFD_Iter; }

  /*!
   * \brief Get the tolerance of the point inversion algorithm.
   * \return Tolerance of the point inversion algorithm.
   */
  su2double GetFFD_Tol(void) const { return FFD_Tol; }

  /*!
   * \brief Get the scale factor for the line search.
   * \return Scale factor for the line search.
   */
  su2double GetOpt_RelaxFactor(void) const { return Opt_RelaxFactor; }

  /*!
   * \brief Get the bound for the line search.
   * \return Bound for the line search.
   */
  su2double GetOpt_LineSearch_Bound(void) const { return Opt_LineSearch_Bound; }

  /*!
   * \brief Set the scale factor for the line search.
   * \param[in] val_scale - scale of the deformation.
   */
  void SetOpt_RelaxFactor(su2double val_scale) { Opt_RelaxFactor = val_scale; }

  /*!
   * \brief Get the node number of the CV to visualize.
   * \return Node number of the CV to visualize.
   */
  long GetVisualize_CV(void) const { return Visualize_CV; }

  /*!
   * \brief Get information about whether to use fixed CL mode.
   * \return <code>TRUE</code> if fixed CL mode is active; otherwise <code>FALSE</code>.
   */
  bool GetFixed_CL_Mode(void) const { return Fixed_CL_Mode; }

  /*!
   * \brief Get information about whether to use fixed CL mode.
   * \return <code>TRUE</code> if fixed CL mode is active; otherwise <code>FALSE</code>.
   */
  bool GetFixed_CM_Mode(void) const { return Fixed_CM_Mode; }

  /*!
   * \brief Get information about whether to use fixed CL mode.
   * \return <code>TRUE</code> if fixed CL mode is active; otherwise <code>FALSE</code>.
   */
  bool GetEval_dOF_dCX(void) const { return Eval_dOF_dCX; }

  /*!
   * \brief Get information about whether to use fixed CL mode.
   * \return <code>TRUE</code> if fixed CL mode is active; otherwise <code>FALSE</code>.
   */
  bool GetDiscard_InFiles(void) const { return Discard_InFiles; }

  /*!
   * \brief Get the value specified for the target CL.
   * \return Value of the target CL.
   */
  su2double GetTarget_CL(void) const { return Target_CL; }

  /*!
   * \brief Get the value for the lift curve slope for fixed CL mode.
   * \return Lift curve slope for fixed CL mode.
   */
  su2double GetdCL_dAlpha(void) const { return dCL_dAlpha; }

  /*!
   * \brief Number of iterations to evaluate dCL_dAlpha.
   * \return Number of iterations.
   */
  unsigned long GetIter_dCL_dAlpha(void) const { return Iter_dCL_dAlpha; }

  /*!
   * \brief Get the value of the damping coefficient for fixed CL mode.
   * \return Damping coefficient for fixed CL mode.
   */
  su2double GetdCM_diH(void) const { return dCM_diH; }

  /*!
   * \brief Get the value of iterations to re-evaluate the angle of attack.
   * \return Number of iterations.
   */
  unsigned long GetIter_Fixed_NetThrust(void) const { return Iter_Fixed_NetThrust; }

  /*!
   * \brief Get the value of the damping coefficient for fixed CL mode.
   * \return Damping coefficient for fixed CL mode.
   */
  su2double GetdNetThrust_dBCThrust(void) const { return dNetThrust_dBCThrust; }

  /*!
   * \brief Get the value of iterations to re-evaluate the angle of attack.
   * \return Number of iterations.
   */
  unsigned long GetUpdate_BCThrust(void) const { return Update_BCThrust; }

  /*!
   * \brief Set the value of the boolean for updating AoA in fixed lift mode.
   * \param[in] val_update - the bool for whether to update the AoA.
   */
  void SetUpdate_BCThrust_Bool(bool val_update) { Update_BCThrust_Bool = val_update; }

  /*!
   * \brief Set the value of the boolean for updating AoA in fixed lift mode.
   * \param[in] val_update - the bool for whether to update the AoA.
   */
  void SetUpdate_AoA(bool val_update) { Update_AoA = val_update; }

  /*!
   * \brief Get information about whether to update the AoA for fixed lift mode.
   * \return <code>TRUE</code> if we should update the AoA for fixed lift mode; otherwise <code>FALSE</code>.
   */
  bool GetUpdate_BCThrust_Bool(void) const { return Update_BCThrust_Bool; }

  /*!
   * \brief Get information about whether to update the AoA for fixed lift mode.
   * \return <code>TRUE</code> if we should update the AoA for fixed lift mode; otherwise <code>FALSE</code>.
   */
  bool GetUpdate_AoA(void) const { return Update_AoA; }

  /*!
   * \brief Get the maximum number of iterations between AoA updates for fixed C_L mode
   * \return Number of maximum iterations between AoA updates
   */
  unsigned long GetUpdate_AoA_Iter_Limit(void) const { return Update_AoA_Iter_Limit; }

  /*!
   * \brief Get whether at the end of finite differencing (Fixed CL mode)
   * \return boolean indicating end of finite differencing mode (Fixed CL mode)
   */
  bool GetFinite_Difference_Mode(void) const { return Finite_Difference_Mode; }

  /*!
   * \brief Set whether at the end of finite differencing (Fixed CL mode)
   */
  void SetFinite_Difference_Mode(bool val_fd_mode) { Finite_Difference_Mode = val_fd_mode; }

  /*!
   * \brief Set the current number of non-physical nodes in the solution.
   * \param[in] val_nonphys_points - current number of non-physical points.
   */
  void SetNonphysical_Points(unsigned long val_nonphys_points) { Nonphys_Points = val_nonphys_points; }

  /*!
   * \brief Get the current number of non-physical nodes in the solution.
   * \return Current number of non-physical points.
   */
  unsigned long GetNonphysical_Points(void) const { return Nonphys_Points; }

  /*!
   * \brief Set the current number of non-physical reconstructions for 2nd-order upwinding.
   * \param[in] val_nonphys_reconstr - current number of non-physical reconstructions for 2nd-order upwinding.
   */
  void SetNonphysical_Reconstr(unsigned long val_nonphys_reconstr) { Nonphys_Reconstr = val_nonphys_reconstr; }

  /*!
   * \brief Get the current number of non-physical reconstructions for 2nd-order upwinding.
   * \return Current number of non-physical reconstructions for 2nd-order upwinding.
   */
  unsigned long GetNonphysical_Reconstr(void) { return Nonphys_Reconstr; }

  /*!
   * \brief Given arrays x[1..n] and y[1..n] containing a tabulated function, i.e., yi = f(xi), with
   x1 < x2 < . . . < xN , and given values yp1 and ypn for the first derivative of the interpolating
   function at points 1 and n, respectively, this routine returns an array y2[1..n] that contains
   the second derivatives of the interpolating function at the tabulated points xi. If yp1 and/or
   ypn are equal to 1 × 1030 or larger, the routine is signaled to set the corresponding boundary
   condition for a natural spline, with zero second derivative on that boundary.
   Numerical Recipes: The Art of Scientific Computing, Third Edition in C++.
   */
  void SetSpline(vector<su2double> &x, vector<su2double> &y, unsigned long n, su2double yp1, su2double ypn, vector<su2double> &y2);

  /*!
   * \brief Given the arrays xa[1..n] and ya[1..n], which tabulate a function (with the xai’s in order),
   and given the array y2a[1..n], which is the output from spline above, and given a value of
   x, this routine returns a cubic-spline interpolated value y.
   Numerical Recipes: The Art of Scientific Computing, Third Edition in C++.
   * \return The interpolated value of for x.
   */
  su2double GetSpline(vector<su2double> &xa, vector<su2double> &ya, vector<su2double> &y2a, unsigned long n, su2double x);

  /*!
   * \brief Start the timer for profiling subroutines.
   * \param[in] val_start_time - the value of the start time.
   */
  void Tick(double *val_start_time);

  /*!
   * \brief Stop the timer for profiling subroutines and store results.
   * \param[in] val_start_time - the value of the start time.
   * \param[in] val_function_name - string for the name of the profiled subroutine.
   * \param[in] val_group_id - string for the name of the profiled subroutine.
   */
  void Tock(double val_start_time, string val_function_name, int val_group_id);

  /*!
   * \brief Write a CSV file containing the results of the profiling.
   */
  void SetProfilingCSV(void);

  /*!
   * \brief Start the timer for profiling subroutines.
   * \param[in] val_start_time - the value of the start time.
   */
  void GEMM_Tick(double *val_start_time);

  /*!
   * \brief Stop the timer for the GEMM profiling and store results.
   * \param[in] val_start_time - The value of the start time.
   * \param[in] M, N, K        - Matrix size of the GEMM call.
   */
  void GEMM_Tock(double val_start_time, int M, int N, int K);

  /*!
   * \brief Write a CSV file containing the results of the profiling.
   */
  void GEMMProfilingCSV(void);

  /*!
   *
   * \brief Set freestream turbonormal for initializing solution.
   */
  void SetFreeStreamTurboNormal(su2double* turboNormal);

  /*!
   *
   * \brief Set freestream turbonormal for initializing solution.
   */
  su2double* GetFreeStreamTurboNormal(void) { return FreeStreamTurboNormal; }

  /*!
   *
   * \brief Set multizone properties.
   */
  void SetMultizone(CConfig *driver_config, CConfig **config_container);

  /*!
   * \brief Get the verbosity level of the console output.
   * \return Verbosity level for the console output.
   */
  unsigned short GetConsole_Output_Verb(void) const { return Console_Output_Verb; }

  /*!
   * \brief Get the kind of marker analyze marker (area-averaged, mass flux averaged, etc).
   * \return Kind of average.
   */
  unsigned short GetKind_Average(void) const { return Kind_Average; }

  /*!
   *
   * \brief Get the direct differentation method.
   * \return direct differentiation method.
   */
  unsigned short GetDirectDiff() const { return DirectDiff;}

  /*!
   * \brief Set the indicator whether we are solving an discrete adjoint problem.
   */
  void SetDiscrete_Adjoint(bool val_discadj);
  
  /*!
   * \brief Get the indicator whether we are solving an discrete adjoint problem.
   * \return the discrete adjoint indicator.
   */
  bool GetDiscrete_Adjoint(void) const { return DiscreteAdjoint; }

  /*!
  * \brief Get the indicator whether we want to use full (coupled) tapes.
  * \return the full tape indicator.
  */
  bool GetFull_Tape(void) const { return FullTape; }

  /*!
   * \brief Get the number of subiterations while a ramp is applied.
   * \return Number of FSI subiters.
   */
  unsigned short GetnIterFSI_Ramp(void) const { return nIterFSI_Ramp; }

  /*!
   * \brief Get Aitken's relaxation parameter for static relaxation cases.
   * \return Aitken's relaxation parameters.
   */
  su2double GetAitkenStatRelax(void) const { return AitkenStatRelax; }

  /*!
   * \brief Get Aitken's maximum relaxation parameter for dynamic relaxation cases and first iteration.
   * \return Aitken's relaxation parameters.
   */
  su2double GetAitkenDynMaxInit(void) const { return AitkenDynMaxInit; }

  /*!
   * \brief Get Aitken's maximum relaxation parameter for dynamic relaxation cases and first iteration.
   * \return Aitken's relaxation parameters.
   */
  su2double GetAitkenDynMinInit(void) const { return AitkenDynMinInit; }

  /*!
   * \brief Decide whether to apply dead loads to the model.
   * \return <code>TRUE</code> if the dead loads are to be applied, <code>FALSE</code> otherwise.
   */
  bool GetDeadLoad(void) const { return DeadLoad; }

  /*!
   * \brief Identifies if the mesh is matching or not (temporary, while implementing interpolation procedures).
   * \return <code>TRUE</code> if the mesh is matching, <code>FALSE</code> otherwise.
   */
  bool GetPseudoStatic(void) const { return PseudoStatic; }

  /*!
   * \brief Identifies if we want to restart from a steady or an unsteady solution.
   * \return <code>TRUE</code> if we restart from steady state solution, <code>FALSE</code> otherwise.
   */
  bool GetSteadyRestart(void) const { return SteadyRestart; }

  /*!
   * \brief Provides information about the time integration of the structural analysis, and change the write in the output
   *        files information about the iteration.
   * \return The kind of time integration: Static or dynamic analysis
   */
  unsigned short GetDynamic_Analysis(void) const { return Dynamic_Analysis; }

  /*!
   * \brief If we are prforming an unsteady simulation, there is only
   *        one value of the time step for the complete simulation.
   * \return Value of the time step in an unsteady simulation (non dimensional).
   */
  su2double GetDelta_DynTime(void) const { return Delta_DynTime; }

  /*!
   * \brief If we are prforming an unsteady simulation, there is only
   *        one value of the time step for the complete simulation.
   * \return Value of the time step in an unsteady simulation (non dimensional).
   */
  su2double GetTotal_DynTime(void) const { return Total_DynTime; }

  /*!
   * \brief If we are prforming an unsteady simulation, there is only
   *        one value of the time step for the complete simulation.
   * \return Value of the time step in an unsteady simulation (non dimensional).
   */
  su2double GetCurrent_DynTime(void) const { return Current_DynTime; }

  /*!
   * \brief Get the current instance.
   * \return Current instance identifier.
   */
  unsigned short GetiInst(void) const { return iInst; }

  /*!
   * \brief Set the current instance.
   * \param[in] iInst - current instance identifier.
   */
  void SetiInst(unsigned short val_iInst) { iInst = val_iInst; }

  /*!
   * \brief Get information about writing dynamic structural analysis headers and file extensions.
   * \return    <code>TRUE</code> means that dynamic structural analysis solution files will be written.
   */
  bool GetWrt_Dynamic(void) const { return Wrt_Dynamic; }

  /*!
   * \brief Get Newmark alpha parameter.
   * \return Value of the Newmark alpha parameter.
   */
  su2double GetNewmark_beta(void) const { return Newmark_beta; }

  /*!
   * \brief Get Newmark delta parameter.
   * \return Value of the Newmark delta parameter.
   */
  su2double GetNewmark_gamma(void) const { return Newmark_gamma; }

  /*!
   * \brief Get the number of integration coefficients provided by the user.
   * \return Number of integration coefficients.
   */
  unsigned short GetnIntCoeffs(void) const { return nIntCoeffs; }

  /*!
   * \brief Get the number of different values for the elasticity modulus.
   * \return Number of different values for the elasticity modulus.
   */
  unsigned short GetnElasticityMod(void) const { return nElasticityMod; }

  /*!
   * \brief Get the number of different values for the Poisson ratio.
   * \return Number of different values for the Poisson ratio.
   */
  unsigned short GetnPoissonRatio(void) const { return nPoissonRatio; }

  /*!
   * \brief Get the number of different values for the Material density.
   * \return Number of different values for the Material density.
   */
  unsigned short GetnMaterialDensity(void) const { return nMaterialDensity; }

  /*!
   * \brief Get the integration coefficients for the Generalized Alpha - Newmark integration integration scheme.
   * \param[in] val_coeff - Index of the coefficient.
   * \return Alpha coefficient for the Runge-Kutta integration scheme.
   */
  su2double Get_Int_Coeffs(unsigned short val_coeff) const { return Int_Coeffs[val_coeff]; }

  /*!
   * \brief Get the number of different values for the modulus of the electric field.
   * \return Number of different values for the modulus of the electric field.
   */
  unsigned short GetnElectric_Field(void) const { return nElectric_Field; }

  /*!
   * \brief Get the dimensionality of the electric field.
   * \return Number of integration coefficients.
   */
  unsigned short GetnDim_Electric_Field(void) const { return nDim_Electric_Field; }

  /*!
   * \brief Get the values for the electric field modulus.
   * \param[in] val_coeff - Index of the coefficient.
   * \return Alpha coefficient for the Runge-Kutta integration scheme.
   */
  su2double Get_Electric_Field_Mod(unsigned short val_coeff) const { return Electric_Field_Mod[val_coeff]; }

  /*!
   * \brief Set the values for the electric field modulus.
   * \param[in] val_coeff - Index of the electric field.
   * \param[in] val_el_field - Value of the electric field.
   */
  void Set_Electric_Field_Mod(unsigned short val_coeff, su2double val_el_field) { Electric_Field_Mod[val_coeff] = val_el_field; }

  /*!
   * \brief Get the direction of the electric field in reference configuration.
   * \param[in] val_coeff - Index of the coefficient.
   * \return Alpha coefficient for the Runge-Kutta integration scheme.
   */
  const su2double* Get_Electric_Field_Dir(void) const { return Electric_Field_Dir; }

  /*!
   * \brief Check if the user wants to apply the load as a ramp.
   * \return    <code>TRUE</code> means that the load is to be applied as a ramp.
   */
  bool GetRamp_Load(void) const { return Ramp_Load; }

  /*!
   * \brief Get the maximum time of the ramp.
   * \return    Value of the max time while the load is linearly increased
   */
  su2double GetRamp_Time(void) const { return Ramp_Time; }

  /*!
   * \brief Check if the user wants to apply the load as a ramp.
   * \return  <code>TRUE</code> means that the load is to be applied as a ramp.
   */
  bool GetRampAndRelease_Load(void) const { return RampAndRelease; }

  /*!
   * \brief Check if the user wants to apply the load as a ramp.
   * \return  <code>TRUE</code> means that the load is to be applied as a ramp.
   */
  bool GetSine_Load(void) const { return Sine_Load; }

  /*!
   * \brief Get the sine load properties.
   * \param[in] val_index - Index corresponding to the load boundary.
   * \return The pointer to the sine load values.
   */
  const su2double* GetLoad_Sine(void) const { return SineLoad_Coeff; }

  /*!
   * \brief Get the kind of load transfer method we want to use for dynamic problems
   * \note This value is obtained from the config file, and it is constant
   *       during the computation.
   * \return Kind of transfer method for multiphysics problems
   */
  unsigned short GetDynamic_LoadTransfer(void) const { return Dynamic_LoadTransfer; }

  /*!
   * \brief Get the penalty weight value for the objective function.
   * \return  Penalty weight value for the reference geometry objective function.
   */
  su2double GetRefGeom_Penalty(void) const { return RefGeom_Penalty; }

  /*!
   * \brief Get the penalty weight value for the objective function.
   * \return  Penalty weight value for the reference geometry objective function.
   */
  su2double GetTotalDV_Penalty(void) const { return DV_Penalty; }

  /*!
   * \brief Get whether a predictor is used for FSI applications.
   * \return Bool: determines if predictor is used or not
   */
  bool GetPredictor(void) const { return Predictor; }

  /*!
   * \brief Get the order of the predictor for FSI applications.
   * \return Order of predictor
   */
  unsigned short GetPredictorOrder(void) const { return Pred_Order; }

  /*!
   * \brief Get boolean for using Persson's shock capturing method in Euler flow DG-FEM
   * \return Boolean for using Persson's shock capturing method in Euler flow DG-FEM
   */
  bool GetEulerPersson(void) const { return EulerPersson; }

  /*!
   * \brief Set boolean for using Persson's shock capturing method in Euler flow DG-FEM
   * \param[in] val_EulerPersson - Boolean for using Persson's shock capturing method in Euler flow DG-FEM
   */
  void SetEulerPersson(bool val_EulerPersson) { EulerPersson = val_EulerPersson; }

  /*!
   * \brief Get whether a relaxation parameter is used for FSI applications.
   * \return Bool: determines if relaxation parameter  is used or not
   */
  bool GetRelaxation(void) const { return Relaxation; }

  /*!
   * \brief Check if the simulation we are running is a FSI simulation
   * \return Value of the physical time in an unsteady simulation.
   */
  bool GetFSI_Simulation(void) const { return FSI_Problem || (nMarker_Fluid_Load > 0); }

  /*!
   * \brief Set that the simulation we are running is a multizone simulation
   * \param[in] MZ_problem - boolean that determines is Multizone_Problem is true/false.
   */
  void SetMultizone_Problem(bool MZ_problem) { Multizone_Problem = MZ_problem; }

  /*!
   * \brief Get whether the simulation we are running is a multizone simulation
   * \return Multizone_Problem - boolean that determines is Multizone_Problem is true/false.
   */
  bool GetMultizone_Problem(void) const { return Multizone_Problem; }

  /*!
   * \brief Get the ID for the FEA region that we want to compute the gradient for using direct differentiation
   * \return ID
   */
  unsigned short GetnID_DV(void) const { return nID_DV; }

  /*!
   * \brief Check if we want to apply an incremental load to the nonlinear structural simulation
   * \return <code>TRUE</code> means that the load is to be applied in increments.
   */
  bool GetIncrementalLoad(void) const { return IncrementalLoad; }

  /*!
   * \brief Get the number of increments for an incremental load.
   * \return Number of increments.
   */
  unsigned long GetNumberIncrements(void) const { return IncLoad_Nincrements; }

  /*!
   * \brief Get the value of the criteria for applying incremental loading.
   * \return Value of the log10 of the residual.
   */
  su2double GetIncLoad_Criteria(unsigned short val_var) const { return IncLoad_Criteria[val_var]; }

  /*!
   * \brief Get the relaxation method chosen for the simulation
   * \return Value of the relaxation method
   */
  unsigned short GetRelaxation_Method_FSI(void) const { return Kind_BGS_RelaxMethod; }

  /*!
   * \brief Get the kind of Riemann solver for the DG method (FEM flow solver).
   * \note This value is obtained from the config file, and it is constant during the computation.
   * \return Kind of Riemann solver for the DG method (FEM flow solver).
   */
  unsigned short GetRiemann_Solver_FEM(void) const { return Riemann_Solver_FEM; }

  /*!
   * \brief Get the factor applied during quadrature of straight elements.
   * \return The specified straight element quadrature factor.
   */
  su2double GetQuadrature_Factor_Straight(void) const { return Quadrature_Factor_Straight; }

  /*!
   * \brief Get the factor applied during quadrature of curved elements.
   * \return The specified curved element quadrature factor.
   */
  su2double GetQuadrature_Factor_Curved(void) const { return Quadrature_Factor_Curved; }

  /*!
   * \brief Get the factor applied during time quadrature for ADER-DG.
   * \return The specified ADER-DG time quadrature factor.
   */
  su2double GetQuadrature_Factor_Time_ADER_DG(void) const { return Quadrature_Factor_Time_ADER_DG; }

  /*!
   * \brief Function to make available the multiplication factor theta of the
   *        symmetrizing terms in the DG discretization of the viscous terms.
   * \return The specified factor for the DG discretization.
   */
  su2double GetTheta_Interior_Penalty_DGFEM(void) const { return Theta_Interior_Penalty_DGFEM; }

  /*!
   * \brief Function to make available the matrix size in vectorization in
            order to optimize the gemm performance.
   * \return The matrix size in this direction.
   */
  unsigned short GetSizeMatMulPadding(void) const { return sizeMatMulPadding; }

  /*!
   * \brief Function to make available whether or not the entropy must be computed.
   * \return The boolean whether or not the entropy must be computed.
   */
  bool GetCompute_Entropy(void) const { return Compute_Entropy; }

  /*!
   * \brief Function to make available whether or not the lumped mass matrix
            must be used for steady computations.
   * \return The boolean whether or not to use the lumped mass matrix.
   */
  bool GetUse_Lumped_MassMatrix_DGFEM(void) const { return Use_Lumped_MassMatrix_DGFEM; }

  /*!
   * \brief Function to make available whether or not only the exact Jacobian
   *        of the spatial discretization must be computed.
   * \return The boolean whether or not the Jacobian must be computed.
   */
  bool GetJacobian_Spatial_Discretization_Only(void) const { return Jacobian_Spatial_Discretization_Only; }

  /*!
   * \brief Get the interpolation method used for matching between zones.
   */
  unsigned short GetKindInterpolation(void) const { return Kind_Interpolation; }

  /*!
   * \brief Get option of whether to use conservative interpolation between zones.
   */
  bool GetConservativeInterpolation(void) const { return ConservativeInterpolation && GetStructuralProblem(); }

  /*!
   * \brief Get the basis function to use for radial basis function interpolation for FSI.
   */
  unsigned short GetKindRadialBasisFunction(void) const { return Kind_RadialBasisFunction; }

  /*!
   * \brief Get option of whether to use polynomial terms in Radial Basis Function interpolation.
   */
  bool GetRadialBasisFunctionPolynomialOption(void) const { return RadialBasisFunction_PolynomialOption; }

  /*!
   * \brief Get the basis function radius to use for radial basis function interpolation for FSI.
   */
  su2double GetRadialBasisFunctionParameter(void) const { return RadialBasisFunction_Parameter; }

  /*!
   * \brief Get the tolerance used to prune the interpolation matrix (making it sparser).
   */
  su2double GetRadialBasisFunctionPruneTol(void) const { return RadialBasisFunction_PruneTol; }

  /*!
   * \brief Get the number of donor points to use in Nearest Neighbor interpolation.
   */
  unsigned short GetNumNearestNeighbors(void) const { return NumNearestNeighbors; }

  /*!
   * \brief Get the kind of inlet face interpolation function to use.
   */
  inline unsigned short GetKindInletInterpolationFunction(void) const { return Kind_InletInterpolationFunction; }

  /*!
   * \brief Get the kind of inlet face interpolation data type.
   */
  inline unsigned short GetKindInletInterpolationType (void) const  { return Kind_Inlet_InterpolationType; }

  /*!
   * \brief Get whether to print inlet interpolated data or not.
   */
  bool GetPrintInlet_InterpolatedData(void) const { return PrintInlet_InterpolatedData; }

  /*!
   * \brief Get information about using UQ methodology
   * \return <code>TRUE</code> means that UQ methodology of eigenspace perturbation will be used
   */
  bool GetUsing_UQ(void) const { return using_uq; }

  /*!
   * \brief Get the amount of eigenvalue perturbation to be done
   * \return Value of the uq_delta_b parameter
   */
  su2double GetUQ_Delta_B(void) const { return uq_delta_b; }

  /*!
   * \brief Get the kind of eigenspace perturbation to be done
   * \return Value of the eig_val_comp
   */
  unsigned short GetEig_Val_Comp(void) const { return eig_val_comp; }

  /*!
   * \brief Get the underelaxation factor
   * \return Value of the uq_urlx parameter
   */
  su2double GetUQ_URLX(void) const { return uq_urlx; }

  /*!
   * \brief Get information about eigenspace perturbation
   * \return <code>TRUE</code> means eigenspace perterturbation will be used
   */
  bool GetUQ_Permute(void) const { return uq_permute; }

  /*!
   * \brief Get information about whether to use wall functions.
   * \return <code>TRUE</code> if wall functions are on; otherwise <code>FALSE</code>.
   */
  bool GetWall_Functions(void) const { return Wall_Functions; }

  /*!
   * \brief Get the AD support.
   */
  bool GetAD_Mode(void) const { return AD_Mode;}

  /*!
   * \brief Set the maximum velocity^2 in the domain for the incompressible preconditioner.
   * \param[in] Value of the maximum velocity^2 in the domain for the incompressible preconditioner.
   */
  void SetMax_Vel2(su2double val_max_vel2) { Max_Vel2 = val_max_vel2; }

  /*!
   * \brief Get the maximum velocity^2 in the domain for the incompressible preconditioner.
   * \return Value of the maximum velocity^2 in the domain for the incompressible preconditioner.
   */
  su2double GetMax_Vel2(void) const { return Max_Vel2; }

  /*!
   * \brief Set the sum of the bandwidth for writing binary restarts (to be averaged later).
   * \param[in] Sum of the bandwidth for writing binary restarts.
   */
  void SetRestart_Bandwidth_Agg(su2double val_restart_bandwidth_sum) { Restart_Bandwidth_Agg = val_restart_bandwidth_sum; }

  /*!
   * \brief Set the sum of the bandwidth for writing binary restarts (to be averaged later).
   * \return Sum of the bandwidth for writing binary restarts.
   */
  su2double GetRestart_Bandwidth_Agg(void) const { return Restart_Bandwidth_Agg; }

  /*!
   * \brief Get the frequency for writing the surface solution file in Dual Time.
   * \return It writes the surface solution file with this frequency.
   */
  unsigned long GetWrt_Surf_Freq_DualTime(void) const { return Wrt_Surf_Freq_DualTime; }

  /*!
   * \brief Get the Kind of Hybrid RANS/LES.
   * \return Value of Hybrid RANS/LES method.
   */
  unsigned short GetKind_HybridRANSLES(void) const { return Kind_HybridRANSLES; }

  /*!
   * \brief Get the Kind of Roe Low Dissipation Scheme for Unsteady flows.
   * \return Value of Low dissipation approach.
   */
  unsigned short GetKind_RoeLowDiss(void) const { return Kind_RoeLowDiss; }

  /*!
   * \brief Get the DES Constant.
   * \return Value of DES constant.
   */
  su2double GetConst_DES(void) const { return Const_DES; }

  /*!
   * \brief Get QCR (SA-QCR2000).
   */
  bool GetQCR(void) const { return QCR;}

  /*!
   * \brief Get if AD preaccumulation should be performed.
   */
  bool GetAD_Preaccumulation(void) const { return AD_Preaccumulation;}

  /*!
   * \brief Get the heat equation.
   * \return YES if weakly coupled heat equation for inc. flow is enabled.
   */
  bool GetWeakly_Coupled_Heat(void) const { return Weakly_Coupled_Heat; }

  /*!
   * \brief Get the CHT couling method.
   * \return Kind of the method.
   */
  unsigned short GetKind_CHT_Coupling(void) const { return Kind_CHT_Coupling; }

  /*!
   * \brief Check if values passed to the BC_HeatFlux-Routine are already integrated.
   * \return YES if the passed values is the integrated heat flux over the marker's surface.
   */
  bool GetIntegrated_HeatFlux(void) const { return Integrated_HeatFlux; }

  /*!
   * \brief Get Compute Average.
   * \return YES if start computing averages
   */
  bool GetCompute_Average(void) const { return Compute_Average;}

  /*!
   * \brief Get the verification solution.
   * \return The verification solution to be used.
   */
  unsigned short GetVerification_Solution(void) const { return Kind_Verification_Solution;}

  /*!
   * \brief Get topology optimization.
   */
  bool GetTopology_Optimization(void) const { return topology_optimization; }

  /*!
   * \brief Get name of output file for topology optimization derivatives.
   */
  string GetTopology_Optim_FileName(void) const { return top_optim_output_file; }

  /*!
   * \brief Get exponent for density-based stiffness penalization.
   */
  su2double GetSIMP_Exponent(void) const { return simp_exponent; }

  /*!
   * \brief Get lower bound for density-based stiffness penalization.
   */
  su2double GetSIMP_MinStiffness(void) const { return simp_minimum_stiffness; }

  /*!
   * \brief Number of kernels to use in filtering the design density field.
   */
  unsigned short GetTopology_Optim_Num_Kernels(void) const { return top_optim_nKernel; }

  /*!
   * \brief Get the i'th kernel to use, its parameter, and the radius.
   */
  void GetTopology_Optim_Kernel(const unsigned short iKernel, unsigned short &type,
                                su2double &param, su2double &radius) const {
    type = top_optim_kernels[iKernel];
    param = top_optim_kernel_params[iKernel];
    radius = top_optim_filter_radius[iKernel];
  }

  /*!
   * \brief Get the maximum "logical radius" (degree of neighborhood) to consider in the neighbor search.
   */
  unsigned short GetTopology_Search_Limit(void) const { return top_optim_search_lim; }

  /*!
   * \brief Get the type and parameter for the projection function used in topology optimization
   */
  void GetTopology_Optim_Projection(unsigned short &type, su2double &param) const {
    type = top_optim_proj_type;  param = top_optim_proj_param;
  }

  /*!
   * \brief Retrieve the ofstream of the history file for the current zone.
   */
  ofstream* GetHistFile(void) { return ConvHistFile; }

  /*!
   * \brief Set the ofstream of the history file for the current zone.
   */
  void SetHistFile(ofstream *HistFile) { ConvHistFile = HistFile; }

  /*!
   * \brief Get the filenames of the individual config files
   * \return File name of the config file for zone "index"
   */
  string GetConfigFilename(unsigned short index) const { return Config_Filenames[index]; }

  /*!
   * \brief Get the number of config files
   * \return Number of config filenames in CONFIG_LIST
   */
  unsigned short GetnConfigFiles(void) const { return nConfig_Files; }

  /*!
   * \brief Check if the multizone problem is solved for time domain.
   * \return YES if time-domain is considered.
   */
  bool GetTime_Domain(void) const { return Time_Domain; }

  /*!
   * \brief Get the number of inner iterations
   * \return Number of inner iterations on each multizone block
   */
  unsigned long GetnInner_Iter(void) const { return nInnerIter; }

  /*!
   * \brief Get the number of outer iterations
   * \return Number of outer iterations for the multizone problem
   */
  unsigned long GetnOuter_Iter(void) const { return nOuterIter; }

  /*!
   * \brief Get the number of time iterations
   * \return Number of time steps run
   */
  unsigned long GetnTime_Iter(void) const { return nTimeIter; }

  /*!
   * \brief Set the number of time iterations
   * \param[in] val_iter - Number of time steps run
   */
  void SetnTime_Iter(unsigned long val_iter) { nTimeIter = val_iter; }

  /*!
   * \brief Get the number of pseudo-time iterations
   * \return Number of pseudo-time steps run for the single-zone problem
   */
  unsigned long GetnIter(void) const { return nIter; }

  /*!
   * \brief Get the restart iteration
   * \return Iteration for the restart of multizone problems
   */
  unsigned long GetRestart_Iter(void) const { return Restart_Iter; }

  /*!
   * \brief Get the time step for multizone problems
   * \return Time step for multizone problems, it is set on all the zones
   */
  su2double GetTime_Step(void) const { return Time_Step; }

  /*!
   * \brief Get the maximum simulation time for time-domain problems
   * \return Simulation time for multizone problems, it is set on all the zones
   */
  su2double GetMax_Time(void) const { return Max_Time; }

  /*!
   * \brief Get the level of MPI communications to be performed.
   * \return Level of MPI communications.
   */
  unsigned short GetComm_Level(void) const { return Comm_Level; }

  /*!
   * \brief Check if the mesh read supports multiple zones.
   * \return YES if multiple zones can be contained in the mesh file.
   */
  bool GetMultizone_Mesh(void) const { return Multizone_Mesh; }

  /*!
   * \brief Check if the mesh read supports multiple zones.
   * \return YES if multiple zones can be contained in the mesh file.
   */
  bool GetMultizone_Residual(void) const { return Multizone_Residual; }

  /*!
   * \brief Check if the (new) single-zone driver is to be used (temporary)
   * \return YES if the (new) single-zone driver is to be used.
   */
  bool GetSinglezone_Driver(void) const { return SinglezoneDriver; }

  /*!
   * \brief Get the Kind of Radiation model applied.
   * \return Kind of radiation model used.
   */
  unsigned short GetKind_RadiationModel(void) const { return Kind_Radiation; }

  /*!
   * \brief Get the Kind of P1 initialization method applied.
   * \return Kind of P1 initialization method used.
   */
  unsigned short GetKind_P1_Init(void) const { return Kind_P1_Init; }

  /*!
   * \brief Get the value of the absorption coefficient of the medium.
   * \return Value of the absorption coefficient of the medium.
   */
  su2double GetAbsorption_Coeff(void) const { return Absorption_Coeff; }

  /*!
   * \brief Get the value of the scattering coefficient of the medium.
   * \return Value of the scattering coefficient of the medium.
   */
  su2double GetScattering_Coeff(void) const { return Scattering_Coeff; }

  /*!
   * \brief Get the wall emissivity at a boundary.
   * \param[in] val_index - Index corresponding to the boundary.
   * \return The wall emissivity.
   */
  su2double GetWall_Emissivity(string val_index) const;

  /*!
   * \brief Get the value of the CFL condition for radiation solvers.
   * \return Value of the CFL condition for radiation solvers.
   */
  su2double GetCFL_Rad(void) const { return CFL_Rad; }

  /*!
   * \brief Determines if radiation needs to be incorporated to the analysis.
   * \return Radiation boolean
   */
  bool AddRadiation(void) const { return Radiation; }

  /*!
   * \brief Check if the convergence history of each individual zone is written to screen
   * \return YES if the zone convergence history of each individual zone must be written to screen
   */
  bool GetWrt_ZoneConv(void) const { return Wrt_ZoneConv; }

  /*!
   * \brief Check if the convergence history of each individual zone is written to file
   * \return YES if the zone convergence history of each individual zone must be written to file
   */
  bool GetWrt_ZoneHist(void) const { return Wrt_ZoneHist; }

  /*!
   * \brief Check if the special output is written
   * \return YES if the special output is written.
   */
  bool GetSpecial_Output(void) const { return SpecialOutput; }

  /*!
   * \brief Check if the forces breakdown file is written
   * \return YES if the forces breakdown file is written.
   */
  bool GetWrt_ForcesBreakdown(void) const { return Wrt_ForcesBreakdown; }

  /*!
   * \brief Get the number of grid points in the analytic RECTANGLE or BOX grid in the specified coordinate direction.
   * \return Number of grid points in the analytic RECTANGLE or BOX grid in the specified coordinate direction.
   */
  short GetMeshBoxSize(unsigned short val_iDim) const { return Mesh_Box_Size[val_iDim]; }

  /*!
   * \brief Get the length of the analytic RECTANGLE or BOX grid in the specified coordinate direction.
   * \return Length the analytic RECTANGLE or BOX grid in the specified coordinate direction.
   */
  su2double GetMeshBoxLength(unsigned short val_iDim) const { return Mesh_Box_Length[val_iDim]; }

  /*!
   * \brief Get the offset from 0.0 of the analytic RECTANGLE or BOX grid in the specified coordinate direction.
   * \return Offset from 0.0 the analytic RECTANGLE or BOX grid in the specified coordinate direction.
   */
  su2double GetMeshBoxOffset(unsigned short val_iDim) const { return Mesh_Box_Offset[val_iDim]; }

  /*!
   * \brief Get the number of screen output variables requested (maximum 6)
   */
  unsigned short GetnScreenOutput(void) const { return nScreenOutput; }

  /*!
   * \brief Get the screen output field iField
   */
  string GetScreenOutput_Field(unsigned short iField) const { return ScreenOutput[iField]; }

  /*!
   * \brief Get the number of history output variables requested
   */
  unsigned short GetnHistoryOutput(void) const { return nHistoryOutput; }

  /*!
   * \brief Get the history output field iField
   */
  string GetHistoryOutput_Field(unsigned short iField) const { return HistoryOutput[iField]; }

  /*!
   * \brief Get the number of history output variables requested
   */
  unsigned short GetnVolumeOutput(void) const { return nVolumeOutput; }

  /*!
   * \brief Get the history output field iField
   */
  string GetVolumeOutput_Field(unsigned short iField) const { return VolumeOutput[iField]; }

  /*!
  * \brief Get the convergence fields for monitoring
  * \param[in] iField - Index of the field
  * return Field name for monitoring convergence
  */
  string GetConv_Field(unsigned short iField) const { return ConvField[iField]; }

  /*!
   * \brief Get functional that is going to be used to evaluate the convergence of the windowed time average of the unsteady problem.
   * \param[in] iField - Index of the field
   * \return Field name for monitoring convergence
   */
  string GetWndConv_Field(unsigned short iField) const { return WndConvField[iField]; }

  /*!
   * \brief Get the number of iterations that are considered in the Cauchy convergence criteria for the windowed time average of the unsteady problem.
   * \return Number of elements in the Cauchy criteria windowed time average of the unsteady problem.
   */
  unsigned short GetWnd_Cauchy_Elems(void) const { return Wnd_Cauchy_Elems; }

  /*!
   * \brief Get the value of convergence criteria for the Cauchy method for the time averaged
   *        windowed objective functions for unsteady flows
   * \return Value of the convergence criteria.
   */
  su2double GetWnd_Cauchy_Eps(void) const { return Wnd_Cauchy_Eps; }

  /*!
   * \brief Get the number of iterations that are not considered in the convergence criteria for the windowed average output function
   * \return Number of iterations before starting with the convergence criteria for the windowed average output function.
   */
  unsigned long  GetWnd_StartConv_Iter(void) const { return Wnd_StartConv_Iter; }

  /*!
   * \brief Get the boolean value, whether the the Cauchy method for the time averaged
   *        windowed objective functions for unsteady flows is used or not.
   * \return Boolean value, if the criterion is used.
   */
  bool GetWnd_Cauchy_Crit(void) const { return Wnd_Cauchy_Crit; }

  /*!
  * \brief Get the number of convergence monitoring fields for time convergence monitoring.
  * return Number of convergence monitoring fields.
  */
  unsigned short GetnWndConv_Field() const { return nWndConvField; }

  /*!
  * \brief Get the number of convergence monitoring fields for inner convergence monitoring.
  * return Number of convergence monitoring fields.
  */
  unsigned short GetnConv_Field() const { return nConvField; }

  /*!
   * \brief Set the start time to track a phase of the code (preprocessing, compute, output).
   * \param[in] Value of the start time to track a phase of the code.
   */
  void Set_StartTime(su2double starttime) { StartTime = starttime; }

  /*!
   * \brief Get the start time to track a phase of the code (preprocessing, compute, output).
   * \return Value of the start time to track a phase of the code.
   */
  su2double Get_StartTime() const { return StartTime; }

  /*!
   * \brief GetHistory_Wrt_Freq_Inner
   * \return
   */
  unsigned long GetHistory_Wrt_Freq(unsigned short iter) const { return HistoryWrtFreq[iter];}

  /*!
   * \brief SetHistory_Wrt_Freq_Inner
   * \param[in] iter: index for Time (0), Outer (1), or Inner (2) iterations
   * \param[in] nIter: Number of iterations
   */
  void SetHistory_Wrt_Freq(unsigned short iter, unsigned long nIter) { HistoryWrtFreq[iter] = nIter;}

  /*!
   * \brief GetScreen_Wrt_Freq_Inner
   * \return
   */
  unsigned long GetScreen_Wrt_Freq(unsigned short iter) const { return ScreenWrtFreq[iter]; }

  /*!
   * \brief SetScreen_Wrt_Freq_Inner
   * \param[in] iter: index for Time (0), Outer (1), or Inner (2) iterations
   * \param[in] nIter: Number of iterations
   */
  void SetScreen_Wrt_Freq(unsigned short iter, unsigned long nIter) { ScreenWrtFreq[iter] = nIter; }

  /*!
   * \brief GetScreen_Wrt_Freq_Inner
   * \return
   */
  unsigned long GetVolume_Wrt_Freq() const { return VolumeWrtFreq; }

  /*!
   * \brief GetVolumeOutputFiles
   * \return
   */
  unsigned short* GetVolumeOutputFiles() { return VolumeOutputFiles; }

  /*!
   * \brief GetnVolumeOutputFiles
   * \return
   */
  unsigned short GetnVolumeOutputFiles() const { return nVolumeOutputFiles; }

  /*!
   * \brief Get the desired factorization frequency for PaStiX
   * \return Number of calls to 'Build' that trigger re-factorization.
   */
  unsigned long GetPastixFactFreq(void) const { return pastix_fact_freq; }

  /*!
   * \brief Get the desired level of verbosity for PaStiX
   * \return 0 - Quiet, 1 - During factorization and cleanup, 2 - Even more detail.
   */
  unsigned short GetPastixVerbLvl(void) const { return pastix_verb_lvl; }

  /*!
   * \brief Get the desired level of fill for the PaStiX ILU
   * \return Level of fill.
   */
  unsigned short GetPastixFillLvl(void) const { return pastix_fill_lvl; }

  /*!
   * \brief Check if an option is present in the config file
   * \param[in] - Name of the option
   * \return <TRUE> if option was set in the config file
   */
  bool OptionIsSet(string option) const { return all_options.find(option) == all_options.end(); }

  /*!
   * \brief Get the name of the current case
   * \return the case name
   */
  const string& GetCaseName() const { return caseName; }

  /*!
   * \brief Get the number of threads per rank to use for ILU and LU_SGS preconditioners.
   * \return Number of threads per rank.
   */
  unsigned long GetLinear_Solver_Prec_Threads(void) const { return Linear_Solver_Prec_Threads; }

  /*!
<<<<<<< HEAD
   * \brief Check if error estimation is being carried out
   * \return <code>TRUE<\code> if error estimation is taking place
  */
  bool GetBool_Compute_Metric(void) const { return Bool_Compute_Metric; }

  /*!
   * \brief Check if Inria format sensor files should be written
   * \return <code>TRUE<\code> if sensor files requested
   */
  bool GetWrt_Aniso_Sensor(void) const { return Kind_Aniso_Sensor; }

  /*!
   * \brief Get type of sensor used for anisotropy
   * \return Flag for field variable to be used as sensor
   */
  unsigned short GetKind_Aniso_Sensor(void) const { return Wrt_Aniso_Sensor; }
  
  /*!
   * \brief Get the kind of method for computation of Hessians used for anisotropy.
   * \return Numerical method for computation of Hessians used for anisotropy.
   */
  unsigned short GetKind_Hessian_Method(void) const { return Kind_Hessian_Method; }

  /*!
   * \brief Get adaptation norm value (Lp)
   */
  su2double GetAdap_Norm(void) const { return Adap_Norm; }

  /*!
   * \brief Get maximum cell size
   * \return Maximum cell size
   */
  su2double GetAdap_Hmax(void) const { return Adap_Hmax; }

  /*!
   * \brief Get minimum cell size
   * \return Minimum cell size
   */
  su2double GetAdap_Hmin(void) const { return Adap_Hmin; }

  /*!
   * \brief Get constraint complexity
   * \return Mesh complexity
   */
  unsigned long GetAdap_Complexity(void) const { return Adap_Complexity; }
=======
   * \brief Get the size of the edge groups colored for OpenMP parallelization of edge loops.
   */
  unsigned long GetEdgeColoringGroupSize(void) const { return edgeColorGroupSize; }
>>>>>>> 58bc0dc8

};<|MERGE_RESOLUTION|>--- conflicted
+++ resolved
@@ -9418,7 +9418,6 @@
   unsigned long GetLinear_Solver_Prec_Threads(void) const { return Linear_Solver_Prec_Threads; }
 
   /*!
-<<<<<<< HEAD
    * \brief Check if error estimation is being carried out
    * \return <code>TRUE<\code> if error estimation is taking place
   */
@@ -9464,10 +9463,10 @@
    * \return Mesh complexity
    */
   unsigned long GetAdap_Complexity(void) const { return Adap_Complexity; }
-=======
+
+  /*!
    * \brief Get the size of the edge groups colored for OpenMP parallelization of edge loops.
    */
   unsigned long GetEdgeColoringGroupSize(void) const { return edgeColorGroupSize; }
->>>>>>> 58bc0dc8
 
 };