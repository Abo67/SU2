--- conflicted
+++ resolved
@@ -1600,7 +1600,6 @@
 
 	if (Adjoint) {
 		if (Kind_Solver == EULER) Kind_Solver = ADJ_EULER;
-<<<<<<< HEAD
     if (Kind_Solver == NAVIER_STOKES) Kind_Solver = ADJ_NAVIER_STOKES;
     if (Kind_Solver == RANS) Kind_Solver = ADJ_RANS;
     if (Kind_Solver == TNE2_EULER) Kind_Solver = ADJ_TNE2_EULER;
@@ -1608,15 +1607,6 @@
     if (Kind_Solver == AEROACOUSTIC_EULER) Kind_Solver = ADJ_AEROACOUSTIC_EULER;
 		if (Kind_Solver == PLASMA_EULER) Kind_Solver = ADJ_PLASMA_EULER;
 		if (Kind_Solver == PLASMA_NAVIER_STOKES) Kind_Solver = ADJ_PLASMA_NAVIER_STOKES;
-=======
-		if (Kind_Solver == TNE2_EULER) Kind_Solver = ADJ_TNE2_EULER;
-		if (Kind_Solver == AEROACOUSTIC_EULER) Kind_Solver = ADJ_AEROACOUSTIC_EULER;
-		if (Kind_Solver == PLASMA_EULER) Kind_Solver = ADJ_PLASMA_EULER;
-		if (Kind_Solver == PLASMA_NAVIER_STOKES) Kind_Solver = ADJ_PLASMA_NAVIER_STOKES;
-		if (Kind_Solver == NAVIER_STOKES) Kind_Solver = ADJ_NAVIER_STOKES;
-		if (Kind_Solver == TNE2_NAVIER_STOKES) Kind_Solver = ADJ_TNE2_NAVIER_STOKES;
-		if (Kind_Solver == RANS) Kind_Solver = ADJ_RANS;
->>>>>>> 63b0f817
 	}
 
 	if (Linearized) {
@@ -1679,7 +1669,7 @@
 		cout << "Press any key to exit..." << endl;
 		cin.get();
 		exit(1);
-	}	
+	}
 
 	if (((Kind_Solver == ADJ_NAVIER_STOKES) || (Kind_Solver == ADJ_RANS)) && (Kind_SourNumScheme_AdjFlow == NONE)) {
 		cout << "You must define a source numerical method for the adjoint Navier-Stokes equations!!" << endl;
@@ -1688,7 +1678,6 @@
 		exit(1);
 	}
 
-<<<<<<< HEAD
   /*--- Set a flag for viscous simulations ---*/
   Viscous = ((Kind_Solver == NAVIER_STOKES) ||
              (Kind_Solver == PLASMA_NAVIER_STOKES) ||
@@ -1696,15 +1685,6 @@
              (Kind_Solver == ADJ_PLASMA_NAVIER_STOKES) ||
              (Kind_Solver == RANS) ||
              (Kind_Solver == ADJ_RANS));
-=======
-    /*--- Set a flag for viscous simulations ---*/
-    Viscous = ((Kind_Solver == NAVIER_STOKES) ||
-               (Kind_Solver == PLASMA_NAVIER_STOKES) ||
-               (Kind_Solver == ADJ_NAVIER_STOKES) ||
-               (Kind_Solver == ADJ_PLASMA_NAVIER_STOKES) ||
-               (Kind_Solver == RANS) ||
-               (Kind_Solver == ADJ_RANS));
->>>>>>> 63b0f817
   
   if ((Kind_Solver == TNE2_EULER) || (Kind_Solver == TNE2_NAVIER_STOKES)) {
     
@@ -1713,17 +1693,10 @@
 			Restart_FlowFileName = "restart_phi.dat";
 			SurfFlowCoeff_FileName = "surface_phi.dat";
 		}
-<<<<<<< HEAD
     
     unsigned short maxEl = 0;
     unsigned short iSpecies, iEl;
     
-=======
-    
-    unsigned short maxEl = 0;
-    unsigned short iSpecies, iEl;
-    
->>>>>>> 63b0f817
 		switch (Kind_GasModel) {
       case ONESPECIES:
         /*--- Define parameters of the gas model ---*/
@@ -5718,41 +5691,6 @@
         SetKind_TimeIntScheme(GetKind_TimeIntScheme_AdjTNE2());
       }
       break;
-<<<<<<< HEAD
-    case ADJ_PLASMA_EULER:
-      if (val_system == RUNTIME_PLASMA_SYS) {
-        SetKind_ConvNumScheme(GetKind_ConvNumScheme_Plasma(), GetKind_Centered_Plasma(),
-                              GetKind_Upwind_Plasma(), GetKind_SlopeLimit_Plasma());
-        SetKind_ViscNumScheme(NONE);
-        SetKind_SourNumScheme(GetKind_SourNumScheme_Plasma());
-        SetKind_TimeIntScheme(GetKind_TimeIntScheme_Plasma());
-      }
-      if (val_system == RUNTIME_ADJPLASMA_SYS) {
-        SetKind_ConvNumScheme(GetKind_ConvNumScheme_AdjPlasma(), GetKind_Centered_AdjPlasma(),
-                              GetKind_Upwind_AdjPlasma(), GetKind_SlopeLimit_AdjPlasma());
-        SetKind_ViscNumScheme(NONE);
-        SetKind_SourNumScheme(GetKind_SourNumScheme_AdjPlasma());
-        SetKind_TimeIntScheme(GetKind_TimeIntScheme_AdjPlasma());
-      }
-      break;
-    case ADJ_PLASMA_NAVIER_STOKES:
-      if (val_system == RUNTIME_PLASMA_SYS) {
-        SetKind_ConvNumScheme(GetKind_ConvNumScheme_Plasma(), GetKind_Centered_Plasma(),
-                              GetKind_Upwind_Plasma(), GetKind_SlopeLimit_Plasma());
-        SetKind_ViscNumScheme(GetKind_ViscNumScheme_Plasma());
-        SetKind_SourNumScheme(GetKind_SourNumScheme_Plasma());
-        SetKind_TimeIntScheme(GetKind_TimeIntScheme_Plasma());
-      }
-      if (val_system == RUNTIME_ADJPLASMA_SYS) {
-        SetKind_ConvNumScheme(GetKind_ConvNumScheme_AdjPlasma(), GetKind_Centered_AdjPlasma(),
-                              GetKind_Upwind_AdjPlasma(), GetKind_SlopeLimit_AdjPlasma());
-        SetKind_ViscNumScheme(GetKind_ViscNumScheme_AdjPlasma());
-        SetKind_SourNumScheme(GetKind_SourNumScheme_AdjPlasma());
-        SetKind_TimeIntScheme(GetKind_TimeIntScheme_AdjPlasma());
-      }
-      break;
-=======
->>>>>>> 63b0f817
 	case LIN_EULER:
 		if (val_system == RUNTIME_FLOW_SYS) {
 			SetKind_ConvNumScheme(GetKind_ConvNumScheme_Flow(), GetKind_Centered_Flow(),
