/*!
 * \file config_structure.cpp
 * \brief Main file for managing the config file
 * \author F. Palacios, T. Economon, B. Tracey
 * \version 4.3.0 "Cardinal"
 *
 * SU2 Lead Developers: Dr. Francisco Palacios (Francisco.D.Palacios@boeing.com).
 *                      Dr. Thomas D. Economon (economon@stanford.edu).
 *
 * SU2 Developers: Prof. Juan J. Alonso's group at Stanford University.
 *                 Prof. Piero Colonna's group at Delft University of Technology.
 *                 Prof. Nicolas R. Gauger's group at Kaiserslautern University of Technology.
 *                 Prof. Alberto Guardone's group at Polytechnic University of Milan.
 *                 Prof. Rafael Palacios' group at Imperial College London.
 *                 Prof. Edwin van der Weide's group at the University of Twente.
 *                 Prof. Vincent Terrapon's group at the University of Liege.
 *
 * Copyright (C) 2012-2016 SU2, the open-source CFD code.
 *
 * SU2 is free software; you can redistribute it and/or
 * modify it under the terms of the GNU Lesser General Public
 * License as published by the Free Software Foundation; either
 * version 2.1 of the License, or (at your option) any later version.
 *
 * SU2 is distributed in the hope that it will be useful,
 * but WITHOUT ANY WARRANTY; without even the implied warranty of
 * MERCHANTABILITY or FITNESS FOR A PARTICULAR PURPOSE. See the GNU
 * Lesser General Public License for more details.
 *
 * You should have received a copy of the GNU Lesser General Public
 * License along with SU2. If not, see <http://www.gnu.org/licenses/>.
 */

#include "../include/config_structure.hpp"
#include "../include/gauss_jacobi_quadrature.hpp"

vector<string> Profile_Function_tp;       /*!< \brief Vector of string names for profiled functions. */
vector<double> Profile_Time_tp;           /*!< \brief Vector of elapsed time for profiled functions. */
vector<double> Profile_ID_tp;             /*!< \brief Vector of group ID number for profiled functions. */
map<string, vector<int> > Profile_Map_tp; /*!< \brief Map containing the final results for profiled functions. */

vector<string> GEMM_Profile_Function;       /*!< \brief Vector of string names for profiled functions. */
vector<double> GEMM_Profile_Time;           /*!< \brief Vector of elapsed time for profiled functions. */
vector<double> GEMM_Profile_M;             /*!< \brief Vector of group ID number for profiled functions. */
vector<double> GEMM_Profile_N;             /*!< \brief Vector of group ID number for profiled functions. */
vector<double> GEMM_Profile_K;             /*!< \brief Vector of group ID number for profiled functions. */
map<string, vector<int> > GEMM_Profile_Map; /*!< \brief Map containing the final results for profiled functions. */

//#pragma omp threadprivate(Profile_Function_tp, Profile_Time_tp, Profile_ID_tp, Profile_Map_tp)


CConfig::CConfig(char case_filename[MAX_STRING_SIZE], unsigned short val_software, unsigned short val_iZone, unsigned short val_nZone, unsigned short val_nDim, unsigned short verb_level) {
  
#ifdef HAVE_MPI
  MPI_Comm_rank(MPI_COMM_WORLD, &rank);
#else
  rank = MASTER_NODE;
#endif

  /*--- Initialize pointers to Null---*/

  SetPointersNull();

  /*--- Reading config options  ---*/

  SetConfig_Options(val_iZone, val_nZone);

  /*--- Parsing the config file  ---*/

  SetConfig_Parsing(case_filename);

  /*--- Configuration file postprocessing ---*/

  SetPostprocessing(val_software, val_iZone, val_nDim);

  /*--- Configuration file boundaries/markers setting ---*/

  SetMarkers(val_software);

  /*--- Configuration file output ---*/

  if ((rank == MASTER_NODE) && (verb_level == VERB_HIGH) && (val_iZone == 0))
    SetOutput(val_software, val_iZone);

}

CConfig::CConfig(char case_filename[MAX_STRING_SIZE], unsigned short val_software) {

  /*--- Initialize pointers to Null---*/

  SetPointersNull();

  /*--- Reading config options  ---*/

  SetConfig_Options(0, 1);

  /*--- Parsing the config file  ---*/

  SetConfig_Parsing(case_filename);

  /*--- Configuration file postprocessing ---*/

  SetPostprocessing(val_software, 0, 1);

}

CConfig::CConfig(char case_filename[MAX_STRING_SIZE], CConfig *config) {

  bool runtime_file = false;

  /*--- Initialize pointers to Null---*/

  SetPointersNull();

  /*--- Reading config options  ---*/

  SetRunTime_Options();

  /*--- Parsing the config file  ---*/

  runtime_file = SetRunTime_Parsing(case_filename);

  /*--- Update original config file ---*/

  if (runtime_file) {
    config->SetnExtIter(nExtIter);
  }

}

unsigned short CConfig::GetnZone(string val_mesh_filename, unsigned short val_format, CConfig *config) {
  string text_line, Marker_Tag;
  ifstream mesh_file;
  short nZone = 1; // Default value
  unsigned short iLine, nLine = 10;
  char cstr[200];
  string::size_type position;

  /*--- Search the mesh file for the 'NZONE' keyword. ---*/

  switch (val_format) {
    case SU2:

      /*--- Open grid file ---*/

      strcpy (cstr, val_mesh_filename.c_str());
      mesh_file.open(cstr, ios::in);
      if (mesh_file.fail()) {
        cout << "cstr=" << cstr << endl;
        cout << "There is no geometry file (GetnZone))!" << endl;

#ifndef HAVE_MPI
        exit(EXIT_FAILURE);
#else
        MPI_Abort(MPI_COMM_WORLD,1);
        MPI_Finalize();
#endif
      }

      /*--- Read the SU2 mesh file ---*/

      for (iLine = 0; iLine < nLine ; iLine++) {

        getline (mesh_file, text_line);

        /*--- Search for the "NZONE" keyword to see if there are multiple Zones ---*/

        position = text_line.find ("NZONE=",0);
        if (position != string::npos) {
          text_line.erase (0,6); nZone = atoi(text_line.c_str());
        }
      }

      break;

  }

  /*--- For harmonic balance integration, nZones = nTimeInstances. ---*/

  if (config->GetUnsteady_Simulation() == HARMONIC_BALANCE && (config->GetKind_SU2() != SU2_DEF)   ) {
  	nZone = config->GetnTimeInstances();
  }

  return (unsigned short) nZone;
}

unsigned short CConfig::GetnDim(string val_mesh_filename, unsigned short val_format) {

  string text_line, Marker_Tag;
  ifstream mesh_file;
  short nDim = 3;
  unsigned short iLine, nLine = 10;
  char cstr[200];
  string::size_type position;

  /*--- Open grid file ---*/

  strcpy (cstr, val_mesh_filename.c_str());
  mesh_file.open(cstr, ios::in);

  switch (val_format) {
  case SU2:

    /*--- Read SU2 mesh file ---*/

    for (iLine = 0; iLine < nLine ; iLine++) {

      getline (mesh_file, text_line);

      /*--- Search for the "NDIM" keyword to see if there are multiple Zones ---*/

      position = text_line.find ("NDIME=",0);
      if (position != string::npos) {
        text_line.erase (0,6); nDim = atoi(text_line.c_str());
      }
    }
    break;

  case CGNS:

#ifdef HAVE_CGNS

    /*--- Local variables which are needed when calling the CGNS mid-level API. ---*/

    int fn, nbases = 0, nzones = 0, file_type;
    int cell_dim = 0, phys_dim = 0;
    char basename[CGNS_STRING_SIZE];

    /*--- Check whether the supplied file is truly a CGNS file. ---*/

    if ( cg_is_cgns(val_mesh_filename.c_str(), &file_type) != CG_OK ) {
      printf( "\n\n   !!! Error !!!\n" );
      printf( " %s is not a CGNS file.\n", val_mesh_filename.c_str());
      printf( " Now exiting...\n\n");
      exit(EXIT_FAILURE);
    }

    /*--- Open the CGNS file for reading. The value of fn returned
       is the specific index number for this file and will be
       repeatedly used in the function calls. ---*/

    if (cg_open(val_mesh_filename.c_str(), CG_MODE_READ, &fn)) cg_error_exit();

    /*--- Get the number of databases. This is the highest node
       in the CGNS heirarchy. ---*/

    if (cg_nbases(fn, &nbases)) cg_error_exit();

    /*--- Check if there is more than one database. Throw an
       error if there is because this reader can currently
       only handle one database. ---*/

    if ( nbases > 1 ) {
      printf("\n\n   !!! Error !!!\n" );
      printf("CGNS reader currently incapable of handling more than 1 database.");
      printf("Now exiting...\n\n");
      exit(EXIT_FAILURE);
    }

    /*--- Read the databases. Note that the indexing starts at 1. ---*/

    for ( int i = 1; i <= nbases; i++ ) {

      if (cg_base_read(fn, i, basename, &cell_dim, &phys_dim)) cg_error_exit();

      /*--- Get the number of zones for this base. ---*/

      if (cg_nzones(fn, i, &nzones)) cg_error_exit();

    }

    /*--- Set the problem dimension as read from the CGNS file ---*/

    nDim = cell_dim;

#endif

    break;

  }

  mesh_file.close();

  return (unsigned short) nDim;
}
void CConfig::SetPointersNull(void) {
  
  Marker_CfgFile_Out_1D       = NULL;   Marker_All_Out_1D        = NULL;
  Marker_CfgFile_GeoEval      = NULL;   Marker_All_GeoEval       = NULL;
  Marker_CfgFile_Monitoring   = NULL;   Marker_All_Monitoring    = NULL;
  Marker_CfgFile_Designing    = NULL;   Marker_All_Designing     = NULL;
  Marker_CfgFile_Plotting     = NULL;   Marker_All_Plotting      = NULL;
  Marker_CfgFile_Analyze      = NULL;   Marker_All_Analyze       = NULL;
  Marker_CfgFile_DV           = NULL;   Marker_All_DV            = NULL;
  Marker_CfgFile_Moving       = NULL;   Marker_All_Moving        = NULL;
  Marker_CfgFile_PerBound     = NULL;   Marker_All_PerBound      = NULL;    Marker_PerBound   = NULL;
  Marker_CfgFile_FSIinterface = NULL;
  
  Marker_DV                   = NULL;   Marker_Moving            = NULL;    Marker_Monitoring = NULL;
  Marker_Designing            = NULL;   Marker_GeoEval           = NULL;    Marker_Plotting   = NULL;
  Marker_Analyze              = NULL;
  Marker_CfgFile_KindBC       = NULL;   Marker_All_KindBC        = NULL;
  
  /*--- Marker Pointers ---*/

  Marker_Euler                = NULL;    Marker_FarField         = NULL;    Marker_Custom         = NULL;
  Marker_SymWall              = NULL;    Marker_Pressure         = NULL;    Marker_PerBound       = NULL;
  Marker_PerDonor             = NULL;    Marker_NearFieldBound   = NULL;    Marker_InterfaceBound = NULL;
  Marker_Dirichlet            = NULL;    Marker_Inlet            = NULL;    
  Marker_Supersonic_Inlet     = NULL;    Marker_Outlet           = NULL;    Marker_Out_1D         = NULL;
  Marker_Isothermal           = NULL;    Marker_HeatFlux         = NULL;    Marker_EngineInflow   = NULL;
  Marker_Supersonic_Outlet    = NULL;    Marker_Load             = NULL;
  Marker_EngineExhaust        = NULL;    Marker_Displacement     = NULL;    Marker_Load           = NULL;
  Marker_Load_Dir             = NULL;    Marker_Load_Sine        = NULL;    Marker_Clamped        = NULL;
  Marker_FlowLoad             = NULL;    Marker_Neumann          = NULL;    Marker_Internal       = NULL;
  Marker_All_TagBound         = NULL;    Marker_CfgFile_TagBound = NULL;    Marker_All_KindBC     = NULL;
  Marker_CfgFile_KindBC       = NULL;    Marker_All_SendRecv     = NULL;    Marker_All_PerBound   = NULL;
  Marker_FSIinterface         = NULL;    Marker_All_FSIinterface = NULL;    Marker_Riemann        = NULL;
  Marker_Fluid_InterfaceBound = NULL;

  
  /*--- Boundary Condition settings ---*/

  Dirichlet_Value = NULL;    Isothermal_Temperature = NULL;
  Heat_Flux       = NULL;    Displ_Value            = NULL;    Load_Value = NULL;
  FlowLoad_Value  = NULL;
  
  /*--- Inlet Outlet Boundary Condition settings ---*/

  Inlet_Ttotal    = NULL;    Inlet_Ptotal      = NULL;
  Inlet_FlowDir   = NULL;    Inlet_Temperature = NULL;    Inlet_Pressure = NULL;
  Inlet_Velocity  = NULL;
  Outlet_Pressure = NULL;
  
  /*--- Engine Boundary Condition settings ---*/
  
  Inflow_Pressure      = NULL;    Inflow_MassFlow    = NULL;    Inflow_ReverseMassFlow  = NULL;
  Inflow_TotalPressure = NULL;    Inflow_Temperature = NULL;    Inflow_TotalTemperature = NULL;
  Inflow_RamDrag       = NULL;    Inflow_Force       = NULL;    Inflow_Power            = NULL;
  Inflow_Mach          = NULL;
  
  Exhaust_Pressure        = NULL;   Exhaust_Temperature        = NULL;    Exhaust_MassFlow = NULL;
  Exhaust_TotalPressure   = NULL;   Exhaust_TotalTemperature   = NULL;
  Exhaust_GrossThrust     = NULL;   Exhaust_Force              = NULL;
  Exhaust_Power           = NULL;   Exhaust_Temperature_Target = NULL;
  Exhaust_Pressure_Target = NULL;
  
  Engine_Mach  = NULL;    Engine_Force        = NULL;
  Engine_Power = NULL;    Engine_NetThrust    = NULL;    Engine_GrossThrust = NULL;
  Engine_Area  = NULL;    EngineInflow_Target = NULL;
  
  Periodic_Translate   = NULL;   Periodic_Rotation  = NULL;   Periodic_Center    = NULL;
  Periodic_Translation = NULL;   Periodic_RotAngles = NULL;   Periodic_RotCenter = NULL;

  Dirichlet_Value           = NULL;     Exhaust_Temperature_Target	= NULL;	    Exhaust_Temperature   = NULL;
  Exhaust_Pressure_Target   = NULL;		Inlet_Ttotal                = NULL;	    Inlet_Ptotal          = NULL;
  Inlet_FlowDir             = NULL;     Inlet_Temperature           = NULL;     Inlet_Pressure        = NULL;
  Inlet_Velocity            = NULL;     Inflow_Mach                 = NULL;     Inflow_Pressure       = NULL;
  Exhaust_Pressure          = NULL;     Outlet_Pressure             = NULL;     Isothermal_Temperature= NULL;
  Heat_Flux                 = NULL;     Displ_Value                 = NULL;     Load_Value            = NULL;
  FlowLoad_Value            = NULL;     Periodic_RotCenter          = NULL;     Periodic_RotAngles    = NULL;
  Periodic_Translation      = NULL;     Periodic_Center             = NULL;     Periodic_Rotation     = NULL;
  Periodic_Translate        = NULL;

  Load_Dir            = NULL;    Load_Dir_Value      = NULL;    Load_Dir_Multiplier = NULL;
  Load_Sine_Dir       = NULL;    Load_Sine_Amplitude = NULL;    Load_Sine_Frequency = NULL;

  /*--- Actuator Disk Boundary Condition settings ---*/
  
  ActDiskInlet_Pressure         = NULL;    ActDiskInlet_TotalPressure = NULL;    ActDiskInlet_Temperature = NULL;
  ActDiskInlet_TotalTemperature = NULL;    ActDiskInlet_MassFlow      = NULL;    ActDiskInlet_RamDrag     = NULL;
  ActDiskInlet_Force            = NULL;    ActDiskInlet_Power         = NULL;

  ActDiskOutlet_Pressure      = NULL;
  ActDiskOutlet_TotalPressure = NULL;   ActDiskOutlet_GrossThrust = NULL;  ActDiskOutlet_Force            = NULL;
  ActDiskOutlet_Power         = NULL;   ActDiskOutlet_Temperature = NULL;  ActDiskOutlet_TotalTemperature = NULL;
  ActDiskOutlet_MassFlow      = NULL;
  
  ActDisk_DeltaPress      = NULL;    ActDisk_DeltaTemp      = NULL;
  ActDisk_TotalPressRatio = NULL;    ActDisk_TotalTempRatio = NULL;    ActDisk_StaticPressRatio = NULL;
  ActDisk_StaticTempRatio = NULL;    ActDisk_NetThrust      = NULL;    ActDisk_GrossThrust      = NULL;
  ActDisk_Power           = NULL;    ActDisk_MassFlow       = NULL;    ActDisk_Area             = NULL;
  ActDisk_ReverseMassFlow = NULL;    Surface_MassFlow       = NULL;    Surface_DC60             = NULL;    Surface_IDC = NULL;
  Surface_IDC_Mach        = NULL;    Surface_IDR            = NULL;    ActDisk_Mach             = NULL;
  ActDisk_Force           = NULL;    ActDisk_BCThrust       = NULL;    ActDisk_BCThrust_Old     = NULL;
  
  /*--- Miscellaneous/unsorted ---*/

  Aeroelastic_plunge  = NULL;    
  Aeroelastic_pitch   = NULL;
  MassFrac_FreeStream = NULL;
  Velocity_FreeStream = NULL;
<<<<<<< HEAD
  RefOriginMoment = NULL;
  CFL_AdaptParam = NULL;            CFL = NULL;
  PlaneTag = NULL;
  Kappa_Flow = NULL;    Kappa_AdjFlow = NULL;
  Section_Location = NULL;
  ParamDV = NULL;     DV_Value = NULL;    Design_Variable = NULL;
  MG_PreSmooth = NULL;
  MG_PostSmooth = NULL;
  MG_CorrecSmooth = NULL;
  SubsonicEngine_Cyl = NULL;
  Hold_GridFixed_Coord = NULL;
  EA_IntLimit = NULL;
  TimeDOFsADER_DG = NULL;
  TimeIntegrationADER_DG = NULL;
  WeightsIntegrationADER_DG = NULL;
  RK_Alpha_Step = NULL;
  Int_Coeffs = NULL;
  Kind_ObjFunc = NULL;
=======

  RefOriginMoment     = NULL;
  CFL_AdaptParam      = NULL;            
  CFL                 = NULL;
  PlaneTag            = NULL;
  Kappa_Flow	      = NULL;    
  Kappa_AdjFlow       = NULL;
  Section_Location    = NULL;
  ParamDV             = NULL;     
  DV_Value            = NULL;    
  Design_Variable     = NULL;

  Hold_GridFixed_Coord= NULL;
  SubsonicEngine_Cyl  = NULL;
  EA_IntLimit         = NULL;
  RK_Alpha_Step       = NULL;
  MG_CorrecSmooth     = NULL;
  MG_PreSmooth        = NULL;
  MG_PostSmooth       = NULL;
  Int_Coeffs          = NULL;

  Kind_ObjFunc   = NULL;

>>>>>>> ef5d82e4
  Weight_ObjFunc = NULL;

  /*--- Moving mesh pointers ---*/

  Kind_GridMovement	  = NULL;
  Motion_Origin_X     = NULL;    Motion_Origin_Y     = NULL;    Motion_Origin_Z	    = NULL;
  Translation_Rate_X  = NULL;    Translation_Rate_Y  = NULL;    Translation_Rate_Z  = NULL;
  Rotation_Rate_X     = NULL;    Rotation_Rate_Y     = NULL;    Rotation_Rate_Z     = NULL;
  Pitching_Omega_X    = NULL;    Pitching_Omega_Y    = NULL;    Pitching_Omega_Z    = NULL;
  Pitching_Ampl_X     = NULL;    Pitching_Ampl_Y     = NULL;    Pitching_Ampl_Z     = NULL;
  Pitching_Phase_X    = NULL;    Pitching_Phase_Y    = NULL;    Pitching_Phase_Z    = NULL;
  Plunging_Omega_X    = NULL;    Plunging_Omega_Y    = NULL;    Plunging_Omega_Z    = NULL;
  Plunging_Ampl_X     = NULL;    Plunging_Ampl_Y     = NULL;    Plunging_Ampl_Z     = NULL;
  RefOriginMoment_X   = NULL;    RefOriginMoment_Y   = NULL;    RefOriginMoment_Z   = NULL;
  MoveMotion_Origin   = NULL;
  Periodic_Translate  = NULL;    Periodic_Rotation 	 = NULL;    Periodic_Center	    = NULL;
  Periodic_Translation= NULL;    Periodic_RotAngles	 = NULL;    Periodic_RotCenter  = NULL;


  /* Harmonic Balance Frequency pointer */
  Omega_HB = NULL;
    
  /*--- Initialize some default arrays to NULL. ---*/
  
  default_vel_inf       = NULL;
  default_eng_box       = NULL;
  default_eng_val       = NULL;
  default_cfl_adapt     = NULL;
  default_ad_coeff_flow = NULL;
  default_ad_coeff_adj  = NULL;
  default_obj_coeff     = NULL;
  default_geo_loc       = NULL;
  default_distortion    = NULL;
  default_ea_lim        = NULL;
  default_grid_fix      = NULL;
  default_inc_crit      = NULL;
  
  Riemann_FlowDir= NULL;
  NRBC_FlowDir = NULL;
  CoordFFDBox= NULL;
  DegreeFFDBox= NULL;
  FFDTag = NULL;
  nDV_Value = NULL;
  TagFFDBox = NULL;
 
  Kind_Data_Riemann     = NULL;
  Riemann_Var1          = NULL;
  Riemann_Var2          = NULL;
  Kind_Data_NRBC        = NULL;
  NRBC_Var1             = NULL;
  NRBC_Var2             = NULL;
  Marker_TurboBoundIn   = NULL;
  Marker_TurboBoundOut  = NULL;
  Kind_TurboPerformance = NULL;
  Marker_NRBC           = NULL;
  
  /*--- Variable initialization ---*/
  
  ExtIter    = 0;
  IntIter    = 0;
  nIntCoeffs = 0;
  
  nMarker_PerBound = 0;
  nPeriodic_Index  = 0;

  Grid_Movement = false;
  Aeroelastic_Simulation = false;
  
}

void CConfig::SetRunTime_Options(void) {
  
  /* DESCRIPTION: Number of external iterations */
  
  addUnsignedLongOption("EXT_ITER", nExtIter, 999999);

}

void CConfig::SetConfig_Options(unsigned short val_iZone, unsigned short val_nZone) {
  
  nZone = val_nZone;
  iZone = val_iZone;

  /*--- Allocate some default arrays needed for lists of doubles. ---*/
  
  default_vel_inf       = new su2double[3];
  default_eng_box       = new su2double[6];
  default_eng_val       = new su2double[5];
  default_cfl_adapt     = new su2double[4];
  default_ad_coeff_flow = new su2double[3];
  default_ad_coeff_adj  = new su2double[3];
  default_obj_coeff     = new su2double[5];
  default_geo_loc       = new su2double[2];
  default_distortion    = new su2double[2];
  default_ea_lim        = new su2double[3];
  default_grid_fix      = new su2double[6];
  default_inc_crit      = new su2double[3];

  // This config file is parsed by a number of programs to make it easy to write SU2
  // wrapper scripts (in python, go, etc.) so please do
  // the best you can to follow the established format. It's very hard to parse c++ code
  // and none of us that write the parsers want to write a full c++ interpreter. Please
  // play nice with the existing format so that you don't break the existing scripts.

  /* BEGIN_CONFIG_OPTIONS */

  /*!\par CONFIG_CATEGORY: Problem Definition \ingroup Config */
  /*--- Options related to problem definition and partitioning ---*/

  /*!\brief REGIME_TYPE \n  DESCRIPTION: Regime type \n OPTIONS: see \link Regime_Map \endlink \ingroup Config*/
  addEnumOption("REGIME_TYPE", Kind_Regime, Regime_Map, COMPRESSIBLE);
  
  /*!\brief PHYSICAL_PROBLEM \n DESCRIPTION: Physical governing equations \n Options: see \link Solver_Map \endlink \n DEFAULT: NO_SOLVER \ingroup Config*/
  addEnumOption("PHYSICAL_PROBLEM", Kind_Solver, Solver_Map, NO_SOLVER);
  /*!\brief MATH_PROBLEM  \n DESCRIPTION: Mathematical problem \n  Options: DIRECT, ADJOINT \ingroup Config*/
  addMathProblemOption("MATH_PROBLEM", ContinuousAdjoint, false, DiscreteAdjoint, false, Restart_Flow, false);
  /*!\brief KIND_TURB_MODEL \n DESCRIPTION: Specify turbulence model \n Options: see \link Turb_Model_Map \endlink \n DEFAULT: NO_TURB_MODEL \ingroup Config*/
  addEnumOption("KIND_TURB_MODEL", Kind_Turb_Model, Turb_Model_Map, NO_TURB_MODEL);

  /*!\brief KIND_TRANS_MODEL \n DESCRIPTION: Specify transition model OPTIONS: see \link Trans_Model_Map \endlink \n DEFAULT: NO_TRANS_MODEL \ingroup Config*/
  addEnumOption("KIND_TRANS_MODEL", Kind_Trans_Model, Trans_Model_Map, NO_TRANS_MODEL);

  /*!\brief KIND_SGS_MODEL \n DESCRIPTION: Specify subgrid scale model OPTIONS: see \link SGS_Model_Map \endlink \n DEFAULT: NO_SGS_MODEL \ingroup Config*/
  addEnumOption("KIND_SGS_MODEL", Kind_SGS_Model, SGS_Model_Map, NO_SGS_MODEL);

  /*\brief AXISYMMETRIC \n DESCRIPTION: Axisymmetric simulation \n DEFAULT: false \ingroup Config */
  addBoolOption("AXISYMMETRIC", Axisymmetric, false);
  /* DESCRIPTION: Add the gravity force */
  addBoolOption("GRAVITY_FORCE", GravityForce, false);
  /* DESCRIPTION: Perform a low fidelity simulation */
  addBoolOption("LOW_FIDELITY_SIMULATION", LowFidelitySim, false);
  /*!\brief RESTART_SOL \n DESCRIPTION: Restart solution from native solution file \n Options: NO, YES \ingroup Config */
  addBoolOption("RESTART_SOL", Restart, false);
  /*!\brief SYSTEM_MEASUREMENTS \n DESCRIPTION: System of measurements \n OPTIONS: see \link Measurements_Map \endlink \n DEFAULT: SI \ingroup Config*/
  addEnumOption("SYSTEM_MEASUREMENTS", SystemMeasurements, Measurements_Map, SI);

  /*!\par CONFIG_CATEGORY: FluidModel \ingroup Config*/
  /*!\brief FLUID_MODEL \n DESCRIPTION: Fluid model \n OPTIONS: See \link FluidModel_Map \endlink \n DEFAULT: STANDARD_AIR \ingroup Config*/
  addEnumOption("FLUID_MODEL", Kind_FluidModel, FluidModel_Map, STANDARD_AIR);


  /*!\par CONFIG_CATEGORY: Freestream Conditions \ingroup Config*/
  /*--- Options related to freestream specification ---*/

  /*!\brief GAS_CONSTANT \n DESCRIPTION: Specific gas constant (287.058 J/kg*K (air), only for compressible flows) \ingroup Config*/
  addDoubleOption("GAS_CONSTANT", Gas_Constant, 287.058);
  /*!\brief GAMMA_VALUE  \n DESCRIPTION: Ratio of specific heats (1.4 (air), only for compressible flows) \ingroup Config*/
  addDoubleOption("GAMMA_VALUE", Gamma, 1.4);


  /*--- Options related to VAN der WAALS MODEL and PENG ROBINSON ---*/

  /* DESCRIPTION: Critical Temperature, default value for AIR */
  addDoubleOption("CRITICAL_TEMPERATURE", Temperature_Critical, 131.00);
  /* DESCRIPTION: Critical Pressure, default value for MDM */
  addDoubleOption("CRITICAL_PRESSURE", Pressure_Critical, 3588550.0);
  /* DESCRIPTION: Critical Density, default value for MDM */
  addDoubleOption("CRITICAL_DENSITY", Density_Critical, 263.0);

  /*--- Options related to VAN der WAALS MODEL and PENG ROBINSON ---*/
  /* DESCRIPTION: Critical Density, default value for MDM */
   addDoubleOption("ACENTRIC_FACTOR", Acentric_Factor, 0.035);

   /*--- Options related to Viscosity Model ---*/
  /*!\brief VISCOSITY_MODEL \n DESCRIPTION: model of the viscosity \n OPTIONS: See \link ViscosityModel_Map \endlink \n DEFAULT: SUTHERLAND \ingroup Config*/
  addEnumOption("VISCOSITY_MODEL", Kind_ViscosityModel, ViscosityModel_Map, SUTHERLAND);

  /*--- Options related to Constant Viscosity Model ---*/

  /* DESCRIPTION: default value for AIR */
  addDoubleOption("MU_CONSTANT", Mu_ConstantND , 1.716E-5);

  /*--- Options related to Sutherland Viscosity Model ---*/

  /* DESCRIPTION: Sutherland Viscosity Ref default value for AIR SI */
  addDoubleOption("MU_REF", Mu_RefND, 1.716E-5);
  /* DESCRIPTION: Sutherland Temperature Ref, default value for AIR SI */
  addDoubleOption("MU_T_REF", Mu_Temperature_RefND, 273.15);
  /* DESCRIPTION: Sutherland constant, default value for AIR SI */
  addDoubleOption("SUTHERLAND_CONSTANT", Mu_SND, 110.4);

  /*--- Options related to Thermal Conductivity Model ---*/

  addEnumOption("CONDUCTIVITY_MODEL", Kind_ConductivityModel, ConductivityModel_Map, CONSTANT_PRANDTL);

 /*--- Options related to Constant Thermal Conductivity Model ---*/

 /* DESCRIPTION: default value for AIR */
  addDoubleOption("KT_CONSTANT", Kt_ConstantND , 0.0257);

  /*!\brief REYNOLDS_NUMBER \n DESCRIPTION: Reynolds number (non-dimensional, based on the free-stream values). Needed for viscous solvers. For incompressible solvers the Reynolds length will always be 1.0 \n DEFAULT: 0.0 \ingroup Config */
  addDoubleOption("REYNOLDS_NUMBER", Reynolds, 0.0);
  /*!\brief REYNOLDS_LENGTH \n DESCRIPTION: Reynolds length (1 m by default). Used for compressible solver: incompressible solver will use 1.0. \ingroup Config */
  addDoubleOption("REYNOLDS_LENGTH", Length_Reynolds, 1.0);
  /*!\brief PRANDTL_LAM \n DESCRIPTION: Laminar Prandtl number (0.72 (air), only for compressible flows) \n DEFAULT: 0.72 \ingroup Config*/
  addDoubleOption("PRANDTL_LAM", Prandtl_Lam, 0.72);
  /*!\brief PRANDTL_TURB \n DESCRIPTION: Turbulent Prandtl number (0.9 (air), only for compressible flows) \n DEFAULT 0.90 \ingroup Config*/
  addDoubleOption("PRANDTL_TURB", Prandtl_Turb, 0.90);
  /*!\brief BULK_MODULUS \n DESCRIPTION: Value of the Bulk Modulus  \n DEFAULT 1.42E5 \ingroup Config*/
  addDoubleOption("BULK_MODULUS", Bulk_Modulus, 1.42E5);
  /* DESCRIPTION: Artifical compressibility factor  */
  addDoubleOption("ARTCOMP_FACTOR", ArtComp_Factor, 1.0);
  /*!\brief MACH_NUMBER  \n DESCRIPTION:  Mach number (non-dimensional, based on the free-stream values). 0.0 by default \ingroup Config*/
  addDoubleOption("MACH_NUMBER", Mach, 0.0);
  /*!\brief INIT_OPTION \n DESCRIPTION: Init option to choose between Reynolds or thermodynamics quantities for initializing the solution \n OPTIONS: see \link InitOption_Map \endlink \n DEFAULT REYNOLDS \ingroup Config*/
  addEnumOption("INIT_OPTION", Kind_InitOption, InitOption_Map, REYNOLDS);
  /* DESCRIPTION: Free-stream option to choose between density and temperature for initializing the solution */
  addEnumOption("FREESTREAM_OPTION", Kind_FreeStreamOption, FreeStreamOption_Map, TEMPERATURE_FS);
  /*!\brief FREESTREAM_PRESSURE\n DESCRIPTION: Free-stream pressure (101325.0 N/m^2 by default) \ingroup Config*/
  addDoubleOption("FREESTREAM_PRESSURE", Pressure_FreeStream, 101325.0);
  /*!\brief FREESTREAM_DENSITY\n DESCRIPTION: Free-stream density (1.2886 Kg/m^3 (air), 998.2 Kg/m^3 (water)) \n DEFAULT -1.0 (calculated from others) \ingroup Config*/
  addDoubleOption("FREESTREAM_DENSITY", Density_FreeStream, -1.0);
  /*!\brief FREESTREAM_TEMPERATURE\n DESCRIPTION: Free-stream temperature (288.15 K by default) \ingroup Config*/
  addDoubleOption("FREESTREAM_TEMPERATURE", Temperature_FreeStream, 288.15);
  /*!\brief FREESTREAM_TEMPERATURE_VE\n DESCRIPTION: Free-stream vibrational-electronic temperature (288.15 K by default) \ingroup Config*/
  addDoubleOption("FREESTREAM_TEMPERATURE_VE", Temperature_ve_FreeStream, 288.15);
  default_vel_inf[0] = 1.0; default_vel_inf[1] = 0.0; default_vel_inf[2] = 0.0;
  /*!\brief FREESTREAM_VELOCITY\n DESCRIPTION: Free-stream velocity (m/s) */
  addDoubleArrayOption("FREESTREAM_VELOCITY", 3, Velocity_FreeStream, default_vel_inf);
  /* DESCRIPTION: Free-stream viscosity (1.853E-5 Ns/m^2 (air), 0.798E-3 Ns/m^2 (water)) */
  addDoubleOption("FREESTREAM_VISCOSITY", Viscosity_FreeStream, -1.0);
  /* DESCRIPTION:  */
  addDoubleOption("FREESTREAM_INTERMITTENCY", Intermittency_FreeStream, 1.0);
  /* DESCRIPTION:  */
  addDoubleOption("FREESTREAM_TURBULENCEINTENSITY", TurbulenceIntensity_FreeStream, 0.05);
  /* DESCRIPTION:  */
  addDoubleOption("FREESTREAM_NU_FACTOR", NuFactor_FreeStream, 3.0);
  /* DESCRIPTION:  */
  addDoubleOption("ENGINE_NU_FACTOR", NuFactor_Engine, 30.0);
  /* DESCRIPTION:  */
  addDoubleOption("ACTDISK_NU_FACTOR", NuFactor_ActDisk, 3.0);
  /* DESCRIPTION:  */
  addDoubleOption("ACTDISK_SECONDARY_FLOW", SecondaryFlow_ActDisk, 0.0);
  /* DESCRIPTION:  */
  addDoubleOption("INITIAL_BCTHRUST", Initial_BCThrust, 4000.0);
  /* DESCRIPTION:  */
  addDoubleOption("FREESTREAM_TURB2LAMVISCRATIO", Turb2LamViscRatio_FreeStream, 10.0);
  /* DESCRIPTION: Side-slip angle (degrees, only for compressible flows) */
  addDoubleOption("SIDESLIP_ANGLE", AoS, 0.0);
  /*!\brief AOA  \n DESCRIPTION: Angle of attack (degrees, only for compressible flows) \ingroup Config*/
  addDoubleOption("AOA", AoA, 0.0);
  /* DESCRIPTION: Activate fixed CL mode (specify a CL instead of AoA). */
  addBoolOption("FIXED_CL_MODE", Fixed_CL_Mode, false);
  /* DESCRIPTION: Specify a fixed coefficient of lift instead of AoA (only for compressible flows) */
  addDoubleOption("TARGET_CL", Target_CL, 0.0);
  /* DESCRIPTION: Lift cure slope for fixed CL mode (0.2 per deg by default). */
  addDoubleOption("DCL_DALPHA", dCl_dAlpha, 0.2);
  /* DESCRIPTION: Damping factor for fixed CL mode. */
  addDoubleOption("DNETTHRUST_DBCTHRUST", dNetThrust_dBCThrust, 2.0);
  /* DESCRIPTION: Iterations to re-evaluate the angle of attack. */
  addUnsignedLongOption("ITER_FIXED_CL", Iter_Fixed_CL, 500);
  /* DESCRIPTION: Number of times Alpha is updated in a fix CL problem. */
  addUnsignedLongOption("UPDATE_BCTHRUST", Update_BCThrust, 5);


  /*!\par CONFIG_CATEGORY: Reference Conditions \ingroup Config*/
  /*--- Options related to reference values for nondimensionalization ---*/

  Length_Ref = 1.0; //<---- NOTE: this should be given an option or set as a const

  /*!\brief REF_ORIGIN_MOMENT_X\n DESCRIPTION: X Reference origin for moment computation \ingroup Config*/
  addDoubleListOption("REF_ORIGIN_MOMENT_X", nRefOriginMoment_X, RefOriginMoment_X);
  /*!\brief REF_ORIGIN_MOMENT_Y\n DESCRIPTION: Y Reference origin for moment computation \ingroup Config*/
  addDoubleListOption("REF_ORIGIN_MOMENT_Y", nRefOriginMoment_Y, RefOriginMoment_Y);
  /*!\brief REF_ORIGIN_MOMENT_Z\n DESCRIPTION: Z Reference origin for moment computation \ingroup Config*/
  addDoubleListOption("REF_ORIGIN_MOMENT_Z", nRefOriginMoment_Z, RefOriginMoment_Z);
  /*!\brief REF_AREA\n DESCRIPTION: Reference area for force coefficients (0 implies automatic calculation) \ingroup Config*/
  addDoubleOption("REF_AREA", RefAreaCoeff, 1.0);
  /*!\brief REF_LENGTH_MOMENT\n DESCRIPTION: Reference length for pitching, rolling, and yawing non-dimensional moment \ingroup Config*/
  addDoubleOption("REF_LENGTH_MOMENT", RefLengthMoment, 1.0);
  /*!\brief REF_ELEM_LENGTH\n DESCRIPTION: Reference element length for computing the slope limiter epsilon \ingroup Config*/
  addDoubleOption("REF_ELEM_LENGTH", RefElemLength, 0.1);
  /*!\brief REF_SHARP_EDGES\n DESCRIPTION: Reference coefficient for detecting sharp edges \ingroup Config*/
  addDoubleOption("REF_SHARP_EDGES", RefSharpEdges, 3.0);
	/*!\brief REF_VELOCITY\n DESCRIPTION: Reference velocity (incompressible only)  \ingroup Config*/
  addDoubleOption("REF_VELOCITY", Velocity_Ref, -1.0);
	/* !\brief REF_VISCOSITY  \n DESCRIPTION: Reference viscosity (incompressible only)  \ingroup Config*/
  addDoubleOption("REF_VISCOSITY", Viscosity_Ref, -1.0);
  /* DESCRIPTION: Type of mesh motion */
  addEnumOption("REF_DIMENSIONALIZATION", Ref_NonDim, NonDim_Map, DIMENSIONAL);

  /*!\par CONFIG_CATEGORY: Boundary Markers \ingroup Config*/
  /*--- Options related to various boundary markers ---*/

  /*!\brief MARKER_PLOTTING\n DESCRIPTION: Marker(s) of the surface in the surface flow solution file  \ingroup Config*/
  addStringListOption("MARKER_PLOTTING", nMarker_Plotting, Marker_Plotting);
  /*!\brief MARKER_MONITORING\n DESCRIPTION: Marker(s) of the surface where evaluate the non-dimensional coefficients \ingroup Config*/
  addStringListOption("MARKER_MONITORING", nMarker_Monitoring, Marker_Monitoring);
  /*!\brief MARKER_CONTROL_VOLUME\n DESCRIPTION: Marker(s) of the surface in the surface flow solution file  \ingroup Config*/
  addStringListOption("MARKER_ANALYZE", nMarker_Analyze, Marker_Analyze);
  /*!\brief MARKER_DESIGNING\n DESCRIPTION: Marker(s) of the surface where objective function (design problem) will be evaluated \ingroup Config*/
  addStringListOption("MARKER_DESIGNING", nMarker_Designing, Marker_Designing);
  /*!\brief MARKER_OUT_1D \n DESCRIPTION: Outlet boundary marker(s) over which to calculate 1-D flow properties
   Format: ( outlet marker) \ingroup Config*/
  addStringListOption("MARKER_OUT_1D", nMarker_Out_1D, Marker_Out_1D);
  /*!\brief GEO_MARKER\n DESCRIPTION: Marker(s) of the surface where evaluate the geometrical functions \ingroup Config*/
  addStringListOption("GEO_MARKER", nMarker_GeoEval, Marker_GeoEval);
  /*!\brief MARKER_EULER\n DESCRIPTION: Euler wall boundary marker(s) \ingroup Config*/
  addStringListOption("MARKER_EULER", nMarker_Euler, Marker_Euler);
  /*!\brief MARKER_FAR\n DESCRIPTION: Far-field boundary marker(s) \ingroup Config*/
  addStringListOption("MARKER_FAR", nMarker_FarField, Marker_FarField);
  /*!\brief MARKER_SYM\n DESCRIPTION: Symmetry boundary condition \ingroup Config*/
  addStringListOption("MARKER_SYM", nMarker_SymWall, Marker_SymWall);
  /*!\brief MARKER_PRESSURE\n DESCRIPTION: Symmetry boundary condition \ingroup Config*/
  addStringListOption("MARKER_PRESSURE", nMarker_Pressure, Marker_Pressure);
  /*!\brief MARKER_NEARFIELD\n DESCRIPTION: Near-Field boundary condition \ingroup Config*/
  addStringListOption("MARKER_NEARFIELD", nMarker_NearFieldBound, Marker_NearFieldBound);
  /*!\brief MARKER_FLUID_INTERFACE\n DESCRIPTION: Fluid interface boundary marker(s) \ingroup Config*/
  addStringListOption("MARKER_FLUID_INTERFACE", nMarker_Fluid_InterfaceBound, Marker_Fluid_InterfaceBound);
  /*!\brief MARKER_INTERFACE\n DESCRIPTION: Zone interface boundary marker(s) \ingroup Config*/
  addStringListOption("MARKER_INTERFACE", nMarker_InterfaceBound, Marker_InterfaceBound);
  /*!\brief MARKER_FSI_INTERFACE \n DESCRIPTION: FSI interface boundary marker(s) \ingroup Config*/
  addStringListOption("MARKER_FSI_INTERFACE", nMarker_FSIinterface, Marker_FSIinterface);
  /*!\brief MARKER_DIRICHLET  \n DESCRIPTION: Dirichlet boundary marker(s) \ingroup Config*/
  addStringListOption("MARKER_DIRICHLET", nMarker_Dirichlet, Marker_Dirichlet);
  /* DESCRIPTION: Neumann boundary marker(s) */
  addStringListOption("MARKER_NEUMANN", nMarker_Neumann, Marker_Neumann);
  /* DESCRIPTION: Neumann boundary marker(s) */
  addStringListOption("MARKER_INTERNAL", nMarker_Internal, Marker_Internal);
  /* DESCRIPTION: Custom boundary marker(s) */
  addStringListOption("MARKER_CUSTOM", nMarker_Custom, Marker_Custom);
  /* DESCRIPTION: Periodic boundary marker(s) for use with SU2_MSH
   Format: ( periodic marker, donor marker, rotation_center_x, rotation_center_y,
   rotation_center_z, rotation_angle_x-axis, rotation_angle_y-axis,
   rotation_angle_z-axis, translation_x, translation_y, translation_z, ... ) */
  addPeriodicOption("MARKER_PERIODIC", nMarker_PerBound, Marker_PerBound, Marker_PerDonor,
                    Periodic_RotCenter, Periodic_RotAngles, Periodic_Translation);

  /*!\brief ACTDISK_TYPE  \n DESCRIPTION: Actuator Disk boundary type \n OPTIONS: see \link ActDisk_Map \endlink \n Default: VARIABLES_JUMP \ingroup Config*/
  addEnumOption("ACTDISK_TYPE", Kind_ActDisk, ActDisk_Map, VARIABLES_JUMP);

  /*!\brief MARKER_ACTDISK\n DESCRIPTION: Periodic boundary marker(s) for use with SU2_MSH
   Format: ( periodic marker, donor marker, rotation_center_x, rotation_center_y,
   rotation_center_z, rotation_angle_x-axis, rotation_angle_y-axis,
   rotation_angle_z-axis, translation_x, translation_y, translation_z, ... ) \ingroup Config*/
  addActDiskOption("MARKER_ACTDISK",
                   nMarker_ActDiskInlet, nMarker_ActDiskOutlet,  Marker_ActDiskInlet, Marker_ActDiskOutlet,
                   ActDisk_PressJump, ActDisk_TempJump, ActDisk_Omega);

  /*!\brief INLET_TYPE  \n DESCRIPTION: Inlet boundary type \n OPTIONS: see \link Inlet_Map \endlink \n DEFAULT: TOTAL_CONDITIONS \ingroup Config*/
  addEnumOption("INLET_TYPE", Kind_Inlet, Inlet_Map, TOTAL_CONDITIONS);

  /*!\brief MARKER_INLET  \n DESCRIPTION: Inlet boundary marker(s) with the following formats,
   Total Conditions: (inlet marker, total temp, total pressure, flow_direction_x,
   flow_direction_y, flow_direction_z, ... ) where flow_direction is
   a unit vector.
   Mass Flow: (inlet marker, density, velocity magnitude, flow_direction_x,
   flow_direction_y, flow_direction_z, ... ) where flow_direction is
   a unit vector. \ingroup Config*/
  addInletOption("MARKER_INLET", nMarker_Inlet, Marker_Inlet, Inlet_Ttotal, Inlet_Ptotal, Inlet_FlowDir);

  /*!\brief MARKER_RIEMANN \n DESCRIPTION: Riemann boundary marker(s) with the following formats, a unit vector.
   * \n OPTIONS: See \link Riemann_Map \endlink. The variables indicated by the option and the flow direction unit vector must be specified. \ingroup Config*/
  addRiemannOption("MARKER_RIEMANN", nMarker_Riemann, Marker_Riemann, Kind_Data_Riemann, Riemann_Map, Riemann_Var1, Riemann_Var2, Riemann_FlowDir);
  /*!\brief MARKER_NRBC \n DESCRIPTION: Riemann boundary marker(s) with the following formats, a unit vector. \ingroup Config*/
  addNRBCOption("MARKER_NRBC", nMarker_NRBC, Marker_NRBC, Kind_Data_NRBC, NRBC_Map, NRBC_Var1, NRBC_Var2, NRBC_FlowDir);
  /*!\brief MIXING_PROCESS_TYPE \n DESCRIPTION: types of mixing process for averaging quantities at the boundaries.
    \n OPTIONS: see \link MixingProcess_Map \endlink \n DEFAULT: AREA_AVERAGE \ingroup Config*/
  addEnumOption("MIXING_PROCESS_TYPE", Kind_MixingProcess, MixingProcess_Map, AREA_AVERAGE);
  /*!\brief MARKER_MIXINGPLANE \n DESCRIPTION: Identify the boundaries in which the mixing plane is applied. \ingroup Config*/
  addMixingPlaneOption("MARKER_MIXINGPLANE", nMarker_MixBound, Marker_MixBound, Marker_MixDonor);
  /*!\brief MARKER_MIXINGPLANE \n DESCRIPTION: Identify the boundaries in which the mixing plane is applied. \ingroup Config*/
  addTurboPerfOption("MARKER_TURBO_PERFORMANCE", nMarker_TurboPerf, Marker_TurboBoundIn, Marker_TurboBoundOut, Kind_TurboPerformance, TurboPerformance_Map);
  /*!\brief MARKER_SUPERSONIC_INLET  \n DESCRIPTION: Supersonic inlet boundary marker(s)
   * \n   Format: (inlet marker, temperature, static pressure, velocity_x,   velocity_y, velocity_z, ... ), i.e. primitive variables specified. \ingroup Config*/
  addInletOption("MARKER_SUPERSONIC_INLET", nMarker_Supersonic_Inlet, Marker_Supersonic_Inlet, Inlet_Temperature, Inlet_Pressure, Inlet_Velocity);
  /*!\brief MARKER_SUPERSONIC_OUTLET \n DESCRIPTION: Supersonic outlet boundary marker(s) \ingroup Config*/
  addStringListOption("MARKER_SUPERSONIC_OUTLET", nMarker_Supersonic_Outlet, Marker_Supersonic_Outlet);
  /*!\brief MARKER_OUTLET  \n DESCRIPTION: Outlet boundary marker(s)\n
   Format: ( outlet marker, back pressure (static), ... ) \ingroup Config*/
  addStringDoubleListOption("MARKER_OUTLET", nMarker_Outlet, Marker_Outlet, Outlet_Pressure);
  /*!\brief MARKER_ISOTHERMAL DESCRIPTION: Isothermal wall boundary marker(s)\n
   * Format: ( isothermal marker, wall temperature (static), ... ) \ingroup Config  */
  addStringDoubleListOption("MARKER_ISOTHERMAL", nMarker_Isothermal, Marker_Isothermal, Isothermal_Temperature);
  /*!\brief MARKER_HEATFLUX  \n DESCRIPTION: Specified heat flux wall boundary marker(s)
   Format: ( Heat flux marker, wall heat flux (static), ... ) \ingroup Config*/
  addStringDoubleListOption("MARKER_HEATFLUX", nMarker_HeatFlux, Marker_HeatFlux, Heat_Flux);
  /*!\brief MARKER_ENGINE_INFLOW  \n DESCRIPTION: Engine inflow boundary marker(s)
   Format: ( nacelle inflow marker, fan face Mach, ... ) \ingroup Config*/
  addStringDoubleListOption("MARKER_ENGINE_INFLOW", nMarker_EngineInflow, Marker_EngineInflow, EngineInflow_Target);
  /* DESCRIPTION: Highlite area */
  addDoubleOption("HIGHLITE_AREA", Highlite_Area, 1.0);
  /* DESCRIPTION: Fan poly efficiency */
  addDoubleOption("FAN_POLY_EFF", Fan_Poly_Eff, 1.0);
  /*!\brief SUBSONIC_ENGINE\n DESCRIPTION: Engine subsonic intake region \ingroup Config*/
  addBoolOption("SUBSONIC_ENGINE", SubsonicEngine, false);
  /* DESCRIPTION: Actuator disk double surface */
  addBoolOption("ACTDISK_DOUBLE_SURFACE", ActDisk_DoubleSurface, false);
  /* DESCRIPTION: Actuator disk double surface */
  addBoolOption("ACTDISK_SU2_DEF", ActDisk_SU2_DEF, false);
  /* DESCRIPTION: Limits for the pressure (Min, Max) */
  default_distortion[0] =  0.0; default_distortion[1] =  1E6;
  addDoubleArrayOption("DISTORTION_RACK", 2, DistortionRack, default_distortion);
  /* DESCRIPTION: Values of the box to impose a subsonic nacellle (mach, Pressure, Temperature) */
  default_eng_val[0]=0.0; default_eng_val[1]=0.0; default_eng_val[2]=0.0;
  default_eng_val[3]=0.0;  default_eng_val[4]=0.0;
  addDoubleArrayOption("SUBSONIC_ENGINE_VALUES", 5, SubsonicEngine_Values, default_eng_val);
  /* DESCRIPTION: Coordinates of the box to impose a subsonic nacellle (Xmin, Ymin, Zmin, Xmax, Ymax, Zmax) */
  default_eng_box[0] = -1E15; default_eng_box[1] = -1E15; default_eng_box[2] = -1E15;
  default_eng_box[3] =  1E15; default_eng_box[4] =  1E15; default_eng_box[5] =  1E15;
  addDoubleArrayOption("SUBSONIC_ENGINE_CYL", 7, SubsonicEngine_Cyl, default_eng_box);
  /* DESCRIPTION: Engine exhaust boundary marker(s)
   Format: (nacelle exhaust marker, total nozzle temp, total nozzle pressure, ... )*/
  addExhaustOption("MARKER_ENGINE_EXHAUST", nMarker_EngineExhaust, Marker_EngineExhaust, Exhaust_Temperature_Target, Exhaust_Pressure_Target);
  /* DESCRIPTION: Clamped boundary marker(s) */
  addStringListOption("MARKER_CLAMPED", nMarker_Clamped, Marker_Clamped);
  /* DESCRIPTION: Displacement boundary marker(s) */
  addStringDoubleListOption("MARKER_NORMAL_DISPL", nMarker_Displacement, Marker_Displacement, Displ_Value);
  /* DESCRIPTION: Load boundary marker(s) */
  addStringDoubleListOption("MARKER_NORMAL_LOAD", nMarker_Load, Marker_Load, Load_Value);
  /* DESCRIPTION: Load boundary marker(s)
   Format: (inlet marker, load, multiplier, dir_x, dir_y, dir_z, ... ), i.e. primitive variables specified. */
  addInletOption("MARKER_LOAD", nMarker_Load_Dir, Marker_Load_Dir, Load_Dir_Value, Load_Dir_Multiplier, Load_Dir);
  /* DESCRIPTION: Sine load boundary marker(s)
   Format: (inlet marker, load, multiplier, dir_x, dir_y, dir_z, ... ), i.e. primitive variables specified. */
  addInletOption("MARKER_SINE_LOAD", nMarker_Load_Sine, Marker_Load_Sine, Load_Sine_Amplitude, Load_Sine_Frequency, Load_Sine_Dir);

  /* DESCRIPTION: Flow load boundary marker(s) */
  addStringDoubleListOption("MARKER_FLOWLOAD", nMarker_FlowLoad, Marker_FlowLoad, FlowLoad_Value);
  /* DESCRIPTION: Damping factor for engine inlet condition */
  addDoubleOption("DAMP_ENGINE_INFLOW", Damp_Engine_Inflow, 0.95);
  /* DESCRIPTION: Damping factor for engine exhaust condition */
  addDoubleOption("DAMP_ENGINE_EXHAUST", Damp_Engine_Exhaust, 0.95);
  /*!\brief ENGINE_INFLOW_TYPE  \n DESCRIPTION: Inlet boundary type \n OPTIONS: see \link Engine_Inflow_Map \endlink \n Default: FAN_FACE_MACH \ingroup Config*/
  addEnumOption("ENGINE_INFLOW_TYPE", Kind_Engine_Inflow, Engine_Inflow_Map, FAN_FACE_MACH);


  /*!\par CONFIG_CATEGORY: Time-marching \ingroup Config*/
  /*--- Options related to time-marching ---*/

  /* DESCRIPTION: Unsteady simulation  */
  addEnumOption("UNSTEADY_SIMULATION", Unsteady_Simulation, Unsteady_Map, STEADY);
  /* DESCRIPTION:  Courant-Friedrichs-Lewy condition of the finest grid */
  addDoubleOption("CFL_NUMBER", CFLFineGrid, 1.25);
  /* DESCRIPTION:  Max time step in local time stepping simulations */
  addDoubleOption("MAX_DELTA_TIME", Max_DeltaTime, 1000000);
  /* DESCRIPTION: Activate The adaptive CFL number. */
  addBoolOption("CFL_ADAPT", CFL_Adapt, false);
  /* !\brief CFL_ADAPT_PARAM
   * DESCRIPTION: Parameters of the adaptive CFL number (factor down, factor up, CFL limit (min and max) )
   * Factor down generally >1.0, factor up generally < 1.0 to cause the CFL to increase when residual is decreasing,
   * and decrease when the residual is increasing or stalled. \ingroup Config*/
  default_cfl_adapt[0] = 0.0; default_cfl_adapt[1] = 0.0; default_cfl_adapt[2] = 1.0; default_cfl_adapt[3] = 100.0;
  addDoubleArrayOption("CFL_ADAPT_PARAM", 4, CFL_AdaptParam, default_cfl_adapt);
  /* DESCRIPTION: Reduction factor of the CFL coefficient in the adjoint problem */
  addDoubleOption("CFL_REDUCTION_ADJFLOW", CFLRedCoeff_AdjFlow, 0.8);
  /* DESCRIPTION: Reduction factor of the CFL coefficient in the level set problem */
  addDoubleOption("CFL_REDUCTION_TURB", CFLRedCoeff_Turb, 1.0);
  /* DESCRIPTION: Reduction factor of the CFL coefficient in the turbulent adjoint problem */
  addDoubleOption("CFL_REDUCTION_ADJTURB", CFLRedCoeff_AdjTurb, 1.0);
  /* DESCRIPTION: Number of total iterations */
  addUnsignedLongOption("EXT_ITER", nExtIter, 999999);
  // these options share nRKStep as their size, which is not a good idea in general
  /* DESCRIPTION: Runge-Kutta alpha coefficients */
  addDoubleListOption("RK_ALPHA_COEFF", nRKStep, RK_Alpha_Step);
  /* DESCRIPTION: Number of time DOFs used in the predictor step of ADER-DG. */
  addUnsignedShortOption("TIME_DOFS_ADER_DG", nTimeDOFsADER_DG, 2);
  /* DESCRIPTION: Time Step for dual time stepping simulations (s) */
  addDoubleOption("UNST_TIMESTEP", Delta_UnstTime, 0.0);
  /* DESCRIPTION: Total Physical Time for dual time stepping simulations (s) */
  addDoubleOption("UNST_TIME", Total_UnstTime, 1.0);
  /* DESCRIPTION: Unsteady Courant-Friedrichs-Lewy number of the finest grid */
  addDoubleOption("UNST_CFL_NUMBER", Unst_CFL, 0.0);
  /* DESCRIPTION: Number of internal iterations (dual time method) */
  addUnsignedLongOption("UNST_INT_ITER", Unst_nIntIter, 100);
  /* DESCRIPTION: Integer number of periodic time instances for Harmonic Balance */
  addUnsignedShortOption("TIME_INSTANCES", nTimeInstances, 1);
  /* DESCRIPTION: Time period for Harmonic Balance wihtout moving meshes */
  addDoubleOption("HB_PERIOD", HarmonicBalance_Period, -1.0);
  /* DESCRIPTION: Iteration number to begin unsteady restarts (dual time method) */
  addLongOption("UNST_RESTART_ITER", Unst_RestartIter, 0);
  /* DESCRIPTION: Starting direct solver iteration for the unsteady adjoint */
  addLongOption("UNST_ADJOINT_ITER", Unst_AdjointIter, 0);
  /* DESCRIPTION: Number of iterations to average the objective */
  addLongOption("ITER_AVERAGE_OBJ", Iter_Avg_Objective , 0);
  /* DESCRIPTION: Iteration number to begin unsteady restarts (structural analysis) */
  addLongOption("DYN_RESTART_ITER", Dyn_RestartIter, 0);
  /* DESCRIPTION: Time discretization */
  addEnumOption("TIME_DISCRE_FLOW", Kind_TimeIntScheme_Flow, Time_Int_Map, EULER_IMPLICIT);
  /* DESCRIPTION: Time discretization */
  addEnumOption("TIME_DISCRE_FEM_FLOW", Kind_TimeIntScheme_FEM_Flow, Time_Int_Map, RUNGE_KUTTA_EXPLICIT);
  /* DESCRIPTION: Time discretization */
  addEnumOption("TIME_DISCRE_ADJLEVELSET", Kind_TimeIntScheme_AdjLevelSet, Time_Int_Map, EULER_IMPLICIT);
  /* DESCRIPTION: Time discretization */
  addEnumOption("TIME_DISCRE_ADJFLOW", Kind_TimeIntScheme_AdjFlow, Time_Int_Map, EULER_IMPLICIT);
  /* DESCRIPTION: Time discretization */
  addEnumOption("TIME_DISCRE_TURB", Kind_TimeIntScheme_Turb, Time_Int_Map, EULER_IMPLICIT);
  /* DESCRIPTION: Time discretization */
  addEnumOption("TIME_DISCRE_ADJTURB", Kind_TimeIntScheme_AdjTurb, Time_Int_Map, EULER_IMPLICIT);
  /* DESCRIPTION: Time discretization */
  addEnumOption("TIME_DISCRE_WAVE", Kind_TimeIntScheme_Wave, Time_Int_Map, EULER_IMPLICIT);
  /* DESCRIPTION: Time discretization */
  addEnumOption("TIME_DISCRE_FEA", Kind_TimeIntScheme_FEA, Time_Int_Map_FEA, NEWMARK_IMPLICIT);
  /* DESCRIPTION: Time discretization */
  addEnumOption("TIME_DISCRE_HEAT", Kind_TimeIntScheme_Heat, Time_Int_Map, EULER_IMPLICIT);
  /* DESCRIPTION: Time discretization */
  addEnumOption("TIME_DISCRE_POISSON", Kind_TimeIntScheme_Poisson, Time_Int_Map, EULER_IMPLICIT);

  /*!\par CONFIG_CATEGORY: Linear solver definition \ingroup Config*/
  /*--- Options related to the linear solvers ---*/

  /*!\brief LINEAR_SOLVER
   *  \n DESCRIPTION: Linear solver for the implicit, mesh deformation, or discrete adjoint systems \n OPTIONS: see \link Linear_Solver_Map \endlink \n DEFAULT: FGMRES \ingroup Config*/
  addEnumOption("LINEAR_SOLVER", Kind_Linear_Solver, Linear_Solver_Map, FGMRES);
  /*!\brief LINEAR_SOLVER_PREC
   *  \n DESCRIPTION: Preconditioner for the Krylov linear solvers \n OPTIONS: see \link Linear_Solver_Prec_Map \endlink \n DEFAULT: LU_SGS \ingroup Config*/
  addEnumOption("LINEAR_SOLVER_PREC", Kind_Linear_Solver_Prec, Linear_Solver_Prec_Map, LU_SGS);
  /* DESCRIPTION: Minimum error threshold for the linear solver for the implicit formulation */
  addDoubleOption("LINEAR_SOLVER_ERROR", Linear_Solver_Error, 1E-5);
  /* DESCRIPTION: Maximum number of iterations of the linear solver for the implicit formulation */
  addUnsignedLongOption("LINEAR_SOLVER_ITER", Linear_Solver_Iter, 10);
  /* DESCRIPTION: Maximum number of iterations of the linear solver for the implicit formulation */
  addUnsignedLongOption("LINEAR_SOLVER_RESTART_FREQUENCY", Linear_Solver_Restart_Frequency, 10);
  /* DESCRIPTION: Relaxation of the flow equations solver for the implicit formulation */
  addDoubleOption("RELAXATION_FACTOR_FLOW", Relaxation_Factor_Flow, 1.0);
  /* DESCRIPTION: Relaxation of the turb equations solver for the implicit formulation */
  addDoubleOption("RELAXATION_FACTOR_TURB", Relaxation_Factor_Turb, 1.0);
  /* DESCRIPTION: Relaxation of the adjoint flow equations solver for the implicit formulation */
  addDoubleOption("RELAXATION_FACTOR_ADJFLOW", Relaxation_Factor_AdjFlow, 1.0);
  /* DESCRIPTION: Roe coefficient */
  addDoubleOption("ROE_KAPPA", Roe_Kappa, 0.5);
  /* DESCRIPTION: Roe-Turkel preconditioning for low Mach number flows */
  addBoolOption("ROE_TURKEL_PREC", Low_Mach_Precon, false);
  /* DESCRIPTION: Post-reconstruction correction for low Mach number flows */
  addBoolOption("LOW_MACH_CORR", Low_Mach_Corr, false);
  /* DESCRIPTION: Time Step for dual time stepping simulations (s) */
  addDoubleOption("MIN_ROE_TURKEL_PREC", Min_Beta_RoeTurkel, 0.01);
  /* DESCRIPTION: Time Step for dual time stepping simulations (s) */
  addDoubleOption("MAX_ROE_TURKEL_PREC", Max_Beta_RoeTurkel, 0.2);
  /* DESCRIPTION: Linear solver for the turbulent adjoint systems */
  addEnumOption("ADJTURB_LIN_SOLVER", Kind_AdjTurb_Linear_Solver, Linear_Solver_Map, FGMRES);
  /* DESCRIPTION: Preconditioner for the turbulent adjoint Krylov linear solvers */
  addEnumOption("ADJTURB_LIN_PREC", Kind_AdjTurb_Linear_Prec, Linear_Solver_Prec_Map, LU_SGS);
  /* DESCRIPTION: Minimum error threshold for the turbulent adjoint linear solver for the implicit formulation */
  addDoubleOption("ADJTURB_LIN_ERROR", AdjTurb_Linear_Error, 1E-5);
  /* DESCRIPTION: Maximum number of iterations of the turbulent adjoint linear solver for the implicit formulation */
  addUnsignedShortOption("ADJTURB_LIN_ITER", AdjTurb_Linear_Iter, 10);
  /* DESCRIPTION: Entropy fix factor */
  addDoubleOption("ENTROPY_FIX_COEFF", EntropyFix_Coeff, 0.001);
  /* DESCRIPTION: Linear solver for the discete adjoint systems */
  addEnumOption("DISCADJ_LIN_SOLVER", Kind_DiscAdj_Linear_Solver, Linear_Solver_Map, FGMRES);
  /* DESCRIPTION: Preconditioner for the discrete adjoint Krylov linear solvers */
  addEnumOption("DISCADJ_LIN_PREC", Kind_DiscAdj_Linear_Prec, Linear_Solver_Prec_Map, ILU);
  
  /*!\par CONFIG_CATEGORY: Convergence\ingroup Config*/
  /*--- Options related to convergence ---*/
  
  /*!\brief CONV_CRITERIA
   *  \n DESCRIPTION: Convergence criteria \n OPTIONS: see \link Converge_Crit_Map \endlink \n DEFAULT: RESIDUAL \ingroup Config*/
  addEnumOption("CONV_CRITERIA", ConvCriteria, Converge_Crit_Map, RESIDUAL);
  /*!\brief RESIDUAL_REDUCTION \n DESCRIPTION: Residual reduction (order of magnitude with respect to the initial value)\n DEFAULT: 3.0 \ingroup Config*/
  addDoubleOption("RESIDUAL_REDUCTION", OrderMagResidual, 3.0);
  /*!\brief RESIDUAL_MINVAL\n DESCRIPTION: Min value of the residual (log10 of the residual)\n DEFAULT: -8.0 \ingroup Config*/
  addDoubleOption("RESIDUAL_MINVAL", MinLogResidual, -8.0);
  /* DESCRIPTION: Residual reduction (order of magnitude with respect to the initial value) */
  addDoubleOption("RESIDUAL_REDUCTION_FSI", OrderMagResidualFSI, 3.0);
  /* DESCRIPTION: Min value of the residual (log10 of the residual) */
  addDoubleOption("RESIDUAL_MINVAL_FSI", MinLogResidualFSI, -5.0);
  /* DESCRIPTION: FEM: UTOL = norm(Delta_U(k)) / norm(U(k)) */
  addDoubleOption("RESIDUAL_FEM_UTOL", Res_FEM_UTOL, -9.0);
  /* DESCRIPTION: FEM: RTOL = norm(Residual(k)) / norm(Residual(0)) */
  addDoubleOption("RESIDUAL_FEM_RTOL", Res_FEM_RTOL, -9.0);
  /* DESCRIPTION: FEM: ETOL = Delta_U(k) * Residual(k) / Delta_U(0) * Residual(0) */
  addDoubleOption("RESIDUAL_FEM_ETOL", Res_FEM_ETOL, -9.0);
  /*!\brief RESIDUAL_FUNC_FLOW\n DESCRIPTION: Flow functional for the Residual criteria\n OPTIONS: See \link Residual_Map \endlink \n DEFAULT: RHO_RESIDUAL \ingroup Config*/
  addEnumOption("RESIDUAL_FUNC_FLOW", Residual_Func_Flow, Residual_Map, RHO_RESIDUAL);
  /*!\brief STARTCONV_ITER\n DESCRIPTION: Iteration number to begin convergence monitoring\n DEFAULT: 5 \ingroup Config*/
  addUnsignedLongOption("STARTCONV_ITER", StartConv_Iter, 5);
  /*!\brief CAUCHY_ELEMS\n DESCRIPTION: Number of elements to apply the criteria. \n DEFAULT 100 \ingroup Config*/
  addUnsignedShortOption("CAUCHY_ELEMS", Cauchy_Elems, 100);
  /*!\brief CAUCHY_EPS\n DESCRIPTION: Epsilon to control the series convergence \n DEFAULT: 1e-10 \ingroup Config*/
  addDoubleOption("CAUCHY_EPS", Cauchy_Eps, 1E-10);
  /*!\brief CAUCHY_FUNC_FLOW
   *  \n DESCRIPTION: Flow functional for the Cauchy criteria \n OPTIONS: see \link Objective_Map \endlink \n DEFAULT: DRAG_COEFFICIENT \ingroup Config*/
  addEnumOption("CAUCHY_FUNC_FLOW", Cauchy_Func_Flow, Objective_Map, DRAG_COEFFICIENT);
  /*!\brief CAUCHY_FUNC_ADJFLOW\n DESCRIPTION: Adjoint functional for the Cauchy criteria.\n OPTIONS: See \link Sens_Map \endlink. \n DEFAULT: SENS_GEOMETRY \ingroup Config*/
  addEnumOption("CAUCHY_FUNC_ADJFLOW", Cauchy_Func_AdjFlow, Sens_Map, SENS_GEOMETRY);

  /*!\par CONFIG_CATEGORY: Multi-grid \ingroup Config*/
  /*--- Options related to Multi-grid ---*/

  /*!\brief START_UP_ITER \n DESCRIPTION: Start up iterations using the fine grid only. DEFAULT: 0 \ingroup Config*/
  addUnsignedShortOption("START_UP_ITER", nStartUpIter, 0);
  /*!\brief MGLEVEL\n DESCRIPTION: Multi-grid Levels. DEFAULT: 0 \ingroup Config*/
  addUnsignedShortOption("MGLEVEL", nMGLevels, 0);
  /*!\brief MGCYCLE\n DESCRIPTION: Multi-grid cycle. OPTIONS: See \link MG_Cycle_Map \endlink. Defualt V_CYCLE \ingroup Config*/
  addEnumOption("MGCYCLE", MGCycle, MG_Cycle_Map, V_CYCLE);
  /*!\brief MG_PRE_SMOOTH\n DESCRIPTION: Multi-grid pre-smoothing level \ingroup Config*/
  addUShortListOption("MG_PRE_SMOOTH", nMG_PreSmooth, MG_PreSmooth);
  /*!\brief MG_POST_SMOOTH\n DESCRIPTION: Multi-grid post-smoothing level \ingroup Config*/
  addUShortListOption("MG_POST_SMOOTH", nMG_PostSmooth, MG_PostSmooth);
  /*!\brief MG_CORRECTION_SMOOTH\n DESCRIPTION: Jacobi implicit smoothing of the correction \ingroup Config*/
  addUShortListOption("MG_CORRECTION_SMOOTH", nMG_CorrecSmooth, MG_CorrecSmooth);
  /*!\brief MG_DAMP_RESTRICTION\n DESCRIPTION: Damping factor for the residual restriction. DEFAULT: 0.75 \ingroup Config*/
  addDoubleOption("MG_DAMP_RESTRICTION", Damp_Res_Restric, 0.75);
  /*!\brief MG_DAMP_PROLONGATION\n DESCRIPTION: Damping factor for the correction prolongation. DEFAULT 0.75 \ingroup Config*/
  addDoubleOption("MG_DAMP_PROLONGATION", Damp_Correc_Prolong, 0.75);

  /*!\par CONFIG_CATEGORY: Spatial Discretization \ingroup Config*/
  /*--- Options related to the spatial discretization ---*/

  /*!\brief NUM_METHOD_GRAD
   *  \n DESCRIPTION: Numerical method for spatial gradients \n OPTIONS: See \link Gradient_Map \endlink. \n DEFAULT: WEIGHTED_LEAST_SQUARES. \ingroup Config*/
  addEnumOption("NUM_METHOD_GRAD", Kind_Gradient_Method, Gradient_Map, WEIGHTED_LEAST_SQUARES);
  /*!\brief LIMITER_COEFF
   *  \n DESCRIPTION: Coefficient for the limiter. DEFAULT value 0.5. Larger values decrease the extent of limiting, values approaching zero cause lower-order approximation to the solution. \ingroup Config */
  addDoubleOption("LIMITER_COEFF", LimiterCoeff, 0.5);
  /*!\brief LIMITER_ITER
   *  \n DESCRIPTION: Freeze the value of the limiter after a number of iterations. DEFAULT value 999999. \ingroup Config*/
  addUnsignedLongOption("LIMITER_ITER", LimiterIter, 999999);
  /*!\brief SHARP_EDGES_COEFF
   *  \n DESCRIPTION: Coefficient for detecting the limit of the sharp edges. DEFAULT value 3.0.  Use with sharp edges limiter. \ingroup Config*/
  addDoubleOption("SHARP_EDGES_COEFF", SharpEdgesCoeff, 3.0);

  /*!\brief CONV_NUM_METHOD_FLOW
   *  \n DESCRIPTION: Convective numerical method \n OPTIONS: See \link Upwind_Map \endlink , \link Centered_Map \endlink. \ingroup Config*/
  addConvectOption("CONV_NUM_METHOD_FLOW", Kind_ConvNumScheme_Flow, Kind_Centered_Flow, Kind_Upwind_Flow);
  
  /*!\brief NUM_METHOD_FEM_FLOW
   *  \n DESCRIPTION: Numerical method \n OPTIONS: See \link Upwind_Map \endlink , \link Centered_Map \endlink. \ingroup Config*/
  addConvectFEMOption("NUM_METHOD_FEM_FLOW", Kind_ConvNumScheme_FEM_Flow, Kind_FEM_Flow);
  
  /*!\brief SPATIAL_ORDER_FLOW
   *  \n DESCRIPTION: Spatial numerical order integration \n OPTIONS: See \link SpatialOrder_Map \endlink \n DEFAULT: SECOND_ORDER \ingroup Config*/
  addEnumOption("SPATIAL_ORDER_FLOW", SpatialOrder_Flow, SpatialOrder_Map, SECOND_ORDER);
  /*!\brief SLOPE_LIMITER_FLOW
   * DESCRIPTION: Slope limiter for the direct solution. \n OPTIONS: See \link Limiter_Map \endlink \n DEFAULT VENKATAKRISHNAN \ingroup Config*/
  addEnumOption("SLOPE_LIMITER_FLOW", Kind_SlopeLimit_Flow, Limiter_Map, VENKATAKRISHNAN);
  default_ad_coeff_flow[0] = 0.15; default_ad_coeff_flow[1] = 0.5; default_ad_coeff_flow[2] = 0.02;
  /*!\brief AD_COEFF_FLOW \n DESCRIPTION: 1st, 2nd and 4th order artificial dissipation coefficients \ingroup Config*/
  addDoubleArrayOption("AD_COEFF_FLOW", 3, Kappa_Flow, default_ad_coeff_flow);

  /*!\brief CONV_NUM_METHOD_ADJFLOW
   *  \n DESCRIPTION: Convective numerical method for the adjoint solver.
   *  \n OPTIONS:  See \link Upwind_Map \endlink , \link Centered_Map \endlink. Note: not all methods are guaranteed to be implemented for the adjoint solver. \ingroup Config */
  addConvectOption("CONV_NUM_METHOD_ADJFLOW", Kind_ConvNumScheme_AdjFlow, Kind_Centered_AdjFlow, Kind_Upwind_AdjFlow);
  /*!\brief SPATIAL_ORDER_ADJFLOW
   *  \n DESCRIPTION: Spatial numerical order integration \n OPTIONS: See \link SpatialOrder_Map \endlink \n DEFAULT: SECOND_ORDER \ingroup Config*/
  addEnumOption("SPATIAL_ORDER_ADJFLOW", SpatialOrder_AdjFlow, SpatialOrder_Map, SECOND_ORDER);
  /*!\brief SLOPE_LIMITER_ADJFLOW
     * DESCRIPTION: Slope limiter for the adjoint solution. \n OPTIONS: See \link Limiter_Map \endlink \n DEFAULT VENKATAKRISHNAN \ingroup Config*/
  addEnumOption("SLOPE_LIMITER_ADJFLOW", Kind_SlopeLimit_AdjFlow, Limiter_Map, VENKATAKRISHNAN);
  default_ad_coeff_adj[0] = 0.15; default_ad_coeff_adj[1] = 0.5; default_ad_coeff_adj[2] = 0.02;
  /*!\brief AD_COEFF_ADJFLOW
   *  \n DESCRIPTION: 1st, 2nd and 4th order artificial dissipation coefficients for the adjoint solver.
   *  \n FORMAT and default values: AD_COEFF_ADJFLOW = (0.15, 0.5, 0.02) \ingroup Config*/
  addDoubleArrayOption("AD_COEFF_ADJFLOW", 3, Kappa_AdjFlow, default_ad_coeff_adj);

  /*!\brief SPATIAL_ORDER_TURB
   *  \n DESCRIPTION: Spatial numerical order integration.\n OPTIONS: See \link SpatialOrder_Map \endlink \n DEFAULT: FIRST_ORDER \ingroup Config*/
  addEnumOption("SPATIAL_ORDER_TURB", SpatialOrder_Turb, SpatialOrder_Map, FIRST_ORDER);
  /*!\brief SLOPE_LIMITER_TURB
   *  \n DESCRIPTION: Slope limiter  \n OPTIONS: See \link Limiter_Map \endlink \n DEFAULT VENKATAKRISHNAN \ingroup Config*/
  addEnumOption("SLOPE_LIMITER_TURB", Kind_SlopeLimit_Turb, Limiter_Map, VENKATAKRISHNAN);
  /*!\brief CONV_NUM_METHOD_TURB
   *  \n DESCRIPTION: Convective numerical method \ingroup Config*/
  addConvectOption("CONV_NUM_METHOD_TURB", Kind_ConvNumScheme_Turb, Kind_Centered_Turb, Kind_Upwind_Turb);
  
  /*!\brief SPATIAL_ORDER_ADJTURB
   *  \n DESCRIPTION: Spatial numerical order integration \n OPTIONS: See \link SpatialOrder_Map \endlink \n DEFAULT: FIRST_ORDER \ingroup Config*/
  addEnumOption("SPATIAL_ORDER_ADJTURB", SpatialOrder_AdjTurb, SpatialOrder_Map, FIRST_ORDER);
  /*!\brief SLOPE_LIMITER_ADJTURB
   *  \n DESCRIPTION: Slope limiter \n OPTIONS: See \link Limiter_Map \endlink \n DEFAULT VENKATAKRISHNAN \ingroup Config */
  addEnumOption("SLOPE_LIMITER_ADJTURB", Kind_SlopeLimit_AdjTurb, Limiter_Map, VENKATAKRISHNAN);
  /*!\brief CONV_NUM_METHOD_ADJTURB\n DESCRIPTION: Convective numerical method for the adjoint/turbulent problem \ingroup Config*/
  addConvectOption("CONV_NUM_METHOD_ADJTURB", Kind_ConvNumScheme_AdjTurb, Kind_Centered_AdjTurb, Kind_Upwind_AdjTurb);

  /*!\brief SPATIAL_ORDER_ADJLEVELSET
   *  \n DESCRIPTION: Spatial numerical order integration \n OPTIONS: See \link SpatialOrder_Map \endlink \n DEFAULT: 2ND_ORDER \ingroup Config*/
  addEnumOption("SPATIAL_ORDER_ADJLEVELSET", SpatialOrder_AdjLevelSet, SpatialOrder_Map, SECOND_ORDER);
  /*!\brief SLOPE_LIMITER_ADJLEVELTSET
   *  \n DESCRIPTION: Slope limiter\n OPTIONS: See \link Limiter_Map \endlink \n DEFAULT VENKATAKRISHNAN \ingroup Config */
  addEnumOption("SLOPE_LIMITER_ADJLEVELSET", Kind_SlopeLimit_AdjLevelSet, Limiter_Map, VENKATAKRISHNAN);
  /*!\brief CONV_NUM_METHOD_ADJLEVELSET
   *  \n DESCRIPTION: Convective numerical method for the adjoint levelset problem. \ingroup Config*/
  addConvectOption("CONV_NUM_METHOD_ADJLEVELSET", Kind_ConvNumScheme_AdjLevelSet, Kind_Centered_AdjLevelSet, Kind_Upwind_AdjLevelSet);

  /* DESCRIPTION: Viscous limiter mean flow equations */
  addBoolOption("VISCOUS_LIMITER_FLOW", Viscous_Limiter_Flow, false);
  /* DESCRIPTION: Viscous limiter turbulent equations */
  addBoolOption("VISCOUS_LIMITER_TURB", Viscous_Limiter_Turb, false);
  
  /*!\par CONFIG_CATEGORY: Adjoint and Gradient \ingroup Config*/
  /*--- Options related to the adjoint and gradient ---*/

  /*!\brief LIMIT_ADJFLOW \n DESCRIPTION: Limit value for the adjoint variable.\n DEFAULT: 1E6. \ingroup Config*/
  addDoubleOption("LIMIT_ADJFLOW", AdjointLimit, 1E6);
  /*!\brief MG_ADJFLOW\n DESCRIPTION: Multigrid with the adjoint problem. \n Defualt: YES \ingroup Config*/
  addBoolOption("MG_ADJFLOW", MG_AdjointFlow, true);

  /*!\brief OBJECTIVE_WEIGHT  \n DESCRIPTION: Adjoint problem boundary condition weights. Applies scaling factor to objective(s) \ingroup Config*/
  addDoubleListOption("OBJECTIVE_WEIGHT", nObjW, Weight_ObjFunc);
  /*!\brief OBJECTIVE_FUNCTION
   *  \n DESCRIPTION: Adjoint problem boundary condition \n OPTIONS: see \link Objective_Map \endlink \n DEFAULT: DRAG_COEFFICIENT \ingroup Config*/
  addEnumListOption("OBJECTIVE_FUNCTION", nObj, Kind_ObjFunc, Objective_Map);

  default_obj_coeff[0]=0.0; default_obj_coeff[1]=0.0; default_obj_coeff[2]=0.0;
  default_obj_coeff[3]=0.0;  default_obj_coeff[4]=0.0;
  /*!\brief OBJ_CHAIN_RULE_COEFF
  * \n DESCRIPTION: Coefficients defining the objective function gradient using the chain rule
  * with area-averaged outlet primitive variables. This is used with the genereralized outflow
  * objective.  \ingroup Config   */
  addDoubleArrayOption("OBJ_CHAIN_RULE_COEFF",5,Obj_ChainRuleCoeff,default_obj_coeff);

  default_geo_loc[0] = 0.0; default_geo_loc[1] = 1.0;
  /* DESCRIPTION: Definition of the airfoil section */
  addDoubleArrayOption("GEO_LOCATION_SECTIONS", 2, Section_Location, default_geo_loc);
  /* DESCRIPTION: Identify the axis of the section */
  addEnumOption("GEO_ORIENTATION_SECTIONS", Axis_Orientation, Axis_Orientation_Map, Y_AXIS);
  /* DESCRIPTION: Percentage of new elements (% of the original number of elements) */
  addUnsignedShortOption("GEO_NUMBER_SECTIONS", nSections, 5);
  /* DESCRIPTION: Number of section cuts to make when calculating internal volume */
  addUnsignedShortOption("GEO_VOLUME_SECTIONS", nVolSections, 101);
  /* DESCRIPTION: Output sectional forces for specified markers. */
  addBoolOption("GEO_PLOT_SECTIONS", Plot_Section_Forces, false);
  /* DESCRIPTION: Mode of the GDC code (analysis, or gradient) */
  addEnumOption("GEO_MODE", GeometryMode, GeometryMode_Map, FUNCTION);

  /* DESCRIPTION: Drag weight in sonic boom Objective Function (from 0.0 to 1.0) */
  addDoubleOption("DRAG_IN_SONICBOOM", WeightCd, 0.0);
  /* DESCRIPTION: Sensitivity smoothing  */
  addEnumOption("SENS_SMOOTHING", Kind_SensSmooth, Sens_Smoothing_Map, NO_SMOOTH);
  /* DESCRIPTION: Adjoint frozen viscosity */
  addBoolOption("FROZEN_VISC", Frozen_Visc, true);
   /* DESCRIPTION:  */
  addDoubleOption("FIX_AZIMUTHAL_LINE", FixAzimuthalLine, 90.0);
  /*!\brief SENS_REMOVE_SHARP
   * \n DESCRIPTION: Remove sharp edges from the sensitivity evaluation  \n Format: SENS_REMOVE_SHARP = YES \n DEFAULT: NO \ingroup Config*/
  addBoolOption("SENS_REMOVE_SHARP", Sens_Remove_Sharp, false);

  /*!\par CONFIG_CATEGORY: Input/output files and formats \ingroup Config */
  /*--- Options related to input/output files and formats ---*/

  /*!\brief OUTPUT_FORMAT \n DESCRIPTION: I/O format for output plots. \n OPTIONS: see \link Output_Map \endlink \n DEFAULT: TECPLOT \ingroup Config */
  addEnumOption("OUTPUT_FORMAT", Output_FileFormat, Output_Map, TECPLOT);
  /*!\brief ACTDISK_JUMP \n DESCRIPTION: The jump is given by the difference in values or a ratio */
  addEnumOption("ACTDISK_JUMP", ActDisk_Jump, Jump_Map, DIFFERENCE);
  /*!\brief MESH_FORMAT \n DESCRIPTION: Mesh input file format \n OPTIONS: see \link Input_Map \endlink \n DEFAULT: SU2 \ingroup Config*/
  addEnumOption("MESH_FORMAT", Mesh_FileFormat, Input_Map, SU2);
  /* DESCRIPTION:  Mesh input file */
  addStringOption("MESH_FILENAME", Mesh_FileName, string("mesh.su2"));
  /*!\brief MESH_OUT_FILENAME \n DESCRIPTION: Mesh output file name. Used when converting, scaling, or deforming a mesh. \n DEFAULT: mesh_out.su2 \ingroup Config*/
  addStringOption("MESH_OUT_FILENAME", Mesh_Out_FileName, string("mesh_out.su2"));

  /*!\brief CONV_FILENAME \n DESCRIPTION: Output file convergence history (w/o extension) \n DEFAULT: history \ingroup Config*/
  addStringOption("CONV_FILENAME", Conv_FileName, string("history"));
  /*!\brief BREAKDOWN_FILENAME \n DESCRIPTION: Output file forces breakdown \ingroup Config*/
  addStringOption("BREAKDOWN_FILENAME", Breakdown_FileName, string("forces_breakdown.dat"));
  /*!\brief CONV_FILENAME \n DESCRIPTION: Output file convergence history (w/o extension) \n DEFAULT: history \ingroup Config*/
  addStringOption("CONV_FILENAME_FSI", Conv_FileName_FSI, string("historyFSI.csv"));
  /* DESCRIPTION: Viscous limiter turbulent equations */
  addBoolOption("WRITE_CONV_FILENAME_FSI", Write_Conv_FSI, false);
  /*!\brief SOLUTION_FLOW_FILENAME \n DESCRIPTION: Restart flow input file (the file output under the filename set by RESTART_FLOW_FILENAME) \n DEFAULT: solution_flow.dat \ingroup Config */
  addStringOption("SOLUTION_FLOW_FILENAME", Solution_FlowFileName, string("solution_flow.dat"));
  /*!\brief SOLUTION_ADJ_FILENAME\n DESCRIPTION: Restart adjoint input file. Objective function abbreviation is expected. \ingroup Config*/
  addStringOption("SOLUTION_ADJ_FILENAME", Solution_AdjFileName, string("solution_adj.dat"));
  /*!\brief SOLUTION_FLOW_FILENAME \n DESCRIPTION: Restart structure input file (the file output under the filename set by RESTART_FLOW_FILENAME) \n Default: solution_flow.dat \ingroup Config */
  addStringOption("SOLUTION_STRUCTURE_FILENAME", Solution_FEMFileName, string("solution_structure.dat"));
  /*!\brief RESTART_FLOW_FILENAME \n DESCRIPTION: Output file restart flow \ingroup Config*/
  addStringOption("RESTART_FLOW_FILENAME", Restart_FlowFileName, string("restart_flow.dat"));
  /*!\brief RESTART_ADJ_FILENAME  \n DESCRIPTION: Output file restart adjoint. Objective function abbreviation will be appended. \ingroup Config*/
  addStringOption("RESTART_ADJ_FILENAME", Restart_AdjFileName, string("restart_adj.dat"));
  /*!\brief RESTART_WAVE_FILENAME \n DESCRIPTION: Output file restart wave \ingroup Config*/
  addStringOption("RESTART_WAVE_FILENAME", Restart_WaveFileName, string("restart_wave.dat"));
  /*!\brief RESTART_FLOW_FILENAME \n DESCRIPTION: Output file restart structure \ingroup Config*/
  addStringOption("RESTART_STRUCTURE_FILENAME", Restart_FEMFileName, string("restart_structure.dat"));
  /*!\brief VOLUME_FLOW_FILENAME  \n DESCRIPTION: Output file flow (w/o extension) variables \ingroup Config */
  addStringOption("VOLUME_FLOW_FILENAME", Flow_FileName, string("flow"));
  /*!\brief VOLUME_STRUCTURE_FILENAME
   * \n  DESCRIPTION: Output file structure (w/o extension) variables \ingroup Config*/
  addStringOption("VOLUME_STRUCTURE_FILENAME", Structure_FileName, string("structure"));
  /*!\brief SURFACE_STRUCTURE_FILENAME
   *  \n DESCRIPTION: Output file structure (w/o extension) variables \ingroup Config*/
  addStringOption("SURFACE_STRUCTURE_FILENAME", SurfStructure_FileName, string("surface_structure"));
  /*!\brief SURFACE_WAVE_FILENAME
   *  \n DESCRIPTION: Output file structure (w/o extension) variables \ingroup Config*/
  addStringOption("SURFACE_WAVE_FILENAME", SurfWave_FileName, string("surface_wave"));
  /*!\brief SURFACE_HEAT_FILENAME
   *  \n DESCRIPTION: Output file structure (w/o extension) variables \ingroup Config */
  addStringOption("SURFACE_HEAT_FILENAME", SurfHeat_FileName, string("surface_heat"));
  /*!\brief VOLUME_WAVE_FILENAME
   *  \n DESCRIPTION: Output file wave (w/o extension) variables  \ingroup Config*/
  addStringOption("VOLUME_WAVE_FILENAME", Wave_FileName, string("wave"));
  /*!\brief VOLUME_HEAT_FILENAME
   *  \n DESCRIPTION: Output file wave (w/o extension) variables  \ingroup Config*/
  addStringOption("VOLUME_HEAT_FILENAME", Heat_FileName, string("heat"));
  /*!\brief VOLUME_ADJWAVE_FILENAME
   *  \n DESCRIPTION: Output file adj. wave (w/o extension) variables  \ingroup Config*/
  addStringOption("VOLUME_ADJWAVE_FILENAME", AdjWave_FileName, string("adjoint_wave"));
  /*!\brief VOLUME_ADJ_FILENAME
   *  \n DESCRIPTION: Output file adjoint (w/o extension) variables  \ingroup Config*/
  addStringOption("VOLUME_ADJ_FILENAME", Adj_FileName, string("adjoint"));
  /*!\brief GRAD_OBJFUNC_FILENAME
   *  \n DESCRIPTION: Output objective function gradient  \ingroup Config*/
  addStringOption("GRAD_OBJFUNC_FILENAME", ObjFunc_Grad_FileName, string("of_grad.dat"));
  /*!\brief VALUE_OBJFUNC_FILENAME
   *  \n DESCRIPTION: Output objective function  \ingroup Config*/
  addStringOption("VALUE_OBJFUNC_FILENAME", ObjFunc_Value_FileName, string("of_func.dat"));
  /*!\brief SURFACE_FLOW_FILENAME
   *  \n DESCRIPTION: Output file surface flow coefficient (w/o extension)  \ingroup Config*/
  addStringOption("SURFACE_FLOW_FILENAME", SurfFlowCoeff_FileName, string("surface_flow"));
  /*!\brief SURFACE_ADJ_FILENAME
   *  \n DESCRIPTION: Output file surface adjoint coefficient (w/o extension)  \ingroup Config*/
  addStringOption("SURFACE_ADJ_FILENAME", SurfAdjCoeff_FileName, string("surface_adjoint"));
  /*!\brief SURFACE_SENS_FILENAME_FILENAME
   *  \n DESCRIPTION: Output file surface sensitivity (discrete adjoint) (w/o extension)  \ingroup Config*/
  addStringOption("SURFACE_SENS_FILENAME", SurfSens_FileName, string("surface_sens"));
  /*!\brief VOLUME_SENS_FILENAME
   *  \n DESCRIPTION: Output file volume sensitivity (discrete adjoint))  \ingroup Config*/
  addStringOption("VOLUME_SENS_FILENAME", VolSens_FileName, string("volume_sens"));
  /*!\brief WRT_SOL_FREQ
   *  \n DESCRIPTION: Writing solution file frequency  \ingroup Config*/
  addUnsignedLongOption("WRT_SOL_FREQ", Wrt_Sol_Freq, 1000);
  /*!\brief WRT_SOL_FREQ_DUALTIME
   *  \n DESCRIPTION: Writing solution file frequency for dual time  \ingroup Config*/
  addUnsignedLongOption("WRT_SOL_FREQ_DUALTIME", Wrt_Sol_Freq_DualTime, 1);
  /*!\brief WRT_CON_FREQ
   *  \n DESCRIPTION: Writing convergence history frequency  \ingroup Config*/
  addUnsignedLongOption("WRT_CON_FREQ",  Wrt_Con_Freq, 1);
  /*!\brief WRT_CON_FREQ_DUALTIME
   *  \n DESCRIPTION: Writing convergence history frequency for the dual time  \ingroup Config*/
  addUnsignedLongOption("WRT_CON_FREQ_DUALTIME",  Wrt_Con_Freq_DualTime, 10);
  /*!\brief LOW_MEMORY_OUTPUT
   *  \n DESCRIPTION: Output less information for lower memory use.  \ingroup Config*/
  addBoolOption("LOW_MEMORY_OUTPUT", Low_MemoryOutput, false);
  /*!\brief WRT_OUTPUT
   *  \n DESCRIPTION: Write output files (disable all output by setting to NO)  \ingroup Config*/
  addBoolOption("WRT_OUTPUT", Wrt_Output, true);
  /*!\brief WRT_VOL_SOL
   *  \n DESCRIPTION: Write a volume solution file  \ingroup Config*/
  addBoolOption("WRT_VOL_SOL", Wrt_Vol_Sol, true);
  /*!\brief WRT_SRF_SOL
   *  \n DESCRIPTION: Write a surface solution file  \ingroup Config*/
  addBoolOption("WRT_SRF_SOL", Wrt_Srf_Sol, true);
  /*!\brief WRT_CSV_SOL
   *  \n DESCRIPTION: Write a surface CSV solution file  \ingroup Config*/
  addBoolOption("WRT_CSV_SOL", Wrt_Csv_Sol, true);
  /*!\brief WRT_RESIDUALS
   *  \n DESCRIPTION: Output residual info to solution/restart file  \ingroup Config*/
  addBoolOption("WRT_RESIDUALS", Wrt_Residuals, false);
  /*!\brief WRT_LIMITERS
   *  \n DESCRIPTION: Output limiter value information to solution/restart file  \ingroup Config*/
  addBoolOption("WRT_LIMITERS", Wrt_Limiters, false);
  /*!\brief WRT_SHARPEDGES
   *  \n DESCRIPTION: Output sharp edge limiter information to solution/restart file  \ingroup Config*/
  addBoolOption("WRT_SHARPEDGES", Wrt_SharpEdges, false);
  /* DESCRIPTION: Output the rind layers in the solution files  \ingroup Config*/
  addBoolOption("WRT_HALO", Wrt_Halo, false);
  /*!\brief ONE_D_OUTPUT
   *  \n DESCRIPTION: Output averaged outlet flow values on specified exit marker. \n Use with MARKER_OUT_1D. \ingroup Config*/
  addBoolOption("ONE_D_OUTPUT", Wrt_1D_Output, false);
  /*!\brief CONSOLE_OUTPUT_VERBOSITY
   *  \n DESCRIPTION: Verbosity level for console output  \ingroup Config*/
  addEnumOption("CONSOLE_OUTPUT_VERBOSITY", Console_Output_Verb, Verb_Map, VERB_HIGH);


  /*!\par CONFIG_CATEGORY: Dynamic mesh definition \ingroup Config*/
  /*--- Options related to dynamic meshes ---*/

  /* DESCRIPTION: Mesh motion for unsteady simulations */
  addBoolOption("GRID_MOVEMENT", Grid_Movement, false);
  /* DESCRIPTION: Type of mesh motion */
  addEnumListOption("GRID_MOVEMENT_KIND", nGridMovement, Kind_GridMovement, GridMovement_Map);
  /* DESCRIPTION: Marker(s) of moving surfaces (MOVING_WALL or DEFORMING grid motion). */
  addStringListOption("MARKER_MOVING", nMarker_Moving, Marker_Moving);
  /* DESCRIPTION: Mach number (non-dimensional, based on the mesh velocity and freestream vals.) */
  addDoubleOption("MACH_MOTION", Mach_Motion, 0.0);
  /* DESCRIPTION: Coordinates of the rigid motion origin */
  addDoubleListOption("MOTION_ORIGIN_X", nMotion_Origin_X, Motion_Origin_X);
  /* DESCRIPTION: Coordinates of the rigid motion origin */
  addDoubleListOption("MOTION_ORIGIN_Y", nMotion_Origin_Y, Motion_Origin_Y);
  /* DESCRIPTION: Coordinates of the rigid motion origin */
  addDoubleListOption("MOTION_ORIGIN_Z", nMotion_Origin_Z, Motion_Origin_Z);
  /* DESCRIPTION: Translational velocity vector (m/s) in the x, y, & z directions (RIGID_MOTION only) */
  addDoubleListOption("TRANSLATION_RATE_X", nTranslation_Rate_X, Translation_Rate_X);
  /* DESCRIPTION: Translational velocity vector (m/s) in the x, y, & z directions (RIGID_MOTION only) */
  addDoubleListOption("TRANSLATION_RATE_Y", nTranslation_Rate_Y, Translation_Rate_Y);
  /* DESCRIPTION: Translational velocity vector (m/s) in the x, y, & z directions (RIGID_MOTION only) */
  addDoubleListOption("TRANSLATION_RATE_Z", nTranslation_Rate_Z, Translation_Rate_Z);
  /* DESCRIPTION: Angular velocity vector (rad/s) about x, y, & z axes (RIGID_MOTION only) */
  addDoubleListOption("ROTATION_RATE_X", nRotation_Rate_X, Rotation_Rate_X);
  /* DESCRIPTION: Angular velocity vector (rad/s) about x, y, & z axes (RIGID_MOTION only) */
  addDoubleListOption("ROTATION_RATE_Y", nRotation_Rate_Y, Rotation_Rate_Y);
  /* DESCRIPTION: Angular velocity vector (rad/s) about x, y, & z axes (RIGID_MOTION only) */
  addDoubleListOption("ROTATION_RATE_Z", nRotation_Rate_Z, Rotation_Rate_Z);
  /* DESCRIPTION: Pitching angular freq. (rad/s) about x, y, & z axes (RIGID_MOTION only) */
  addDoubleListOption("PITCHING_OMEGA_X", nPitching_Omega_X, Pitching_Omega_X);
  /* DESCRIPTION: Pitching angular freq. (rad/s) about x, y, & z axes (RIGID_MOTION only) */
  addDoubleListOption("PITCHING_OMEGA_Y", nPitching_Omega_Y, Pitching_Omega_Y);
  /* DESCRIPTION: Pitching angular freq. (rad/s) about x, y, & z axes (RIGID_MOTION only) */
  addDoubleListOption("PITCHING_OMEGA_Z", nPitching_Omega_Z, Pitching_Omega_Z);
  /* DESCRIPTION: Pitching amplitude (degrees) about x, y, & z axes (RIGID_MOTION only) */
  addDoubleListOption("PITCHING_AMPL_X", nPitching_Ampl_X, Pitching_Ampl_X);
  /* DESCRIPTION: Pitching amplitude (degrees) about x, y, & z axes (RIGID_MOTION only) */
  addDoubleListOption("PITCHING_AMPL_Y", nPitching_Ampl_Y, Pitching_Ampl_Y);
  /* DESCRIPTION: Pitching amplitude (degrees) about x, y, & z axes (RIGID_MOTION only) */
  addDoubleListOption("PITCHING_AMPL_Z", nPitching_Ampl_Z, Pitching_Ampl_Z);
  /* DESCRIPTION: Pitching phase offset (degrees) about x, y, & z axes (RIGID_MOTION only) */
  addDoubleListOption("PITCHING_PHASE_X", nPitching_Phase_X, Pitching_Phase_X);
  /* DESCRIPTION: Pitching phase offset (degrees) about x, y, & z axes (RIGID_MOTION only) */
  addDoubleListOption("PITCHING_PHASE_Y", nPitching_Phase_Y, Pitching_Phase_Y);
  /* DESCRIPTION: Pitching phase offset (degrees) about x, y, & z axes (RIGID_MOTION only) */
  addDoubleListOption("PITCHING_PHASE_Z", nPitching_Phase_Z, Pitching_Phase_Z);
  /* DESCRIPTION: Plunging angular freq. (rad/s) in x, y, & z directions (RIGID_MOTION only) */
  addDoubleListOption("PLUNGING_OMEGA_X", nPlunging_Omega_X, Plunging_Omega_X);
  /* DESCRIPTION: Plunging angular freq. (rad/s) in x, y, & z directions (RIGID_MOTION only) */
  addDoubleListOption("PLUNGING_OMEGA_Y", nPlunging_Omega_Y, Plunging_Omega_Y);
  /* DESCRIPTION: Plunging angular freq. (rad/s) in x, y, & z directions (RIGID_MOTION only) */
  addDoubleListOption("PLUNGING_OMEGA_Z", nPlunging_Omega_Z, Plunging_Omega_Z);
  /* DESCRIPTION: Plunging amplitude (m) in x, y, & z directions (RIGID_MOTION only) */
  addDoubleListOption("PLUNGING_AMPL_X", nPlunging_Ampl_X, Plunging_Ampl_X);
  /* DESCRIPTION: Plunging amplitude (m) in x, y, & z directions (RIGID_MOTION only) */
  addDoubleListOption("PLUNGING_AMPL_Y", nPlunging_Ampl_Y, Plunging_Ampl_Y);
  /* DESCRIPTION: Plunging amplitude (m) in x, y, & z directions (RIGID_MOTION only) */
  addDoubleListOption("PLUNGING_AMPL_Z", nPlunging_Ampl_Z, Plunging_Ampl_Z);
  /* DESCRIPTION: Value to move motion origins (1 or 0) */
  addUShortListOption("MOVE_MOTION_ORIGIN", nMoveMotion_Origin, MoveMotion_Origin);
  /* DESCRIPTION:  */
  addStringOption("MOTION_FILENAME", Motion_Filename, string("mesh_motion.dat"));

  /*!\par CONFIG_CATEGORY: Grid adaptation \ingroup Config*/
  /*--- Options related to grid adaptation ---*/

  /* DESCRIPTION: Kind of grid adaptation */
  addEnumOption("KIND_ADAPT", Kind_Adaptation, Adapt_Map, NO_ADAPT);
  /* DESCRIPTION: Percentage of new elements (% of the original number of elements) */
  addDoubleOption("NEW_ELEMS", New_Elem_Adapt, -1.0);
  /* DESCRIPTION: Scale factor for the dual volume */
  addDoubleOption("DUALVOL_POWER", DualVol_Power, 0.5);
  /* DESCRIPTION: Use analytical definition for surfaces */
  addEnumOption("ANALYTICAL_SURFDEF", Analytical_Surface, Geo_Analytic_Map, NO_GEO_ANALYTIC);
  /* DESCRIPTION: Before each computation, implicitly smooth the nodal coordinates */
  addBoolOption("SMOOTH_GEOMETRY", SmoothNumGrid, false);
  /* DESCRIPTION: Adapt the boundary elements */
  addBoolOption("ADAPT_BOUNDARY", AdaptBoundary, true);

  /*!\par CONFIG_CATEGORY: Aeroelastic Simulation (Typical Section Model) \ingroup Config*/
  /*--- Options related to aeroelastic simulations using the Typical Section Model) ---*/
  /* DESCRIPTION: The flutter speed index (modifies the freestream condition) */
  addDoubleOption("FLUTTER_SPEED_INDEX", FlutterSpeedIndex, 0.6);
  /* DESCRIPTION: Natural frequency of the spring in the plunging direction (rad/s). */
  addDoubleOption("PLUNGE_NATURAL_FREQUENCY", PlungeNaturalFrequency, 100);
  /* DESCRIPTION: Natural frequency of the spring in the pitching direction (rad/s). */
  addDoubleOption("PITCH_NATURAL_FREQUENCY", PitchNaturalFrequency, 100);
  /* DESCRIPTION: The airfoil mass ratio. */
  addDoubleOption("AIRFOIL_MASS_RATIO", AirfoilMassRatio, 60);
  /* DESCRIPTION: Distance in semichords by which the center of gravity lies behind the elastic axis. */
  addDoubleOption("CG_LOCATION", CG_Location, 1.8);
  /* DESCRIPTION: The radius of gyration squared (expressed in semichords) of the typical section about the elastic axis. */
  addDoubleOption("RADIUS_GYRATION_SQUARED", RadiusGyrationSquared, 3.48);
  /* DESCRIPTION: Solve the aeroelastic equations every given number of internal iterations. */
  addUnsignedShortOption("AEROELASTIC_ITER", AeroelasticIter, 3);
  
  /*!\par CONFIG_CATEGORY: Wind Gust \ingroup Config*/
  /*--- Options related to wind gust simulations ---*/

  /* DESCRIPTION: Apply a wind gust */
  addBoolOption("WIND_GUST", Wind_Gust, false);
  /* DESCRIPTION: Type of gust */
  addEnumOption("GUST_TYPE", Gust_Type, Gust_Type_Map, NO_GUST);
  /* DESCRIPTION: Gust wavelenght (meters) */
  addDoubleOption("GUST_WAVELENGTH", Gust_WaveLength, 0.0);
  /* DESCRIPTION: Number of gust periods */
  addDoubleOption("GUST_PERIODS", Gust_Periods, 1.0);
  /* DESCRIPTION: Gust amplitude (m/s) */
  addDoubleOption("GUST_AMPL", Gust_Ampl, 0.0);
  /* DESCRIPTION: Time at which to begin the gust (sec) */
  addDoubleOption("GUST_BEGIN_TIME", Gust_Begin_Time, 0.0);
  /* DESCRIPTION: Location at which the gust begins (meters) */
  addDoubleOption("GUST_BEGIN_LOC", Gust_Begin_Loc, 0.0);
  /* DESCRIPTION: Direction of the gust X or Y dir */
  addEnumOption("GUST_DIR", Gust_Dir, Gust_Dir_Map, Y_DIR);

  /* Harmonic Balance config */
  /* DESCRIPTION: Omega_HB = 2*PI*frequency - frequencies for Harmonic Balance method */
  addDoubleListOption("OMEGA_HB", nOmega_HB, Omega_HB);

  /*!\par CONFIG_CATEGORY: Equivalent Area \ingroup Config*/
  /*--- Options related to the equivalent area ---*/

  /* DESCRIPTION: Evaluate equivalent area on the Near-Field  */
  addBoolOption("EQUIV_AREA", EquivArea, false);
  default_ea_lim[0] = 0.0; default_ea_lim[1] = 1.0; default_ea_lim[2] = 1.0;
  /* DESCRIPTION: Integration limits of the equivalent area ( xmin, xmax, Dist_NearField ) */
  addDoubleArrayOption("EA_INT_LIMIT", 3, EA_IntLimit, default_ea_lim);
  /* DESCRIPTION: Equivalent area scaling factor */
  addDoubleOption("EA_SCALE_FACTOR", EA_ScaleFactor, 1.0);

	/*!\par CONFIG_CATEGORY: Free surface simulation \ingroup Config*/
	/*--- Options related to free surface simulation ---*/

	/* DESCRIPTION: Ratio of density for two phase problems */
  addDoubleOption("RATIO_DENSITY", RatioDensity, 0.1);
	/* DESCRIPTION: Ratio of viscosity for two phase problems */
  addDoubleOption("RATIO_VISCOSITY", RatioViscosity, 0.1);
	/* DESCRIPTION: Location of the freesurface (y or z coordinate) */
  addDoubleOption("FREESURFACE_ZERO", FreeSurface_Zero, 0.0);
	/* DESCRIPTION: Free surface depth surface (x or y coordinate) */
  addDoubleOption("FREESURFACE_DEPTH", FreeSurface_Depth, 1.0);
	/* DESCRIPTION: Thickness of the interface in a free surface problem */
  addDoubleOption("FREESURFACE_THICKNESS", FreeSurface_Thickness, 0.1);
	/* DESCRIPTION: Free surface damping coefficient */
  addDoubleOption("FREESURFACE_DAMPING_COEFF", FreeSurface_Damping_Coeff, 0.0);
	/* DESCRIPTION: Free surface damping length (times the baseline wave) */
  addDoubleOption("FREESURFACE_DAMPING_LENGTH", FreeSurface_Damping_Length, 1.0);
	/* DESCRIPTION: Location of the free surface outlet surface (x or y coordinate) */
  addDoubleOption("FREESURFACE_OUTLET", FreeSurface_Outlet, 0.0);

	// these options share nDV as their size in the option references; not a good idea
	/*!\par CONFIG_CATEGORY: Grid deformation \ingroup Config*/
  /*--- Options related to the grid deformation ---*/

	/* DESCRIPTION: Kind of deformation */
	addEnumListOption("DV_KIND", nDV, Design_Variable, Param_Map);
	/* DESCRIPTION: Marker of the surface to which we are going apply the shape deformation */
  addStringListOption("DV_MARKER", nMarker_DV, Marker_DV);
	/* DESCRIPTION: Parameters of the shape deformation
   - FFD_CONTROL_POINT_2D ( FFDBox ID, i_Ind, j_Ind, x_Disp, y_Disp )
   - FFD_RADIUS_2D ( FFDBox ID )
   - FFD_CAMBER_2D ( FFDBox ID, i_Ind )
   - FFD_THICKNESS_2D ( FFDBox ID, i_Ind )
   - HICKS_HENNE ( Lower Surface (0)/Upper Surface (1)/Only one Surface (2), x_Loc )
   - CST ( Lower Surface (0)/Upper Surface (1), Kulfan parameter number, Total number of Kulfan parameters for surface )
   - COSINE_BUMP ( Lower Surface (0)/Upper Surface (1)/Only one Surface (2), x_Loc, Thickness )
   - FOURIER ( Lower Surface (0)/Upper Surface (1)/Only one Surface (2), index, cos(0)/sin(1) )
   - NACA_4DIGITS ( 1st digit, 2nd digit, 3rd and 4th digit )
   - PARABOLIC ( Center, Thickness )
   - DISPLACEMENT ( x_Disp, y_Disp, z_Disp )
   - ROTATION ( x_Orig, y_Orig, z_Orig, x_End, y_End, z_End )
   - OBSTACLE ( Center, Bump size )
   - SPHERICAL ( ControlPoint_Index, Theta_Disp, R_Disp )
   - FFD_CONTROL_POINT ( FFDBox ID, i_Ind, j_Ind, k_Ind, x_Disp, y_Disp, z_Disp )
   - FFD_DIHEDRAL_ANGLE ( FFDBox ID, x_Orig, y_Orig, z_Orig, x_End, y_End, z_End )
   - FFD_TWIST_ANGLE ( FFDBox ID, x_Orig, y_Orig, z_Orig, x_End, y_End, z_End )
   - FFD_ROTATION ( FFDBox ID, x_Orig, y_Orig, z_Orig, x_End, y_End, z_End )
   - FFD_CONTROL_SURFACE ( FFDBox ID, x_Orig, y_Orig, z_Orig, x_End, y_End, z_End )
   - FFD_CAMBER ( FFDBox ID, i_Ind, j_Ind )
   - FFD_THICKNESS ( FFDBox ID, i_Ind, j_Ind ) */
	addDVParamOption("DV_PARAM", nDV, ParamDV, FFDTag, Design_Variable);
  /* DESCRIPTION: New value of the shape deformation */
  addDVValueOption("DV_VALUE", nDV_Value, DV_Value, nDV, ParamDV, Design_Variable);
	/* DESCRIPTION: Hold the grid fixed in a region */
  addBoolOption("HOLD_GRID_FIXED", Hold_GridFixed, false);
	default_grid_fix[0] = -1E15; default_grid_fix[1] = -1E15; default_grid_fix[2] = -1E15;
	default_grid_fix[3] =  1E15; default_grid_fix[4] =  1E15; default_grid_fix[5] =  1E15;
	/* DESCRIPTION: Coordinates of the box where the grid will be deformed (Xmin, Ymin, Zmin, Xmax, Ymax, Zmax) */
	addDoubleArrayOption("HOLD_GRID_FIXED_COORD", 6, Hold_GridFixed_Coord, default_grid_fix);
	/* DESCRIPTION: Visualize the deformation */
  addBoolOption("VISUALIZE_DEFORMATION", Visualize_Deformation, false);
  /* DESCRIPTION: Print the residuals during mesh deformation to the console */
  addBoolOption("DEFORM_CONSOLE_OUTPUT", Deform_Output, true);
  /* DESCRIPTION: Number of nonlinear deformation iterations (surface deformation increments) */
  addUnsignedLongOption("DEFORM_NONLINEAR_ITER", GridDef_Nonlinear_Iter, 1);
  /* DESCRIPTION: Number of smoothing iterations for FEA mesh deformation */
  addUnsignedLongOption("DEFORM_LINEAR_ITER", GridDef_Linear_Iter, 1000);
  /* DESCRIPTION: Factor to multiply smallest volume for deform tolerance (0.001 default) */
  addDoubleOption("DEFORM_TOL_FACTOR", Deform_Tol_Factor, 1E-6);
  /* DESCRIPTION: Deform coefficient (-1.0 to 0.5) */
  addDoubleOption("DEFORM_COEFF", Deform_Coeff, 1E6);
  /* DESCRIPTION: Type of element stiffness imposed for FEA mesh deformation (INVERSE_VOLUME, WALL_DISTANCE, CONSTANT_STIFFNESS) */
  addEnumOption("DEFORM_STIFFNESS_TYPE", Deform_Stiffness_Type, Deform_Stiffness_Map, WALL_DISTANCE);
  /* DESCRIPTION: Poisson's ratio for constant stiffness FEA method of grid deformation*/
  addDoubleOption("DEFORM_ELASTICITY_MODULUS", Deform_ElasticityMod, 2E11);
  /* DESCRIPTION: Young's modulus and Poisson's ratio for constant stiffness FEA method of grid deformation*/
  addDoubleOption("DEFORM_POISSONS_RATIO", Deform_PoissonRatio, 0.3);
  /*  DESCRIPTION: Linear solver for the mesh deformation\n OPTIONS: see \link Linear_Solver_Map \endlink \n DEFAULT: FGMRES \ingroup Config*/
  addEnumOption("DEFORM_LINEAR_SOLVER", Deform_Linear_Solver, Linear_Solver_Map, FGMRES);

  /*!\par CONFIG_CATEGORY: Rotorcraft problem \ingroup Config*/
  /*--- option related to rotorcraft problems ---*/

  /* DESCRIPTION: MISSING ---*/
  addDoubleOption("CYCLIC_PITCH", Cyclic_Pitch, 0.0);
  /* DESCRIPTION: MISSING ---*/
  addDoubleOption("COLLECTIVE_PITCH", Collective_Pitch, 0.0);
  
  /*!\par CONFIG_CATEGORY: FEM flow solver definition \ingroup Config*/
  /*--- Options related to the finite element flow solver---*/
  
  /* DESCRIPTION: Riemann solver used for DG (ROE, LAX-FRIEDRICH, AUSM, AUSMPW+, HLLC, VAN_LEER) */
  addEnumOption("RIEMANN_SOLVER_FEM", Riemann_Solver_FEM, Upwind_Map, ROE);
  /* DESCRIPTION: Constant factor applied for quadrature with straight elements (2.0 by default) */
  addDoubleOption("QUADRATURE_FACTOR_STRAIGHT_FEM", Quadrature_Factor_Straight, 2.0);
  /* DESCRIPTION: Constant factor applied for quadrature with curved elements (3.0 by default) */
  addDoubleOption("QUADRATURE_FACTOR_CURVED_FEM", Quadrature_Factor_Curved, 3.0);
  /* DESCRIPTION: Factor applied during quadrature in time for ADER-DG. (2.0 by default) */
  addDoubleOption("QUADRATURE_FACTOR_TIME_ADER_DG", Quadrature_Factor_Time_ADER_DG, 2.0);
  /* DESCRIPTION: Factor for the symmetrizing terms in the DG FEM discretization (1.0 by default) */
  addDoubleOption("THETA_INTERIOR_PENALTY_DG_FEM", Theta_Interior_Penalty_DGFEM, 1.0);

  /*!\par CONFIG_CATEGORY: FEA solver \ingroup Config*/
  /*--- Options related to the FEA solver ---*/

  /* DESCRIPTION: Modulus of elasticity */
  addDoubleOption("ELASTICITY_MODULUS", ElasticyMod, 2E11);
  /* DESCRIPTION: Poisson ratio */
  addDoubleOption("POISSON_RATIO", PoissonRatio, 0.30);
  /* DESCRIPTION: Material density */
  addDoubleOption("MATERIAL_DENSITY", MaterialDensity, 7854);
  /*!\brief BULK_MODULUS_STRUCT \n DESCRIPTION: Value of the Bulk Modulus for a structural problem \n DEFAULT 160E9 */
  /* This is a temporal definition */
  addDoubleOption("BULK_MODULUS_STRUCT", Bulk_Modulus_Struct, 160E9);

  /*!\brief REGIME_TYPE \n  DESCRIPTION: Geometric condition \n OPTIONS: see \link Struct_Map \endlink \ingroup Config*/
  addEnumOption("GEOMETRIC_CONDITIONS", Kind_Struct_Solver, Struct_Map, SMALL_DEFORMATIONS);
  /*!\brief REGIME_TYPE \n  DESCRIPTION: Material model \n OPTIONS: see \link Material_Map \endlink \ingroup Config*/
  addEnumOption("MATERIAL_MODEL", Kind_Material, Material_Map, LINEAR_ELASTIC);
  /*!\brief REGIME_TYPE \n  DESCRIPTION: Compressibility of the material \n OPTIONS: see \link MatComp_Map \endlink \ingroup Config*/
  addEnumOption("MATERIAL_COMPRESSIBILITY", Kind_Material_Compress, MatComp_Map, COMPRESSIBLE_MAT);

  /*  DESCRIPTION: Consider a prestretch in the structural domain
  *  Options: NO, YES \ingroup Config */
  addBoolOption("PRESTRETCH", Prestretch, false);
  /*!\brief PRESTRETCH_FILENAME \n DESCRIPTION: Filename to input for prestretching membranes \n Default: prestretch_file.dat \ingroup Config */
  addStringOption("PRESTRETCH_FILENAME", Prestretch_FEMFileName, string("prestretch_file.dat"));

  /* DESCRIPTION: Iterative method for non-linear structural analysis */
  addEnumOption("NONLINEAR_FEM_SOLUTION_METHOD", Kind_SpaceIteScheme_FEA, Space_Ite_Map_FEA, NEWTON_RAPHSON);
  /* DESCRIPTION: Number of internal iterations for Newton-Raphson Method in nonlinear structural applications */
  addUnsignedLongOption("NONLINEAR_FEM_INT_ITER", Dyn_nIntIter, 10);

  /* DESCRIPTION: Formulation for bidimensional elasticity solver */
  addEnumOption("FORMULATION_ELASTICITY_2D", Kind_2DElasForm, ElasForm_2D, PLANE_STRAIN);
  /*  DESCRIPTION: Apply dead loads
  *  Options: NO, YES \ingroup Config */
  addBoolOption("DEAD_LOAD", DeadLoad, false);
  /* DESCRIPTION: Dynamic or static structural analysis */
  addEnumOption("DYNAMIC_ANALYSIS", Dynamic_Analysis, Dynamic_Map, STATIC);
  /* DESCRIPTION: Time Step for dynamic analysis (s) */
  addDoubleOption("DYN_TIMESTEP", Delta_DynTime, 0.0);
  /* DESCRIPTION: Total Physical Time for dual time stepping simulations (s) */
  addDoubleOption("DYN_TIME", Total_DynTime, 1.0);
  /* DESCRIPTION: Parameter alpha for Newmark scheme (s) */
  addDoubleOption("NEWMARK_ALPHA", Newmark_alpha, 0.25);
  /* DESCRIPTION: Parameter delta for Newmark scheme (s) */
  addDoubleOption("NEWMARK_DELTA", Newmark_delta, 0.5);
  /* DESCRIPTION: Apply the load slowly or suddenly */
  addBoolOption("SIGMOID_LOADING", Sigmoid_Load, false);
  /* DESCRIPTION: Apply the load as a ramp */
  addBoolOption("RAMP_LOADING", Ramp_Load, false);
  /* DESCRIPTION: Time while the load is to be increased linearly */
  addDoubleOption("RAMP_TIME", Ramp_Time, 1.0);
  /* DESCRIPTION: Time while the load is to be increased linearly */
  addDoubleOption("SIGMOID_TIME", Sigmoid_Time, 1.0);
  /* DESCRIPTION: Constant of steepness of the sigmoid */
  addDoubleOption("SIGMOID_K", Sigmoid_K, 10.0);

  /* DESCRIPTION: Newmark - Generalized alpha - coefficients */
  addDoubleListOption("TIME_INT_STRUCT_COEFFS", nIntCoeffs, Int_Coeffs);

  /*  DESCRIPTION: Apply dead loads. Options: NO, YES \ingroup Config */
  addBoolOption("INCREMENTAL_LOAD", IncrementalLoad, false);
  /* DESCRIPTION: Maximum number of increments of the  */
  addUnsignedLongOption("NUMBER_INCREMENTS", IncLoad_Nincrements, 10);

  default_inc_crit[0] = 0.0; default_inc_crit[1] = 0.0; default_inc_crit[2] = 0.0;
  /* DESCRIPTION: Definition of the  UTOL RTOL ETOL*/
  addDoubleArrayOption("INCREMENTAL_CRITERIA", 3, IncLoad_Criteria, default_inc_crit);

  /* DESCRIPTION: Time while the structure is static */
  addDoubleOption("STATIC_TIME", Static_Time, 0.0);

  /* DESCRIPTION: Order of the predictor */
  addUnsignedShortOption("PREDICTOR_ORDER", Pred_Order, 0);

  /* DESCRIPTION: Transfer method used for multiphysics problems */
  addEnumOption("MULTIPHYSICS_TRANSFER_METHOD", Kind_TransferMethod, Transfer_Method_Map, BROADCAST_DATA);


  /* CONFIG_CATEGORY: FSI solver */
  /*--- Options related to the FSI solver ---*/

  /*!\brief PHYSICAL_PROBLEM_FLUID_FSI
   *  DESCRIPTION: Physical governing equations \n
   *  Options: NONE (default),EULER, NAVIER_STOKES, RANS,
   *  \ingroup Config*/
  addEnumOption("FSI_FLUID_PROBLEM", Kind_Solver_Fluid_FSI, FSI_Fluid_Solver_Map, NO_SOLVER_FFSI);

  /*!\brief PHYSICAL_PROBLEM_STRUCTURAL_FSI
   *  DESCRIPTION: Physical governing equations \n
   *  Options: NONE (default), FEM_ELASTICITY
   *  \ingroup Config*/
  addEnumOption("FSI_STRUCTURAL_PROBLEM", Kind_Solver_Struc_FSI, FSI_Struc_Solver_Map, NO_SOLVER_SFSI);

  /* DESCRIPTION: Linear solver for the structural side on FSI problems */
  addEnumOption("FSI_LINEAR_SOLVER_STRUC", Kind_Linear_Solver_FSI_Struc, Linear_Solver_Map, FGMRES);
  /* DESCRIPTION: Preconditioner for the Krylov linear solvers */
  addEnumOption("FSI_LINEAR_SOLVER_PREC_STRUC", Kind_Linear_Solver_Prec_FSI_Struc, Linear_Solver_Prec_Map, LU_SGS);
  /* DESCRIPTION: Maximum number of iterations of the linear solver for the implicit formulation */
  addUnsignedLongOption("FSI_LINEAR_SOLVER_ITER_STRUC", Linear_Solver_Iter_FSI_Struc, 500);
  /* DESCRIPTION: Minimum error threshold for the linear solver for the implicit formulation */
  addDoubleOption("FSI_LINEAR_SOLVER_ERROR_STRUC", Linear_Solver_Error_FSI_Struc, 1E-6);

  /* DESCRIPTION: Restart from a steady state (sets grid velocities to 0 when loading the restart). */
  addBoolOption("RESTART_STEADY_STATE", SteadyRestart, false);

  /*  DESCRIPTION: Apply dead loads
  *  Options: NO, YES \ingroup Config */
  addBoolOption("MATCHING_MESH", MatchingMesh, true);

  /*!\par KIND_INTERPOLATION \n
   * DESCRIPTION: Type of interpolation to use for multi-zone problems. \n OPTIONS: see \link Interpolator_Map \endlink
   * Sets Kind_Interpolation \ingroup Config
   */
  addEnumOption("KIND_INTERPOLATION", Kind_Interpolation, Interpolator_Map, NEAREST_NEIGHBOR);

  /* DESCRIPTION: Maximum number of FSI iterations */
  addUnsignedShortOption("FSI_ITER", nIterFSI, 1);
  /* DESCRIPTION: Aitken's static relaxation factor */
  addDoubleOption("STAT_RELAX_PARAMETER", AitkenStatRelax, 0.4);
  /* DESCRIPTION: Aitken's dynamic maximum relaxation factor for the first iteration */
  addDoubleOption("AITKEN_DYN_MAX_INITIAL", AitkenDynMaxInit, 0.5);
  /* DESCRIPTION: Aitken's dynamic minimum relaxation factor for the first iteration */
  addDoubleOption("AITKEN_DYN_MIN_INITIAL", AitkenDynMinInit, 0.5);
  /* DESCRIPTION: Type of gust */
  addEnumOption("BGS_RELAXATION", Kind_BGS_RelaxMethod, AitkenForm_Map, NO_RELAXATION);


  /*!\par CONFIG_CATEGORY: Wave solver \ingroup Config*/
  /*--- options related to the wave solver ---*/

  /* DESCRIPTION: Constant wave speed */
  addDoubleOption("WAVE_SPEED", Wave_Speed, 331.79);

  /*!\par CONFIG_CATEGORY: Heat solver \ingroup Config*/
  /*--- options related to the heat solver ---*/

  /* DESCRIPTION: Thermal diffusivity constant */
  addDoubleOption("THERMAL_DIFFUSIVITY", Thermal_Diffusivity, 1.172E-5);

  /*!\par CONFIG_CATEGORY: Visualize Control Volumes \ingroup Config*/
  /*--- options related to visualizing control volumes ---*/

  /* DESCRIPTION: Node number for the CV to be visualized */
  addLongOption("VISUALIZE_CV", Visualize_CV, -1);

  /*!\par CONFIG_CATEGORY: Inverse design problem \ingroup Config*/
  /*--- options related to inverse design problem ---*/

  /* DESCRIPTION: Evaluate inverse design on the surface  */
  addBoolOption("INV_DESIGN_CP", InvDesign_Cp, false);

  /* DESCRIPTION: Evaluate inverse design on the surface  */
  addBoolOption("INV_DESIGN_HEATFLUX", InvDesign_HeatFlux, false);

  /*!\par CONFIG_CATEGORY: Unsupported options \ingroup Config*/
  /*--- Options that are experimental and not intended for general use ---*/

  /* DESCRIPTION: Write extra output */
  addBoolOption("EXTRA_OUTPUT", ExtraOutput, false);

  /*--- options related to the FFD problem ---*/
  /*!\par CONFIG_CATEGORY:FFD point inversion \ingroup Config*/

  /* DESCRIPTION: Number of total iterations in the FFD point inversion */
  addUnsignedShortOption("FFD_ITERATIONS", nFFD_Iter, 500);

  /* DESCRIPTION: Free surface damping coefficient */
	addDoubleOption("FFD_TOLERANCE", FFD_Tol, 1E-10);

  /* DESCRIPTION: Definition of the FFD boxes */
  addFFDDefOption("FFD_DEFINITION", nFFDBox, CoordFFDBox, TagFFDBox);
  
  /* DESCRIPTION: Definition of the FFD boxes */
  addFFDDegreeOption("FFD_DEGREE", nFFDBox, DegreeFFDBox);
  
  /* DESCRIPTION: Surface continuity at the intersection with the FFD */
  addEnumOption("FFD_CONTINUITY", FFD_Continuity, Continuity_Map, DERIVATIVE_2ND);


  /*--- Options for the automatic differentiation methods ---*/
  /*!\par CONFIG_CATEGORY: Automatic Differentation options\ingroup Config*/

  /* DESCRIPTION: Direct differentiation mode (forward) */
  addEnumOption("DIRECT_DIFF", DirectDiff, DirectDiff_Var_Map, NO_DERIVATIVE);

  /* DESCRIPTION: Automatic differentiation mode (reverse) */
  addBoolOption("AUTO_DIFF", AD_Mode, NO);

  /*--- options that are used in the python optimization scripts. These have no effect on the c++ toolsuite ---*/
  /*!\par CONFIG_CATEGORY:Python Options\ingroup Config*/

  /* DESCRIPTION: Gradient method */
  addPythonOption("GRADIENT_METHOD");

  /* DESCRIPTION: Geometrical Parameter */
  addPythonOption("GEO_PARAM");

  /* DESCRIPTION: Setup for design variables */
  addPythonOption("DEFINITION_DV");

  /* DESCRIPTION: Maximum number of iterations */
  addPythonOption("OPT_ITERATIONS");
  
  /* DESCRIPTION: Requested accuracy */
  addPythonOption("OPT_ACCURACY");
  
  /* DESCRIPTION: Setup for design variables (upper bound) */
  addPythonOption("OPT_BOUND_UPPER");
  
  /* DESCRIPTION: Setup for design variables (lower bound) */
  addPythonOption("OPT_BOUND_LOWER");
  
  /*!\brief OPT_COMBINE_OBJECTIVE
   *  \n DESCRIPTION: Flag specifying whether to internally combine a multi-objective function or treat separately */
  addPythonOption("OPT_COMBINE_OBJECTIVE");

  /* DESCRIPTION: Current value of the design variables */
  addPythonOption("DV_VALUE_NEW");

  /* DESCRIPTION: Previous value of the design variables */
  addPythonOption("DV_VALUE_OLD");

  /* DESCRIPTION: Number of partitions of the mesh */
  addPythonOption("NUMBER_PART");

  /* DESCRIPTION: Optimization objective function with optional scaling factor*/
  addPythonOption("OPT_OBJECTIVE");

  /* DESCRIPTION: Optimization constraint functions with optional scaling factor */
  addPythonOption("OPT_CONSTRAINT");

  /* DESCRIPTION: Finite different step for gradient estimation */
  addPythonOption("FIN_DIFF_STEP");

  /* DESCRIPTION: Verbosity of the python scripts to Stdout */
  addPythonOption("CONSOLE");

  /* DESCRIPTION: Flag specifying if the mesh was decomposed */
  addPythonOption("DECOMPOSED");

  /* DESCRIPTION: Activate ParMETIS mode for testing */
  addBoolOption("PARMETIS", ParMETIS, false);
  
  /* END_CONFIG_OPTIONS */

}

void CConfig::SetConfig_Parsing(char case_filename[MAX_STRING_SIZE]) {
  string text_line, option_name;
  ifstream case_file;
  vector<string> option_value;
  int rank = MASTER_NODE;
  
#ifdef HAVE_MPI
  MPI_Comm_rank(MPI_COMM_WORLD, &rank);
#endif
  
  /*--- Read the configuration file ---*/
  
  case_file.open(case_filename, ios::in);

  if (case_file.fail()) {
    if (rank == MASTER_NODE) cout << endl << "The configuration file (.cfg) is missing!!" << endl << endl;
    exit(EXIT_FAILURE);
  }

  string errorString;

  int  err_count = 0;  // How many errors have we found in the config file
  int max_err_count = 30; // Maximum number of errors to print before stopping

  map<string, bool> included_options;

  /*--- Parse the configuration file and set the options ---*/
  
  while (getline (case_file, text_line)) {
    
    if (err_count >= max_err_count) {
      errorString.append("too many errors. Stopping parse");

      cout << errorString << endl;
      throw(1);
    }
    
    if (TokenizeString(text_line, option_name, option_value)) {
      
      /*--- See if it's a python option ---*/

      if (option_map.find(option_name) == option_map.end()) {
          string newString;
          newString.append(option_name);
          newString.append(": invalid option name");
          newString.append(". Check current SU2 options in config_template.cfg.");
          newString.append("\n");
          errorString.append(newString);
          err_count++;
        continue;
      }

      /*--- Option exists, check if the option has already been in the config file ---*/
      
      if (included_options.find(option_name) != included_options.end()) {
        string newString;
        newString.append(option_name);
        newString.append(": option appears twice");
        newString.append("\n");
        errorString.append(newString);
        err_count++;
        continue;
      }


      /*--- New found option. Add it to the map, and delete from all options ---*/
      
      included_options.insert(pair<string, bool>(option_name, true));
      all_options.erase(option_name);

      /*--- Set the value and check error ---*/
      
      string out = option_map[option_name]->SetValue(option_value);
      if (out.compare("") != 0) {
        errorString.append(out);
        errorString.append("\n");
        err_count++;
      }
    }
  }

  /*--- See if there were any errors parsing the config file ---*/
      
  if (errorString.size() != 0) {
    if (rank == MASTER_NODE) cout << errorString << endl;
    exit(EXIT_FAILURE);
  }

  /*--- Set the default values for all of the options that weren't set ---*/
      
  for (map<string, bool>::iterator iter = all_options.begin(); iter != all_options.end(); ++iter) {
    option_map[iter->first]->SetDefault();
  }

  case_file.close();
  
}

bool CConfig::SetRunTime_Parsing(char case_filename[MAX_STRING_SIZE]) {
  string text_line, option_name;
  ifstream case_file;
  vector<string> option_value;
  int rank = MASTER_NODE;
  
#ifdef HAVE_MPI
  MPI_Comm_rank(MPI_COMM_WORLD, &rank);
#endif
  
  /*--- Read the configuration file ---*/
  
  case_file.open(case_filename, ios::in);
  
  if (case_file.fail()) { return false; }
  
  string errorString;
  
  int err_count = 0;  // How many errors have we found in the config file
  int max_err_count = 30; // Maximum number of errors to print before stopping
  
  map<string, bool> included_options;
  
  /*--- Parse the configuration file and set the options ---*/
  
  while (getline (case_file, text_line)) {
    
    if (err_count >= max_err_count) {
      errorString.append("too many errors. Stopping parse");
      
      cout << errorString << endl;
      throw(1);
    }
    
    if (TokenizeString(text_line, option_name, option_value)) {
      
      if (option_map.find(option_name) == option_map.end()) {
        
        /*--- See if it's a python option ---*/
        
        string newString;
        newString.append(option_name);
        newString.append(": invalid option name");
        newString.append("\n");
        errorString.append(newString);
        err_count++;
        continue;
      }
      
      /*--- Option exists, check if the option has already been in the config file ---*/
      
      if (included_options.find(option_name) != included_options.end()) {
        string newString;
        newString.append(option_name);
        newString.append(": option appears twice");
        newString.append("\n");
        errorString.append(newString);
        err_count++;
        continue;
      }
      
      /*--- New found option. Add it to the map, and delete from all options ---*/
      
      included_options.insert(pair<string, bool>(option_name, true));
      all_options.erase(option_name);
      
      /*--- Set the value and check error ---*/
      
      string out = option_map[option_name]->SetValue(option_value);
      if (out.compare("") != 0) {
        errorString.append(out);
        errorString.append("\n");
        err_count++;
      }
      
    }
  }
  
  /*--- See if there were any errors parsing the runtime file ---*/
  
  if (errorString.size() != 0) {
    if (rank == MASTER_NODE) cout << errorString << endl;
    exit(EXIT_FAILURE);
  }
  
  case_file.close();
  
  return true;
  
}

void CConfig::SetPostprocessing(unsigned short val_software, unsigned short val_izone, unsigned short val_nDim) {
  
  unsigned short iZone, iCFL, iDim, iMarker;
  bool ideal_gas       = (Kind_FluidModel == STANDARD_AIR || Kind_FluidModel == IDEAL_GAS );
  bool standard_air       = (Kind_FluidModel == STANDARD_AIR);
  
#ifdef HAVE_MPI
  int size = SINGLE_NODE;
  MPI_Comm_size(MPI_COMM_WORLD, &size);
#endif
  
#ifndef HAVE_TECIO
  if (Output_FileFormat == TECPLOT_BINARY) {
    cout << "Tecplot binary file requested but SU2 was built without TecIO support." << "\n";
    Output_FileFormat = TECPLOT;
  }
#endif
  
  /*--- Store the SU2 module that we are executing. ---*/
  
  Kind_SU2 = val_software;

  /*--- Set the default for thrust in ActDisk ---*/
  
  if ((Kind_ActDisk == NET_THRUST) || (Kind_ActDisk == BC_THRUST)
      || (Kind_ActDisk == DRAG_MINUS_THRUST) || (Kind_ActDisk == MASSFLOW)
      || (Kind_ActDisk == POWER))
    ActDisk_Jump = RATIO;

  /*--- If Kind_Obj has not been specified, these arrays need to take a default --*/

  if (Weight_ObjFunc == NULL and Kind_ObjFunc == NULL){
    Kind_ObjFunc = new unsigned short[1];
    Kind_ObjFunc[0]=DRAG_COEFFICIENT;
    Weight_ObjFunc = new su2double[1];
    Weight_ObjFunc[0]=1.0;
    nObj=1;
    nObjW=1;
  }
  /*-- Correct for case where Weight_ObjFunc has not been provided or has length < kind_objfunc---*/
  
  if (nObjW<nObj) {
    if (Weight_ObjFunc!= NULL) {
      cout <<"The option OBJECTIVE_WEIGHT must either have the same length as OBJECTIVE_FUNCTION,\n"<<
          "or be deleted from the config file (equal weights will be applied)."<< endl;
      exit(EXIT_FAILURE);
    }
    Weight_ObjFunc = new su2double[nObj];
    for (unsigned short iObj=0; iObj<nObj; iObj++)
      Weight_ObjFunc[iObj]=1.0;
  }
  /*--- Ignore weights if only one objective provided ---*/
  
  if (nObj == 1 )
      Weight_ObjFunc[0] = 1.0;

  /*--- Maker sure that nMarker = nObj ---*/

  if (nObj>0) {
    if (nMarker_Monitoring!=nObj and Marker_Monitoring!= NULL) {
      if (nMarker_Monitoring==1) {
        /*-- If only one marker was listed with multiple objectives, set that marker as the marker for each objective ---*/
        nMarker_Monitoring = nObj;
        string marker = Marker_Monitoring[0];
        delete[] Marker_Monitoring;
        Marker_Monitoring = new string[nMarker_Monitoring];
        for (iMarker=0; iMarker<nMarker_Monitoring; iMarker++)
          Marker_Monitoring[iMarker] = marker;
      }
      else if(nObj>1) {
        cout <<"When using more than one OBJECTIVE_FUNCTION, MARKER_MONTIOR must be the same length or length 1. \n "<<
            "For multiple surfaces per objective, list the objective multiple times. \n"<<
            "For multiple objectives per marker either use one marker overall or list the marker multiple times."<<endl;
        exit(EXIT_FAILURE);
      }
    }
  }

  /*--- Low memory only for ASCII Tecplot ---*/

  if (Output_FileFormat != TECPLOT) Low_MemoryOutput = NO;
  
  /*--- Deactivate the multigrid in the adjoint problem ---*/
  
  if ((ContinuousAdjoint && !MG_AdjointFlow) ||
      (Unsteady_Simulation == TIME_STEPPING)) { nMGLevels = 0; }

  /*--- If Fluid Structure Interaction, set the solver for each zone.
   *--- ZONE_0 is the zone of the fluid.
   *--- All the other zones are structure.
   *--- This will allow us to define multiple physics structural problems */

  if (Kind_Solver == FLUID_STRUCTURE_INTERACTION) {
	  if (val_izone == 0) {	Kind_Solver = Kind_Solver_Fluid_FSI; 		FSI_Problem = true;}

	  else {			 	Kind_Solver = Kind_Solver_Struc_FSI;	  	FSI_Problem = true;
	  	  	  	  	  	  	Kind_Linear_Solver = Kind_Linear_Solver_FSI_Struc;
	  	  	  	  	  	  	Kind_Linear_Solver_Prec = Kind_Linear_Solver_Prec_FSI_Struc;
	  	  	  	  	  	  	Linear_Solver_Error = Linear_Solver_Error_FSI_Struc;
	  	  	  	  	  	  	Linear_Solver_Iter = Linear_Solver_Iter_FSI_Struc;}
  }
  else { FSI_Problem = false; }

  if (ContinuousAdjoint && (Ref_NonDim == DIMENSIONAL)) {
    cout << "WARNING: The adjoint solver should use a non-dimensional flow solution." << endl;
  }
  
  /*--- Initialize non-physical points/reconstructions to zero ---*/
  
  Nonphys_Points   = 0;
  Nonphys_Reconstr = 0;
  
  /*--- Don't do any deformation if there is no Design variable information ---*/
  
//  if (Design_Variable == NULL) {
//    Design_Variable = new unsigned short [1];
//    nDV = 1; Design_Variable[0] = NONE;
//  }
  
  /*--- Identification of free-surface problem, this problems are always 
   unsteady and incompressible. ---*/
  
  if (Kind_Regime == FREESURFACE) {
    if (Unsteady_Simulation != DT_STEPPING_2ND) Unsteady_Simulation = DT_STEPPING_1ST;
  }
  
  if (Kind_Solver == POISSON_EQUATION) {
    Unsteady_Simulation = STEADY;
  }
  
  /*--- Set the number of external iterations to 1 for the steady state problem ---*/

  if ((Kind_Solver == HEAT_EQUATION) ||
      (Kind_Solver == WAVE_EQUATION) || (Kind_Solver == POISSON_EQUATION)) {
    nMGLevels = 0;
    if (Unsteady_Simulation == STEADY) nExtIter = 1;
    else Unst_nIntIter = 2;
  }
  
  if (Kind_Solver == FEM_ELASTICITY) {
    nMGLevels = 0;
    if (Dynamic_Analysis == STATIC)
	nExtIter = 1;
  }

  /*--- Decide whether we should be writing unsteady solution files. ---*/
  
  if (Unsteady_Simulation == STEADY ||
      Unsteady_Simulation == HARMONIC_BALANCE  ||
      Kind_Regime == FREESURFACE) { Wrt_Unsteady = false; }
  else { Wrt_Unsteady = true; }

  if (Kind_Solver == FEM_ELASTICITY) {

	  if (Dynamic_Analysis == STATIC) { Wrt_Dynamic = false; }
	  else { Wrt_Dynamic = true; }

  } else {
    Wrt_Dynamic = false;
  }

  
  /*--- Check for Fluid model consistency ---*/

  if (standard_air) {
	if (Gamma != 1.4 || Gas_Constant != 287.058) {
		Gamma = 1.4;
		Gas_Constant = 287.058;
        }
  }
  /*--- Check for Measurement System ---*/
  
  if (SystemMeasurements == US && !standard_air) {
    cout << "Only STANDARD_AIR fluid model can be used with US Measurement System" << endl;
    exit(EXIT_FAILURE);
  }
  
  /*--- Check for Convective scheme available for NICFD ---*/
  
  if (!ideal_gas) {
    if (Kind_ConvNumScheme_Flow != SPACE_UPWIND) {
      cout << "Only ROE Upwind and HLLC Upwind scheme can be used for Non-Ideal Compressible Fluids" << endl;
      exit(EXIT_FAILURE);
    }
    else {
      if (Kind_Upwind_Flow != ROE && Kind_Upwind_Flow != HLLC) {
        cout << "Only ROE Upwind and HLLC Upwind scheme can be used for Non-Ideal Compressible Fluids" << endl;
        exit(EXIT_FAILURE);
      }
    }
  }
  
  /*--- Check for Boundary condition available for NICFD ---*/
  
  if (!ideal_gas) {
    if (nMarker_Inlet != 0) {
      cout << "Riemann Boundary conditions or NRBC must be used for inlet and outlet with Not Ideal Compressible Fluids " << endl;
      exit(EXIT_FAILURE);
    }
    if (nMarker_Outlet != 0) {
      cout << "Riemann Boundary conditions or NRBC must be used outlet with Not Ideal Compressible Fluids " << endl;
      exit(EXIT_FAILURE);
    }
    
    if (nMarker_FarField != 0) {
      cout << "Riemann Boundary conditions or NRBC must be used outlet with Not Ideal Compressible Fluids " << endl;
      exit(EXIT_FAILURE);
    }
    
  }
  
  /*--- Check for Boundary condition available for NICF ---*/
  
  if (ideal_gas) {
    if (SystemMeasurements == US && standard_air) {
      if (Kind_ViscosityModel != SUTHERLAND) {
        cout << "Only SUTHERLAND viscosity model can be used with US Measurement  " << endl;
        exit(EXIT_FAILURE);
      }
    }
    if (Kind_ConductivityModel != CONSTANT_PRANDTL ) {
      cout << "Only CONSTANT_PRANDTL thermal conductivity model can be used with STANDARD_AIR and IDEAL_GAS" << endl;
      exit(EXIT_FAILURE);
    }
    
  }
  
  /*--- Set grid movement kind to NO_MOVEMENT if not specified, which means
   that we also set the Grid_Movement flag to false. We initialize to the
   number of zones here, because we are guaranteed to at least have one. ---*/
  
  if (Kind_GridMovement == NULL) {
    Kind_GridMovement = new unsigned short[nZone];
    for (unsigned short iZone = 0; iZone < nZone; iZone++ )
      Kind_GridMovement[iZone] = NO_MOVEMENT;
    if (Grid_Movement == true) {
      cout << "GRID_MOVEMENT = YES but no type provided in GRID_MOVEMENT_KIND!!" << endl;
      exit(EXIT_FAILURE);
    }
  }
  
  /*--- If we're solving a purely steady problem with no prescribed grid
   movement (both rotating frame and moving walls can be steady), make sure that
   there is no grid motion ---*/
  
  if ((Kind_SU2 == SU2_CFD || Kind_SU2 == SU2_SOL) &&
      (Unsteady_Simulation == STEADY) &&
      ((Kind_GridMovement[ZONE_0] != MOVING_WALL) &&
       (Kind_GridMovement[ZONE_0] != ROTATING_FRAME) &&
       (Kind_GridMovement[ZONE_0] != STEADY_TRANSLATION) &&
       (Kind_GridMovement[ZONE_0] != FLUID_STRUCTURE)))
    Grid_Movement = false;
  
  /*--- If it is not specified, set the mesh motion mach number
   equal to the freestream value. ---*/
  
  if (Grid_Movement && Mach_Motion == 0.0)
    Mach_Motion = Mach;
  
  /*--- Set the boolean flag if we are in a rotating frame (source term). ---*/
  
  if (Grid_Movement && Kind_GridMovement[ZONE_0] == ROTATING_FRAME)
    Rotating_Frame = true;
  else
    Rotating_Frame = false;
  
  /*--- Check the number of moving markers against the number of grid movement
   types provided (should be equal, except that rigid motion and rotating frame
   do not depend on surface specification). ---*/
  
  if (Grid_Movement &&
      (Kind_GridMovement[ZONE_0] != RIGID_MOTION) &&
      (Kind_GridMovement[ZONE_0] != ROTATING_FRAME) &&
      (Kind_GridMovement[ZONE_0] != STEADY_TRANSLATION) &&
      (Kind_GridMovement[ZONE_0] != FLUID_STRUCTURE) &&
      (Kind_GridMovement[ZONE_0] != GUST) &&
      (nGridMovement != nMarker_Moving)) {
    cout << "Number of GRID_MOVEMENT_KIND must match number of MARKER_MOVING!!" << endl;
    exit(EXIT_FAILURE);
  }
  
  /*--- Make sure that there aren't more than one rigid motion or
   rotating frame specified in GRID_MOVEMENT_KIND. ---*/
 /* 
  if (Grid_Movement && (Kind_GridMovement[ZONE_0] == RIGID_MOTION) &&
      (nGridMovement > 2)) {
    cout << "Can not support more than 2 type of rigid motion in GRID_MOVEMENT_KIND!!" << endl;
    exit(EXIT_FAILURE);
  }
 */ 
  /*--- In case the grid movement parameters have not been declared in the
   config file, set them equal to zero for safety. Also check to make sure
   that for each option, a value has been declared for each moving marker. ---*/
  
  unsigned short nMoving;
  if (nGridMovement > nZone) nMoving = nGridMovement;
  else nMoving = nZone;
  
  /*--- Motion Origin: ---*/
  
  if (Motion_Origin_X == NULL) {
    Motion_Origin_X = new su2double[nMoving];
    for (iZone = 0; iZone < nMoving; iZone++ )
      Motion_Origin_X[iZone] = 0.0;
  } else {
    if (Grid_Movement && (nMotion_Origin_X != nGridMovement)) {
      cout << "Length of MOTION_ORIGIN_X must match GRID_MOVEMENT_KIND!!" << endl;
      exit(EXIT_FAILURE);
    }
  }
  
  if (Motion_Origin_Y == NULL) {
    Motion_Origin_Y = new su2double[nMoving];
    for (iZone = 0; iZone < nMoving; iZone++ )
      Motion_Origin_Y[iZone] = 0.0;
  } else {
    if (Grid_Movement && (nMotion_Origin_Y != nGridMovement)) {
      cout << "Length of MOTION_ORIGIN_Y must match GRID_MOVEMENT_KIND!!" << endl;
      exit(EXIT_FAILURE);
    }
  }
  
  if (Motion_Origin_Z == NULL) {
    Motion_Origin_Z = new su2double[nMoving];
    for (iZone = 0; iZone < nMoving; iZone++ )
      Motion_Origin_Z[iZone] = 0.0;
  } else {
    if (Grid_Movement && (nMotion_Origin_Z != nGridMovement)) {
      cout << "Length of MOTION_ORIGIN_Z must match GRID_MOVEMENT_KIND!!" << endl;
      exit(EXIT_FAILURE);
    }
  }
  
  if (MoveMotion_Origin == NULL) {
    MoveMotion_Origin = new unsigned short[nMoving];
    for (iZone = 0; iZone < nMoving; iZone++ )
      MoveMotion_Origin[iZone] = 0;
  } else {
    if (Grid_Movement && (nMoveMotion_Origin != nGridMovement)) {
      cout << "Length of MOVE_MOTION_ORIGIN must match GRID_MOVEMENT_KIND!!" << endl;
      exit(EXIT_FAILURE);
    }
  }
  
  /*--- Translation: ---*/
  
  if (Translation_Rate_X == NULL) {
    Translation_Rate_X = new su2double[nMoving];
    for (iZone = 0; iZone < nMoving; iZone++ )
      Translation_Rate_X[iZone] = 0.0;
  } else {
    if (Grid_Movement && (nTranslation_Rate_X != nGridMovement)) {
      cout << "Length of TRANSLATION_RATE_X must match GRID_MOVEMENT_KIND!!" << endl;
      exit(EXIT_FAILURE);
    }
  }
  
  if (Translation_Rate_Y == NULL) {
    Translation_Rate_Y = new su2double[nMoving];
    for (iZone = 0; iZone < nMoving; iZone++ )
      Translation_Rate_Y[iZone] = 0.0;
  } else {
    if (Grid_Movement && (nTranslation_Rate_Y != nGridMovement)) {
      cout << "Length of TRANSLATION_RATE_Y must match GRID_MOVEMENT_KIND!!" << endl;
      exit(EXIT_FAILURE);
    }
  }
  
  if (Translation_Rate_Z == NULL) {
    Translation_Rate_Z = new su2double[nMoving];
    for (iZone = 0; iZone < nMoving; iZone++ )
      Translation_Rate_Z[iZone] = 0.0;
  } else {
    if (Grid_Movement && (nTranslation_Rate_Z != nGridMovement)) {
      cout << "Length of TRANSLATION_RATE_Z must match GRID_MOVEMENT_KIND!!" << endl;
      exit(EXIT_FAILURE);
    }
  }
  
  /*--- Rotation: ---*/
  
  if (Rotation_Rate_X == NULL) {
    Rotation_Rate_X = new su2double[nMoving];
    for (iZone = 0; iZone < nMoving; iZone++ )
      Rotation_Rate_X[iZone] = 0.0;
  } else {
    if (Grid_Movement && (nRotation_Rate_X != nGridMovement)) {
      cout << "Length of ROTATION_RATE_X must match GRID_MOVEMENT_KIND!!" << endl;
      exit(EXIT_FAILURE);
    }
  }
  
  if (Rotation_Rate_Y == NULL) {
    Rotation_Rate_Y = new su2double[nMoving];
    for (iZone = 0; iZone < nMoving; iZone++ )
      Rotation_Rate_Y[iZone] = 0.0;
  } else {
    if (Grid_Movement && (nRotation_Rate_Y != nGridMovement)) {
      cout << "Length of ROTATION_RATE_Y must match GRID_MOVEMENT_KIND!!" << endl;
      exit(EXIT_FAILURE);
    }
  }
  
  if (Rotation_Rate_Z == NULL) {
    Rotation_Rate_Z = new su2double[nMoving];
    for (iZone = 0; iZone < nMoving; iZone++ )
      Rotation_Rate_Z[iZone] = 0.0;
  } else {
    if (Grid_Movement && (nRotation_Rate_Z != nGridMovement)) {
      cout << "Length of ROTATION_RATE_Z must match GRID_MOVEMENT_KIND!!" << endl;
      exit(EXIT_FAILURE);
    }
  }
  
  /*--- Pitching: ---*/
  
  if (Pitching_Omega_X == NULL) {
    Pitching_Omega_X = new su2double[nMoving];
    for (iZone = 0; iZone < nMoving; iZone++ )
      Pitching_Omega_X[iZone] = 0.0;
  } else {
    if (Grid_Movement && (nPitching_Omega_X != nGridMovement)) {
      cout << "Length of PITCHING_OMEGA_X must match GRID_MOVEMENT_KIND!!" << endl;
      exit(EXIT_FAILURE);
    }
  }
  
  if (Pitching_Omega_Y == NULL) {
    Pitching_Omega_Y = new su2double[nMoving];
    for (iZone = 0; iZone < nMoving; iZone++ )
      Pitching_Omega_Y[iZone] = 0.0;
  } else {
    if (Grid_Movement && (nPitching_Omega_Y != nGridMovement)) {
      cout << "Length of PITCHING_OMEGA_Y must match GRID_MOVEMENT_KIND!!" << endl;
      exit(EXIT_FAILURE);
    }
  }
  
  if (Pitching_Omega_Z == NULL) {
    Pitching_Omega_Z = new su2double[nMoving];
    for (iZone = 0; iZone < nMoving; iZone++ )
      Pitching_Omega_Z[iZone] = 0.0;
  } else {
    if (Grid_Movement && (nPitching_Omega_Z != nGridMovement)) {
      cout << "Length of PITCHING_OMEGA_Z must match GRID_MOVEMENT_KIND!!" << endl;
      exit(EXIT_FAILURE);
    }
  }
  
  /*--- Pitching Amplitude: ---*/
  
  if (Pitching_Ampl_X == NULL) {
    Pitching_Ampl_X = new su2double[nMoving];
    for (iZone = 0; iZone < nMoving; iZone++ )
      Pitching_Ampl_X[iZone] = 0.0;
  } else {
    if (Grid_Movement && (nPitching_Ampl_X != nGridMovement)) {
      cout << "Length of PITCHING_AMPL_X must match GRID_MOVEMENT_KIND!!" << endl;
      exit(EXIT_FAILURE);
    }
  }
  
  if (Pitching_Ampl_Y == NULL) {
    Pitching_Ampl_Y = new su2double[nMoving];
    for (iZone = 0; iZone < nMoving; iZone++ )
      Pitching_Ampl_Y[iZone] = 0.0;
  } else {
    if (Grid_Movement && (nPitching_Ampl_Y != nGridMovement)) {
      cout << "Length of PITCHING_AMPL_Y must match GRID_MOVEMENT_KIND!!" << endl;
      exit(EXIT_FAILURE);
    }
  }
  
  if (Pitching_Ampl_Z == NULL) {
    Pitching_Ampl_Z = new su2double[nMoving];
    for (iZone = 0; iZone < nMoving; iZone++ )
      Pitching_Ampl_Z[iZone] = 0.0;
  } else {
    if (Grid_Movement && (nPitching_Ampl_Z != nGridMovement)) {
      cout << "Length of PITCHING_AMPL_Z must match GRID_MOVEMENT_KIND!!" << endl;
      exit(EXIT_FAILURE);
    }
  }
  
  /*--- Pitching Phase: ---*/
  
  if (Pitching_Phase_X == NULL) {
    Pitching_Phase_X = new su2double[nMoving];
    for (iZone = 0; iZone < nMoving; iZone++ )
      Pitching_Phase_X[iZone] = 0.0;
  } else {
    if (Grid_Movement && (nPitching_Phase_X != nGridMovement)) {
      cout << "Length of PITCHING_PHASE_X must match GRID_MOVEMENT_KIND!!" << endl;
      exit(EXIT_FAILURE);
    }
  }
  
  if (Pitching_Phase_Y == NULL) {
    Pitching_Phase_Y = new su2double[nMoving];
    for (iZone = 0; iZone < nMoving; iZone++ )
      Pitching_Phase_Y[iZone] = 0.0;
  } else {
    if (Grid_Movement && (nPitching_Phase_Y != nGridMovement)) {
      cout << "Length of PITCHING_PHASE_Y must match GRID_MOVEMENT_KIND!!" << endl;
      exit(EXIT_FAILURE);
    }
  }
  
  if (Pitching_Phase_Z == NULL) {
    Pitching_Phase_Z = new su2double[nMoving];
    for (iZone = 0; iZone < nMoving; iZone++ )
      Pitching_Phase_Z[iZone] = 0.0;
  } else {
    if (Grid_Movement && (nPitching_Phase_Z != nGridMovement)) {
      cout << "Length of PITCHING_PHASE_Z must match GRID_MOVEMENT_KIND!!" << endl;
      exit(EXIT_FAILURE);
    }
  }
  
  /*--- Plunging: ---*/
  
  if (Plunging_Omega_X == NULL) {
    Plunging_Omega_X = new su2double[nMoving];
    for (iZone = 0; iZone < nMoving; iZone++ )
      Plunging_Omega_X[iZone] = 0.0;
  } else {
    if (Grid_Movement && (nPlunging_Omega_X != nGridMovement)) {
      cout << "Length of PLUNGING_OMEGA_X must match GRID_MOVEMENT_KIND!!" << endl;
      exit(EXIT_FAILURE);
    }
  }
  
  if (Plunging_Omega_Y == NULL) {
    Plunging_Omega_Y = new su2double[nMoving];
    for (iZone = 0; iZone < nMoving; iZone++ )
      Plunging_Omega_Y[iZone] = 0.0;
  } else {
    if (Grid_Movement && (nPlunging_Omega_Y != nGridMovement)) {
      cout << "Length of PLUNGING_OMEGA_Y must match GRID_MOVEMENT_KIND!!" << endl;
      exit(EXIT_FAILURE);
    }
  }
  
  if (Plunging_Omega_Z == NULL) {
    Plunging_Omega_Z = new su2double[nMoving];
    for (iZone = 0; iZone < nMoving; iZone++ )
      Plunging_Omega_Z[iZone] = 0.0;
  } else {
    if (Grid_Movement && (nPlunging_Omega_Z != nGridMovement)) {
      cout << "Length of PLUNGING_OMEGA_Z must match GRID_MOVEMENT_KIND!!" << endl;
      exit(EXIT_FAILURE);
    }
  }
  
  /*--- Plunging Amplitude: ---*/
  
  if (Plunging_Ampl_X == NULL) {
    Plunging_Ampl_X = new su2double[nMoving];
    for (iZone = 0; iZone < nMoving; iZone++ )
      Plunging_Ampl_X[iZone] = 0.0;
  } else {
    if (Grid_Movement && (nPlunging_Ampl_X != nGridMovement)) {
      cout << "Length of PLUNGING_AMPL_X must match GRID_MOVEMENT_KIND!!" << endl;
      exit(EXIT_FAILURE);
    }
  }
  
  if (Plunging_Ampl_Y == NULL) {
    Plunging_Ampl_Y = new su2double[nMoving];
    for (iZone = 0; iZone < nMoving; iZone++ )
      Plunging_Ampl_Y[iZone] = 0.0;
  } else {
    if (Grid_Movement && (nPlunging_Ampl_Y != nGridMovement)) {
      cout << "Length of PLUNGING_AMPL_Y must match GRID_MOVEMENT_KIND!!" << endl;
      exit(EXIT_FAILURE);
    }
  }
  
  if (Plunging_Ampl_Z == NULL) {
    Plunging_Ampl_Z = new su2double[nMoving];
    for (iZone = 0; iZone < nMoving; iZone++ )
      Plunging_Ampl_Z[iZone] = 0.0;
  } else {
    if (Grid_Movement && (nPlunging_Ampl_Z != nGridMovement)) {
      cout << "Length of PLUNGING_AMPL_Z must match GRID_MOVEMENT_KIND!!" << endl;
      exit(EXIT_FAILURE);
    }
  }
  
  /*-- Setting Harmonic Balance period from the config file */

  if (Unsteady_Simulation == HARMONIC_BALANCE) {
  	HarmonicBalance_Period = GetHarmonicBalance_Period();
  	if (HarmonicBalance_Period < 0)  {
  		cout << "Not a valid value for time period!!" << endl;
  		exit(EXIT_FAILURE);
  	}
  	/* Initialize the Harmonic balance Frequency pointer */
  	if (Omega_HB == NULL) {
  		Omega_HB = new su2double[nOmega_HB];
  		for (iZone = 0; iZone < nOmega_HB; iZone++ )
  			Omega_HB[iZone] = 0.0;
  	}else {
  		if (nOmega_HB != nTimeInstances) {
  			cout << "Length of omega_HB  must match the number TIME_INSTANCES!!" << endl;
  			exit(EXIT_FAILURE);
  		}
  	}
  }

    /*--- Use the various rigid-motion input frequencies to determine the period to be used with harmonic balance cases.
     There are THREE types of motion to consider, namely: rotation, pitching, and plunging.
     The largest period of motion is the one to be used for harmonic balance  calculations. ---*/
    
  /*if (Unsteady_Simulation == HARMONIC_BALANCE) {
      if (!(GetGrid_Movement())) {
          // No grid movement - Time period from config file //
          HarmonicBalance_Period = GetHarmonicBalance_Period();
      }
      
      else {
          unsigned short N_MOTION_TYPES = 3;
          su2double *periods;
          periods = new su2double[N_MOTION_TYPES];
          
          //--- rotation: ---//
          
          su2double Omega_mag_rot = sqrt(pow(Rotation_Rate_X[ZONE_0],2)+pow(Rotation_Rate_Y[ZONE_0],2)+pow(Rotation_Rate_Z[ZONE_0],2));
          if (Omega_mag_rot > 0)
              periods[0] = 2*PI_NUMBER/Omega_mag_rot;
          else
              periods[0] = 0.0;
          
          //--- pitching: ---//
          
          su2double Omega_mag_pitch = sqrt(pow(Pitching_Omega_X[ZONE_0],2)+pow(Pitching_Omega_Y[ZONE_0],2)+pow(Pitching_Omega_Z[ZONE_0],2));
          if (Omega_mag_pitch > 0)
              periods[1] = 2*PI_NUMBER/Omega_mag_pitch;
          else
              periods[1] = 0.0;
          
          //--- plunging: ---//
          
          su2double Omega_mag_plunge = sqrt(pow(Plunging_Omega_X[ZONE_0],2)+pow(Plunging_Omega_Y[ZONE_0],2)+pow(Plunging_Omega_Z[ZONE_0],2));
          if (Omega_mag_plunge > 0)
              periods[2] = 2*PI_NUMBER/Omega_mag_plunge;
          else
              periods[2] = 0.0;
          
          //--- determine which period is largest ---//
          
          unsigned short iVar;
          HarmonicBalance_Period = 0.0;
          for (iVar = 0; iVar < N_MOTION_TYPES; iVar++) {
              if (periods[iVar] > HarmonicBalance_Period)
                  HarmonicBalance_Period = periods[iVar];
          }
          
          delete periods;
      }
    
  }*/
  

  
    
  /*--- Initialize the RefOriginMoment Pointer ---*/
  
  RefOriginMoment = NULL;
  RefOriginMoment = new su2double[3];
  RefOriginMoment[0] = 0.0; RefOriginMoment[1] = 0.0; RefOriginMoment[2] = 0.0;
  
  /*--- In case the moment origin coordinates have not been declared in the
   config file, set them equal to zero for safety. Also check to make sure
   that for each marker, a value has been declared for the moment origin.
   Unless only one value was specified, then set this value for all the markers
   being monitored. ---*/
  
  
  if ((nRefOriginMoment_X != nRefOriginMoment_Y) || (nRefOriginMoment_X != nRefOriginMoment_Z) ) {
    cout << "ERROR: Length of REF_ORIGIN_MOMENT_X, REF_ORIGIN_MOMENT_Y and REF_ORIGIN_MOMENT_Z must be the same!!" << endl;
    exit(EXIT_FAILURE);
  }
  
  if (RefOriginMoment_X == NULL) {
    RefOriginMoment_X = new su2double[nMarker_Monitoring];
    for (iMarker = 0; iMarker < nMarker_Monitoring; iMarker++ )
      RefOriginMoment_X[iMarker] = 0.0;
  } else {
    if (nRefOriginMoment_X == 1) {
      
      su2double aux_RefOriginMoment_X = RefOriginMoment_X[0];
      delete [] RefOriginMoment_X;
      RefOriginMoment_X = new su2double[nMarker_Monitoring];
      nRefOriginMoment_X = nMarker_Monitoring;
      
      for (iMarker = 0; iMarker < nMarker_Monitoring; iMarker++ )
        RefOriginMoment_X[iMarker] = aux_RefOriginMoment_X;
    }
    else if (nRefOriginMoment_X != nMarker_Monitoring) {
      cout << "ERROR: Length of REF_ORIGIN_MOMENT_X must match number of Monitoring Markers!!" << endl;
      exit(EXIT_FAILURE);
    }
  }
  
  if (RefOriginMoment_Y == NULL) {
    RefOriginMoment_Y = new su2double[nMarker_Monitoring];
    for (iMarker = 0; iMarker < nMarker_Monitoring; iMarker++ )
      RefOriginMoment_Y[iMarker] = 0.0;
  } else {
    if (nRefOriginMoment_Y == 1) {
      
      su2double aux_RefOriginMoment_Y = RefOriginMoment_Y[0];
      delete [] RefOriginMoment_Y;
      RefOriginMoment_Y = new su2double[nMarker_Monitoring];
      nRefOriginMoment_Y = nMarker_Monitoring;
      
      for (iMarker = 0; iMarker < nMarker_Monitoring; iMarker++ )
        RefOriginMoment_Y[iMarker] = aux_RefOriginMoment_Y;
    }
    else if (nRefOriginMoment_Y != nMarker_Monitoring) {
      cout << "ERROR: Length of REF_ORIGIN_MOMENT_Y must match number of Monitoring Markers!!" << endl;
      exit(EXIT_FAILURE);
    }
  }
  
  if (RefOriginMoment_Z == NULL) {
    RefOriginMoment_Z = new su2double[nMarker_Monitoring];
    for (iMarker = 0; iMarker < nMarker_Monitoring; iMarker++ )
      RefOriginMoment_Z[iMarker] = 0.0;
  } else {
    if (nRefOriginMoment_Z == 1) {
      
      su2double aux_RefOriginMoment_Z = RefOriginMoment_Z[0];
      delete [] RefOriginMoment_Z;
      RefOriginMoment_Z = new su2double[nMarker_Monitoring];
      nRefOriginMoment_Z = nMarker_Monitoring;
      
      for (iMarker = 0; iMarker < nMarker_Monitoring; iMarker++ )
        RefOriginMoment_Z[iMarker] = aux_RefOriginMoment_Z;
    }
    else if (nRefOriginMoment_Z != nMarker_Monitoring) {
      cout << "ERROR: Length of REF_ORIGIN_MOMENT_Z must match number of Monitoring Markers!!" << endl;
      exit(EXIT_FAILURE);
    }
  }
  
  /*--- Set the boolean flag if we are carrying out an aeroelastic simulation. ---*/
  
  if (Grid_Movement && (Kind_GridMovement[ZONE_0] == AEROELASTIC || Kind_GridMovement[ZONE_0] == AEROELASTIC_RIGID_MOTION)) Aeroelastic_Simulation = true;
  else Aeroelastic_Simulation = false;
  
  /*--- Initializing the size for the solutions of the Aeroelastic problem. ---*/
  
  
  if (Grid_Movement && Aeroelastic_Simulation) {
    Aeroelastic_np1.resize(nMarker_Monitoring);
    Aeroelastic_n.resize(nMarker_Monitoring);
    Aeroelastic_n1.resize(nMarker_Monitoring);
    for (iMarker = 0; iMarker < nMarker_Monitoring; iMarker++) {
      Aeroelastic_np1[iMarker].resize(2);
      Aeroelastic_n[iMarker].resize(2);
      Aeroelastic_n1[iMarker].resize(2);
      for (int i =0; i<2; i++) {
        Aeroelastic_np1[iMarker][i].resize(2);
        Aeroelastic_n[iMarker][i].resize(2);
        Aeroelastic_n1[iMarker][i].resize(2);
        for (int j=0; j<2; j++) {
          Aeroelastic_np1[iMarker][i][j] = 0.0;
          Aeroelastic_n[iMarker][i][j] = 0.0;
          Aeroelastic_n1[iMarker][i][j] = 0.0;
        }
      }
    }
  }
  
  /*--- Allocate memory for the plunge and pitch and initialized them to zero ---*/
  
  if (Grid_Movement && Aeroelastic_Simulation) {
    Aeroelastic_pitch = new su2double[nMarker_Monitoring];
    Aeroelastic_plunge = new su2double[nMarker_Monitoring];
    for (iMarker = 0; iMarker < nMarker_Monitoring; iMarker++ ) {
      Aeroelastic_pitch[iMarker] = 0.0;
      Aeroelastic_plunge[iMarker] = 0.0;
    }
  }

  /*--- Fluid-Structure Interaction problems ---*/

  if (FSI_Problem) {
	  Kind_GridMovement[val_izone] = FLUID_STRUCTURE;
	  Grid_Movement = true;
  }
  
  if (MGCycle == FULLMG_CYCLE) FinestMesh = nMGLevels;
  else FinestMesh = MESH_0;
  
  if ((Kind_Solver == NAVIER_STOKES) &&
      (Kind_Turb_Model != NONE))
    Kind_Solver = RANS;
  
  if (Kind_Regime == FREESURFACE) GravityForce = true;
  
  Kappa_1st_Flow = Kappa_Flow[0];
  Kappa_2nd_Flow = Kappa_Flow[1];
  Kappa_4th_Flow = Kappa_Flow[2];
  Kappa_1st_AdjFlow = Kappa_AdjFlow[0];
  Kappa_2nd_AdjFlow = Kappa_AdjFlow[1];
  Kappa_4th_AdjFlow = Kappa_AdjFlow[2];
  
  /*--- Make the MG_PreSmooth, MG_PostSmooth, and MG_CorrecSmooth
   arrays consistent with nMGLevels ---*/
  
  unsigned short * tmp_smooth = new unsigned short[nMGLevels+1];
  
  if ((nMG_PreSmooth != nMGLevels+1) && (nMG_PreSmooth != 0)) {
    if (nMG_PreSmooth > nMGLevels+1) {
      
      /*--- Truncate by removing unnecessary elements at the end ---*/
      
      for (unsigned int i = 0; i <= nMGLevels; i++)
        tmp_smooth[i] = MG_PreSmooth[i];
      delete [] MG_PreSmooth;
      MG_PreSmooth=NULL;
    } else {
      
      /*--- Add additional elements equal to last element ---*/
      
      for (unsigned int i = 0; i < nMG_PreSmooth; i++)
        tmp_smooth[i] = MG_PreSmooth[i];
      for (unsigned int i = nMG_PreSmooth; i <= nMGLevels; i++)
        tmp_smooth[i] = MG_PreSmooth[nMG_PreSmooth-1];
      delete [] MG_PreSmooth;
      MG_PreSmooth=NULL;
    }
    
    nMG_PreSmooth = nMGLevels+1;
    MG_PreSmooth = new unsigned short[nMG_PreSmooth];
    for (unsigned int i = 0; i < nMG_PreSmooth; i++)
      MG_PreSmooth[i] = tmp_smooth[i];
  }
  if ((nMGLevels != 0) && (nMG_PreSmooth == 0)) {
    delete [] MG_PreSmooth;
    nMG_PreSmooth = nMGLevels+1;
    MG_PreSmooth = new unsigned short[nMG_PreSmooth];
    for (unsigned int i = 0; i < nMG_PreSmooth; i++)
      MG_PreSmooth[i] = i+1;
  }
  
  if ((nMG_PostSmooth != nMGLevels+1) && (nMG_PostSmooth != 0)) {
    if (nMG_PostSmooth > nMGLevels+1) {
      
      /*--- Truncate by removing unnecessary elements at the end ---*/
      
      for (unsigned int i = 0; i <= nMGLevels; i++)
        tmp_smooth[i] = MG_PostSmooth[i];
      delete [] MG_PostSmooth;
      MG_PostSmooth=NULL;
    } else {
      
      /*--- Add additional elements equal to last element ---*/
       
      for (unsigned int i = 0; i < nMG_PostSmooth; i++)
        tmp_smooth[i] = MG_PostSmooth[i];
      for (unsigned int i = nMG_PostSmooth; i <= nMGLevels; i++)
        tmp_smooth[i] = MG_PostSmooth[nMG_PostSmooth-1];
      delete [] MG_PostSmooth;
      MG_PostSmooth=NULL;
    }
    
    nMG_PostSmooth = nMGLevels+1;
    MG_PostSmooth = new unsigned short[nMG_PostSmooth];
    for (unsigned int i = 0; i < nMG_PostSmooth; i++)
      MG_PostSmooth[i] = tmp_smooth[i];
    
  }
  
  if ((nMGLevels != 0) && (nMG_PostSmooth == 0)) {
    delete [] MG_PostSmooth;
    nMG_PostSmooth = nMGLevels+1;
    MG_PostSmooth = new unsigned short[nMG_PostSmooth];
    for (unsigned int i = 0; i < nMG_PostSmooth; i++)
      MG_PostSmooth[i] = 0;
  }
  
  if ((nMG_CorrecSmooth != nMGLevels+1) && (nMG_CorrecSmooth != 0)) {
    if (nMG_CorrecSmooth > nMGLevels+1) {
      
      /*--- Truncate by removing unnecessary elements at the end ---*/
      
      for (unsigned int i = 0; i <= nMGLevels; i++)
        tmp_smooth[i] = MG_CorrecSmooth[i];
      delete [] MG_CorrecSmooth;
      MG_CorrecSmooth = NULL;
    } else {
      
      /*--- Add additional elements equal to last element ---*/
      
      for (unsigned int i = 0; i < nMG_CorrecSmooth; i++)
        tmp_smooth[i] = MG_CorrecSmooth[i];
      for (unsigned int i = nMG_CorrecSmooth; i <= nMGLevels; i++)
        tmp_smooth[i] = MG_CorrecSmooth[nMG_CorrecSmooth-1];
      delete [] MG_CorrecSmooth;
      MG_CorrecSmooth = NULL;
    }
    nMG_CorrecSmooth = nMGLevels+1;
    MG_CorrecSmooth = new unsigned short[nMG_CorrecSmooth];
    for (unsigned int i = 0; i < nMG_CorrecSmooth; i++)
      MG_CorrecSmooth[i] = tmp_smooth[i];
  }
  
  if ((nMGLevels != 0) && (nMG_CorrecSmooth == 0)) {
    delete [] MG_CorrecSmooth;
    nMG_CorrecSmooth = nMGLevels+1;
    MG_CorrecSmooth = new unsigned short[nMG_CorrecSmooth];
    for (unsigned int i = 0; i < nMG_CorrecSmooth; i++)
      MG_CorrecSmooth[i] = 0;
  }
  
  /*--- Override MG Smooth parameters ---*/
  
  if (nMG_PreSmooth != 0) MG_PreSmooth[MESH_0] = 1;
  if (nMG_PostSmooth != 0) {
    MG_PostSmooth[MESH_0] = 0;
    MG_PostSmooth[nMGLevels] = 0;
  }
  if (nMG_CorrecSmooth != 0) MG_CorrecSmooth[nMGLevels] = 0;
  
  if (Restart) MGCycle = V_CYCLE;
  
  if (ContinuousAdjoint) {
    if (Kind_Solver == EULER) Kind_Solver = ADJ_EULER;
    if (Kind_Solver == NAVIER_STOKES) Kind_Solver = ADJ_NAVIER_STOKES;
    if (Kind_Solver == RANS) Kind_Solver = ADJ_RANS;
  }
  
  nCFL = nMGLevels+1;
  CFL = new su2double[nCFL];
  CFL[0] = CFLFineGrid;
  
  /*--- Evaluate when the Cl should be evaluated ---*/
  
  Iter_Fixed_NetThrust = SU2_TYPE::Int(nExtIter / (su2double(Update_BCThrust)+5.0));

  if (ContinuousAdjoint) {
    CFL[0] = CFL[0] * CFLRedCoeff_AdjFlow;
    CFL_AdaptParam[2] *= CFLRedCoeff_AdjFlow;
    CFL_AdaptParam[3] *= CFLRedCoeff_AdjFlow;
    Iter_Fixed_NetThrust = SU2_TYPE::Int(su2double (Iter_Fixed_NetThrust) / CFLRedCoeff_AdjFlow);
  }
  
  if (Iter_Fixed_NetThrust == 0) { Iter_Fixed_NetThrust = nExtIter+1; Update_BCThrust = 0; }

  for (iCFL = 1; iCFL < nCFL; iCFL++)
    CFL[iCFL] = CFL[iCFL-1];
  
  if (nRKStep == 0) {
    nRKStep = 1;
    RK_Alpha_Step = new su2double[1]; RK_Alpha_Step[0] = 1.0;
  }

  if (Kind_TimeIntScheme_FEM_Flow == ADER_DG) {

    Unsteady_Simulation = TIME_STEPPING;  // Only time stepping for ADER.

    vector<su2double> GLPoints(nTimeDOFsADER_DG), GLWeights(nTimeDOFsADER_DG);
    CGaussJacobiQuadrature GaussJacobi;
    GaussJacobi.GetQuadraturePoints(0.0, 0.0, -1.0, 1.0, GLPoints, GLWeights);

    TimeDOFsADER_DG = new su2double[nTimeDOFsADER_DG];
    for(iDim=0; iDim<nTimeDOFsADER_DG; iDim++)
      TimeDOFsADER_DG[iDim] = GLPoints[iDim];

    unsigned short orderExact = ceil(Quadrature_Factor_Time_ADER_DG*(nTimeDOFsADER_DG-1));
    nTimeIntegrationADER_DG = orderExact/2 + 1;
    GLPoints.resize(nTimeIntegrationADER_DG);
    GLWeights.resize(nTimeIntegrationADER_DG);
    GaussJacobi.GetQuadraturePoints(0.0, 0.0, -1.0, 1.0, GLPoints, GLWeights);

    TimeIntegrationADER_DG    = new su2double[nTimeIntegrationADER_DG];
    WeightsIntegrationADER_DG = new su2double[nTimeIntegrationADER_DG];
    for(iDim=0; iDim<nTimeIntegrationADER_DG; iDim++) {
      TimeIntegrationADER_DG[iDim]    = GLPoints[iDim];
      WeightsIntegrationADER_DG[iDim] = GLWeights[iDim];
    }
  }
  
  if (nIntCoeffs == 0) {
	nIntCoeffs = 2;
	Int_Coeffs = new su2double[2]; Int_Coeffs[0] = 0.25; Int_Coeffs[1] = 0.5;
  }

  if ((Kind_SU2 == SU2_CFD) && (Kind_Solver == NO_SOLVER)) {
    cout << "PHYSICAL_PROBLEM must be set in the configuration file" << endl;
    exit(EXIT_FAILURE);
  }
  
  /*--- Set a flag for viscous simulations ---*/
  
  Viscous = (( Kind_Solver == NAVIER_STOKES          ) ||
             ( Kind_Solver == ADJ_NAVIER_STOKES      ) ||
             ( Kind_Solver == RANS                   ) ||
             ( Kind_Solver == ADJ_RANS               ) ||
             ( Kind_Solver == FEM_NAVIER_STOKES      ) ||
             ( Kind_Solver == FEM_RANS               ) ||
             ( Kind_Solver == FEM_LES                ));
  
  
  /*--- Re-scale the length based parameters. The US system uses feet,
   but SU2 assumes that the grid is in inches ---*/
  
  if ((SystemMeasurements == US) && (Kind_SU2 == SU2_CFD)) {
    
    for (iMarker = 0; iMarker < nMarker_Monitoring; iMarker++) {
      RefOriginMoment_X[iMarker] = RefOriginMoment_X[iMarker]/12.0;
      RefOriginMoment_Y[iMarker] = RefOriginMoment_Y[iMarker]/12.0;
      RefOriginMoment_Z[iMarker] = RefOriginMoment_Z[iMarker]/12.0;
    }
    
    for (iMarker = 0; iMarker < nGridMovement; iMarker++) {
      Motion_Origin_X[iMarker] = Motion_Origin_X[iMarker]/12.0;
      Motion_Origin_Y[iMarker] = Motion_Origin_Y[iMarker]/12.0;
      Motion_Origin_Z[iMarker] = Motion_Origin_Z[iMarker]/12.0;
    }
    
    RefLengthMoment = RefLengthMoment/12.0;
    if (val_nDim == 2) RefAreaCoeff = RefAreaCoeff/12.0;
    else RefAreaCoeff = RefAreaCoeff/144.0;
    Length_Reynolds = Length_Reynolds/12.0;
    RefElemLength = RefElemLength/12.0;
    Highlite_Area = Highlite_Area/144.0;

    EA_IntLimit[0] = EA_IntLimit[0]/12.0;
    EA_IntLimit[1] = EA_IntLimit[1]/12.0;
    EA_IntLimit[2] = EA_IntLimit[2]/12.0;
    
    Section_Location[0] = Section_Location[0]/12.0;
    Section_Location[1] = Section_Location[1]/12.0;
    
    SubsonicEngine_Cyl[0] = SubsonicEngine_Cyl[0]/12.0;
    SubsonicEngine_Cyl[1] = SubsonicEngine_Cyl[1]/12.0;
    SubsonicEngine_Cyl[2] = SubsonicEngine_Cyl[2]/12.0;
    SubsonicEngine_Cyl[3] = SubsonicEngine_Cyl[3]/12.0;
    SubsonicEngine_Cyl[4] = SubsonicEngine_Cyl[4]/12.0;
    SubsonicEngine_Cyl[5] = SubsonicEngine_Cyl[5]/12.0;
    SubsonicEngine_Cyl[6] = SubsonicEngine_Cyl[6]/12.0;
    
  }
  
  if (DirectDiff != NO_DERIVATIVE) {
#if !defined COMPLEX_TYPE && !defined ADOLC_FORWARD_TYPE && !defined CODI_FORWARD_TYPE
      if (Kind_SU2 == SU2_CFD) {
        cout << "SU2_CFD: Config option DIRECT_DIFF= YES requires AD or complex support!" << endl;
        cout << "Please use SU2_CFD_DIRECTDIFF (configuration/compilation is done using the preconfigure.py script)." << endl;
        exit(EXIT_FAILURE);
      }
#endif
    /*--- Initialize the derivative values ---*/
    switch (DirectDiff) {
      case D_MACH:
        SU2_TYPE::SetDerivative(Mach, 1.0);
        break;
      case D_AOA:
        SU2_TYPE::SetDerivative(AoA, 1.0);
        break;
      case D_SIDESLIP:
        SU2_TYPE::SetDerivative(AoS, 1.0);
        break;
      case D_REYNOLDS:
        SU2_TYPE::SetDerivative(Reynolds, 1.0);
        break;
      case D_TURB2LAM:
       SU2_TYPE::SetDerivative(Turb2LamViscRatio_FreeStream, 1.0);
        break;
      default:
        /*--- All other cases are handled in the specific solver ---*/
        break;
      }
  }

#if defined CODI_REVERSE_TYPE
  AD_Mode = YES;
#else
  if (AD_Mode == YES) {
    cout << "AUTO_DIFF=YES requires Automatic Differentiation support." << endl;
    cout << "Please use correct executables (configuration/compilation is done using the preconfigure.py script)." << endl;
  }
#endif

  if (DiscreteAdjoint) {
#if !defined ADOLC_REVERSE_TYPE && !defined CODI_REVERSE_TYPE
    if (Kind_SU2 == SU2_CFD) {
      cout << "SU2_CFD: Config option MATH_PROBLEM= DISCRETE_ADJOINT requires AD support!" << endl;
      cout << "Please use SU2_CFD_AD (configuration/compilation is done using the preconfigure.py script)." << endl;
      exit(EXIT_FAILURE);
    }
#endif

    /*--- Disable writing of limiters if enabled ---*/
    Wrt_Limiters = false;

    if (Unsteady_Simulation) {

      Restart_Flow = false;

      if (Grid_Movement) {
        cout << "Dynamic mesh movement currently not supported for the discrete adjoint solver." << endl;
        exit(EXIT_FAILURE);
      }

      /*--- If the averaging interval is not set, we average over all time-steps ---*/

      if (Iter_Avg_Objective == 0.0) {
        Iter_Avg_Objective = nExtIter;
      }
    }

    switch(Kind_Solver) {
      case EULER:
        Kind_Solver = DISC_ADJ_EULER;
        break;
      case RANS:
        Kind_Solver = DISC_ADJ_RANS;
        Frozen_Visc = false;
        break;
      case NAVIER_STOKES:
        Kind_Solver = DISC_ADJ_NAVIER_STOKES;
        break;
      default:
        break;
    }
  }

  /*--- Check for 2nd order w/ limiting for JST and correct ---*/
  
  if ((Kind_ConvNumScheme_Flow == SPACE_CENTERED) && (Kind_Centered_Flow == JST) && (SpatialOrder_Flow == SECOND_ORDER_LIMITER))
    SpatialOrder_Flow = SECOND_ORDER;
  
  if ((Kind_ConvNumScheme_AdjFlow == SPACE_CENTERED) && (Kind_Centered_AdjFlow == JST) && (SpatialOrder_AdjFlow == SECOND_ORDER_LIMITER))
    SpatialOrder_AdjFlow = SECOND_ORDER;
  
  delete [] tmp_smooth;
 
  /*--- Make sure that implicit time integration is disabled
        for the FEM fluid solver (numerics). ---*/
  if ((Kind_Solver == FEM_EULER) ||
      (Kind_Solver == FEM_NAVIER_STOKES) || 
      (Kind_Solver == FEM_RANS)) {
     Kind_TimeIntScheme_Flow = Kind_TimeIntScheme_FEM_Flow;
  }
 
  /*--- Set up the time stepping / unsteady CFL options. ---*/
  if ((Unsteady_Simulation == TIME_STEPPING) && (Unst_CFL != 0.0)) {
    for (iCFL = 0; iCFL < nCFL; iCFL++)
      CFL[iCFL] = Unst_CFL;
  }
  
  
}

void CConfig::SetMarkers(unsigned short val_software) {

  unsigned short iMarker_All, iMarker_CfgFile, iMarker_Euler, iMarker_Custom,
  iMarker_FarField, iMarker_SymWall, iMarker_Pressure, iMarker_PerBound,
  iMarker_NearFieldBound, iMarker_InterfaceBound, iMarker_Fluid_InterfaceBound, iMarker_Dirichlet,
  iMarker_Inlet, iMarker_Riemann, iMarker_NRBC, iMarker_Outlet, iMarker_Isothermal,
  iMarker_HeatFlux, iMarker_EngineInflow, iMarker_EngineExhaust,
  iMarker_Displacement, iMarker_Load, iMarker_FlowLoad, iMarker_Neumann, iMarker_Internal,
  iMarker_Monitoring, iMarker_Designing, iMarker_GeoEval, iMarker_Plotting, iMarker_Analyze,
  iMarker_DV, iMarker_Moving, iMarker_Supersonic_Inlet, iMarker_Supersonic_Outlet,
  iMarker_Clamped, iMarker_FSIinterface, iMarker_Load_Dir, iMarker_Load_Sine,
  iMarker_ActDiskInlet, iMarker_ActDiskOutlet, iMarker_Out_1D;

  int size = SINGLE_NODE;
  
#ifdef HAVE_MPI
  if (val_software != SU2_MSH)
    MPI_Comm_size(MPI_COMM_WORLD, &size);
#endif

  /*--- Compute the total number of markers in the config file ---*/
  
  nMarker_CfgFile = nMarker_Euler + nMarker_FarField + nMarker_SymWall +
  nMarker_Pressure + nMarker_PerBound + nMarker_NearFieldBound + nMarker_Fluid_InterfaceBound +
  nMarker_InterfaceBound + nMarker_Dirichlet + nMarker_Neumann + nMarker_Inlet + nMarker_Riemann +
  nMarker_NRBC + nMarker_Outlet + nMarker_Isothermal + nMarker_HeatFlux +
  nMarker_EngineInflow + nMarker_EngineExhaust + nMarker_Internal +
  nMarker_Supersonic_Inlet + nMarker_Supersonic_Outlet + nMarker_Displacement + nMarker_Load +
  nMarker_FlowLoad + nMarker_Custom +
  nMarker_Clamped + nMarker_Load_Sine + nMarker_Load_Dir +
  nMarker_ActDiskInlet + nMarker_ActDiskOutlet + nMarker_Out_1D;
  
  /*--- Add the possible send/receive domains ---*/

  nMarker_Max = nMarker_CfgFile + OVERHEAD*size;
  
  /*--- Basic dimensionalization of the markers (worst scenario) ---*/

  nMarker_All = nMarker_Max;

  /*--- Allocate the memory (markers in each domain) ---*/
  
  Marker_All_TagBound       = new string[nMarker_All];			    // Store the tag that correspond with each marker.
  Marker_All_SendRecv       = new short[nMarker_All];						// +#domain (send), -#domain (receive).
  Marker_All_KindBC         = new unsigned short[nMarker_All];	// Store the kind of boundary condition.
  Marker_All_Monitoring     = new unsigned short[nMarker_All];	// Store whether the boundary should be monitored.
  Marker_All_Designing      = new unsigned short[nMarker_All];  // Store whether the boundary should be designed.
  Marker_All_Plotting       = new unsigned short[nMarker_All];	// Store whether the boundary should be plotted.
  Marker_All_Analyze  = new unsigned short[nMarker_All];	// Store whether the boundary should be plotted.
  Marker_All_FSIinterface   = new unsigned short[nMarker_All];	// Store whether the boundary is in the FSI interface.
  Marker_All_GeoEval        = new unsigned short[nMarker_All];	// Store whether the boundary should be geometry evaluation.
  Marker_All_DV             = new unsigned short[nMarker_All];	// Store whether the boundary should be affected by design variables.
  Marker_All_Moving         = new unsigned short[nMarker_All];	// Store whether the boundary should be in motion.
  Marker_All_PerBound       = new short[nMarker_All];						// Store whether the boundary belongs to a periodic boundary.
  Marker_All_Out_1D         = new unsigned short[nMarker_All];  // Store whether the boundary belongs to a 1-d output boundary.

  for (iMarker_All = 0; iMarker_All < nMarker_All; iMarker_All++) {
    Marker_All_TagBound[iMarker_All]      = "SEND_RECEIVE";
    Marker_All_SendRecv[iMarker_All]      = 0;
    Marker_All_KindBC[iMarker_All]        = 0;
    Marker_All_Monitoring[iMarker_All]    = 0;
    Marker_All_GeoEval[iMarker_All]       = 0;
    Marker_All_Designing[iMarker_All]     = 0;
    Marker_All_Plotting[iMarker_All]      = 0;
    Marker_All_Analyze[iMarker_All] = 0;
    Marker_All_FSIinterface[iMarker_All]  = 0;
    Marker_All_DV[iMarker_All]            = 0;
    Marker_All_Moving[iMarker_All]        = 0;
    Marker_All_PerBound[iMarker_All]      = 0;
    Marker_All_Out_1D[iMarker_All]        = 0;
  }

  /*--- Allocate the memory (markers in the config file) ---*/

  Marker_CfgFile_TagBound      = new string[nMarker_CfgFile];
  Marker_CfgFile_KindBC        = new unsigned short[nMarker_CfgFile];
  Marker_CfgFile_Monitoring    = new unsigned short[nMarker_CfgFile];
  Marker_CfgFile_Designing     = new unsigned short[nMarker_CfgFile];
  Marker_CfgFile_Plotting      = new unsigned short[nMarker_CfgFile];
  Marker_CfgFile_Analyze       = new unsigned short[nMarker_CfgFile];
  Marker_CfgFile_GeoEval       = new unsigned short[nMarker_CfgFile];
  Marker_CfgFile_FSIinterface	 = new unsigned short[nMarker_CfgFile];
  Marker_CfgFile_DV            = new unsigned short[nMarker_CfgFile];
  Marker_CfgFile_Moving        = new unsigned short[nMarker_CfgFile];
  Marker_CfgFile_PerBound      = new unsigned short[nMarker_CfgFile];
  Marker_CfgFile_Out_1D        = new unsigned short[nMarker_CfgFile];

  for (iMarker_CfgFile = 0; iMarker_CfgFile < nMarker_CfgFile; iMarker_CfgFile++) {
    Marker_CfgFile_TagBound[iMarker_CfgFile]      = "SEND_RECEIVE";
    Marker_CfgFile_KindBC[iMarker_CfgFile]        = 0;
    Marker_CfgFile_Monitoring[iMarker_CfgFile]    = 0;
    Marker_CfgFile_GeoEval[iMarker_CfgFile]       = 0;
    Marker_CfgFile_Designing[iMarker_CfgFile]     = 0;
    Marker_CfgFile_Plotting[iMarker_CfgFile]      = 0;
    Marker_CfgFile_Analyze[iMarker_CfgFile] = 0;
    Marker_CfgFile_FSIinterface[iMarker_CfgFile]  = 0;
    Marker_CfgFile_DV[iMarker_CfgFile]            = 0;
    Marker_CfgFile_Moving[iMarker_CfgFile]        = 0;
    Marker_CfgFile_PerBound[iMarker_CfgFile]      = 0;
    Marker_CfgFile_Out_1D[iMarker_CfgFile]        = 0;
  }

  /*--- Allocate memory to store surface information (Analyze BC) ---*/

  Surface_MassFlow = new su2double[nMarker_Analyze];
  Surface_DC60 = new su2double[nMarker_Analyze];
  Surface_IDC = new su2double[nMarker_Analyze];
  Surface_IDC_Mach = new su2double[nMarker_Analyze];
  Surface_IDR = new su2double[nMarker_Analyze];
  for (iMarker_Analyze = 0; iMarker_Analyze < nMarker_Analyze; iMarker_Analyze++) {
     Surface_MassFlow[iMarker_Analyze] = 0.0;
   	 Surface_DC60[iMarker_Analyze] = 0.0;
     Surface_IDC[iMarker_Analyze] = 0.0;
     Surface_IDC_Mach[iMarker_Analyze] = 0.0;
     Surface_IDR[iMarker_Analyze] = 0.0;
   }

  /*--- Populate the marker information in the config file (all domains) ---*/

  iMarker_CfgFile = 0;
  for (iMarker_Euler = 0; iMarker_Euler < nMarker_Euler; iMarker_Euler++) {
    Marker_CfgFile_TagBound[iMarker_CfgFile] = Marker_Euler[iMarker_Euler];
    Marker_CfgFile_KindBC[iMarker_CfgFile] = EULER_WALL;
    iMarker_CfgFile++;
  }

  for (iMarker_FarField = 0; iMarker_FarField < nMarker_FarField; iMarker_FarField++) {
    Marker_CfgFile_TagBound[iMarker_CfgFile] = Marker_FarField[iMarker_FarField];
    Marker_CfgFile_KindBC[iMarker_CfgFile] = FAR_FIELD;
    iMarker_CfgFile++;
  }

  for (iMarker_SymWall = 0; iMarker_SymWall < nMarker_SymWall; iMarker_SymWall++) {
    Marker_CfgFile_TagBound[iMarker_CfgFile] = Marker_SymWall[iMarker_SymWall];
    Marker_CfgFile_KindBC[iMarker_CfgFile] = SYMMETRY_PLANE;
    iMarker_CfgFile++;
  }

  for (iMarker_Pressure = 0; iMarker_Pressure < nMarker_Pressure; iMarker_Pressure++) {
    Marker_CfgFile_TagBound[iMarker_CfgFile] = Marker_Pressure[iMarker_Pressure];
    Marker_CfgFile_KindBC[iMarker_CfgFile] = PRESSURE_BOUNDARY;
    iMarker_CfgFile++;
  }

  for (iMarker_PerBound = 0; iMarker_PerBound < nMarker_PerBound; iMarker_PerBound++) {
    Marker_CfgFile_TagBound[iMarker_CfgFile] = Marker_PerBound[iMarker_PerBound];
    Marker_CfgFile_KindBC[iMarker_CfgFile] = PERIODIC_BOUNDARY;
    Marker_CfgFile_PerBound[iMarker_CfgFile] = iMarker_PerBound + 1;
    iMarker_CfgFile++;
  }

  ActDisk_DeltaPress = new su2double[nMarker_ActDiskInlet];
  ActDisk_DeltaTemp = new su2double[nMarker_ActDiskInlet];
  ActDisk_TotalPressRatio = new su2double[nMarker_ActDiskInlet];
  ActDisk_TotalTempRatio = new su2double[nMarker_ActDiskInlet];
  ActDisk_StaticPressRatio = new su2double[nMarker_ActDiskInlet];
  ActDisk_StaticTempRatio = new su2double[nMarker_ActDiskInlet];
  ActDisk_Power = new su2double[nMarker_ActDiskInlet];
  ActDisk_MassFlow = new su2double[nMarker_ActDiskInlet];
  ActDisk_Mach = new su2double[nMarker_ActDiskInlet];
  ActDisk_Force = new su2double[nMarker_ActDiskInlet];
  ActDisk_NetThrust = new su2double[nMarker_ActDiskInlet];
  ActDisk_BCThrust = new su2double[nMarker_ActDiskInlet];
  ActDisk_BCThrust_Old = new su2double[nMarker_ActDiskInlet];
  ActDisk_GrossThrust = new su2double[nMarker_ActDiskInlet];
  ActDisk_Area = new su2double[nMarker_ActDiskInlet];
  ActDisk_ReverseMassFlow = new su2double[nMarker_ActDiskInlet];
  
  for (iMarker_ActDiskInlet = 0; iMarker_ActDiskInlet < nMarker_ActDiskInlet; iMarker_ActDiskInlet++) {
    ActDisk_DeltaPress[iMarker_ActDiskInlet] = 0.0;
    ActDisk_DeltaTemp[iMarker_ActDiskInlet] = 0.0;
    ActDisk_TotalPressRatio[iMarker_ActDiskInlet] = 0.0;
    ActDisk_TotalTempRatio[iMarker_ActDiskInlet] = 0.0;
    ActDisk_StaticPressRatio[iMarker_ActDiskInlet] = 0.0;
    ActDisk_StaticTempRatio[iMarker_ActDiskInlet] = 0.0;
    ActDisk_Power[iMarker_ActDiskInlet] = 0.0;
    ActDisk_MassFlow[iMarker_ActDiskInlet] = 0.0;
    ActDisk_Mach[iMarker_ActDiskInlet] = 0.0;
    ActDisk_Force[iMarker_ActDiskInlet] = 0.0;
    ActDisk_NetThrust[iMarker_ActDiskInlet] = 0.0;
    ActDisk_BCThrust[iMarker_ActDiskInlet] = 0.0;
    ActDisk_BCThrust_Old[iMarker_ActDiskInlet] = 0.0;
    ActDisk_GrossThrust[iMarker_ActDiskInlet] = 0.0;
    ActDisk_Area[iMarker_ActDiskInlet] = 0.0;
    ActDisk_ReverseMassFlow[iMarker_ActDiskInlet] = 0.0;
  }
  
  
  ActDiskInlet_MassFlow = new su2double[nMarker_ActDiskInlet];
  ActDiskInlet_Temperature = new su2double[nMarker_ActDiskInlet];
  ActDiskInlet_TotalTemperature = new su2double[nMarker_ActDiskInlet];
  ActDiskInlet_Pressure = new su2double[nMarker_ActDiskInlet];
  ActDiskInlet_TotalPressure = new su2double[nMarker_ActDiskInlet];
  ActDiskInlet_RamDrag = new su2double[nMarker_ActDiskInlet];
  ActDiskInlet_Force = new su2double[nMarker_ActDiskInlet];
  ActDiskInlet_Power = new su2double[nMarker_ActDiskInlet];
  
  for (iMarker_ActDiskInlet = 0; iMarker_ActDiskInlet < nMarker_ActDiskInlet; iMarker_ActDiskInlet++) {
    Marker_CfgFile_TagBound[iMarker_CfgFile] = Marker_ActDiskInlet[iMarker_ActDiskInlet];
    Marker_CfgFile_KindBC[iMarker_CfgFile] = ACTDISK_INLET;
    ActDiskInlet_MassFlow[iMarker_ActDiskInlet] = 0.0;
    ActDiskInlet_Temperature[iMarker_ActDiskInlet] = 0.0;
    ActDiskInlet_TotalTemperature[iMarker_ActDiskInlet] = 0.0;
    ActDiskInlet_Pressure[iMarker_ActDiskInlet] = 0.0;
    ActDiskInlet_TotalPressure[iMarker_ActDiskInlet] = 0.0;
    ActDiskInlet_RamDrag[iMarker_ActDiskInlet] = 0.0;
    ActDiskInlet_Force[iMarker_ActDiskInlet] = 0.0;
    ActDiskInlet_Power[iMarker_ActDiskInlet] = 0.0;
    iMarker_CfgFile++;
  }
  
  ActDiskOutlet_MassFlow = new su2double[nMarker_ActDiskOutlet];
  ActDiskOutlet_Temperature = new su2double[nMarker_ActDiskOutlet];
  ActDiskOutlet_TotalTemperature = new su2double[nMarker_ActDiskOutlet];
  ActDiskOutlet_Pressure = new su2double[nMarker_ActDiskOutlet];
  ActDiskOutlet_TotalPressure = new su2double[nMarker_ActDiskOutlet];
  ActDiskOutlet_GrossThrust = new su2double[nMarker_ActDiskOutlet];
  ActDiskOutlet_Force = new su2double[nMarker_ActDiskOutlet];
  ActDiskOutlet_Power = new su2double[nMarker_ActDiskOutlet];
  
  for (iMarker_ActDiskOutlet = 0; iMarker_ActDiskOutlet < nMarker_ActDiskOutlet; iMarker_ActDiskOutlet++) {
    Marker_CfgFile_TagBound[iMarker_CfgFile] = Marker_ActDiskOutlet[iMarker_ActDiskOutlet];
    Marker_CfgFile_KindBC[iMarker_CfgFile] = ACTDISK_OUTLET;
    ActDiskOutlet_MassFlow[iMarker_ActDiskOutlet] = 0.0;
    ActDiskOutlet_Temperature[iMarker_ActDiskOutlet] = 0.0;
    ActDiskOutlet_TotalTemperature[iMarker_ActDiskOutlet] = 0.0;
    ActDiskOutlet_Pressure[iMarker_ActDiskOutlet] = 0.0;
    ActDiskOutlet_TotalPressure[iMarker_ActDiskOutlet] = 0.0;
    ActDiskOutlet_GrossThrust[iMarker_ActDiskOutlet] = 0.0;
    ActDiskOutlet_Force[iMarker_ActDiskOutlet] = 0.0;
    ActDiskOutlet_Power[iMarker_ActDiskOutlet] = 0.0;
    iMarker_CfgFile++;
  }

  for (iMarker_NearFieldBound = 0; iMarker_NearFieldBound < nMarker_NearFieldBound; iMarker_NearFieldBound++) {
    Marker_CfgFile_TagBound[iMarker_CfgFile] = Marker_NearFieldBound[iMarker_NearFieldBound];
    Marker_CfgFile_KindBC[iMarker_CfgFile] = NEARFIELD_BOUNDARY;
    iMarker_CfgFile++;
  }

  for (iMarker_InterfaceBound = 0; iMarker_InterfaceBound < nMarker_InterfaceBound; iMarker_InterfaceBound++) {
    Marker_CfgFile_TagBound[iMarker_CfgFile] = Marker_InterfaceBound[iMarker_InterfaceBound];
    Marker_CfgFile_KindBC[iMarker_CfgFile] = INTERFACE_BOUNDARY;
    iMarker_CfgFile++;
  }
  
  for (iMarker_Fluid_InterfaceBound = 0; iMarker_Fluid_InterfaceBound < nMarker_Fluid_InterfaceBound; iMarker_Fluid_InterfaceBound++) {
    Marker_CfgFile_TagBound[iMarker_CfgFile] = Marker_Fluid_InterfaceBound[iMarker_Fluid_InterfaceBound];
    Marker_CfgFile_KindBC[iMarker_CfgFile] = FLUID_INTERFACE;
    iMarker_CfgFile++;
  }

  for (iMarker_Dirichlet = 0; iMarker_Dirichlet < nMarker_Dirichlet; iMarker_Dirichlet++) {
    Marker_CfgFile_TagBound[iMarker_CfgFile] = Marker_Dirichlet[iMarker_Dirichlet];
    Marker_CfgFile_KindBC[iMarker_CfgFile] = DIRICHLET;
    iMarker_CfgFile++;
  }

  for (iMarker_Inlet = 0; iMarker_Inlet < nMarker_Inlet; iMarker_Inlet++) {
    Marker_CfgFile_TagBound[iMarker_CfgFile] = Marker_Inlet[iMarker_Inlet];
    Marker_CfgFile_KindBC[iMarker_CfgFile] = INLET_FLOW;
    iMarker_CfgFile++;
  }

  for (iMarker_Riemann = 0; iMarker_Riemann < nMarker_Riemann; iMarker_Riemann++) {
    Marker_CfgFile_TagBound[iMarker_CfgFile] = Marker_Riemann[iMarker_Riemann];
    Marker_CfgFile_KindBC[iMarker_CfgFile] = RIEMANN_BOUNDARY;
    iMarker_CfgFile++;
  }

  for (iMarker_NRBC = 0; iMarker_NRBC < nMarker_NRBC; iMarker_NRBC++) {
    Marker_CfgFile_TagBound[iMarker_CfgFile] = Marker_NRBC[iMarker_NRBC];
    Marker_CfgFile_KindBC[iMarker_CfgFile] = NRBC_BOUNDARY;
    iMarker_CfgFile++;
  }

  Engine_Power = new su2double[nMarker_EngineInflow];
  Engine_Mach = new su2double[nMarker_EngineInflow];
  Engine_Force = new su2double[nMarker_EngineInflow];
  Engine_Power = new su2double[nMarker_EngineInflow];
  Engine_NetThrust = new su2double[nMarker_EngineInflow];
  Engine_GrossThrust = new su2double[nMarker_EngineInflow];
  Engine_Area = new su2double[nMarker_EngineInflow];
  
  for (iMarker_EngineInflow = 0; iMarker_EngineInflow < nMarker_EngineInflow; iMarker_EngineInflow++) {
    Engine_Power[iMarker_EngineInflow] = 0.0;
    Engine_Mach[iMarker_EngineInflow] = 0.0;
    Engine_Force[iMarker_EngineInflow] = 0.0;
    Engine_Power[iMarker_EngineInflow] = 0.0;
    Engine_NetThrust[iMarker_EngineInflow] = 0.0;
    Engine_GrossThrust[iMarker_EngineInflow] = 0.0;
    Engine_Area[iMarker_EngineInflow] = 0.0;
  }
  
  Inflow_Mach = new su2double[nMarker_EngineInflow];
  Inflow_Pressure = new su2double[nMarker_EngineInflow];
  Inflow_MassFlow = new su2double[nMarker_EngineInflow];
  Inflow_ReverseMassFlow = new su2double[nMarker_EngineInflow];
  Inflow_TotalPressure = new su2double[nMarker_EngineInflow];
  Inflow_Temperature = new su2double[nMarker_EngineInflow];
  Inflow_TotalTemperature = new su2double[nMarker_EngineInflow];
  Inflow_RamDrag = new su2double[nMarker_EngineInflow];
  Inflow_Force = new su2double[nMarker_EngineInflow];
  Inflow_Power = new su2double[nMarker_EngineInflow];
  
  for (iMarker_EngineInflow = 0; iMarker_EngineInflow < nMarker_EngineInflow; iMarker_EngineInflow++) {
    Marker_CfgFile_TagBound[iMarker_CfgFile] = Marker_EngineInflow[iMarker_EngineInflow];
    Marker_CfgFile_KindBC[iMarker_CfgFile] = ENGINE_INFLOW;
    Inflow_Mach[iMarker_EngineInflow] = 0.0;
    Inflow_Pressure[iMarker_EngineInflow] = 0.0;
    Inflow_MassFlow[iMarker_EngineInflow] = 0.0;
    Inflow_ReverseMassFlow[iMarker_EngineInflow] = 0.0;
    Inflow_TotalPressure[iMarker_EngineInflow] = 0.0;
    Inflow_Temperature[iMarker_EngineInflow] = 0.0;
    Inflow_TotalTemperature[iMarker_EngineInflow] = 0.0;
    Inflow_RamDrag[iMarker_EngineInflow] = 0.0;
    Inflow_Force[iMarker_EngineInflow] = 0.0;
    Inflow_Power[iMarker_EngineInflow] = 0.0;
    iMarker_CfgFile++;
  }
  
  Exhaust_Pressure = new su2double[nMarker_EngineExhaust];
  Exhaust_Temperature = new su2double[nMarker_EngineExhaust];
  Exhaust_MassFlow = new su2double[nMarker_EngineExhaust];
  Exhaust_TotalPressure = new su2double[nMarker_EngineExhaust];
  Exhaust_TotalTemperature = new su2double[nMarker_EngineExhaust];
  Exhaust_GrossThrust = new su2double[nMarker_EngineExhaust];
  Exhaust_Force = new su2double[nMarker_EngineExhaust];
  Exhaust_Power = new su2double[nMarker_EngineExhaust];
  
  for (iMarker_EngineExhaust = 0; iMarker_EngineExhaust < nMarker_EngineExhaust; iMarker_EngineExhaust++) {
    Marker_CfgFile_TagBound[iMarker_CfgFile] = Marker_EngineExhaust[iMarker_EngineExhaust];
    Marker_CfgFile_KindBC[iMarker_CfgFile] = ENGINE_EXHAUST;
    Exhaust_Pressure[iMarker_EngineExhaust] = 0.0;
    Exhaust_Temperature[iMarker_EngineExhaust] = 0.0;
    Exhaust_MassFlow[iMarker_EngineExhaust] = 0.0;
    Exhaust_TotalPressure[iMarker_EngineExhaust] = 0.0;
    Exhaust_TotalTemperature[iMarker_EngineExhaust] = 0.0;
    Exhaust_GrossThrust[iMarker_EngineExhaust] = 0.0;
    Exhaust_Force[iMarker_EngineExhaust] = 0.0;
    Exhaust_Power[iMarker_EngineExhaust] = 0.0;
    iMarker_CfgFile++;
  }
  
  for (iMarker_Supersonic_Inlet = 0; iMarker_Supersonic_Inlet < nMarker_Supersonic_Inlet; iMarker_Supersonic_Inlet++) {
    Marker_CfgFile_TagBound[iMarker_CfgFile] = Marker_Supersonic_Inlet[iMarker_Supersonic_Inlet];
    Marker_CfgFile_KindBC[iMarker_CfgFile] = SUPERSONIC_INLET;
    iMarker_CfgFile++;
  }
  
  for (iMarker_Supersonic_Outlet = 0; iMarker_Supersonic_Outlet < nMarker_Supersonic_Outlet; iMarker_Supersonic_Outlet++) {
    Marker_CfgFile_TagBound[iMarker_CfgFile] = Marker_Supersonic_Outlet[iMarker_Supersonic_Outlet];
    Marker_CfgFile_KindBC[iMarker_CfgFile] = SUPERSONIC_OUTLET;
    iMarker_CfgFile++;
  }

  for (iMarker_Neumann = 0; iMarker_Neumann < nMarker_Neumann; iMarker_Neumann++) {
    Marker_CfgFile_TagBound[iMarker_CfgFile] = Marker_Neumann[iMarker_Neumann];
    Marker_CfgFile_KindBC[iMarker_CfgFile] = NEUMANN;
    iMarker_CfgFile++;
  }
  
  for (iMarker_Internal = 0; iMarker_Internal < nMarker_Internal; iMarker_Internal++) {
    Marker_CfgFile_TagBound[iMarker_CfgFile] = Marker_Internal[iMarker_Internal];
    Marker_CfgFile_KindBC[iMarker_CfgFile] = INTERNAL_BOUNDARY;
    iMarker_CfgFile++;
  }

  for (iMarker_Custom = 0; iMarker_Custom < nMarker_Custom; iMarker_Custom++) {
    Marker_CfgFile_TagBound[iMarker_CfgFile] = Marker_Custom[iMarker_Custom];
    Marker_CfgFile_KindBC[iMarker_CfgFile] = CUSTOM_BOUNDARY;
    iMarker_CfgFile++;
  }

  for (iMarker_Outlet = 0; iMarker_Outlet < nMarker_Outlet; iMarker_Outlet++) {
    Marker_CfgFile_TagBound[iMarker_CfgFile] = Marker_Outlet[iMarker_Outlet];
    Marker_CfgFile_KindBC[iMarker_CfgFile] = OUTLET_FLOW;
    iMarker_CfgFile++;
  }

  for (iMarker_Isothermal = 0; iMarker_Isothermal < nMarker_Isothermal; iMarker_Isothermal++) {
    Marker_CfgFile_TagBound[iMarker_CfgFile] = Marker_Isothermal[iMarker_Isothermal];
    Marker_CfgFile_KindBC[iMarker_CfgFile] = ISOTHERMAL;
    iMarker_CfgFile++;
  }

  for (iMarker_HeatFlux = 0; iMarker_HeatFlux < nMarker_HeatFlux; iMarker_HeatFlux++) {
    Marker_CfgFile_TagBound[iMarker_CfgFile] = Marker_HeatFlux[iMarker_HeatFlux];
    Marker_CfgFile_KindBC[iMarker_CfgFile] = HEAT_FLUX;
    iMarker_CfgFile++;
  }

  for (iMarker_Clamped = 0; iMarker_Clamped < nMarker_Clamped; iMarker_Clamped++) {
    Marker_CfgFile_TagBound[iMarker_CfgFile] = Marker_Clamped[iMarker_Clamped];
    Marker_CfgFile_KindBC[iMarker_CfgFile] = CLAMPED_BOUNDARY;
    iMarker_CfgFile++;
  }

  for (iMarker_Displacement = 0; iMarker_Displacement < nMarker_Displacement; iMarker_Displacement++) {
    Marker_CfgFile_TagBound[iMarker_CfgFile] = Marker_Displacement[iMarker_Displacement];
    Marker_CfgFile_KindBC[iMarker_CfgFile] = DISPLACEMENT_BOUNDARY;
    iMarker_CfgFile++;
  }

  for (iMarker_Load = 0; iMarker_Load < nMarker_Load; iMarker_Load++) {
    Marker_CfgFile_TagBound[iMarker_CfgFile] = Marker_Load[iMarker_Load];
    Marker_CfgFile_KindBC[iMarker_CfgFile] = LOAD_BOUNDARY;
    iMarker_CfgFile++;
  }

  for (iMarker_Load_Dir = 0; iMarker_Load_Dir < nMarker_Load_Dir; iMarker_Load_Dir++) {
    Marker_CfgFile_TagBound[iMarker_CfgFile] = Marker_Load_Dir[iMarker_Load_Dir];
    Marker_CfgFile_KindBC[iMarker_CfgFile] = LOAD_DIR_BOUNDARY;
    iMarker_CfgFile++;
  }

  for (iMarker_Load_Sine = 0; iMarker_Load_Sine < nMarker_Load_Sine; iMarker_Load_Sine++) {
    Marker_CfgFile_TagBound[iMarker_CfgFile] = Marker_Load_Sine[iMarker_Load_Sine];
    Marker_CfgFile_KindBC[iMarker_CfgFile] = LOAD_SINE_BOUNDARY;
    iMarker_CfgFile++;
  }


  for (iMarker_FlowLoad = 0; iMarker_FlowLoad < nMarker_FlowLoad; iMarker_FlowLoad++) {
    Marker_CfgFile_TagBound[iMarker_CfgFile] = Marker_FlowLoad[iMarker_FlowLoad];
    Marker_CfgFile_KindBC[iMarker_CfgFile] = FLOWLOAD_BOUNDARY;
    iMarker_CfgFile++;
  }

  for (iMarker_CfgFile = 0; iMarker_CfgFile < nMarker_CfgFile; iMarker_CfgFile++) {
    Marker_CfgFile_Monitoring[iMarker_CfgFile] = NO;
    for (iMarker_Monitoring = 0; iMarker_Monitoring < nMarker_Monitoring; iMarker_Monitoring++)
      if (Marker_CfgFile_TagBound[iMarker_CfgFile] == Marker_Monitoring[iMarker_Monitoring])
        Marker_CfgFile_Monitoring[iMarker_CfgFile] = YES;
  }

  for (iMarker_CfgFile = 0; iMarker_CfgFile < nMarker_CfgFile; iMarker_CfgFile++) {
    Marker_CfgFile_GeoEval[iMarker_CfgFile] = NO;
    for (iMarker_GeoEval = 0; iMarker_GeoEval < nMarker_GeoEval; iMarker_GeoEval++)
      if (Marker_CfgFile_TagBound[iMarker_CfgFile] == Marker_GeoEval[iMarker_GeoEval])
        Marker_CfgFile_GeoEval[iMarker_CfgFile] = YES;
  }

  for (iMarker_CfgFile = 0; iMarker_CfgFile < nMarker_CfgFile; iMarker_CfgFile++) {
    Marker_CfgFile_Designing[iMarker_CfgFile] = NO;
    for (iMarker_Designing = 0; iMarker_Designing < nMarker_Designing; iMarker_Designing++)
      if (Marker_CfgFile_TagBound[iMarker_CfgFile] == Marker_Designing[iMarker_Designing])
        Marker_CfgFile_Designing[iMarker_CfgFile] = YES;
  }

  for (iMarker_CfgFile = 0; iMarker_CfgFile < nMarker_CfgFile; iMarker_CfgFile++) {
    Marker_CfgFile_Plotting[iMarker_CfgFile] = NO;
    for (iMarker_Plotting = 0; iMarker_Plotting < nMarker_Plotting; iMarker_Plotting++)
      if (Marker_CfgFile_TagBound[iMarker_CfgFile] == Marker_Plotting[iMarker_Plotting])
        Marker_CfgFile_Plotting[iMarker_CfgFile] = YES;
  }
  
  for (iMarker_CfgFile = 0; iMarker_CfgFile < nMarker_CfgFile; iMarker_CfgFile++) {
    Marker_CfgFile_Analyze[iMarker_CfgFile] = NO;
    for (iMarker_Analyze = 0; iMarker_Analyze < nMarker_Analyze; iMarker_Analyze++)
      if (Marker_CfgFile_TagBound[iMarker_CfgFile] == Marker_Analyze[iMarker_Analyze])
        Marker_CfgFile_Analyze[iMarker_CfgFile] = YES;
  }

  /*--- Identification of Fluid-Structure interface markers ---*/

  for (iMarker_CfgFile = 0; iMarker_CfgFile < nMarker_CfgFile; iMarker_CfgFile++) {
	unsigned short indexMarker = 0;
    Marker_CfgFile_FSIinterface[iMarker_CfgFile] = NO;
    for (iMarker_FSIinterface = 0; iMarker_FSIinterface < nMarker_FSIinterface; iMarker_FSIinterface++)
      if (Marker_CfgFile_TagBound[iMarker_CfgFile] == Marker_FSIinterface[iMarker_FSIinterface])
			indexMarker = (int)(iMarker_FSIinterface/2+1);
	  Marker_CfgFile_FSIinterface[iMarker_CfgFile] = indexMarker;
  }

  for (iMarker_CfgFile = 0; iMarker_CfgFile < nMarker_CfgFile; iMarker_CfgFile++) {
    Marker_CfgFile_DV[iMarker_CfgFile] = NO;
    for (iMarker_DV = 0; iMarker_DV < nMarker_DV; iMarker_DV++)
      if (Marker_CfgFile_TagBound[iMarker_CfgFile] == Marker_DV[iMarker_DV])
        Marker_CfgFile_DV[iMarker_CfgFile] = YES;
  }

  for (iMarker_CfgFile = 0; iMarker_CfgFile < nMarker_CfgFile; iMarker_CfgFile++) {
    Marker_CfgFile_Moving[iMarker_CfgFile] = NO;
    for (iMarker_Moving = 0; iMarker_Moving < nMarker_Moving; iMarker_Moving++)
      if (Marker_CfgFile_TagBound[iMarker_CfgFile] == Marker_Moving[iMarker_Moving])
        Marker_CfgFile_Moving[iMarker_CfgFile] = YES;
  }

  for (iMarker_CfgFile = 0; iMarker_CfgFile < nMarker_CfgFile; iMarker_CfgFile++) {
    Marker_CfgFile_Out_1D[iMarker_CfgFile] = NO;
    for (iMarker_Out_1D = 0; iMarker_Out_1D < nMarker_Out_1D; iMarker_Out_1D++)
      if (Marker_CfgFile_TagBound[iMarker_CfgFile] == Marker_Out_1D[iMarker_Out_1D])
        Marker_CfgFile_Out_1D[iMarker_CfgFile] = YES;
  }

}

void CConfig::SetOutput(unsigned short val_software, unsigned short val_izone) {

  unsigned short iMarker_Euler, iMarker_Custom, iMarker_FarField,
  iMarker_SymWall, iMarker_PerBound, iMarker_Pressure, iMarker_NearFieldBound,
  iMarker_InterfaceBound, iMarker_Fluid_InterfaceBound, iMarker_Dirichlet, iMarker_Inlet, iMarker_Riemann,
  iMarker_NRBC, iMarker_MixBound, iMarker_Outlet, iMarker_Isothermal, iMarker_HeatFlux,
  iMarker_EngineInflow, iMarker_EngineExhaust, iMarker_Displacement,
  iMarker_Load, iMarker_FlowLoad, iMarker_Neumann, iMarker_Internal, iMarker_Monitoring,
  iMarker_Designing, iMarker_GeoEval, iMarker_Plotting, iMarker_Analyze, iMarker_DV, iDV_Value,
  iMarker_FSIinterface, iMarker_Load_Dir, iMarker_Load_Sine, iMarker_Clamped,
  iMarker_Moving, iMarker_Supersonic_Inlet, iMarker_Supersonic_Outlet, iMarker_ActDiskInlet,
  iMarker_ActDiskOutlet;
  
  
  /*--- WARNING: when compiling on Windows, ctime() is not available. Comment out
   the two lines below that use the dt variable. ---*/
  //time_t now = time(0);
  //string dt = ctime(&now); dt[24] = '.';

  cout << endl << "-------------------------------------------------------------------------" << endl;
  cout << "|    ___ _   _ ___                                                      |" << endl;
  cout << "|   / __| | | |_  )   Release 4.3.0  \"Cardinal\"                         |" << endl;
  cout << "|   \\__ \\ |_| |/ /                                                      |" << endl;
  switch (val_software) {
    case SU2_CFD: cout << "|   |___/\\___//___|   Suite (Computational Fluid Dynamics Code)         |" << endl; break;
    case SU2_DEF: cout << "|   |___/\\___//___|   Suite (Mesh Deformation Code)                     |" << endl; break;
    case SU2_DOT: cout << "|   |___/\\___//___|   Suite (Gradient Projection Code)                  |" << endl; break;
    case SU2_MSH: cout << "|   |___/\\___//___|   Suite (Mesh Adaptation Code)                      |" << endl; break;
    case SU2_GEO: cout << "|   |___/\\___//___|   Suite (Geometry Definition Code)                  |" << endl; break;
    case SU2_SOL: cout << "|   |___/\\___//___|   Suite (Solution Exporting Code)                   |" << endl; break;
  }

  cout << "|                                                                       |" << endl;
  //cout << "|   Local date and time: " << dt << "                      |" << endl;
  cout <<"-------------------------------------------------------------------------" << endl;
  cout << "| SU2 Lead Dev.: Dr. Francisco Palacios, Francisco.D.Palacios@boeing.com|" << endl;
  cout << "|                Dr. Thomas D. Economon, economon@stanford.edu          |" << endl;
  cout <<"-------------------------------------------------------------------------" << endl;
  cout << "| SU2 Developers:                                                       |" << endl;
  cout << "| - Prof. Juan J. Alonso's group at Stanford University.                |" << endl;
  cout << "| - Prof. Piero Colonna's group at Delft University of Technology.      |" << endl;
  cout << "| - Prof. Nicolas R. Gauger's group at Kaiserslautern U. of Technology. |" << endl;
  cout << "| - Prof. Alberto Guardone's group at Polytechnic University of Milan.  |" << endl;
  cout << "| - Prof. Rafael Palacios' group at Imperial College London.            |" << endl;
  cout << "| - Prof. Edwin van der Weide's group at the University of Twente.      |" << endl;
  cout << "| - Prof. Vincent Terrapon's group at the University of Liege.          |" << endl;
  cout <<"-------------------------------------------------------------------------" << endl;
  cout << "| Copyright (C) 2012-2016 SU2, the open-source CFD code.                |" << endl;
  cout << "|                                                                       |" << endl;
  cout << "| SU2 is free software; you can redistribute it and/or                  |" << endl;
  cout << "| modify it under the terms of the GNU Lesser General Public            |" << endl;
  cout << "| License as published by the Free Software Foundation; either          |" << endl;
  cout << "| version 2.1 of the License, or (at your option) any later version.    |" << endl;
  cout << "|                                                                       |" << endl;
  cout << "| SU2 is distributed in the hope that it will be useful,                |" << endl;
  cout << "| but WITHOUT ANY WARRANTY; without even the implied warranty of        |" << endl;
  cout << "| MERCHANTABILITY or FITNESS FOR A PARTICULAR PURPOSE. See the GNU      |" << endl;
  cout << "| Lesser General Public License for more details.                       |" << endl;
  cout << "|                                                                       |" << endl;
  cout << "| You should have received a copy of the GNU Lesser General Public      |" << endl;
  cout << "| License along with SU2. If not, see <http://www.gnu.org/licenses/>.   |" << endl;
  cout <<"-------------------------------------------------------------------------" << endl;

  cout << endl <<"------------------------ Physical Case Definition -----------------------" << endl;
  if (val_software == SU2_CFD) {
	if (FSI_Problem) {
	   cout << "Fluid-Structure Interaction." << endl;
	}

  if (DiscreteAdjoint) {
     cout <<"Discrete Adjoint equations using Algorithmic Differentiation " << endl;
     cout <<"based on the physical case: ";
  }
    switch (Kind_Solver) {
      case EULER: case DISC_ADJ_EULER: case FEM_EULER:
        if (Kind_Regime == COMPRESSIBLE) cout << "Compressible Euler equations." << endl;
        if (Kind_Regime == INCOMPRESSIBLE) cout << "Incompressible Euler equations." << endl;
        if (Kind_Regime == FREESURFACE) {
          cout << "Incompressible Euler equations with FreeSurface." << endl;
          cout << "Free surface flow equation. Density ratio: " << RatioDensity << "." << endl;
          cout << "The free surface is located at: " << FreeSurface_Zero <<", and its thickness is: " << FreeSurface_Thickness << "." << endl;
        }
        break;
      case NAVIER_STOKES: case DISC_ADJ_NAVIER_STOKES: case FEM_NAVIER_STOKES:
        if (Kind_Regime == COMPRESSIBLE) cout << "Compressible Laminar Navier-Stokes' equations." << endl;
        if (Kind_Regime == INCOMPRESSIBLE) cout << "Incompressible Laminar Navier-Stokes' equations." << endl;
        if (Kind_Regime == FREESURFACE) {
          cout << "Incompressible Laminar Navier-Stokes' equations with FreeSurface." << endl;
          cout << "Free surface flow equation. Density ratio: " << RatioDensity <<". Viscosity ratio: "<< RatioViscosity << "." << endl;
          cout << "The free surface is located at: " << FreeSurface_Zero <<", and its thickness is: " << FreeSurface_Thickness << "." << endl;
        }
        break;
      case RANS: case DISC_ADJ_RANS: case FEM_RANS:
        if (Kind_Regime == COMPRESSIBLE) cout << "Compressible RANS equations." << endl;
        if (Kind_Regime == INCOMPRESSIBLE) cout << "Incompressible RANS equations." << endl;
        if (Kind_Regime == FREESURFACE) {
          cout << "Incompressible RANS equations with FreeSurface." << endl;
          cout << "Free surface flow equation. Density ratio: " << RatioDensity <<". Viscosity ratio: "<< RatioViscosity << "." << endl;
          cout << "The free surface is located at: " << FreeSurface_Zero <<", and its thickness is: " << FreeSurface_Thickness << "." << endl;
        }
        cout << "Turbulence model: ";
        switch (Kind_Turb_Model) {
          case SA:     cout << "Spalart Allmaras" << endl; break;
          case SA_NEG: cout << "Negative Spalart Allmaras" << endl; break;
          case SST:    cout << "Menter's SST"     << endl; break;
        }
        break;
      case FEM_LES:
        if (Kind_Regime == COMPRESSIBLE)   cout << "Compressible LES equations." << endl;
        if (Kind_Regime == INCOMPRESSIBLE) cout << "Incompressible LES equations." << endl;
        cout << "Subgrid Scale model: ";
        switch (Kind_SGS_Model) {
          case IMPLICIT_LES: cout << "Implicit LES" << endl; break;
          case SMAGORINSKY:  cout << "Smagorinsky " << endl; break;
          case WALE:         cout << "WALE"         << endl; break;
        }
        break;
      case POISSON_EQUATION: cout << "Poisson equation." << endl; break;
      case WAVE_EQUATION: cout << "Wave equation." << endl; break;
      case HEAT_EQUATION: cout << "Heat equation." << endl; break;
      case FEM_ELASTICITY:
    	  if (Kind_Struct_Solver == SMALL_DEFORMATIONS) cout << "Geometrically linear elasticity solver." << endl;
    	  if (Kind_Struct_Solver == LARGE_DEFORMATIONS) cout << "Geometrically non-linear elasticity solver." << endl;
    	  if (Kind_Material == LINEAR_ELASTIC) cout << "Linear elastic material." << endl;
    	  if (Kind_Material == NEO_HOOKEAN) {
    		  if (Kind_Material_Compress == COMPRESSIBLE_MAT) cout << "Compressible Neo-Hookean material model." << endl;
    		  if (Kind_Material_Compress == INCOMPRESSIBLE_MAT) cout << "Incompressible Neo-Hookean material model (mean dilatation method)." << endl;
    	  }
    	  break;
      case ADJ_EULER: cout << "Continuous Euler adjoint equations." << endl; break;
      case ADJ_NAVIER_STOKES:
        if (Frozen_Visc)
          cout << "Continuous Navier-Stokes adjoint equations with frozen (laminar) viscosity." << endl;
        else
          cout << "Continuous Navier-Stokes adjoint equations." << endl;
        break;
      case ADJ_RANS:
        if (Frozen_Visc)
          cout << "Continuous RANS adjoint equations with frozen (laminar and eddy) viscosity." << endl;
        else
          cout << "Continuous RANS adjoint equations." << endl;

        break;

    }

    if ((Kind_Regime == COMPRESSIBLE) && (Kind_Solver != FEM_ELASTICITY) &&
        (Kind_Solver != HEAT_EQUATION) && (Kind_Solver != WAVE_EQUATION)) {
      cout << "Mach number: " << Mach <<"."<< endl;
      cout << "Angle of attack (AoA): " << AoA <<" deg, and angle of sideslip (AoS): " << AoS <<" deg."<< endl;
      if ((Kind_Solver == NAVIER_STOKES) || (Kind_Solver == ADJ_NAVIER_STOKES) ||
          (Kind_Solver == RANS) || (Kind_Solver == ADJ_RANS))
        cout << "Reynolds number: " << Reynolds <<"."<< endl;
    }

    if (EquivArea) {
      cout <<"The equivalent area is going to be evaluated on the near-field."<< endl;
      cout <<"The lower integration limit is "<<EA_IntLimit[0]<<", and the upper is "<<EA_IntLimit[1]<<"."<< endl;
      cout <<"The near-field is situated at "<<EA_IntLimit[2]<<"."<< endl;
    }

    if (Grid_Movement) {
      cout << "Performing a dynamic mesh simulation: ";
      switch (Kind_GridMovement[ZONE_0]) {
        case NO_MOVEMENT:     cout << "no movement." << endl; break;
        case DEFORMING:       cout << "deforming mesh motion." << endl; break;
        case RIGID_MOTION:    cout << "rigid mesh motion." << endl; break;
        case MOVING_WALL:     cout << "moving walls." << endl; break;
        case ROTATING_FRAME:  cout << "rotating reference frame." << endl; break;
        case AEROELASTIC:     cout << "aeroelastic motion." << endl; break;
        case FLUID_STRUCTURE: cout << "fluid-structure motion." << endl; break;
        case EXTERNAL:        cout << "externally prescribed motion." << endl; break;
        case AEROELASTIC_RIGID_MOTION:  cout << "rigid mesh motion plus aeroelastic motion." << endl; break;
      }
    }

    if (Restart) {
      if (!ContinuousAdjoint && Kind_Solver != FEM_ELASTICITY) cout << "Read flow solution from: " << Solution_FlowFileName << "." << endl;
      if (ContinuousAdjoint) cout << "Read adjoint solution from: " << Solution_AdjFileName << "." << endl;
      if (Kind_Solver == FEM_ELASTICITY) cout << "Read structural solution from: " << Solution_FEMFileName << "." << endl;
    }
    else {
      cout << "No restart solution, use the values at infinity (freestream)." << endl;
    }

    if (ContinuousAdjoint)
      cout << "Read flow solution from: " << Solution_FlowFileName << "." << endl;

    
    if (Ref_NonDim == DIMENSIONAL) { cout << "Dimensional simulation." << endl; }
    else if (Ref_NonDim == FREESTREAM_PRESS_EQ_ONE) { cout << "Non-Dimensional simulation (P=1.0, Rho=1.0, T=1.0 at the farfield)." << endl; }
    else if (Ref_NonDim == FREESTREAM_VEL_EQ_MACH) { cout << "Non-Dimensional simulation (V=Mach, Rho=1.0, T=1.0 at the farfield)." << endl; }
    else if (Ref_NonDim == FREESTREAM_VEL_EQ_ONE) { cout << "Non-Dimensional simulation (V=1.0, Rho=1.0, T=1.0 at the farfield)." << endl; }
    
    if (RefAreaCoeff == 0) cout << "The reference length/area will be computed using y(2D) or z(3D) projection." << endl;
    else cout << "The reference length/area (force coefficient) is " << RefAreaCoeff << "." << endl;
    cout << "The reference length (moment computation) is " << RefLengthMoment << "." << endl;

    if ((nRefOriginMoment_X > 1) || (nRefOriginMoment_Y > 1) || (nRefOriginMoment_Z > 1)) {
      cout << "Surface(s) where the force coefficients are evaluated and \n";
      cout << "their reference origin for moment computation: \n";

      for (iMarker_Monitoring = 0; iMarker_Monitoring < nMarker_Monitoring; iMarker_Monitoring++) {
        cout << "   - " << Marker_Monitoring[iMarker_Monitoring] << " (" << RefOriginMoment_X[iMarker_Monitoring] <<", "<<RefOriginMoment_Y[iMarker_Monitoring] <<", "<< RefOriginMoment_Z[iMarker_Monitoring] << ")";
        if (iMarker_Monitoring < nMarker_Monitoring-1) cout << ".\n";
        else cout <<"."<< endl;
      }
    }
    else {
      cout << "Reference origin (moment computation) is (" << RefOriginMoment_X[0] << ", " << RefOriginMoment_Y[0] << ", " << RefOriginMoment_Z[0] << ")." << endl;
      cout << "Surface(s) where the force coefficients are evaluated: ";
      for (iMarker_Monitoring = 0; iMarker_Monitoring < nMarker_Monitoring; iMarker_Monitoring++) {
        cout << Marker_Monitoring[iMarker_Monitoring];
        if (iMarker_Monitoring < nMarker_Monitoring-1) cout << ", ";
        else cout <<"."<< endl;
      }
    }
    
    if (nMarker_Designing != 0) {
      cout << "Surface(s) where the objective function is evaluated: ";
      for (iMarker_Designing = 0; iMarker_Designing < nMarker_Designing; iMarker_Designing++) {
        cout << Marker_Designing[iMarker_Designing];
        if (iMarker_Designing < nMarker_Designing-1) cout << ", ";
        else cout <<".";
      }
      cout<< endl;
    }
    
    if (nMarker_Plotting != 0) {
      cout << "Surface(s) plotted in the output file: ";
      for (iMarker_Plotting = 0; iMarker_Plotting < nMarker_Plotting; iMarker_Plotting++) {
        cout << Marker_Plotting[iMarker_Plotting];
        if (iMarker_Plotting < nMarker_Plotting-1) cout << ", ";
        else cout <<".";
      }
      cout<< endl;
    }
    
    if (nMarker_Analyze != 0) {
      cout << "Surface(s) to be analyzed in detail: ";
      for (iMarker_Analyze = 0; iMarker_Analyze < nMarker_Analyze; iMarker_Analyze++) {
        cout << Marker_Analyze[iMarker_Analyze];
        if (iMarker_Analyze < nMarker_Analyze-1) cout << ", ";
        else cout <<".";
      }
      cout<< endl;
    }
    
    if (nMarker_FSIinterface != 0) {
      cout << "Surface(s) belonging to the Fluid-Structure Interaction problem: ";
      for (iMarker_FSIinterface = 0; iMarker_FSIinterface < nMarker_FSIinterface; iMarker_FSIinterface++) {
        cout << Marker_FSIinterface[iMarker_FSIinterface];
        if (iMarker_FSIinterface < nMarker_FSIinterface-1) cout << ", ";
        else cout <<".";
      }
      cout<<endl;
    }
    
    if (nMarker_DV != 0) {
      cout << "Surface(s) affected by the design variables: ";
      for (iMarker_DV = 0; iMarker_DV < nMarker_DV; iMarker_DV++) {
        cout << Marker_DV[iMarker_DV];
        if (iMarker_DV < nMarker_DV-1) cout << ", ";
        else cout <<".";
      }
      cout<< endl;
    }

    if ((Kind_GridMovement[ZONE_0] == DEFORMING) || (Kind_GridMovement[ZONE_0] == MOVING_WALL)) {
      cout << "Surface(s) in motion: ";
      for (iMarker_Moving = 0; iMarker_Moving < nMarker_Moving; iMarker_Moving++) {
        cout << Marker_Moving[iMarker_Moving];
        if (iMarker_Moving < nMarker_Moving-1) cout << ", ";
        else cout <<".";
      }
      cout<< endl;
    }

  }

  if (val_software == SU2_GEO) {
    if (nMarker_GeoEval != 0) {
      cout << "Surface(s) where the geometrical based functions is evaluated: ";
      for (iMarker_GeoEval = 0; iMarker_GeoEval < nMarker_GeoEval; iMarker_GeoEval++) {
        cout << Marker_GeoEval[iMarker_GeoEval];
        if (iMarker_GeoEval < nMarker_GeoEval-1) cout << ", ";
        else cout <<".";
      }
      cout<< endl;
    }
  }

  cout << "Input mesh file name: " << Mesh_FileName << endl;

	if (val_software == SU2_DOT) {
    if (DiscreteAdjoint) {
      cout << "Input sensitivity file name: " << GetObjFunc_Extension(Solution_AdjFileName) << "." << endl;
    }else {
		cout << "Input sensitivity file name: " << SurfAdjCoeff_FileName << "." << endl;
	}
  }

	if (val_software == SU2_MSH) {
		switch (Kind_Adaptation) {
		case FULL: case WAKE: case FULL_FLOW: case FULL_ADJOINT: case SMOOTHING: case SUPERSONIC_SHOCK:
			break;
		case GRAD_FLOW:
			cout << "Read flow solution from: " << Solution_FlowFileName << "." << endl;
			break;
		case GRAD_ADJOINT:
			cout << "Read adjoint flow solution from: " << Solution_AdjFileName << "." << endl;
			break;
		case GRAD_FLOW_ADJ: case COMPUTABLE: case REMAINING:
			cout << "Read flow solution from: " << Solution_FlowFileName << "." << endl;
			cout << "Read adjoint flow solution from: " << Solution_AdjFileName << "." << endl;
			break;
		}
	}

	if (val_software == SU2_DEF) {
		cout << endl <<"---------------------- Grid deformation parameters ----------------------" << endl;
		cout << "Grid deformation using a linear elasticity method." << endl;

    if (Hold_GridFixed == YES) cout << "Hold some regions of the mesh fixed (hardcode implementation)." << endl;
  }

  if (val_software == SU2_DOT) {
  cout << endl <<"-------------------- Surface deformation parameters ---------------------" << endl;
  }

  if (((val_software == SU2_DEF) || (val_software == SU2_DOT)) && (Design_Variable[0] != NONE)) {

    for (unsigned short iDV = 0; iDV < nDV; iDV++) {

      
      if ((Design_Variable[iDV] != FFD_SETTING) &&
          (Design_Variable[iDV] != SURFACE_FILE) &&
          (Design_Variable[iDV] != GE_LITE)) {
        
        if (iDV == 0)
          cout << "Design variables definition (markers <-> value <-> param):" << endl;
        
        switch (Design_Variable[iDV]) {
          case FFD_CONTROL_POINT_2D:  cout << "FFD 2D (control point) <-> "; break;
          case FFD_CAMBER_2D:         cout << "FFD 2D (camber) <-> "; break;
          case FFD_THICKNESS_2D:      cout << "FFD 2D (thickness) <-> "; break;
          case HICKS_HENNE:           cout << "Hicks Henne <-> " ; break;
	  case CST:           	      cout << "Kulfan parameter number (CST) <-> " ; break;
          case TRANSLATION:           cout << "Translation design variable."; break;
          case SCALE:                 cout << "Scale design variable."; break;
          case NACA_4DIGITS:          cout << "NACA four digits <-> "; break;
          case PARABOLIC:             cout << "Parabolic <-> "; break;
          case AIRFOIL:               cout << "Airfoil <-> "; break;
          case ROTATION:              cout << "Rotation <-> "; break;
          case FFD_CONTROL_POINT:     cout << "FFD (control point) <-> "; break;
          case FFD_DIHEDRAL_ANGLE:    cout << "FFD (dihedral angle) <-> "; break;
          case FFD_TWIST_ANGLE:       cout << "FFD (twist angle) <-> "; break;
          case FFD_ROTATION:          cout << "FFD (rotation) <-> "; break;
          case FFD_CONTROL_SURFACE:   cout << "FFD (control surface) <-> "; break;
          case FFD_CAMBER:            cout << "FFD (camber) <-> "; break;
          case FFD_THICKNESS:         cout << "FFD (thickness) <-> "; break;
          case CUSTOM:                cout << "Custom DV <-> "; break;
        }
        
        for (iMarker_DV = 0; iMarker_DV < nMarker_DV; iMarker_DV++) {
          cout << Marker_DV[iMarker_DV];
          if (iMarker_DV < nMarker_DV-1) cout << ", ";
          else cout << " <-> ";
        }

        for (iDV_Value = 0; iDV_Value < nDV_Value[iDV]; iDV_Value++) {
          cout << DV_Value[iDV][iDV_Value];
          if (iDV_Value != nDV_Value[iDV]-1) cout << ", ";
        }
        cout << " <-> ";

        if (Design_Variable[iDV] == FFD_SETTING) nParamDV = 0;
        if (Design_Variable[iDV] == SCALE) nParamDV = 0;
        if ((Design_Variable[iDV] == FFD_CAMBER_2D) ||
            (Design_Variable[iDV] == FFD_THICKNESS_2D) ||
            (Design_Variable[iDV] == HICKS_HENNE) ||
            (Design_Variable[iDV] == PARABOLIC) ||
            (Design_Variable[iDV] == AIRFOIL) ) nParamDV = 2;
        if ((Design_Variable[iDV] ==  TRANSLATION) ||
            (Design_Variable[iDV] ==  NACA_4DIGITS) ||
	    (Design_Variable[iDV] ==  CST) ||
            (Design_Variable[iDV] ==  FFD_CAMBER) ||
            (Design_Variable[iDV] ==  FFD_THICKNESS) ) nParamDV = 3;
        if (Design_Variable[iDV] == FFD_CONTROL_POINT_2D) nParamDV = 5;
        if (Design_Variable[iDV] == ROTATION) nParamDV = 6;
        if ((Design_Variable[iDV] ==  FFD_CONTROL_POINT) ||
            (Design_Variable[iDV] ==  FFD_DIHEDRAL_ANGLE) ||
            (Design_Variable[iDV] ==  FFD_TWIST_ANGLE) ||
            (Design_Variable[iDV] ==  FFD_ROTATION) ||
            (Design_Variable[iDV] ==  FFD_CONTROL_SURFACE) ) nParamDV = 7;
        if (Design_Variable[iDV] ==  CUSTOM) nParamDV = 1;

        for (unsigned short iParamDV = 0; iParamDV < nParamDV; iParamDV++) {

          if (iParamDV == 0) cout << "( ";

          if ((iParamDV == 0) &&
              ((Design_Variable[iDV] == FFD_SETTING) ||
               (Design_Variable[iDV] == FFD_CONTROL_POINT_2D) ||
               (Design_Variable[iDV] == FFD_CAMBER_2D) ||
               (Design_Variable[iDV] == FFD_THICKNESS_2D) ||
               (Design_Variable[iDV] == FFD_CONTROL_POINT) ||
               (Design_Variable[iDV] == FFD_DIHEDRAL_ANGLE) ||
               (Design_Variable[iDV] == FFD_TWIST_ANGLE) ||
               (Design_Variable[iDV] == FFD_ROTATION) ||
               (Design_Variable[iDV] == FFD_CONTROL_SURFACE) ||
               (Design_Variable[iDV] == FFD_CAMBER) ||
               (Design_Variable[iDV] == FFD_THICKNESS))) cout << FFDTag[iDV];
          else cout << ParamDV[iDV][iParamDV];

          if (iParamDV < nParamDV-1) cout << ", ";
          else cout <<" )"<< endl;
          
        }

      }
      
      else if (Design_Variable[iDV] == FFD_SETTING) {
        
        cout << "Setting the FFD box structure." << endl;
        cout << "FFD boxes definition (FFD tag <-> degree <-> coord):" << endl;
        
        for (unsigned short iFFDBox = 0; iFFDBox < nFFDBox; iFFDBox++) {
          
          cout << TagFFDBox[iFFDBox] << " <-> ";
          
          for (unsigned short iDegreeFFD = 0; iDegreeFFD < 3; iDegreeFFD++) {
            if (iDegreeFFD == 0) cout << "( ";
            cout << DegreeFFDBox[iFFDBox][iDegreeFFD];
            if (iDegreeFFD < 2) cout << ", ";
            else cout <<" )";
          }
          
          cout << " <-> ";

          for (unsigned short iCoordFFD = 0; iCoordFFD < 24; iCoordFFD++) {
            if (iCoordFFD == 0) cout << "( ";
            cout << CoordFFDBox[iFFDBox][iCoordFFD];
            if (iCoordFFD < 23) cout << ", ";
            else cout <<" )"<< endl;
          }
          
        }
        
      }
      
      else cout << endl;

		}
	}

	if (((val_software == SU2_CFD) && ( ContinuousAdjoint )) || (val_software == SU2_DOT)) {

		cout << endl <<"----------------------- Design problem definition -----------------------" << endl;
		if (nObj==1) {
      switch (Kind_ObjFunc[0]) {
        case DRAG_COEFFICIENT:        cout << "CD objective function." << endl; break;
        case LIFT_COEFFICIENT:        cout << "CL objective function." << endl; break;
        case MOMENT_X_COEFFICIENT:    cout << "CMx objective function." << endl; break;
        case MOMENT_Y_COEFFICIENT:    cout << "CMy objective function." << endl; break;
        case MOMENT_Z_COEFFICIENT:    cout << "CMz objective function." << endl; break;
        case INVERSE_DESIGN_PRESSURE: cout << "Inverse design (Cp) objective function." << endl; break;
        case INVERSE_DESIGN_HEATFLUX: cout << "Inverse design (Heat Flux) objective function." << endl; break;
        case SIDEFORCE_COEFFICIENT:   cout << "Side force objective function." << endl; break;
        case EFFICIENCY:              cout << "CL/CD objective function." << endl; break;
        case EQUIVALENT_AREA:         cout << "Equivalent area objective function. CD weight: " << WeightCd <<"."<< endl;  break;
        case NEARFIELD_PRESSURE:      cout << "Nearfield pressure objective function. CD weight: " << WeightCd <<"."<< endl;  break;
        case FORCE_X_COEFFICIENT:     cout << "X-force objective function." << endl; break;
        case FORCE_Y_COEFFICIENT:     cout << "Y-force objective function." << endl; break;
        case FORCE_Z_COEFFICIENT:     cout << "Z-force objective function." << endl; break;
        case THRUST_COEFFICIENT:      cout << "Thrust objective function." << endl; break;
        case TORQUE_COEFFICIENT:      cout << "Torque efficiency objective function." << endl; break;
        case TOTAL_HEATFLUX:          cout << "Total heat flux objective function." << endl; break;
        case MAXIMUM_HEATFLUX:        cout << "Maximum heat flux objective function." << endl; break;
        case FIGURE_OF_MERIT:         cout << "Rotor Figure of Merit objective function." << endl; break;
        case FREE_SURFACE:            cout << "Free-Surface objective function." << endl; break;
        case AVG_TOTAL_PRESSURE:      cout << "Average total objective pressure." << endl; break;
        case AVG_OUTLET_PRESSURE:     cout << "Average static objective pressure." << endl; break;
        case MASS_FLOW_RATE:          cout << "Mass flow rate objective function." << endl; break;
        case OUTFLOW_GENERALIZED:     cout << "Generalized outflow objective function." << endl; break;
      }
		}
		else {
		  cout << "Weighted sum objective function." << endl;
		}

	}

	if (val_software == SU2_CFD) {
		cout << endl <<"---------------------- Space Numerical Integration ----------------------" << endl;

		if (SmoothNumGrid) cout << "There are some smoothing iterations on the grid coordinates." << endl;

    if ((Kind_Solver == EULER) || (Kind_Solver == NAVIER_STOKES) || (Kind_Solver == RANS) ||
         (Kind_Solver == DISC_ADJ_EULER) || (Kind_Solver == DISC_ADJ_NAVIER_STOKES) || (Kind_Solver == DISC_ADJ_RANS) ) {

      if (Kind_ConvNumScheme_Flow == SPACE_CENTERED) {
        if (Kind_Centered_Flow == JST) {
          cout << "Jameson-Schmidt-Turkel scheme for the flow inviscid terms."<< endl;
          cout << "JST viscous coefficients (1st, 2nd & 4th): " << Kappa_1st_Flow
          << ", " << Kappa_2nd_Flow << ", " << Kappa_4th_Flow <<"."<< endl;
          cout << "The method includes a grid stretching correction (p = 0.3)."<< endl;
          cout << "Second order integration." << endl;
        }
        if (Kind_Centered_Flow == JST_KE) {
          cout << "Jameson-Schmidt-Turkel scheme for the flow inviscid terms."<< endl;
          cout << "JST viscous coefficients (1st, 2nd): " << Kappa_1st_Flow
          << ", " << Kappa_2nd_Flow << "."<< endl;
          cout << "The method includes a grid stretching correction (p = 0.3)."<< endl;
          cout << "Second order integration." << endl;
        }
        if (Kind_Centered_Flow == LAX) {
          cout << "Lax-Friedrich scheme for the flow inviscid terms."<< endl;
          cout << "First order integration." << endl;
        }
      }

			if (Kind_ConvNumScheme_Flow == SPACE_UPWIND) {
				if (Kind_Upwind_Flow == ROE) cout << "Roe (with entropy fix) solver for the flow inviscid terms."<< endl;
				if (Kind_Upwind_Flow == TURKEL) cout << "Roe-Turkel solver for the flow inviscid terms."<< endl;
				if (Kind_Upwind_Flow == AUSM)	cout << "AUSM solver for the flow inviscid terms."<< endl;
				if (Kind_Upwind_Flow == HLLC)	cout << "HLLC solver for the flow inviscid terms."<< endl;
				if (Kind_Upwind_Flow == SW)	cout << "Steger-Warming solver for the flow inviscid terms."<< endl;
				if (Kind_Upwind_Flow == MSW)	cout << "Modified Steger-Warming solver for the flow inviscid terms."<< endl;
        if (Kind_Upwind_Flow == CUSP)	cout << "CUSP solver for the flow inviscid terms."<< endl;
        switch (SpatialOrder_Flow) {
          case FIRST_ORDER: cout << "First order integration." << endl; break;
          case SECOND_ORDER: cout << "Second order integration." << endl; break;
          case SECOND_ORDER_LIMITER: cout << "Second order integration with slope limiter." << endl;
            switch (Kind_SlopeLimit_Flow) {
              case VENKATAKRISHNAN:
                cout << "Venkatakrishnan slope-limiting method, with constant: " << LimiterCoeff <<". "<< endl;
                cout << "The reference element size is: " << RefElemLength <<". "<< endl;
                break;
              case BARTH_JESPERSEN:
                cout << "Barth-Jespersen slope-limiting method." << endl;
                break;
            }
            break;
        }
			}

		}

    if ((Kind_Solver == RANS) || (Kind_Solver == DISC_ADJ_RANS)) {
      if (Kind_ConvNumScheme_Turb == SPACE_UPWIND) {
        if (Kind_Upwind_Turb == SCALAR_UPWIND) cout << "Scalar upwind solver (first order) for the turbulence model."<< endl;
        switch (SpatialOrder_Turb) {
          case FIRST_ORDER: cout << "First order integration." << endl; break;
          case SECOND_ORDER: cout << "Second order integration." << endl; break;
          case SECOND_ORDER_LIMITER: cout << "Second order integration with slope limiter." << endl;
            switch (Kind_SlopeLimit_Turb) {
              case VENKATAKRISHNAN:
                cout << "Venkatakrishnan slope-limiting method, with constant: " << LimiterCoeff <<". "<< endl;
                cout << "The reference element size is: " << RefElemLength <<". "<< endl;
                break;
              case BARTH_JESPERSEN:
                cout << "Barth-Jespersen slope-limiting method." << endl;
                break;
            }
            break;
        }
      }
    }

    if ((Kind_Solver == ADJ_EULER) || (Kind_Solver == ADJ_NAVIER_STOKES) || (Kind_Solver == ADJ_RANS)) {

      if (Kind_ConvNumScheme_AdjFlow == SPACE_CENTERED) {
        if (Kind_Centered_AdjFlow == JST) {
          cout << "Jameson-Schmidt-Turkel scheme for the adjoint inviscid terms."<< endl;
          cout << "JST viscous coefficients (1st, 2nd, & 4th): " << Kappa_1st_AdjFlow
          << ", " << Kappa_2nd_AdjFlow << ", " << Kappa_4th_AdjFlow <<"."<< endl;
          cout << "The method includes a grid stretching correction (p = 0.3)."<< endl;
          cout << "Second order integration." << endl;
        }
        if (Kind_Centered_AdjFlow == LAX) {
          cout << "Lax-Friedrich scheme for the adjoint inviscid terms."<< endl;
          cout << "First order integration." << endl;
        }
      }

      if (Kind_ConvNumScheme_AdjFlow == SPACE_UPWIND) {
        if (Kind_Upwind_AdjFlow == ROE) cout << "Roe (with entropy fix) solver for the adjoint inviscid terms."<< endl;
        switch (SpatialOrder_AdjFlow) {
          case FIRST_ORDER: cout << "First order integration." << endl; break;
          case SECOND_ORDER: cout << "Second order integration." << endl; break;
          case SECOND_ORDER_LIMITER: cout << "Second order integration with slope limiter." << endl;
            switch (Kind_SlopeLimit_AdjFlow) {
              case VENKATAKRISHNAN:
                cout << "Venkatakrishnan slope-limiting method, with constant: " << LimiterCoeff <<". "<< endl;
                cout << "The reference element size is: " << RefElemLength <<". "<< endl;
                break;
              case SHARP_EDGES:
                cout << "Sharp edges slope-limiting method, with constant: " << LimiterCoeff <<". "<< endl;
                cout << "The reference element size is: " << RefElemLength <<". "<< endl;
                cout << "The reference sharp edge distance is: " << SharpEdgesCoeff*RefElemLength*LimiterCoeff <<". "<< endl;
                break;
              case SOLID_WALL_DISTANCE:
                cout << "Wall distance slope-limiting method, with constant: " << LimiterCoeff <<". "<< endl;
                cout << "The reference element size is: " << RefElemLength <<". "<< endl;
                cout << "The reference wall distance is: " << SharpEdgesCoeff*RefElemLength*LimiterCoeff <<". "<< endl;
                break;
              case BARTH_JESPERSEN:
                cout << "Barth-Jespersen slope-limiting method." << endl;
                break;
            }
            break;
        }
      }
      
      cout << "The reference sharp edge distance is: " << SharpEdgesCoeff*RefElemLength*LimiterCoeff <<". "<< endl;

    }

    if ((Kind_Solver == ADJ_RANS) && (!Frozen_Visc)) {
      if (Kind_ConvNumScheme_AdjTurb == SPACE_UPWIND) {
        if (Kind_Upwind_Turb == SCALAR_UPWIND) cout << "Scalar upwind solver (first order) for the adjoint turbulence model."<< endl;
        switch (SpatialOrder_AdjTurb) {
          case FIRST_ORDER: cout << "First order integration." << endl; break;
          case SECOND_ORDER: cout << "Second order integration." << endl; break;
          case SECOND_ORDER_LIMITER: cout << "Second order integration with slope limiter." << endl;
            switch (Kind_SlopeLimit_AdjTurb) {
              case VENKATAKRISHNAN:
                cout << "Venkatakrishnan slope-limiting method, with constant: " << LimiterCoeff <<". "<< endl;
                cout << "The reference element size is: " << RefElemLength <<". "<< endl;
                break;
              case SHARP_EDGES:
                cout << "Sharp edges slope-limiting method, with constant: " << LimiterCoeff <<". "<< endl;
                cout << "The reference element size is: " << RefElemLength <<". "<< endl;
                cout << "The reference sharp edge distance is: " << SharpEdgesCoeff*RefElemLength*LimiterCoeff <<". "<< endl;
                break;
              case SOLID_WALL_DISTANCE:
                cout << "Wall distance slope-limiting method, with constant: " << LimiterCoeff <<". "<< endl;
                cout << "The reference element size is: " << RefElemLength <<". "<< endl;
                cout << "The reference wall distance is: " << SharpEdgesCoeff*RefElemLength*LimiterCoeff <<". "<< endl;
                break;
              case BARTH_JESPERSEN:
                cout << "Barth-Jespersen slope-limiting method." << endl;
                break;
            }
            break;
        }
      }
    }

    if ((Kind_Solver == NAVIER_STOKES) || (Kind_Solver == RANS) ||
        (Kind_Solver == DISC_ADJ_NAVIER_STOKES) || (Kind_Solver == DISC_ADJ_RANS)) {
        cout << "Average of gradients with correction (viscous flow terms)." << endl;
    }

    if ((Kind_Solver == ADJ_NAVIER_STOKES) || (Kind_Solver == ADJ_RANS)) {
      cout << "Average of gradients with correction (viscous adjoint terms)." << endl;
    }

    if ((Kind_Solver == RANS) || (Kind_Solver == DISC_ADJ_RANS)) {
      cout << "Average of gradients with correction (viscous turbulence terms)." << endl;
    }

    if (Kind_Solver == POISSON_EQUATION) {
      cout << "Galerkin method for viscous terms computation of the poisson potential equation." << endl;
    }

    if ((Kind_Solver == ADJ_RANS) && (!Frozen_Visc)) {
      cout << "Average of gradients with correction (2nd order) for computation of adjoint viscous turbulence terms." << endl;
      if (Kind_TimeIntScheme_AdjTurb == EULER_IMPLICIT) cout << "Euler implicit method for the turbulent adjoint equation." << endl;
    }

    if(Kind_Solver != FEM_EULER && Kind_Solver != FEM_NAVIER_STOKES &&
       Kind_Solver != FEM_RANS  && Kind_Solver != FEM_LES) {
      switch (Kind_Gradient_Method) {
        case GREEN_GAUSS: cout << "Gradient computation using Green-Gauss theorem." << endl; break;
        case WEIGHTED_LEAST_SQUARES: cout << "Gradient Computation using weighted Least-Squares method." << endl; break;
      }
    }

    if ((Kind_Regime == INCOMPRESSIBLE) || (Kind_Regime == FREESURFACE)) {
      cout << "Artificial compressibility factor: " << ArtComp_Factor << "." << endl;
    }

    if(Kind_Solver == FEM_EULER || Kind_Solver == FEM_NAVIER_STOKES ||
       Kind_Solver == FEM_RANS  || Kind_Solver == FEM_LES) {
      if(Kind_FEM_Flow == DG) {
        cout << "Discontinuous Galerkin Finite element solver" << endl;

        switch( Riemann_Solver_FEM ) {
          case ROE:           cout << "Roe (with entropy fix) solver for inviscid fluxes over the faces" << endl; break;
          case LAX_FRIEDRICH: cout << "Lax-Friedrich solver for inviscid fluxes over the faces" << endl; break;
          case AUSM:          cout << "AUSM solver inviscid fluxes over the faces" << endl; break;
          case AUSMPWPLUS:    cout << "AUSMPW+ solver inviscid fluxes over the faces" << endl; break;
          case HLLC:          cout << "HLLC solver inviscid fluxes over the faces" << endl; break;
          case VAN_LEER:      cout << "Van Leer solver inviscid fluxes over the faces" << endl; break;
        }

        if(Kind_Solver != FEM_EULER)
          cout << "Theta symmetrizing terms interior penalty: " << Theta_Interior_Penalty_DGFEM << endl;
      }

      cout << "Quadrature factor for straight elements:   " << Quadrature_Factor_Straight << endl;
      cout << "Quadrature factor for curved elements:     "   << Quadrature_Factor_Curved << endl;
    }

    cout << endl <<"---------------------- Time Numerical Integration -----------------------" << endl;

    if (Kind_Solver != FEM_ELASTICITY) {
		switch (Unsteady_Simulation) {
		  case NO:
			cout << "Local time stepping (steady state simulation)." << endl; break;
		  case TIME_STEPPING:
			cout << "Unsteady simulation using a time stepping strategy."<< endl;
			if (Unst_CFL != 0.0) cout << "Time step computed by the code. Unsteady CFL number: " << Unst_CFL <<"."<< endl;
			else cout << "Unsteady time step provided by the user (s): "<< Delta_UnstTime << "." << endl;
			break;
		  case DT_STEPPING_1ST: case DT_STEPPING_2ND:
			if (Unsteady_Simulation == DT_STEPPING_1ST) cout << "Unsteady simulation, dual time stepping strategy (first order in time)."<< endl;
			if (Unsteady_Simulation == DT_STEPPING_2ND) cout << "Unsteady simulation, dual time stepping strategy (second order in time)."<< endl;
			if (Unst_CFL != 0.0) cout << "Time step computed by the code. Unsteady CFL number: " << Unst_CFL <<"."<< endl;
			else cout << "Unsteady time step provided by the user (s): "<< Delta_UnstTime << "." << endl;
			cout << "Total number of internal Dual Time iterations: "<< Unst_nIntIter <<"." << endl;
			break;
		}
    }
	else {
		switch (Dynamic_Analysis) {
		  case NO:
			cout << "Static structural analysis." << endl; break;
		  case YES:
			cout << "Dynamic structural analysis."<< endl;
			cout << "Time step provided by the user for the dynamic analysis(s): "<< Delta_DynTime << "." << endl;
			break;
		}
	}

    if ((Kind_Solver == EULER) || (Kind_Solver == NAVIER_STOKES) || (Kind_Solver == RANS) ||
        (Kind_Solver == DISC_ADJ_EULER) || (Kind_Solver == DISC_ADJ_NAVIER_STOKES) || (Kind_Solver == DISC_ADJ_RANS)) {
      switch (Kind_TimeIntScheme_Flow) {
        case RUNGE_KUTTA_EXPLICIT:
          cout << "Runge-Kutta explicit method for the flow equations." << endl;
          cout << "Number of steps: " << nRKStep << endl;
          cout << "Alpha coefficients: ";
          for (unsigned short iRKStep = 0; iRKStep < nRKStep; iRKStep++) {
            cout << "\t" << RK_Alpha_Step[iRKStep];
          }
          cout << endl;
          break;
        case EULER_EXPLICIT: cout << "Euler explicit method for the flow equations." << endl; break;
        case EULER_IMPLICIT:
          cout << "Euler implicit method for the flow equations." << endl;
          switch (Kind_Linear_Solver) {
            case BCGSTAB:
              cout << "BCGSTAB is used for solving the linear system." << endl;
              cout << "Convergence criteria of the linear solver: "<< Linear_Solver_Error <<"."<< endl;
              cout << "Max number of iterations: "<< Linear_Solver_Iter <<"."<< endl;
              break;
            case FGMRES || RESTARTED_FGMRES:
              cout << "FGMRES is used for solving the linear system." << endl;
              cout << "Convergence criteria of the linear solver: "<< Linear_Solver_Error <<"."<< endl;
              cout << "Max number of iterations: "<< Linear_Solver_Iter <<"."<< endl;
              break;
            case SMOOTHER_JACOBI:
              cout << "A Jacobi method is used for smoothing the linear system." << endl;
              break;
            case SMOOTHER_ILU:
              cout << "A ILU0 method is used for smoothing the linear system." << endl;
              break;
            case SMOOTHER_LUSGS:
              cout << "A LU-SGS method is used for smoothing the linear system." << endl;
              break;
            case SMOOTHER_LINELET:
              cout << "A Linelet method is used for smoothing the linear system." << endl;
              break;
          }
          break;
      }
    }

    if ((Kind_Solver == ADJ_EULER) || (Kind_Solver == ADJ_NAVIER_STOKES) || (Kind_Solver == ADJ_RANS)) {
      switch (Kind_TimeIntScheme_AdjFlow) {
        case RUNGE_KUTTA_EXPLICIT:
          cout << "Runge-Kutta explicit method for the adjoint equations." << endl;
          cout << "Number of steps: " << nRKStep << endl;
          cout << "Alpha coefficients: ";
          for (unsigned short iRKStep = 0; iRKStep < nRKStep; iRKStep++) {
            cout << "\t" << RK_Alpha_Step[iRKStep];
          }
          cout << endl;
          break;
        case EULER_EXPLICIT: cout << "Euler explicit method for the adjoint equations." << endl; break;
        case EULER_IMPLICIT: cout << "Euler implicit method for the adjoint equations." << endl; break;
      }
    }

    if(Kind_Solver == FEM_EULER || Kind_Solver == FEM_NAVIER_STOKES ||
       Kind_Solver == FEM_RANS  || Kind_Solver == FEM_LES) {
      switch (Kind_TimeIntScheme_FEM_Flow) {
        case RUNGE_KUTTA_EXPLICIT:
          cout << "Runge-Kutta explicit method for the flow equations." << endl;
          cout << "Number of steps: " << nRKStep << endl;
          cout << "Alpha coefficients: ";
          for (unsigned short iRKStep = 0; iRKStep < nRKStep; iRKStep++) {
            cout << "\t" << RK_Alpha_Step[iRKStep];
          }
          cout << endl;
          break;
        case CLASSICAL_RK4_EXPLICIT:
          cout << "Classical RK4 explicit method for the flow equations." << endl;
          cout << "Number of steps: " << 4 << endl;
          cout << "Time coefficients: {0.5, 0.5, 1, 1}" << endl;
          cout << "Function coefficients: {1/6, 1/3, 1/3, 1/6}" << endl;
          break;

        case ADER_DG:
          cout << "ADER-DG, possibly with local time stepping, for the flow equations." << endl;
          cout << "Number of time DOFs ADER-DG predictor step: " << nTimeDOFsADER_DG << endl;
          cout << "Location of time DOFs ADER-DG on the interval [-1,1]: ";
          for (unsigned short iDOF=0; iDOF<nTimeDOFsADER_DG; iDOF++) {
            cout << "\t" << TimeDOFsADER_DG[iDOF];
          }
          cout << endl;
          cout << "Time quadrature factor for ADER-DG: " << Quadrature_Factor_Time_ADER_DG << endl;
          cout << "Number of time integration points ADER-DG: " << nTimeIntegrationADER_DG << endl;
          cout << "Location of time integration points ADER-DG on the interval [-1,1]: ";
          for (unsigned short iDOF=0; iDOF<nTimeIntegrationADER_DG; iDOF++) {
            cout << "\t" << TimeIntegrationADER_DG[iDOF];
          }
          cout << endl;
          cout << "Weights of time integration points ADER-DG on the interval [-1,1]: ";
          for (unsigned short iDOF=0; iDOF<nTimeIntegrationADER_DG; iDOF++) {
            cout << "\t" << WeightsIntegrationADER_DG[iDOF];
          }
          cout << endl;
          break;
      }
    }

    if (nMGLevels !=0) {
      
      if (nStartUpIter != 0) cout << "A total of " << nStartUpIter << " start up iterations on the fine grid."<< endl;
      if (MGCycle == V_CYCLE) cout << "V Multigrid Cycle, with " << nMGLevels << " multigrid levels."<< endl;
      if (MGCycle == W_CYCLE) cout << "W Multigrid Cycle, with " << nMGLevels << " multigrid levels."<< endl;
      if (MGCycle == FULLMG_CYCLE) cout << "Full Multigrid Cycle, with " << nMGLevels << " multigrid levels."<< endl;

      cout << "Damping factor for the residual restriction: " << Damp_Res_Restric <<"."<< endl;
      cout << "Damping factor for the correction prolongation: " << Damp_Correc_Prolong <<"."<< endl;
    }

    if ((Kind_Solver != FEM_ELASTICITY) && (Kind_Solver != HEAT_EQUATION) && (Kind_Solver != WAVE_EQUATION)) {

      if (!CFL_Adapt) cout << "No CFL adaptation." << endl;
      else cout << "CFL adaptation. Factor down: "<< CFL_AdaptParam[0] <<", factor up: "<< CFL_AdaptParam[1]
        <<",\n                lower limit: "<< CFL_AdaptParam[2] <<", upper limit: " << CFL_AdaptParam[3] <<"."<< endl;

      if (nMGLevels !=0) {
        cout << "Multigrid Level:                  ";
        for (unsigned short iLevel = 0; iLevel < nMGLevels+1; iLevel++) {
          cout.width(6); cout << iLevel;
        }
        cout << endl;
      }

			if (Unsteady_Simulation != TIME_STEPPING) {
				cout << "Courant-Friedrichs-Lewy number:   ";
				cout.precision(3);
				cout.width(6); cout << CFL[0];
				cout << endl;
			}
			

      if (nMGLevels !=0) {
        cout.precision(3);
        cout << "MG PreSmooth coefficients:        ";
        for (unsigned short iMG_PreSmooth = 0; iMG_PreSmooth < nMGLevels+1; iMG_PreSmooth++) {
          cout.width(6); cout << MG_PreSmooth[iMG_PreSmooth];
        }
        cout << endl;
      }

      if (nMGLevels !=0) {
        cout.precision(3);
        cout << "MG PostSmooth coefficients:       ";
        for (unsigned short iMG_PostSmooth = 0; iMG_PostSmooth < nMGLevels+1; iMG_PostSmooth++) {
          cout.width(6); cout << MG_PostSmooth[iMG_PostSmooth];
        }
        cout << endl;
      }

      if (nMGLevels !=0) {
        cout.precision(3);
        cout << "MG CorrecSmooth coefficients:     ";
        for (unsigned short iMG_CorrecSmooth = 0; iMG_CorrecSmooth < nMGLevels+1; iMG_CorrecSmooth++) {
          cout.width(6); cout << MG_CorrecSmooth[iMG_CorrecSmooth];
        }
        cout << endl;
      }

    }

    if ((Kind_Solver == RANS) || (Kind_Solver == DISC_ADJ_RANS))
      if (Kind_TimeIntScheme_Turb == EULER_IMPLICIT)
        cout << "Euler implicit time integration for the turbulence model." << endl;
  }

  if (val_software == SU2_CFD) {

    cout << endl <<"------------------------- Convergence Criteria --------------------------" << endl;

    cout << "Maximum number of iterations: " << nExtIter <<"."<< endl;

    if (ConvCriteria == CAUCHY) {
      if (!ContinuousAdjoint && !DiscreteAdjoint)
        switch (Cauchy_Func_Flow) {
          case LIFT_COEFFICIENT: cout << "Cauchy criteria for Lift using "
            << Cauchy_Elems << " elements and epsilon " <<Cauchy_Eps<< "."<< endl; break;
          case DRAG_COEFFICIENT: cout << "Cauchy criteria for Drag using "
            << Cauchy_Elems << " elements and epsilon " <<Cauchy_Eps<< "."<< endl; break;
        }

      if (ContinuousAdjoint || DiscreteAdjoint)
        switch (Cauchy_Func_AdjFlow) {
          case SENS_GEOMETRY: cout << "Cauchy criteria for geo. sensitivity using "
            << Cauchy_Elems << " elements and epsilon " <<Cauchy_Eps<< "."<< endl; break;
          case SENS_MACH: cout << "Cauchy criteria for Mach number sensitivity using "
            << Cauchy_Elems << " elements and epsilon " <<Cauchy_Eps<< "."<< endl; break;
        }

      cout << "Start convergence criteria at iteration " << StartConv_Iter<< "."<< endl;
      
    }


    if (ConvCriteria == RESIDUAL) {
      if (!ContinuousAdjoint && !DiscreteAdjoint) {
        cout << "Reduce the density residual " << OrderMagResidual << " orders of magnitude."<< endl;
        cout << "The minimum bound for the density residual is 10^(" << MinLogResidual<< ")."<< endl;
        cout << "Start convergence criteria at iteration " << StartConv_Iter<< "."<< endl;
      }

      if (ContinuousAdjoint || DiscreteAdjoint) {
        cout << "Reduce the adjoint density residual " << OrderMagResidual << " orders of magnitude."<< endl;
        cout << "The minimum value for the adjoint density residual is 10^(" << MinLogResidual<< ")."<< endl;
      }

    }

  }

  if (val_software == SU2_MSH) {
    cout << endl <<"----------------------- Grid adaptation strategy ------------------------" << endl;

    switch (Kind_Adaptation) {
      case NONE: break;
      case PERIODIC: cout << "Grid modification to run periodic bc problems." << endl; break;
      case FULL: cout << "Grid adaptation using a complete refinement." << endl; break;
      case WAKE: cout << "Grid adaptation of the wake." << endl; break;
      case FULL_FLOW: cout << "Flow grid adaptation using a complete refinement." << endl; break;
      case FULL_ADJOINT: cout << "Adjoint grid adaptation using a complete refinement." << endl; break;
      case GRAD_FLOW: cout << "Grid adaptation using gradient based strategy (density)." << endl; break;
      case GRAD_ADJOINT: cout << "Grid adaptation using gradient based strategy (adjoint density)." << endl; break;
      case GRAD_FLOW_ADJ: cout << "Grid adaptation using gradient based strategy (density and adjoint density)." << endl; break;
      case COMPUTABLE: cout << "Grid adaptation using computable correction."<< endl; break;
      case REMAINING: cout << "Grid adaptation using remaining error."<< endl; break;
      case SMOOTHING: cout << "Grid smoothing using an implicit method."<< endl; break;
      case SUPERSONIC_SHOCK: cout << "Grid adaptation for a supersonic shock at Mach: " << Mach <<"."<< endl; break;
    }

    switch (Kind_Adaptation) {
      case GRAD_FLOW: case GRAD_ADJOINT: case GRAD_FLOW_ADJ: case COMPUTABLE: case REMAINING:
        cout << "Power of the dual volume in the adaptation sensor: " << DualVol_Power << endl;
        cout << "Percentage of new elements in the adaptation process: " << New_Elem_Adapt << "."<< endl;
        break;
    }

    if (Analytical_Surface != NONE)
      cout << "Use analytical definition for including points in the surfaces." << endl;

  }

  cout << endl <<"-------------------------- Output Information ---------------------------" << endl;

  if (val_software == SU2_CFD) {

    if (Low_MemoryOutput) cout << "Writing output files with low memory RAM requirements."<< endl;
    cout << "Writing a flow solution every " << Wrt_Sol_Freq <<" iterations."<< endl;
    cout << "Writing the convergence history every " << Wrt_Con_Freq <<" iterations."<< endl;
    if ((Unsteady_Simulation == DT_STEPPING_1ST) || (Unsteady_Simulation == DT_STEPPING_2ND)) {
      cout << "Writing the dual time flow solution every " << Wrt_Sol_Freq_DualTime <<" iterations."<< endl;
      cout << "Writing the dual time convergence history every " << Wrt_Con_Freq_DualTime <<" iterations."<< endl;
    }

    switch (Output_FileFormat) {
      case PARAVIEW: cout << "The output file format is Paraview ASCII (.vtk)." << endl; break;
      case TECPLOT: cout << "The output file format is Tecplot ASCII (.dat)." << endl; break;
      case TECPLOT_BINARY: cout << "The output file format is Tecplot binary (.plt)." << endl; break;
      case FIELDVIEW: cout << "The output file format is FieldView ASCII (.uns)." << endl; break;
      case FIELDVIEW_BINARY: cout << "The output file format is FieldView binary (.uns)." << endl; break;
      case CGNS_SOL: cout << "The output file format is CGNS (.cgns)." << endl; break;
    }

    cout << "Convergence history file name: " << Conv_FileName << "." << endl;

    cout << "Forces breakdown file name: " << Breakdown_FileName << "." << endl;

    if ((Kind_Solver != FEM_ELASTICITY) && (Kind_Solver != HEAT_EQUATION) && (Kind_Solver != WAVE_EQUATION)) {
      if (!ContinuousAdjoint && !DiscreteAdjoint) {
        cout << "Surface flow coefficients file name: " << SurfFlowCoeff_FileName << "." << endl;
        cout << "Flow variables file name: " << Flow_FileName << "." << endl;
        cout << "Restart flow file name: " << Restart_FlowFileName << "." << endl;
      }

      if (ContinuousAdjoint || DiscreteAdjoint) {
        cout << "Adjoint solution file name: " << Solution_AdjFileName << "." << endl;
        cout << "Restart adjoint file name: " << Restart_AdjFileName << "." << endl;
        cout << "Adjoint variables file name: " << Adj_FileName << "." << endl;
        cout << "Surface adjoint coefficients file name: " << SurfAdjCoeff_FileName << "." << endl;
      }
    }
    else {
      cout << "Surface structure coefficients file name: " << SurfStructure_FileName << "." << endl;
      cout << "Structure variables file name: " << Structure_FileName << "." << endl;
      cout << "Restart structure file name: " << Restart_FEMFileName << "." << endl;
    }

  }

  if (val_software == SU2_SOL) {
    if (Low_MemoryOutput) cout << "Writing output files with low memory RAM requirements."<< endl;
    switch (Output_FileFormat) {
      case PARAVIEW: cout << "The output file format is Paraview ASCII (.vtk)." << endl; break;
      case TECPLOT: cout << "The output file format is Tecplot ASCII (.dat)." << endl; break;
      case TECPLOT_BINARY: cout << "The output file format is Tecplot binary (.plt)." << endl; break;
      case FIELDVIEW: cout << "The output file format is FieldView ASCII (.uns)." << endl; break;
      case FIELDVIEW_BINARY: cout << "The output file format is FieldView binary (.uns)." << endl; break;
      case CGNS_SOL: cout << "The output file format is CGNS (.cgns)." << endl; break;
    }
    cout << "Flow variables file name: " << Flow_FileName << "." << endl;
  }

  if (val_software == SU2_DEF) {
    cout << "Output mesh file name: " << Mesh_Out_FileName << ". " << endl;
    if (Visualize_Deformation) cout << "A file will be created to visualize the deformation." << endl;
    else cout << "No file for visualizing the deformation." << endl;
    switch (GetDeform_Stiffness_Type()) {
      case INVERSE_VOLUME:
        cout << "Cell stiffness scaled by inverse of the cell volume." << endl;
        break;
      case WALL_DISTANCE:
        cout << "Cell stiffness scaled by distance from the deforming surface." << endl;
        break;
      case CONSTANT_STIFFNESS:
        cout << "Imposing constant cell stiffness (steel)." << endl;
        break;
    }
  }

  if (val_software == SU2_MSH) {
    cout << "Output mesh file name: " << Mesh_Out_FileName << ". " << endl;
  }

  if (val_software == SU2_DOT) {
    if (DiscreteAdjoint) {
      cout << "Output Volume Sensitivity file name: " << VolSens_FileName << ". " << endl;
      cout << "Output Surface Sensitivity file name: " << SurfSens_FileName << ". " << endl;
    }
    cout << "Output gradient file name: " << ObjFunc_Grad_FileName << ". " << endl;
  }

  if (val_software == SU2_MSH) {
    cout << "Output mesh file name: " << Mesh_Out_FileName << ". " << endl;
    cout << "Restart flow file name: " << Restart_FlowFileName << "." << endl;
    if ((Kind_Adaptation == FULL_ADJOINT) || (Kind_Adaptation == GRAD_ADJOINT) || (Kind_Adaptation == GRAD_FLOW_ADJ) ||
        (Kind_Adaptation == COMPUTABLE) || (Kind_Adaptation == REMAINING)) {
      if (Kind_ObjFunc[0] == DRAG_COEFFICIENT) cout << "Restart adjoint file name: " << Restart_AdjFileName << "." << endl;
      if (Kind_ObjFunc[0] == EQUIVALENT_AREA) cout << "Restart adjoint file name: " << Restart_AdjFileName << "." << endl;
      if (Kind_ObjFunc[0] == NEARFIELD_PRESSURE) cout << "Restart adjoint file name: " << Restart_AdjFileName << "." << endl;
      if (Kind_ObjFunc[0] == LIFT_COEFFICIENT) cout << "Restart adjoint file name: " << Restart_AdjFileName << "." << endl;
    }
  }

  cout << endl <<"------------------- Config File Boundary Information --------------------" << endl;

  if (nMarker_Euler != 0) {
    cout << "Euler wall boundary marker(s): ";
    for (iMarker_Euler = 0; iMarker_Euler < nMarker_Euler; iMarker_Euler++) {
      cout << Marker_Euler[iMarker_Euler];
      if (iMarker_Euler < nMarker_Euler-1) cout << ", ";
      else cout <<"."<< endl;
    }
  }

  if (nMarker_FarField != 0) {
    cout << "Far-field boundary marker(s): ";
    for (iMarker_FarField = 0; iMarker_FarField < nMarker_FarField; iMarker_FarField++) {
      cout << Marker_FarField[iMarker_FarField];
      if (iMarker_FarField < nMarker_FarField-1) cout << ", ";
      else cout <<"."<< endl;
    }
  }

  if (nMarker_SymWall != 0) {
    cout << "Symmetry plane boundary marker(s): ";
    for (iMarker_SymWall = 0; iMarker_SymWall < nMarker_SymWall; iMarker_SymWall++) {
      cout << Marker_SymWall[iMarker_SymWall];
      if (iMarker_SymWall < nMarker_SymWall-1) cout << ", ";
      else cout <<"."<< endl;
    }
  }

  if (nMarker_Pressure != 0) {
    cout << "Pressure boundary marker(s): ";
    for (iMarker_Pressure = 0; iMarker_Pressure < nMarker_Pressure; iMarker_Pressure++) {
      cout << Marker_Pressure[iMarker_Pressure];
      if (iMarker_Pressure < nMarker_Pressure-1) cout << ", ";
      else cout <<"."<< endl;
    }
  }

  if (nMarker_PerBound != 0) {
    cout << "Periodic boundary marker(s): ";
    for (iMarker_PerBound = 0; iMarker_PerBound < nMarker_PerBound; iMarker_PerBound++) {
      cout << Marker_PerBound[iMarker_PerBound];
      if (iMarker_PerBound < nMarker_PerBound-1) cout << ", ";
      else cout <<"."<< endl;
    }
  }

  if (nMarker_NearFieldBound != 0) {
    cout << "Near-field boundary marker(s): ";
    for (iMarker_NearFieldBound = 0; iMarker_NearFieldBound < nMarker_NearFieldBound; iMarker_NearFieldBound++) {
      cout << Marker_NearFieldBound[iMarker_NearFieldBound];
      if (iMarker_NearFieldBound < nMarker_NearFieldBound-1) cout << ", ";
      else cout <<"."<< endl;
    }
  }

  if (nMarker_InterfaceBound != 0) {
    cout << "Interface boundary marker(s): ";
    for (iMarker_InterfaceBound = 0; iMarker_InterfaceBound < nMarker_InterfaceBound; iMarker_InterfaceBound++) {
      cout << Marker_InterfaceBound[iMarker_InterfaceBound];
      if (iMarker_InterfaceBound < nMarker_InterfaceBound-1) cout << ", ";
      else cout <<"."<< endl;
    }
  }
  
  if (nMarker_Fluid_InterfaceBound != 0) {
    cout << "Fluid interface boundary marker(s): ";
    for (iMarker_Fluid_InterfaceBound = 0; iMarker_Fluid_InterfaceBound < nMarker_Fluid_InterfaceBound; iMarker_Fluid_InterfaceBound++) {
      cout << Marker_Fluid_InterfaceBound[iMarker_Fluid_InterfaceBound];
      if (iMarker_Fluid_InterfaceBound < nMarker_Fluid_InterfaceBound-1) cout << ", ";
      else cout <<"."<< endl;
    }
  }

  if (nMarker_Dirichlet != 0) {
    cout << "Dirichlet boundary marker(s): ";
    for (iMarker_Dirichlet = 0; iMarker_Dirichlet < nMarker_Dirichlet; iMarker_Dirichlet++) {
      cout << Marker_Dirichlet[iMarker_Dirichlet];
      if (iMarker_Dirichlet < nMarker_Dirichlet-1) cout << ", ";
      else cout <<"."<< endl;
    }
  }

  if (nMarker_FlowLoad != 0) {
    cout << "Flow Load boundary marker(s): ";
    for (iMarker_FlowLoad = 0; iMarker_FlowLoad < nMarker_FlowLoad; iMarker_FlowLoad++) {
      cout << Marker_FlowLoad[iMarker_FlowLoad];
      if (iMarker_FlowLoad < nMarker_FlowLoad-1) cout << ", ";
      else cout <<"."<< endl;
    }
  }
  
  if (nMarker_Internal != 0) {
    cout << "Internal boundary marker(s): ";
    for (iMarker_Internal = 0; iMarker_Internal < nMarker_Internal; iMarker_Internal++) {
      cout << Marker_Internal[iMarker_Internal];
      if (iMarker_Internal < nMarker_Internal-1) cout << ", ";
      else cout <<"."<< endl;
    }
  }

  if (nMarker_Inlet != 0) {
    cout << "Inlet boundary marker(s): ";
    for (iMarker_Inlet = 0; iMarker_Inlet < nMarker_Inlet; iMarker_Inlet++) {
      cout << Marker_Inlet[iMarker_Inlet];
      if (iMarker_Inlet < nMarker_Inlet-1) cout << ", ";
      else cout <<"."<< endl;
    }
  }

  if (nMarker_Riemann != 0) {
      cout << "Riemann boundary marker(s): ";
      for (iMarker_Riemann = 0; iMarker_Riemann < nMarker_Riemann; iMarker_Riemann++) {
        cout << Marker_Riemann[iMarker_Riemann];
        if (iMarker_Riemann < nMarker_Riemann-1) cout << ", ";
        else cout <<"."<< endl;
    }
  }
  
  if (nMarker_NRBC != 0) {
      cout << "NRBC boundary marker(s): ";
      for (iMarker_NRBC = 0; iMarker_NRBC < nMarker_NRBC; iMarker_NRBC++) {
        cout << Marker_NRBC[iMarker_NRBC];
        if (iMarker_NRBC < nMarker_NRBC-1) cout << ", ";
        else cout <<"."<< endl;
    }
  }

  if (nMarker_MixBound != 0) {
      cout << "MixingPlane boundary marker(s): ";
      for (iMarker_MixBound = 0; iMarker_MixBound < nMarker_MixBound; iMarker_MixBound++) {
        cout << Marker_MixBound[iMarker_MixBound];
        if (iMarker_MixBound < nMarker_MixBound-1) cout << ", ";
        else cout <<"."<< endl;
    }
  }

  if (nMarker_EngineInflow != 0) {
    cout << "Engine inflow boundary marker(s): ";
    for (iMarker_EngineInflow = 0; iMarker_EngineInflow < nMarker_EngineInflow; iMarker_EngineInflow++) {
      cout << Marker_EngineInflow[iMarker_EngineInflow];
      if (iMarker_EngineInflow < nMarker_EngineInflow-1) cout << ", ";
      else cout <<"."<< endl;
    }
  }

  if (nMarker_EngineExhaust != 0) {
    cout << "Engine exhaust boundary marker(s): ";
    for (iMarker_EngineExhaust = 0; iMarker_EngineExhaust < nMarker_EngineExhaust; iMarker_EngineExhaust++) {
      cout << Marker_EngineExhaust[iMarker_EngineExhaust];
      if (iMarker_EngineExhaust < nMarker_EngineExhaust-1) cout << ", ";
      else cout <<"."<< endl;
    }
  }

  if (nMarker_Supersonic_Inlet != 0) {
    cout << "Supersonic inlet boundary marker(s): ";
    for (iMarker_Supersonic_Inlet = 0; iMarker_Supersonic_Inlet < nMarker_Supersonic_Inlet; iMarker_Supersonic_Inlet++) {
      cout << Marker_Supersonic_Inlet[iMarker_Supersonic_Inlet];
      if (iMarker_Supersonic_Inlet < nMarker_Supersonic_Inlet-1) cout << ", ";
      else cout <<"."<< endl;
    }
  }
  
  if (nMarker_Supersonic_Outlet != 0) {
    cout << "Supersonic outlet boundary marker(s): ";
    for (iMarker_Supersonic_Outlet = 0; iMarker_Supersonic_Outlet < nMarker_Supersonic_Outlet; iMarker_Supersonic_Outlet++) {
      cout << Marker_Supersonic_Outlet[iMarker_Supersonic_Outlet];
      if (iMarker_Supersonic_Outlet < nMarker_Supersonic_Outlet-1) cout << ", ";
      else cout <<"."<< endl;
    }
  }

  if (nMarker_Outlet != 0) {
    cout << "Outlet boundary marker(s): ";
    for (iMarker_Outlet = 0; iMarker_Outlet < nMarker_Outlet; iMarker_Outlet++) {
      cout << Marker_Outlet[iMarker_Outlet];
      if (iMarker_Outlet < nMarker_Outlet-1) cout << ", ";
      else cout <<"."<< endl;
    }
  }

  if (nMarker_Isothermal != 0) {
    cout << "Isothermal wall boundary marker(s): ";
    for (iMarker_Isothermal = 0; iMarker_Isothermal < nMarker_Isothermal; iMarker_Isothermal++) {
      cout << Marker_Isothermal[iMarker_Isothermal];
      if (iMarker_Isothermal < nMarker_Isothermal-1) cout << ", ";
      else cout <<"."<< endl;
    }
  }

  if (nMarker_HeatFlux != 0) {
    cout << "Constant heat flux wall boundary marker(s): ";
    for (iMarker_HeatFlux = 0; iMarker_HeatFlux < nMarker_HeatFlux; iMarker_HeatFlux++) {
      cout << Marker_HeatFlux[iMarker_HeatFlux];
      if (iMarker_HeatFlux < nMarker_HeatFlux-1) cout << ", ";
      else cout <<"."<< endl;
    }
  }

  if (nMarker_Clamped != 0) {
    cout << "Clamped boundary marker(s): ";
    for (iMarker_Clamped = 0; iMarker_Clamped < nMarker_Clamped; iMarker_Clamped++) {
      cout << Marker_Clamped[iMarker_Clamped];
      if (iMarker_Clamped < nMarker_Clamped-1) cout << ", ";
      else cout <<"."<<endl;
    }
  }

  if (nMarker_Displacement != 0) {
    cout << "Displacement boundary marker(s): ";
    for (iMarker_Displacement = 0; iMarker_Displacement < nMarker_Displacement; iMarker_Displacement++) {
      cout << Marker_Displacement[iMarker_Displacement];
      if (iMarker_Displacement < nMarker_Displacement-1) cout << ", ";
      else cout <<"."<< endl;
    }
  }

  if (nMarker_Load != 0) {
    cout << "Normal load boundary marker(s): ";
    for (iMarker_Load = 0; iMarker_Load < nMarker_Load; iMarker_Load++) {
      cout << Marker_Load[iMarker_Load];
      if (iMarker_Load < nMarker_Load-1) cout << ", ";
      else cout <<"."<< endl;
    }
  }

  if (nMarker_Load_Dir != 0) {
    cout << "Load boundary marker(s) in cartesian coordinates: ";
    for (iMarker_Load_Dir = 0; iMarker_Load_Dir < nMarker_Load_Dir; iMarker_Load_Dir++) {
      cout << Marker_Load_Dir[iMarker_Load_Dir];
      if (iMarker_Load_Dir < nMarker_Load_Dir-1) cout << ", ";
      else cout <<"."<<endl;
    }
  }

  if (nMarker_Load_Sine != 0) {
    cout << "Sine-Wave Load boundary marker(s): ";
    for (iMarker_Load_Sine = 0; iMarker_Load_Sine < nMarker_Load_Sine; iMarker_Load_Sine++) {
      cout << Marker_Load_Sine[iMarker_Load_Sine];
      if (iMarker_Load_Sine < nMarker_Load_Sine-1) cout << ", ";
      else cout <<"."<<endl;
    }
  }

  if (nMarker_Neumann != 0) {
    cout << "Neumann boundary marker(s): ";
    for (iMarker_Neumann = 0; iMarker_Neumann < nMarker_Neumann; iMarker_Neumann++) {
      cout << Marker_Neumann[iMarker_Neumann];
      if (iMarker_Neumann < nMarker_Neumann-1) cout << ", ";
      else cout <<"."<< endl;
    }
  }

  if (nMarker_Custom != 0) {
    cout << "Custom boundary marker(s): ";
    for (iMarker_Custom = 0; iMarker_Custom < nMarker_Custom; iMarker_Custom++) {
      cout << Marker_Custom[iMarker_Custom];
      if (iMarker_Custom < nMarker_Custom-1) cout << ", ";
      else cout <<"."<< endl;
    }
  }

  if (nMarker_ActDiskInlet != 0) {
		cout << "Actuator disk (inlet) boundary marker(s): ";
		for (iMarker_ActDiskInlet = 0; iMarker_ActDiskInlet < nMarker_ActDiskInlet; iMarker_ActDiskInlet++) {
			cout << Marker_ActDiskInlet[iMarker_ActDiskInlet];
			if (iMarker_ActDiskInlet < nMarker_ActDiskInlet-1) cout << ", ";
			else cout <<"."<< endl;
		}
	}

  if (nMarker_ActDiskOutlet != 0) {
		cout << "Actuator disk (outlet) boundary marker(s): ";
		for (iMarker_ActDiskOutlet = 0; iMarker_ActDiskOutlet < nMarker_ActDiskOutlet; iMarker_ActDiskOutlet++) {
			cout << Marker_ActDiskOutlet[iMarker_ActDiskOutlet];
			if (iMarker_ActDiskOutlet < nMarker_ActDiskOutlet-1) cout << ", ";
			else cout <<"."<< endl;
		}
	}

}

bool CConfig::TokenizeString(string & str, string & option_name,
                             vector<string> & option_value) {
  const string delimiters(" ()[]{}:,\t\n\v\f\r");
  // check for comments or empty string
  string::size_type pos, last_pos;
  pos = str.find_first_of("%");
  if ( (str.length() == 0) || (pos == 0) ) {
    // str is empty or a comment line, so no option here
    return false;
  }
  if (pos != string::npos) {
    // remove comment at end if necessary
    str.erase(pos);
  }

  // look for line composed on only delimiters (usually whitespace)
  pos = str.find_first_not_of(delimiters);
  if (pos == string::npos) {
    return false;
  }

  // find the equals sign and split string
  string name_part, value_part;
  pos = str.find("=");
  if (pos == string::npos) {
    cerr << "Error in TokenizeString(): "
    << "line in the configuration file with no \"=\" sign."
    << endl;
    cout << "Look for: " << str << endl;
    cout << "str.length() = " << str.length() << endl;
    throw(-1);
  }
  name_part = str.substr(0, pos);
  value_part = str.substr(pos+1, string::npos);
  //cout << "name_part  = |" << name_part  << "|" << endl;
  //cout << "value_part = |" << value_part << "|" << endl;

  // the first_part should consist of one string with no interior delimiters
  last_pos = name_part.find_first_not_of(delimiters, 0);
  pos = name_part.find_first_of(delimiters, last_pos);
  if ( (name_part.length() == 0) || (last_pos == string::npos) ) {
    cerr << "Error in CConfig::TokenizeString(): "
    << "line in the configuration file with no name before the \"=\" sign."
    << endl;
    throw(-1);
  }
  if (pos == string::npos) pos = name_part.length();
  option_name = name_part.substr(last_pos, pos - last_pos);
  last_pos = name_part.find_first_not_of(delimiters, pos);
  if (last_pos != string::npos) {
    cerr << "Error in TokenizeString(): "
    << "two or more options before an \"=\" sign in the configuration file."
    << endl;
    throw(-1);
  }
  StringToUpperCase(option_name);

  //cout << "option_name = |" << option_name << "|" << endl;
  //cout << "pos = " << pos << ": last_pos = " << last_pos << endl;

  // now fill the option value vector
  option_value.clear();
  last_pos = value_part.find_first_not_of(delimiters, 0);
  pos = value_part.find_first_of(delimiters, last_pos);
  while (string::npos != pos || string::npos != last_pos) {
    // add token to the vector<string>
    option_value.push_back(value_part.substr(last_pos, pos - last_pos));
    // skip delimiters
    last_pos = value_part.find_first_not_of(delimiters, pos);
    // find next "non-delimiter"
    pos = value_part.find_first_of(delimiters, last_pos);
  }
  if (option_value.size() == 0) {
    cerr << "Error in TokenizeString(): "
    << "option " << option_name << " in configuration file with no value assigned."
    << endl;
    throw(-1);
  }

#if 0
  cout << "option value(s) = ";
  for (unsigned int i = 0; i < option_value.size(); i++)
    cout << option_value[i] << " ";
  cout << endl;
#endif

  // look for ';' DV delimiters attached to values
  vector<string>::iterator it;
  it = option_value.begin();
  while (it != option_value.end()) {
    if (it->compare(";") == 0) {
      it++;
      continue;
    }

    pos = it->find(';');
    if (pos != string::npos) {
      string before_semi = it->substr(0, pos);
      string after_semi= it->substr(pos+1, string::npos);
      if (before_semi.empty()) {
        *it = ";";
        it++;
        option_value.insert(it, after_semi);
      } else {
        *it = before_semi;
        it++;
        vector<string> to_insert;
        to_insert.push_back(";");
        if (!after_semi.empty())
          to_insert.push_back(after_semi);
        option_value.insert(it, to_insert.begin(), to_insert.end());
      }
      it = option_value.begin(); // go back to beginning; not efficient
      continue;
    } else {
      it++;
    }
  }
#if 0
  cout << "option value(s) = ";
  for (unsigned int i = 0; i < option_value.size(); i++)
    cout << option_value[i] << " ";
  cout << endl;
#endif
  // remove any consecutive ";"
  it = option_value.begin();
  bool semi_at_prev = false;
  while (it != option_value.end()) {
    if (semi_at_prev) {
      if (it->compare(";") == 0) {
        option_value.erase(it);
        it = option_value.begin();
        semi_at_prev = false;
        continue;
      }
    }
    if (it->compare(";") == 0) {
      semi_at_prev = true;
    } else {
      semi_at_prev = false;
    }
    it++;
  }

#if 0
  cout << "option value(s) = ";
  for (unsigned int i = 0; i < option_value.size(); i++)
    cout << option_value[i] << " ";
  cout << endl;
#endif
  return true;
}

unsigned short CConfig::GetMarker_CfgFile_TagBound(string val_marker) {

  unsigned short iMarker_CfgFile;

  for (iMarker_CfgFile = 0; iMarker_CfgFile < nMarker_CfgFile; iMarker_CfgFile++)
    if (Marker_CfgFile_TagBound[iMarker_CfgFile] == val_marker)
      return iMarker_CfgFile;

  cout <<"The configuration file doesn't have any definition for marker "<< val_marker <<"!!" << endl;
  exit(EXIT_FAILURE);
  
}

string CConfig::GetMarker_CfgFile_TagBound(unsigned short val_marker) {
  return Marker_CfgFile_TagBound[val_marker];
}

unsigned short CConfig::GetMarker_CfgFile_KindBC(string val_marker) {
  unsigned short iMarker_CfgFile;
  for (iMarker_CfgFile = 0; iMarker_CfgFile < nMarker_CfgFile; iMarker_CfgFile++)
    if (Marker_CfgFile_TagBound[iMarker_CfgFile] == val_marker) break;
  return Marker_CfgFile_KindBC[iMarker_CfgFile];
}

unsigned short CConfig::GetMarker_CfgFile_Monitoring(string val_marker) {
  unsigned short iMarker_CfgFile;
  for (iMarker_CfgFile = 0; iMarker_CfgFile < nMarker_CfgFile; iMarker_CfgFile++)
    if (Marker_CfgFile_TagBound[iMarker_CfgFile] == val_marker) break;
  return Marker_CfgFile_Monitoring[iMarker_CfgFile];
}

unsigned short CConfig::GetMarker_CfgFile_GeoEval(string val_marker) {
  unsigned short iMarker_CfgFile;
  for (iMarker_CfgFile = 0; iMarker_CfgFile < nMarker_CfgFile; iMarker_CfgFile++)
    if (Marker_CfgFile_TagBound[iMarker_CfgFile] == val_marker) break;
  return Marker_CfgFile_GeoEval[iMarker_CfgFile];
}

unsigned short CConfig::GetMarker_CfgFile_Designing(string val_marker) {
  unsigned short iMarker_CfgFile;
  for (iMarker_CfgFile = 0; iMarker_CfgFile < nMarker_CfgFile; iMarker_CfgFile++)
    if (Marker_CfgFile_TagBound[iMarker_CfgFile] == val_marker) break;
  return Marker_CfgFile_Designing[iMarker_CfgFile];
}

unsigned short CConfig::GetMarker_CfgFile_Plotting(string val_marker) {
  unsigned short iMarker_CfgFile;
  for (iMarker_CfgFile = 0; iMarker_CfgFile < nMarker_CfgFile; iMarker_CfgFile++)
    if (Marker_CfgFile_TagBound[iMarker_CfgFile] == val_marker) break;
  return Marker_CfgFile_Plotting[iMarker_CfgFile];
}

unsigned short CConfig::GetMarker_CfgFile_Analyze(string val_marker) {
  unsigned short iMarker_CfgFile;
  for (iMarker_CfgFile = 0; iMarker_CfgFile < nMarker_CfgFile; iMarker_CfgFile++)
    if (Marker_CfgFile_TagBound[iMarker_CfgFile] == val_marker) break;
  return Marker_CfgFile_Analyze[iMarker_CfgFile];
}


unsigned short CConfig::GetMarker_CfgFile_FSIinterface(string val_marker) {
  unsigned short iMarker_CfgFile;
  for (iMarker_CfgFile = 0; iMarker_CfgFile < nMarker_CfgFile; iMarker_CfgFile++)
    if (Marker_CfgFile_TagBound[iMarker_CfgFile] == val_marker) break;
  return Marker_CfgFile_FSIinterface[iMarker_CfgFile];
}

unsigned short CConfig::GetMarker_CfgFile_Out_1D(string val_marker) {
  unsigned short iMarker_CfgFile;
  for (iMarker_CfgFile = 0; iMarker_CfgFile < nMarker_CfgFile; iMarker_CfgFile++)
    if (Marker_CfgFile_TagBound[iMarker_CfgFile] == val_marker) break;
  return Marker_CfgFile_Out_1D[iMarker_CfgFile];
}

unsigned short CConfig::GetMarker_CfgFile_DV(string val_marker) {
  unsigned short iMarker_CfgFile;
  for (iMarker_CfgFile = 0; iMarker_CfgFile < nMarker_CfgFile; iMarker_CfgFile++)
    if (Marker_CfgFile_TagBound[iMarker_CfgFile] == val_marker) break;
  return Marker_CfgFile_DV[iMarker_CfgFile];
}

unsigned short CConfig::GetMarker_CfgFile_Moving(string val_marker) {
  unsigned short iMarker_CfgFile;
  for (iMarker_CfgFile = 0; iMarker_CfgFile < nMarker_CfgFile; iMarker_CfgFile++)
    if (Marker_CfgFile_TagBound[iMarker_CfgFile] == val_marker) break;
  return Marker_CfgFile_Moving[iMarker_CfgFile];
}

unsigned short CConfig::GetMarker_CfgFile_PerBound(string val_marker) {
  unsigned short iMarker_CfgFile;
  for (iMarker_CfgFile = 0; iMarker_CfgFile < nMarker_CfgFile; iMarker_CfgFile++)
    if (Marker_CfgFile_TagBound[iMarker_CfgFile] == val_marker) break;
  return Marker_CfgFile_PerBound[iMarker_CfgFile];
}

int CConfig::GetMarker_FSIinterface(string val_marker) {	
	  unsigned short iMarker_CfgFile;
	  for (iMarker_CfgFile = 0; iMarker_CfgFile < nMarker_CfgFile; iMarker_CfgFile++)
    
		  if (Marker_CfgFile_TagBound[iMarker_CfgFile] == val_marker)
				return  Marker_CfgFile_FSIinterface[iMarker_CfgFile];
    return 0;
}


CConfig::~CConfig(void) {
	
  unsigned long iDV, iMarker, iPeriodic, iFFD;

  /*--- Delete all of the option objects in the global option map ---*/
    
  for(map<string, COptionBase*>::iterator itr = option_map.begin(); itr != option_map.end(); itr++) {
    delete itr->second;
  }
 
  if (TimeDOFsADER_DG           != NULL) delete [] TimeDOFsADER_DG;
  if (TimeIntegrationADER_DG    != NULL) delete [] TimeIntegrationADER_DG;
  if (WeightsIntegrationADER_DG != NULL) delete [] WeightsIntegrationADER_DG;
  if (RK_Alpha_Step             != NULL) delete [] RK_Alpha_Step;
  if (MG_PreSmooth              != NULL) delete [] MG_PreSmooth;
  if (MG_PostSmooth             != NULL) delete [] MG_PostSmooth;
  
  /*--- Free memory for Aeroelastic problems. ---*/

  if (Grid_Movement && Aeroelastic_Simulation) {
    if (Aeroelastic_pitch  != NULL) delete[] Aeroelastic_pitch;
    if (Aeroelastic_plunge != NULL) delete[] Aeroelastic_plunge;
  }

  /*--- Free memory for unspecified grid motion parameters ---*/

 if (Kind_GridMovement != NULL) delete [] Kind_GridMovement;

  /*--- motion origin: ---*/
  
  if (Motion_Origin_X   != NULL) delete [] Motion_Origin_X;
  if (Motion_Origin_Y   != NULL) delete [] Motion_Origin_Y;
  if (Motion_Origin_Z   != NULL) delete [] Motion_Origin_Z;
  if (MoveMotion_Origin != NULL) delete [] MoveMotion_Origin;

  /*--- translation: ---*/

  if (Translation_Rate_X != NULL) delete [] Translation_Rate_X;
  if (Translation_Rate_Y != NULL) delete [] Translation_Rate_Y;
  if (Translation_Rate_Z != NULL) delete [] Translation_Rate_Z;

  /*--- rotation: ---*/
  
  if (Rotation_Rate_X != NULL) delete [] Rotation_Rate_X;
  if (Rotation_Rate_Y != NULL) delete [] Rotation_Rate_Y;
  if (Rotation_Rate_Z != NULL) delete [] Rotation_Rate_Z;

  /*--- pitching: ---*/
  
  if (Pitching_Omega_X != NULL) delete [] Pitching_Omega_X;
  if (Pitching_Omega_Y != NULL) delete [] Pitching_Omega_Y;
  if (Pitching_Omega_Z != NULL) delete [] Pitching_Omega_Z;

  /*--- pitching amplitude: ---*/
  
  if (Pitching_Ampl_X != NULL) delete [] Pitching_Ampl_X;
  if (Pitching_Ampl_Y != NULL) delete [] Pitching_Ampl_Y;
  if (Pitching_Ampl_Z != NULL) delete [] Pitching_Ampl_Z;

  /*--- pitching phase: ---*/
  
  if (Pitching_Phase_X != NULL) delete [] Pitching_Phase_X;
  if (Pitching_Phase_Y != NULL) delete [] Pitching_Phase_Y;
  if (Pitching_Phase_Z != NULL) delete [] Pitching_Phase_Z;

  /*--- plunging: ---*/
  
  if (Plunging_Omega_X != NULL) delete [] Plunging_Omega_X;
  if (Plunging_Omega_Y != NULL) delete [] Plunging_Omega_Y;
  if (Plunging_Omega_Z != NULL) delete [] Plunging_Omega_Z;

  /*--- plunging amplitude: ---*/
  
  if (Plunging_Ampl_X != NULL) delete [] Plunging_Ampl_X;
  if (Plunging_Ampl_Y != NULL) delete [] Plunging_Ampl_Y;
  if (Plunging_Ampl_Z != NULL) delete [] Plunging_Ampl_Z;

  /*--- reference origin for moments ---*/
  
  if (RefOriginMoment   != NULL) delete [] RefOriginMoment;
  if (RefOriginMoment_X != NULL) delete [] RefOriginMoment_X;
  if (RefOriginMoment_Y != NULL) delete [] RefOriginMoment_Y;
  if (RefOriginMoment_Z != NULL) delete [] RefOriginMoment_Z;

  /*--- Free memory for Harmonic Blance Frequency  pointer ---*/
    
  if (Omega_HB != NULL) delete [] Omega_HB;
    
  /*--- Marker pointers ---*/
  
  if (Marker_CfgFile_Out_1D != NULL) delete[] Marker_CfgFile_Out_1D;
  if (Marker_All_Out_1D     != NULL) delete[] Marker_All_Out_1D;
  
  if (Marker_CfgFile_GeoEval != NULL) delete[] Marker_CfgFile_GeoEval;
  if (Marker_All_GeoEval     != NULL) delete[] Marker_All_GeoEval;
  
  if (Marker_CfgFile_TagBound != NULL) delete[] Marker_CfgFile_TagBound;
  if (Marker_All_TagBound     != NULL) delete[] Marker_All_TagBound;
  
  if (Marker_CfgFile_KindBC != NULL) delete[] Marker_CfgFile_KindBC;
  if (Marker_All_KindBC     != NULL) delete[] Marker_All_KindBC;
  
  if (Marker_CfgFile_Monitoring != NULL) delete[] Marker_CfgFile_Monitoring;
  if (Marker_All_Monitoring     != NULL) delete[] Marker_All_Monitoring;
  
  if (Marker_CfgFile_Designing != NULL) delete[] Marker_CfgFile_Designing;
  if (Marker_All_Designing     != NULL) delete[] Marker_All_Designing;
  
  if (Marker_CfgFile_Plotting != NULL) delete[] Marker_CfgFile_Plotting;
  if (Marker_All_Plotting     != NULL) delete[] Marker_All_Plotting;
  
  if (Marker_CfgFile_Analyze != NULL) delete[] Marker_CfgFile_Analyze;
  if (Marker_All_Analyze  != NULL) delete[] Marker_All_Analyze;

  if (Marker_CfgFile_FSIinterface != NULL) delete[] Marker_CfgFile_FSIinterface;
  if (Marker_All_FSIinterface     != NULL) delete[] Marker_All_FSIinterface;
  
  if (Marker_CfgFile_DV != NULL) delete[] Marker_CfgFile_DV;
  if (Marker_All_DV     != NULL) delete[] Marker_All_DV;
  
  if (Marker_CfgFile_Moving != NULL) delete[] Marker_CfgFile_Moving;
  if (Marker_All_Moving     != NULL) delete[] Marker_All_Moving;
  
  if (Marker_CfgFile_PerBound != NULL) delete[] Marker_CfgFile_PerBound;
  if (Marker_All_PerBound     != NULL) delete[] Marker_All_PerBound;

  if (Marker_DV!= NULL)               delete[] Marker_DV;
  if (Marker_Moving != NULL)           delete[] Marker_Moving;
  if (Marker_Monitoring != NULL)      delete[] Marker_Monitoring;
  if (Marker_Designing != NULL)       delete[] Marker_Designing;
  if (Marker_GeoEval != NULL)         delete[] Marker_GeoEval;
  if (Marker_Plotting != NULL)        delete[] Marker_Plotting;
  if (Marker_Analyze != NULL)        delete[] Marker_Analyze;
  if (Marker_FSIinterface != NULL)        delete[] Marker_FSIinterface;
  if (Marker_All_SendRecv != NULL)    delete[] Marker_All_SendRecv;

  if (Kind_ObjFunc != NULL)      delete[] Kind_ObjFunc;
  if (Weight_ObjFunc != NULL)      delete[] Weight_ObjFunc;

  if (DV_Value != NULL) {
    for (iDV = 0; iDV < nDV; iDV++) delete[] DV_Value[iDV];
    delete [] DV_Value;
  }
  
  if (ParamDV != NULL) {
    for (iDV = 0; iDV < nDV; iDV++) delete[] ParamDV[iDV];
    delete [] ParamDV;
  }
  
  if (CoordFFDBox != NULL) {
    for (iFFD = 0; iFFD < nFFDBox; iFFD++) delete[] CoordFFDBox[iFFD];
    delete [] CoordFFDBox;
  }
  
  if (DegreeFFDBox != NULL) {
    for (iFFD = 0; iFFD < nFFDBox; iFFD++) delete[] DegreeFFDBox[iFFD];
    delete [] DegreeFFDBox;
  }
  
  if (Design_Variable != NULL)    delete[] Design_Variable;
  if (Dirichlet_Value != NULL)    delete[] Dirichlet_Value;
  
  if (Exhaust_Temperature_Target != NULL)    delete[]  Exhaust_Temperature_Target;
  if (Exhaust_Pressure_Target != NULL)    delete[]  Exhaust_Pressure_Target;
  if (Exhaust_Pressure != NULL)    delete[] Exhaust_Pressure;
  if (Exhaust_Temperature != NULL)    delete[] Exhaust_Temperature;
  if (Exhaust_MassFlow != NULL)    delete[] Exhaust_MassFlow;
  if (Exhaust_TotalPressure != NULL)    delete[] Exhaust_TotalPressure;
  if (Exhaust_TotalTemperature != NULL)    delete[] Exhaust_TotalTemperature;
  if (Exhaust_GrossThrust != NULL)    delete[] Exhaust_GrossThrust;
  if (Exhaust_Force != NULL)    delete[] Exhaust_Force;
  if (Exhaust_Power != NULL)    delete[] Exhaust_Power;

  if (Inflow_Mach != NULL)    delete[]  Inflow_Mach;
  if (Inflow_Pressure != NULL)    delete[] Inflow_Pressure;
  if (Inflow_MassFlow != NULL)    delete[] Inflow_MassFlow;
  if (Inflow_ReverseMassFlow != NULL)    delete[] Inflow_ReverseMassFlow;
  if (Inflow_TotalPressure != NULL)    delete[] Inflow_TotalPressure;
  if (Inflow_Temperature != NULL)    delete[] Inflow_Temperature;
  if (Inflow_TotalTemperature != NULL)    delete[] Inflow_TotalTemperature;
  if (Inflow_RamDrag != NULL)    delete[] Inflow_RamDrag;
  if (Inflow_Force != NULL)    delete[]  Inflow_Force;
  if (Inflow_Power != NULL)    delete[] Inflow_Power;

  if (Engine_Power != NULL)    delete[]  Engine_Power;
  if (Engine_Mach != NULL)    delete[]  Engine_Mach;
  if (Engine_Force != NULL)    delete[]  Engine_Force;
  if (Engine_NetThrust != NULL)    delete[]  Engine_NetThrust;
  if (Engine_GrossThrust != NULL)    delete[]  Engine_GrossThrust;
  if (Engine_Area != NULL)    delete[]  Engine_Area;
  if (EngineInflow_Target != NULL)    delete[] EngineInflow_Target;

  if (ActDiskInlet_MassFlow != NULL)    delete[]  ActDiskInlet_MassFlow;
  if (ActDiskInlet_Temperature != NULL)    delete[]  ActDiskInlet_Temperature;
  if (ActDiskInlet_TotalTemperature != NULL)    delete[]  ActDiskInlet_TotalTemperature;
  if (ActDiskInlet_Pressure != NULL)    delete[]  ActDiskInlet_Pressure;
  if (ActDiskInlet_TotalPressure != NULL)    delete[]  ActDiskInlet_TotalPressure;
  if (ActDiskInlet_RamDrag != NULL)    delete[]  ActDiskInlet_RamDrag;
  if (ActDiskInlet_Force != NULL)    delete[]  ActDiskInlet_Force;
  if (ActDiskInlet_Power != NULL)    delete[]  ActDiskInlet_Power;

  if (ActDiskOutlet_MassFlow != NULL)    delete[]  ActDiskOutlet_MassFlow;
  if (ActDiskOutlet_Temperature != NULL)    delete[]  ActDiskOutlet_Temperature;
  if (ActDiskOutlet_TotalTemperature != NULL)    delete[]  ActDiskOutlet_TotalTemperature;
  if (ActDiskOutlet_Pressure != NULL)    delete[]  ActDiskOutlet_Pressure;
  if (ActDiskOutlet_TotalPressure != NULL)    delete[]  ActDiskOutlet_TotalPressure;
  if (ActDiskOutlet_GrossThrust != NULL)    delete[]  ActDiskOutlet_GrossThrust;
  if (ActDiskOutlet_Force != NULL)    delete[]  ActDiskOutlet_Force;
  if (ActDiskOutlet_Power != NULL)    delete[]  ActDiskOutlet_Power;

  if (ActDisk_DeltaPress != NULL)    delete[]  ActDisk_DeltaPress;
  if (ActDisk_DeltaTemp != NULL)    delete[]  ActDisk_DeltaTemp;
  if (ActDisk_TotalPressRatio != NULL)    delete[]  ActDisk_TotalPressRatio;
  if (ActDisk_TotalTempRatio != NULL)    delete[]  ActDisk_TotalTempRatio;
  if (ActDisk_StaticPressRatio != NULL)    delete[]  ActDisk_StaticPressRatio;
  if (ActDisk_StaticTempRatio != NULL)    delete[]  ActDisk_StaticTempRatio;
  if (ActDisk_Power != NULL)    delete[]  ActDisk_Power;
  if (ActDisk_MassFlow != NULL)    delete[]  ActDisk_MassFlow;
  if (ActDisk_Mach != NULL)    delete[]  ActDisk_Mach;
  if (ActDisk_Force != NULL)    delete[]  ActDisk_Force;
  if (ActDisk_NetThrust != NULL)    delete[]  ActDisk_NetThrust;
  if (ActDisk_BCThrust != NULL)    delete[]  ActDisk_BCThrust;
  if (ActDisk_BCThrust_Old != NULL)    delete[]  ActDisk_BCThrust_Old;
  if (ActDisk_GrossThrust != NULL)    delete[]  ActDisk_GrossThrust;
  if (ActDisk_Area != NULL)    delete[]  ActDisk_Area;
  if (ActDisk_ReverseMassFlow != NULL)    delete[]  ActDisk_ReverseMassFlow;
  
  if (Surface_MassFlow != NULL)    delete[]  Surface_MassFlow;
  if (Surface_DC60 != NULL)    delete[]  Surface_DC60;
  if (Surface_IDC != NULL)    delete[]  Surface_IDC;
  if (Surface_IDC_Mach != NULL)    delete[]  Surface_IDC_Mach;
  if (Surface_IDR != NULL)    delete[]  Surface_IDR;

  if (Inlet_Ttotal != NULL) delete[]  Inlet_Ttotal;
  if (Inlet_Ptotal != NULL) delete[]  Inlet_Ptotal;
  if (Inlet_FlowDir != NULL) {
    for (iMarker = 0; iMarker < nMarker_Inlet; iMarker++)
      delete [] Inlet_FlowDir[iMarker];
    delete [] Inlet_FlowDir;
  }
  
  if (Inlet_Velocity != NULL) {
    for (iMarker = 0; iMarker < nMarker_Supersonic_Inlet; iMarker++)
      delete [] Inlet_Velocity[iMarker];
    delete [] Inlet_Velocity;
  }
  
  if (Riemann_FlowDir != NULL) {
    for (iMarker = 0; iMarker < nMarker_Riemann; iMarker++)
      delete [] Riemann_FlowDir[iMarker];
    delete [] Riemann_FlowDir;
  }
  
  if (NRBC_FlowDir != NULL) {
    for (iMarker = 0; iMarker < nMarker_NRBC; iMarker++)
      delete [] NRBC_FlowDir[iMarker];
    delete [] NRBC_FlowDir;
  }
  
  if (Load_Sine_Dir != NULL) {
    for (iMarker = 0; iMarker < nMarker_Load_Sine; iMarker++)
      delete [] Load_Sine_Dir[iMarker];
    delete [] Load_Sine_Dir;
  }
  
  if (Load_Dir != NULL) {
    for (iMarker = 0; iMarker < nMarker_Load_Dir; iMarker++)
      delete [] Load_Dir[iMarker];
    delete [] Load_Dir;
  }
  
  if (Inlet_Temperature != NULL)    delete[] Inlet_Temperature;
  if (Inlet_Pressure != NULL)    delete[] Inlet_Pressure;
  if (Outlet_Pressure != NULL)    delete[] Outlet_Pressure;
  if (Isothermal_Temperature != NULL)    delete[] Isothermal_Temperature;
  if (Heat_Flux != NULL)    delete[] Heat_Flux;
  if (Displ_Value != NULL)    delete[] Displ_Value;
  if (Load_Value != NULL)    delete[] Load_Value;
  if (Load_Dir_Multiplier != NULL)    delete[] Load_Dir_Multiplier;
  if (Load_Dir_Value != NULL)    delete[] Load_Dir_Value;
  if (Load_Sine_Amplitude != NULL)    delete[] Load_Sine_Amplitude;
  if (Load_Sine_Frequency != NULL)    delete[] Load_Sine_Frequency;
  if (FlowLoad_Value != NULL)    delete[] FlowLoad_Value;

  /*--- related to periodic boundary conditions ---*/
  
  for (iMarker = 0; iMarker < nMarker_PerBound; iMarker++) {
    if (Periodic_RotCenter   != NULL) delete [] Periodic_RotCenter[iMarker];
    if (Periodic_RotAngles   != NULL) delete [] Periodic_RotAngles[iMarker];
    if (Periodic_Translation != NULL) delete [] Periodic_Translation[iMarker];
  }
  if (Periodic_RotCenter   != NULL) delete[] Periodic_RotCenter;
  if (Periodic_RotAngles   != NULL) delete[] Periodic_RotAngles;
  if (Periodic_Translation != NULL) delete[] Periodic_Translation;

  for (iPeriodic = 0; iPeriodic < nPeriodic_Index; iPeriodic++) {
    if (Periodic_Center    != NULL) delete [] Periodic_Center[iPeriodic];
    if (Periodic_Rotation  != NULL) delete [] Periodic_Rotation[iPeriodic];
    if (Periodic_Translate != NULL) delete [] Periodic_Translate[iPeriodic];
  }
  if (Periodic_Center      != NULL) delete[] Periodic_Center;
  if (Periodic_Rotation    != NULL) delete[] Periodic_Rotation;
  if (Periodic_Translate   != NULL) delete[] Periodic_Translate;
  
  if (MG_CorrecSmooth != NULL)        delete[] MG_CorrecSmooth;
  if (PlaneTag != NULL)               delete[] PlaneTag;
  if (CFL!= NULL)                      delete[] CFL;
  
  /*--- String markers ---*/
  if (Marker_Euler != NULL )              delete[] Marker_Euler;
  if (Marker_FarField != NULL )           delete[] Marker_FarField;
  if (Marker_Custom != NULL )             delete[] Marker_Custom;
  if (Marker_SymWall != NULL )            delete[] Marker_SymWall;
  if (Marker_Pressure != NULL )           delete[] Marker_Pressure;
  if (Marker_PerBound != NULL )           delete[] Marker_PerBound;
  if (Marker_PerDonor != NULL )           delete[] Marker_PerDonor;
  if (Marker_NearFieldBound != NULL )     delete[] Marker_NearFieldBound;
  if (Marker_InterfaceBound != NULL )     delete[] Marker_InterfaceBound;
  if (Marker_Fluid_InterfaceBound != NULL )     delete[] Marker_Fluid_InterfaceBound;
  if (Marker_Dirichlet != NULL )          delete[] Marker_Dirichlet;
  if (Marker_Inlet != NULL )              delete[] Marker_Inlet;
  if (Marker_Supersonic_Inlet != NULL )   delete[] Marker_Supersonic_Inlet;
  if (Marker_Supersonic_Outlet != NULL )   delete[] Marker_Supersonic_Outlet;
  if (Marker_Outlet != NULL )             delete[] Marker_Outlet;
  if (Marker_Out_1D != NULL )             delete[] Marker_Out_1D;
  if (Marker_Isothermal != NULL )         delete[] Marker_Isothermal;
  if (Marker_EngineInflow != NULL )      delete[] Marker_EngineInflow;
  if (Marker_EngineExhaust != NULL )     delete[] Marker_EngineExhaust;
  if (Marker_Displacement != NULL )       delete[] Marker_Displacement;
  if (Marker_Load != NULL )               delete[] Marker_Load;
  if (Marker_Load_Dir != NULL )               delete[] Marker_Load_Dir;
  if (Marker_Load_Sine != NULL )               delete[] Marker_Load_Sine;
  if (Marker_FlowLoad != NULL )           delete[] Marker_FlowLoad;
  if (Marker_Neumann != NULL )            delete[] Marker_Neumann;
  if (Marker_Internal != NULL )            delete[] Marker_Internal;
  if (Marker_HeatFlux != NULL )               delete[] Marker_HeatFlux;

  if (Int_Coeffs != NULL) delete [] Int_Coeffs;
  
  /*--- Delete some arrays needed just for initializing options. ---*/
  
  if (default_vel_inf       != NULL) delete [] default_vel_inf;
  if (default_eng_box       != NULL) delete [] default_eng_box;
  if (default_eng_val       != NULL) delete [] default_eng_val;
  if (default_cfl_adapt     != NULL) delete [] default_cfl_adapt;
  if (default_ad_coeff_flow != NULL) delete [] default_ad_coeff_flow;
  if (default_ad_coeff_adj  != NULL) delete [] default_ad_coeff_adj;
  if (default_obj_coeff     != NULL) delete [] default_obj_coeff;
  if (default_geo_loc       != NULL) delete [] default_geo_loc;
  if (default_distortion    != NULL) delete [] default_distortion;
  if (default_ea_lim        != NULL) delete [] default_ea_lim;
  if (default_grid_fix      != NULL) delete [] default_grid_fix;
  if (default_inc_crit      != NULL) delete [] default_inc_crit;
 
  if (FFDTag != NULL) delete [] FFDTag;
  if (nDV_Value != NULL) delete [] nDV_Value;
  if (TagFFDBox != NULL) delete [] TagFFDBox;
  
  if (Kind_Data_Riemann != NULL) delete [] Kind_Data_Riemann;
  if (Riemann_Var1 != NULL) delete [] Riemann_Var1;
  if (Riemann_Var2 != NULL) delete [] Riemann_Var2;
  if (Kind_Data_NRBC != NULL) delete [] Kind_Data_NRBC;
  if (NRBC_Var1 != NULL) delete [] NRBC_Var1;
  if (NRBC_Var2 != NULL) delete [] NRBC_Var2;
  if (Marker_TurboBoundIn != NULL) delete [] Marker_TurboBoundIn;
  if (Marker_TurboBoundOut != NULL) delete [] Marker_TurboBoundOut;
  if (Kind_TurboPerformance != NULL) delete [] Kind_TurboPerformance;
  if (Marker_Riemann != NULL) delete [] Marker_Riemann;
  if (Marker_NRBC != NULL) delete [] Marker_NRBC;
 
}

string CConfig::GetUnsteady_FileName(string val_filename, int val_iter) {

  string UnstExt, UnstFilename = val_filename;
  char buffer[50];

  /*--- Check that a positive value iteration is requested (for now). ---*/
  
  if (val_iter < 0) {
    cout << "Requesting a negative iteration number for the restart file!!" << endl;
    exit(EXIT_FAILURE);
  }

  /*--- Append iteration number for unsteady cases ---*/

  if ((Wrt_Unsteady) || (Wrt_Dynamic)) {
    unsigned short lastindex = UnstFilename.find_last_of(".");
    UnstFilename = UnstFilename.substr(0, lastindex);
    if ((val_iter >= 0)    && (val_iter < 10))    SPRINTF (buffer, "_0000%d.dat", val_iter);
    if ((val_iter >= 10)   && (val_iter < 100))   SPRINTF (buffer, "_000%d.dat",  val_iter);
    if ((val_iter >= 100)  && (val_iter < 1000))  SPRINTF (buffer, "_00%d.dat",   val_iter);
    if ((val_iter >= 1000) && (val_iter < 10000)) SPRINTF (buffer, "_0%d.dat",    val_iter);
    if (val_iter >= 10000) SPRINTF (buffer, "_%d.dat", val_iter);
    string UnstExt = string(buffer);
    UnstFilename.append(UnstExt);
  }

  return UnstFilename;
}

string CConfig::GetMultizone_FileName(string val_filename, int val_iZone) {

    string multizone_filename = val_filename;
    char buffer[50];
    
    if (GetnZone() > 1 ) {
        unsigned short lastindex = multizone_filename.find_last_of(".");
        multizone_filename = multizone_filename.substr(0, lastindex);
        SPRINTF (buffer, "_%d.dat", SU2_TYPE::Int(val_iZone));
        multizone_filename.append(string(buffer));
    }
    
    return multizone_filename;
}

string CConfig::GetObjFunc_Extension(string val_filename) {

  string AdjExt, Filename = val_filename;

  if (ContinuousAdjoint || DiscreteAdjoint) {

    /*--- Remove filename extension (.dat) ---*/
    unsigned short lastindex = Filename.find_last_of(".");
    Filename = Filename.substr(0, lastindex);
    if (nObj==1) {
      switch (Kind_ObjFunc[0]) {
      case DRAG_COEFFICIENT:        AdjExt = "_cd";       break;
      case LIFT_COEFFICIENT:        AdjExt = "_cl";       break;
      case SIDEFORCE_COEFFICIENT:   AdjExt = "_csf";      break;
      case INVERSE_DESIGN_PRESSURE: AdjExt = "_invpress"; break;
      case INVERSE_DESIGN_HEATFLUX: AdjExt = "_invheat";  break;
      case MOMENT_X_COEFFICIENT:    AdjExt = "_cmx";      break;
      case MOMENT_Y_COEFFICIENT:    AdjExt = "_cmy";      break;
      case MOMENT_Z_COEFFICIENT:    AdjExt = "_cmz";      break;
      case EFFICIENCY:              AdjExt = "_eff";      break;
      case EQUIVALENT_AREA:         AdjExt = "_ea";       break;
      case NEARFIELD_PRESSURE:      AdjExt = "_nfp";      break;
      case FORCE_X_COEFFICIENT:     AdjExt = "_cfx";      break;
      case FORCE_Y_COEFFICIENT:     AdjExt = "_cfy";      break;
      case FORCE_Z_COEFFICIENT:     AdjExt = "_cfz";      break;
      case THRUST_COEFFICIENT:      AdjExt = "_ct";       break;
      case TORQUE_COEFFICIENT:      AdjExt = "_cq";       break;
      case TOTAL_HEATFLUX:          AdjExt = "_totheat";  break;
      case MAXIMUM_HEATFLUX:        AdjExt = "_maxheat";  break;
      case FIGURE_OF_MERIT:         AdjExt = "_merit";    break;
      case FREE_SURFACE:            AdjExt = "_fs";       break;
      case AVG_TOTAL_PRESSURE:      AdjExt = "_pt";       break;
      case AVG_OUTLET_PRESSURE:     AdjExt = "_pe";       break;
      case MASS_FLOW_RATE:          AdjExt = "_mfr";       break;
      case OUTFLOW_GENERALIZED:     AdjExt = "_chn";       break;
      }
    }
    else{
      AdjExt = "_combo";
    }
    Filename.append(AdjExt);

    /*--- Lastly, add the .dat extension ---*/
    Filename.append(".dat");

  }

  return Filename;
}

unsigned short CConfig::GetContainerPosition(unsigned short val_eqsystem) {

  switch (val_eqsystem) {
    case RUNTIME_FLOW_SYS:      return FLOW_SOL;
    case RUNTIME_TURB_SYS:      return TURB_SOL;
    case RUNTIME_TRANS_SYS:     return TRANS_SOL;
    case RUNTIME_POISSON_SYS:   return POISSON_SOL;
    case RUNTIME_WAVE_SYS:      return WAVE_SOL;
    case RUNTIME_HEAT_SYS:      return HEAT_SOL;
    case RUNTIME_FEA_SYS:       return FEA_SOL;
    case RUNTIME_ADJPOT_SYS:    return ADJFLOW_SOL;
    case RUNTIME_ADJFLOW_SYS:   return ADJFLOW_SOL;
    case RUNTIME_ADJTURB_SYS:   return ADJTURB_SOL;
    case RUNTIME_MULTIGRID_SYS: return 0;
  }
  return 0;
}

void CConfig::SetKind_ConvNumScheme(unsigned short val_kind_convnumscheme,
                                    unsigned short val_kind_centered, unsigned short val_kind_upwind,
                                    unsigned short val_kind_slopelimit, unsigned short val_order_spatial_int,
                                    unsigned short val_kind_fem) {

  Kind_ConvNumScheme = val_kind_convnumscheme;
  Kind_Centered = val_kind_centered;
  Kind_Upwind = val_kind_upwind;
  Kind_FEM = val_kind_fem;
  Kind_SlopeLimit = val_kind_slopelimit;
  SpatialOrder = val_order_spatial_int;

}

void CConfig::SetGlobalParam(unsigned short val_solver,
                             unsigned short val_system,
                             unsigned long val_extiter) {

  /*--- Set the simulation global time ---*/
  Current_UnstTime = static_cast<su2double>(val_extiter)*Delta_UnstTime;
  Current_UnstTimeND = static_cast<su2double>(val_extiter)*Delta_UnstTimeND;

  /*--- Set the solver methods ---*/
  switch (val_solver) {
    case EULER:
      if (val_system == RUNTIME_FLOW_SYS) {
        SetKind_ConvNumScheme(Kind_ConvNumScheme_Flow, Kind_Centered_Flow,
                              Kind_Upwind_Flow, Kind_SlopeLimit_Flow,
                              SpatialOrder_Flow, NONE);
        SetKind_TimeIntScheme(Kind_TimeIntScheme_Flow);
      }
      break;
    case NAVIER_STOKES:
      if (val_system == RUNTIME_FLOW_SYS) {
        SetKind_ConvNumScheme(Kind_ConvNumScheme_Flow, Kind_Centered_Flow,
                              Kind_Upwind_Flow, Kind_SlopeLimit_Flow,
                              SpatialOrder_Flow, NONE);
        SetKind_TimeIntScheme(Kind_TimeIntScheme_Flow);
      }
      break;
    case RANS:
      if (val_system == RUNTIME_FLOW_SYS) {
        SetKind_ConvNumScheme(Kind_ConvNumScheme_Flow, Kind_Centered_Flow,
                              Kind_Upwind_Flow, Kind_SlopeLimit_Flow,
                              SpatialOrder_Flow, NONE);
        SetKind_TimeIntScheme(Kind_TimeIntScheme_Flow);
      }
      if (val_system == RUNTIME_TURB_SYS) {
        SetKind_ConvNumScheme(Kind_ConvNumScheme_Turb, Kind_Centered_Turb,
                              Kind_Upwind_Turb, Kind_SlopeLimit_Turb,
                              SpatialOrder_Turb, NONE);
        SetKind_TimeIntScheme(Kind_TimeIntScheme_Turb);
      }
      if (val_system == RUNTIME_TRANS_SYS) {
        SetKind_ConvNumScheme(Kind_ConvNumScheme_Turb, Kind_Centered_Turb,
                              Kind_Upwind_Turb, Kind_SlopeLimit_Turb,
                              SpatialOrder_Turb, NONE);
        SetKind_TimeIntScheme(Kind_TimeIntScheme_Turb);
      }
      break;
    case FEM_EULER:
      if (val_system == RUNTIME_FLOW_SYS) {
        SetKind_ConvNumScheme(Kind_ConvNumScheme_FEM_Flow, Kind_Centered_Flow,
                              Kind_Upwind_Flow, Kind_SlopeLimit_Flow,
                              SpatialOrder_Flow, Kind_FEM_Flow);
        SetKind_TimeIntScheme(Kind_TimeIntScheme_FEM_Flow);
      }
      break;
    case FEM_NAVIER_STOKES:
      if (val_system == RUNTIME_FLOW_SYS) {
        SetKind_ConvNumScheme(Kind_ConvNumScheme_Flow, Kind_Centered_Flow,
                              Kind_Upwind_Flow, Kind_SlopeLimit_Flow,
                              SpatialOrder_Flow, Kind_FEM_Flow);
        SetKind_TimeIntScheme(Kind_TimeIntScheme_FEM_Flow);
      }
      break;
    case ADJ_EULER:
      if (val_system == RUNTIME_FLOW_SYS) {
        SetKind_ConvNumScheme(Kind_ConvNumScheme_Flow, Kind_Centered_Flow,
                              Kind_Upwind_Flow, Kind_SlopeLimit_Flow,
                              SpatialOrder_Flow, NONE);
        SetKind_TimeIntScheme(Kind_TimeIntScheme_Flow);
      }
      if (val_system == RUNTIME_ADJFLOW_SYS) {
        SetKind_ConvNumScheme(Kind_ConvNumScheme_AdjFlow, Kind_Centered_AdjFlow,
                              Kind_Upwind_AdjFlow, Kind_SlopeLimit_AdjFlow,
                              SpatialOrder_AdjFlow, NONE);
        SetKind_TimeIntScheme(Kind_TimeIntScheme_AdjFlow);
      }
      break;
    case ADJ_NAVIER_STOKES:
      if (val_system == RUNTIME_FLOW_SYS) {
        SetKind_ConvNumScheme(Kind_ConvNumScheme_Flow, Kind_Centered_Flow,
                              Kind_Upwind_Flow, Kind_SlopeLimit_Flow,
                              SpatialOrder_Flow, NONE);
        SetKind_TimeIntScheme(Kind_TimeIntScheme_Flow);
      }
      if (val_system == RUNTIME_ADJFLOW_SYS) {
        SetKind_ConvNumScheme(Kind_ConvNumScheme_AdjFlow, Kind_Centered_AdjFlow,
                              Kind_Upwind_AdjFlow, Kind_SlopeLimit_AdjFlow,
                              SpatialOrder_AdjFlow, NONE);
        SetKind_TimeIntScheme(Kind_TimeIntScheme_AdjFlow);
      }
      break;
    case ADJ_RANS:
      if (val_system == RUNTIME_FLOW_SYS) {
        SetKind_ConvNumScheme(Kind_ConvNumScheme_Flow, Kind_Centered_Flow,
                              Kind_Upwind_Flow, Kind_SlopeLimit_Flow,
                              SpatialOrder_Flow, NONE);
        SetKind_TimeIntScheme(Kind_TimeIntScheme_Flow);
      }
      if (val_system == RUNTIME_ADJFLOW_SYS) {
        SetKind_ConvNumScheme(Kind_ConvNumScheme_AdjFlow, Kind_Centered_AdjFlow,
                              Kind_Upwind_AdjFlow, Kind_SlopeLimit_AdjFlow,
                              SpatialOrder_AdjFlow, NONE);
        SetKind_TimeIntScheme(Kind_TimeIntScheme_AdjFlow);
      }
      if (val_system == RUNTIME_TURB_SYS) {
        SetKind_ConvNumScheme(Kind_ConvNumScheme_Turb, Kind_Centered_Turb,
                              Kind_Upwind_Turb, Kind_SlopeLimit_Turb,
                              SpatialOrder_Turb, NONE);
        SetKind_TimeIntScheme(Kind_TimeIntScheme_Turb);
      }
      if (val_system == RUNTIME_ADJTURB_SYS) {
        SetKind_ConvNumScheme(Kind_ConvNumScheme_AdjTurb, Kind_Centered_AdjTurb,
                              Kind_Upwind_AdjTurb, Kind_SlopeLimit_AdjTurb,
                              SpatialOrder_AdjTurb, NONE);
        SetKind_TimeIntScheme(Kind_TimeIntScheme_AdjTurb);
      }
      break;
    case POISSON_EQUATION:
      if (val_system == RUNTIME_POISSON_SYS) {
        SetKind_ConvNumScheme(NONE, NONE, NONE, NONE, NONE, NONE);
        SetKind_TimeIntScheme(Kind_TimeIntScheme_Poisson);
      }
      break;
    case WAVE_EQUATION:
      if (val_system == RUNTIME_WAVE_SYS) {
        SetKind_ConvNumScheme(NONE, NONE, NONE, NONE, NONE, NONE);
        SetKind_TimeIntScheme(Kind_TimeIntScheme_Wave);
      }
      break;
    case HEAT_EQUATION:
      if (val_system == RUNTIME_HEAT_SYS) {
        SetKind_ConvNumScheme(NONE, NONE, NONE, NONE, NONE, NONE);
        SetKind_TimeIntScheme(Kind_TimeIntScheme_Heat);
      }
      break;
    case FEM_ELASTICITY:

      Current_DynTime = static_cast<su2double>(val_extiter)*Delta_DynTime;

      if (val_system == RUNTIME_FEA_SYS) {
        SetKind_ConvNumScheme(NONE, NONE, NONE, NONE, NONE, NONE);
        SetKind_TimeIntScheme(Kind_TimeIntScheme_FEA);
      }
      break;
  }
}

su2double* CConfig::GetPeriodicRotCenter(string val_marker) {
  unsigned short iMarker_PerBound;
  for (iMarker_PerBound = 0; iMarker_PerBound < nMarker_PerBound; iMarker_PerBound++)
    if (Marker_PerBound[iMarker_PerBound] == val_marker) break;
  return Periodic_RotCenter[iMarker_PerBound];
}

su2double* CConfig::GetPeriodicRotAngles(string val_marker) {
  unsigned short iMarker_PerBound;
  for (iMarker_PerBound = 0; iMarker_PerBound < nMarker_PerBound; iMarker_PerBound++)
    if (Marker_PerBound[iMarker_PerBound] == val_marker) break;
  return Periodic_RotAngles[iMarker_PerBound];
}

su2double* CConfig::GetPeriodicTranslation(string val_marker) {
  unsigned short iMarker_PerBound;
  for (iMarker_PerBound = 0; iMarker_PerBound < nMarker_PerBound; iMarker_PerBound++)
    if (Marker_PerBound[iMarker_PerBound] == val_marker) break;
  return Periodic_Translation[iMarker_PerBound];
}

unsigned short CConfig::GetMarker_Periodic_Donor(string val_marker) {
  unsigned short iMarker_PerBound, jMarker_PerBound, kMarker_All;

  /*--- Find the marker for this periodic boundary. ---*/
  for (iMarker_PerBound = 0; iMarker_PerBound < nMarker_PerBound; iMarker_PerBound++)
    if (Marker_PerBound[iMarker_PerBound] == val_marker) break;

  /*--- Find corresponding donor. ---*/
  for (jMarker_PerBound = 0; jMarker_PerBound < nMarker_PerBound; jMarker_PerBound++)
    if (Marker_PerBound[jMarker_PerBound] == Marker_PerDonor[iMarker_PerBound]) break;

  /*--- Find and return global marker index for donor boundary. ---*/
  for (kMarker_All = 0; kMarker_All < nMarker_CfgFile; kMarker_All++)
    if (Marker_PerBound[jMarker_PerBound] == Marker_All_TagBound[kMarker_All]) break;

  return kMarker_All;
}

su2double CConfig::GetActDisk_NetThrust(string val_marker) {
  unsigned short iMarker_ActDisk;
  for (iMarker_ActDisk = 0; iMarker_ActDisk < nMarker_ActDiskInlet; iMarker_ActDisk++)
    if ((Marker_ActDiskInlet[iMarker_ActDisk] == val_marker) ||
        (Marker_ActDiskOutlet[iMarker_ActDisk] == val_marker)) break;
  return ActDisk_NetThrust[iMarker_ActDisk];
}

su2double CConfig::GetActDisk_Power(string val_marker) {
  unsigned short iMarker_ActDisk;
  for (iMarker_ActDisk = 0; iMarker_ActDisk < nMarker_ActDiskInlet; iMarker_ActDisk++)
    if ((Marker_ActDiskInlet[iMarker_ActDisk] == val_marker) ||
        (Marker_ActDiskOutlet[iMarker_ActDisk] == val_marker)) break;
  return ActDisk_Power[iMarker_ActDisk];
}

su2double CConfig::GetActDisk_MassFlow(string val_marker) {
  unsigned short iMarker_ActDisk;
  for (iMarker_ActDisk = 0; iMarker_ActDisk < nMarker_ActDiskInlet; iMarker_ActDisk++)
    if ((Marker_ActDiskInlet[iMarker_ActDisk] == val_marker) ||
        (Marker_ActDiskOutlet[iMarker_ActDisk] == val_marker)) break;
  return ActDisk_MassFlow[iMarker_ActDisk];
}

su2double CConfig::GetActDisk_Mach(string val_marker) {
  unsigned short iMarker_ActDisk;
  for (iMarker_ActDisk = 0; iMarker_ActDisk < nMarker_ActDiskInlet; iMarker_ActDisk++)
    if ((Marker_ActDiskInlet[iMarker_ActDisk] == val_marker) ||
        (Marker_ActDiskOutlet[iMarker_ActDisk] == val_marker)) break;
  return ActDisk_Mach[iMarker_ActDisk];
}

su2double CConfig::GetActDisk_Force(string val_marker) {
  unsigned short iMarker_ActDisk;
  for (iMarker_ActDisk = 0; iMarker_ActDisk < nMarker_ActDiskInlet; iMarker_ActDisk++)
    if ((Marker_ActDiskInlet[iMarker_ActDisk] == val_marker) ||
        (Marker_ActDiskOutlet[iMarker_ActDisk] == val_marker)) break;
  return ActDisk_Force[iMarker_ActDisk];
}

su2double CConfig::GetActDisk_BCThrust(string val_marker) {
  unsigned short iMarker_ActDisk;
  for (iMarker_ActDisk = 0; iMarker_ActDisk < nMarker_ActDiskInlet; iMarker_ActDisk++)
    if ((Marker_ActDiskInlet[iMarker_ActDisk] == val_marker) ||
        (Marker_ActDiskOutlet[iMarker_ActDisk] == val_marker)) break;
  return ActDisk_BCThrust[iMarker_ActDisk];
}

su2double CConfig::GetActDisk_BCThrust_Old(string val_marker) {
  unsigned short iMarker_ActDisk;
  for (iMarker_ActDisk = 0; iMarker_ActDisk < nMarker_ActDiskInlet; iMarker_ActDisk++)
    if ((Marker_ActDiskInlet[iMarker_ActDisk] == val_marker) ||
        (Marker_ActDiskOutlet[iMarker_ActDisk] == val_marker)) break;
  return ActDisk_BCThrust_Old[iMarker_ActDisk];
}

void CConfig::SetActDisk_BCThrust(string val_marker, su2double val_actdisk_bcthrust) {
  unsigned short iMarker_ActDisk;
  for (iMarker_ActDisk = 0; iMarker_ActDisk < nMarker_ActDiskInlet; iMarker_ActDisk++)
    if ((Marker_ActDiskInlet[iMarker_ActDisk] == val_marker) ||
        (Marker_ActDiskOutlet[iMarker_ActDisk] == val_marker)) break;
  ActDisk_BCThrust[iMarker_ActDisk] = val_actdisk_bcthrust;
}

void CConfig::SetActDisk_BCThrust_Old(string val_marker, su2double val_actdisk_bcthrust_old) {
  unsigned short iMarker_ActDisk;
  for (iMarker_ActDisk = 0; iMarker_ActDisk < nMarker_ActDiskInlet; iMarker_ActDisk++)
    if ((Marker_ActDiskInlet[iMarker_ActDisk] == val_marker) ||
        (Marker_ActDiskOutlet[iMarker_ActDisk] == val_marker)) break;
  ActDisk_BCThrust_Old[iMarker_ActDisk] = val_actdisk_bcthrust_old;
}

su2double CConfig::GetActDisk_Area(string val_marker) {
  unsigned short iMarker_ActDisk;
  for (iMarker_ActDisk = 0; iMarker_ActDisk < nMarker_ActDiskInlet; iMarker_ActDisk++)
    if ((Marker_ActDiskInlet[iMarker_ActDisk] == val_marker) ||
        (Marker_ActDiskOutlet[iMarker_ActDisk] == val_marker)) break;
  return ActDisk_Area[iMarker_ActDisk];
}

su2double CConfig::GetActDisk_ReverseMassFlow(string val_marker) {
  unsigned short iMarker_ActDisk;
  for (iMarker_ActDisk = 0; iMarker_ActDisk < nMarker_ActDiskInlet; iMarker_ActDisk++)
    if ((Marker_ActDiskInlet[iMarker_ActDisk] == val_marker) ||
        (Marker_ActDiskOutlet[iMarker_ActDisk] == val_marker)) break;
  return ActDisk_ReverseMassFlow[iMarker_ActDisk];
}

su2double CConfig::GetActDisk_PressJump(string val_marker, unsigned short val_value) {
  unsigned short iMarker_ActDisk;
  for (iMarker_ActDisk = 0; iMarker_ActDisk < nMarker_ActDiskInlet; iMarker_ActDisk++)
    if ((Marker_ActDiskInlet[iMarker_ActDisk] == val_marker) ||
        (Marker_ActDiskOutlet[iMarker_ActDisk] == val_marker)) break;
  return ActDisk_PressJump[iMarker_ActDisk][val_value];
}

su2double CConfig::GetActDisk_TempJump(string val_marker, unsigned short val_value) {
  unsigned short iMarker_ActDisk;
  for (iMarker_ActDisk = 0; iMarker_ActDisk < nMarker_ActDiskInlet; iMarker_ActDisk++)
    if ((Marker_ActDiskInlet[iMarker_ActDisk] == val_marker) ||
        (Marker_ActDiskOutlet[iMarker_ActDisk] == val_marker)) break;
  return ActDisk_TempJump[iMarker_ActDisk][val_value];;
}

su2double CConfig::GetActDisk_Omega(string val_marker, unsigned short val_value) {
  unsigned short iMarker_ActDisk;
  for (iMarker_ActDisk = 0; iMarker_ActDisk < nMarker_ActDiskInlet; iMarker_ActDisk++)
    if ((Marker_ActDiskInlet[iMarker_ActDisk] == val_marker) ||
        (Marker_ActDiskOutlet[iMarker_ActDisk] == val_marker)) break;
  return ActDisk_Omega[iMarker_ActDisk][val_value];;
}

unsigned short CConfig::GetMarker_CfgFile_ActDiskOutlet(string val_marker) {
  unsigned short iMarker_ActDisk, kMarker_All;
  
  /*--- Find the marker for this actuator disk inlet. ---*/
  
  for (iMarker_ActDisk = 0; iMarker_ActDisk < nMarker_ActDiskInlet; iMarker_ActDisk++)
    if (Marker_ActDiskInlet[iMarker_ActDisk] == val_marker) break;
  
  /*--- Find and return global marker index for the actuator disk outlet. ---*/
  
  for (kMarker_All = 0; kMarker_All < nMarker_CfgFile; kMarker_All++)
    if (Marker_ActDiskOutlet[iMarker_ActDisk] == Marker_CfgFile_TagBound[kMarker_All]) break;
  
  return kMarker_All;
}

unsigned short CConfig::GetMarker_CfgFile_EngineExhaust(string val_marker) {
  unsigned short iMarker_Engine, kMarker_All;
  
  /*--- Find the marker for this engine inflow. ---*/
  
  for (iMarker_Engine = 0; iMarker_Engine < nMarker_EngineInflow; iMarker_Engine++)
    if (Marker_EngineInflow[iMarker_Engine] == val_marker) break;
  
  /*--- Find and return global marker index for the engine exhaust. ---*/
  
  for (kMarker_All = 0; kMarker_All < nMarker_CfgFile; kMarker_All++)
    if (Marker_EngineExhaust[iMarker_Engine] == Marker_CfgFile_TagBound[kMarker_All]) break;
  
  return kMarker_All;
}

void CConfig::SetnPeriodicIndex(unsigned short val_index) {

  /*--- Store total number of transformations. ---*/
  nPeriodic_Index = val_index;

  /*--- Allocate memory for centers, angles, translations. ---*/
  Periodic_Center    = new su2double*[nPeriodic_Index];
  Periodic_Rotation  = new su2double*[nPeriodic_Index];
  Periodic_Translate = new su2double*[nPeriodic_Index];
  
  for (unsigned long i = 0; i < nPeriodic_Index; i++) {
    Periodic_Center[i]    = new su2double[3];
    Periodic_Rotation[i]  = new su2double[3];
    Periodic_Translate[i] = new su2double[3];
  }
  
}

unsigned short CConfig::GetMarker_Moving(string val_marker) {
  unsigned short iMarker_Moving;

  /*--- Find the marker for this moving boundary. ---*/
  for (iMarker_Moving = 0; iMarker_Moving < nMarker_Moving; iMarker_Moving++)
    if (Marker_Moving[iMarker_Moving] == val_marker) break;

  return iMarker_Moving;
}

su2double CConfig::GetDirichlet_Value(string val_marker) {
  unsigned short iMarker_Dirichlet;
  for (iMarker_Dirichlet = 0; iMarker_Dirichlet < nMarker_Dirichlet; iMarker_Dirichlet++)
    if (Marker_Dirichlet[iMarker_Dirichlet] == val_marker) break;
  return Dirichlet_Value[iMarker_Dirichlet];
}

bool CConfig::GetDirichlet_Boundary(string val_marker) {
  unsigned short iMarker_Dirichlet;
  bool Dirichlet = false;
  for (iMarker_Dirichlet = 0; iMarker_Dirichlet < nMarker_Dirichlet; iMarker_Dirichlet++)
    if (Marker_Dirichlet[iMarker_Dirichlet] == val_marker) {
      Dirichlet = true;
      break;
    }
  return Dirichlet;
}

su2double CConfig::GetExhaust_Temperature_Target(string val_marker) {
  unsigned short iMarker_EngineExhaust;
  for (iMarker_EngineExhaust = 0; iMarker_EngineExhaust < nMarker_EngineExhaust; iMarker_EngineExhaust++)
    if (Marker_EngineExhaust[iMarker_EngineExhaust] == val_marker) break;
  return Exhaust_Temperature_Target[iMarker_EngineExhaust];
}

su2double CConfig::GetExhaust_Pressure_Target(string val_marker) {
  unsigned short iMarker_EngineExhaust;
  for (iMarker_EngineExhaust = 0; iMarker_EngineExhaust < nMarker_EngineExhaust; iMarker_EngineExhaust++)
    if (Marker_EngineExhaust[iMarker_EngineExhaust] == val_marker) break;
  return Exhaust_Pressure_Target[iMarker_EngineExhaust];
}

su2double CConfig::GetInlet_Ttotal(string val_marker) {
  unsigned short iMarker_Inlet;
  for (iMarker_Inlet = 0; iMarker_Inlet < nMarker_Inlet; iMarker_Inlet++)
    if (Marker_Inlet[iMarker_Inlet] == val_marker) break;
  return Inlet_Ttotal[iMarker_Inlet];
}

su2double CConfig::GetInlet_Ptotal(string val_marker) {
  unsigned short iMarker_Inlet;
  for (iMarker_Inlet = 0; iMarker_Inlet < nMarker_Inlet; iMarker_Inlet++)
    if (Marker_Inlet[iMarker_Inlet] == val_marker) break;
  return Inlet_Ptotal[iMarker_Inlet];
}

su2double* CConfig::GetInlet_FlowDir(string val_marker) {
  unsigned short iMarker_Inlet;
  for (iMarker_Inlet = 0; iMarker_Inlet < nMarker_Inlet; iMarker_Inlet++)
    if (Marker_Inlet[iMarker_Inlet] == val_marker) break;
  return Inlet_FlowDir[iMarker_Inlet];
}

su2double CConfig::GetInlet_Temperature(string val_marker) {
  unsigned short iMarker_Supersonic_Inlet;
  for (iMarker_Supersonic_Inlet = 0; iMarker_Supersonic_Inlet < nMarker_Supersonic_Inlet; iMarker_Supersonic_Inlet++)
    if (Marker_Supersonic_Inlet[iMarker_Supersonic_Inlet] == val_marker) break;
  return Inlet_Temperature[iMarker_Supersonic_Inlet];
}

su2double CConfig::GetInlet_Pressure(string val_marker) {
  unsigned short iMarker_Supersonic_Inlet;
  for (iMarker_Supersonic_Inlet = 0; iMarker_Supersonic_Inlet < nMarker_Supersonic_Inlet; iMarker_Supersonic_Inlet++)
    if (Marker_Supersonic_Inlet[iMarker_Supersonic_Inlet] == val_marker) break;
  return Inlet_Pressure[iMarker_Supersonic_Inlet];
}

su2double* CConfig::GetInlet_Velocity(string val_marker) {
  unsigned short iMarker_Supersonic_Inlet;
  for (iMarker_Supersonic_Inlet = 0; iMarker_Supersonic_Inlet < nMarker_Supersonic_Inlet; iMarker_Supersonic_Inlet++)
    if (Marker_Supersonic_Inlet[iMarker_Supersonic_Inlet] == val_marker) break;
  return Inlet_Velocity[iMarker_Supersonic_Inlet];
}

su2double CConfig::GetOutlet_Pressure(string val_marker) {
  unsigned short iMarker_Outlet;
  for (iMarker_Outlet = 0; iMarker_Outlet < nMarker_Outlet; iMarker_Outlet++)
    if (Marker_Outlet[iMarker_Outlet] == val_marker) break;
  return Outlet_Pressure[iMarker_Outlet];
}

su2double CConfig::GetRiemann_Var1(string val_marker) {
  unsigned short iMarker_Riemann;
  for (iMarker_Riemann = 0; iMarker_Riemann < nMarker_Riemann; iMarker_Riemann++)
    if (Marker_Riemann[iMarker_Riemann] == val_marker) break;
  return Riemann_Var1[iMarker_Riemann];
}

su2double CConfig::GetRiemann_Var2(string val_marker) {
  unsigned short iMarker_Riemann;
  for (iMarker_Riemann = 0; iMarker_Riemann < nMarker_Riemann; iMarker_Riemann++)
    if (Marker_Riemann[iMarker_Riemann] == val_marker) break;
  return Riemann_Var2[iMarker_Riemann];
}

su2double* CConfig::GetRiemann_FlowDir(string val_marker) {
  unsigned short iMarker_Riemann;
  for (iMarker_Riemann = 0; iMarker_Riemann < nMarker_Riemann; iMarker_Riemann++)
    if (Marker_Riemann[iMarker_Riemann] == val_marker) break;
  return Riemann_FlowDir[iMarker_Riemann];
}

unsigned short CConfig::GetKind_Data_Riemann(string val_marker) {
  unsigned short iMarker_Riemann;
  for (iMarker_Riemann = 0; iMarker_Riemann < nMarker_Riemann; iMarker_Riemann++)
    if (Marker_Riemann[iMarker_Riemann] == val_marker) break;
  return Kind_Data_Riemann[iMarker_Riemann];
}


su2double CConfig::GetNRBC_Var1(string val_marker) {
  unsigned short iMarker_NRBC;
  for (iMarker_NRBC = 0; iMarker_NRBC < nMarker_NRBC; iMarker_NRBC++)
    if (Marker_NRBC[iMarker_NRBC] == val_marker) break;
  return NRBC_Var1[iMarker_NRBC];
}

su2double CConfig::GetNRBC_Var2(string val_marker) {
  unsigned short iMarker_NRBC;
  for (iMarker_NRBC = 0; iMarker_NRBC < nMarker_NRBC; iMarker_NRBC++)
    if (Marker_NRBC[iMarker_NRBC] == val_marker) break;
  return NRBC_Var2[iMarker_NRBC];
}

su2double* CConfig::GetNRBC_FlowDir(string val_marker) {
  unsigned short iMarker_NRBC;
  for (iMarker_NRBC = 0; iMarker_NRBC < nMarker_NRBC; iMarker_NRBC++)
    if (Marker_NRBC[iMarker_NRBC] == val_marker) break;
  return NRBC_FlowDir[iMarker_NRBC];
}

unsigned short CConfig::GetKind_Data_NRBC(string val_marker) {
  unsigned short iMarker_NRBC;
  for (iMarker_NRBC = 0; iMarker_NRBC < nMarker_NRBC; iMarker_NRBC++)
    if (Marker_NRBC[iMarker_NRBC] == val_marker) break;
  return Kind_Data_NRBC[iMarker_NRBC];
}


su2double CConfig::GetIsothermal_Temperature(string val_marker) {

  unsigned short iMarker_Isothermal = 0;

  if (nMarker_Isothermal > 0) {
    for (iMarker_Isothermal = 0; iMarker_Isothermal < nMarker_Isothermal; iMarker_Isothermal++)
      if (Marker_Isothermal[iMarker_Isothermal] == val_marker) break;
  }

  return Isothermal_Temperature[iMarker_Isothermal];
}

su2double CConfig::GetWall_HeatFlux(string val_marker) {
  unsigned short iMarker_HeatFlux = 0;

  if (nMarker_HeatFlux > 0) {
  for (iMarker_HeatFlux = 0; iMarker_HeatFlux < nMarker_HeatFlux; iMarker_HeatFlux++)
    if (Marker_HeatFlux[iMarker_HeatFlux] == val_marker) break;
  }

  return Heat_Flux[iMarker_HeatFlux];
}

su2double CConfig::GetEngineInflow_Target(string val_marker) {
  unsigned short iMarker_EngineInflow;
  for (iMarker_EngineInflow = 0; iMarker_EngineInflow < nMarker_EngineInflow; iMarker_EngineInflow++)
    if (Marker_EngineInflow[iMarker_EngineInflow] == val_marker) break;
  return EngineInflow_Target[iMarker_EngineInflow];
}

su2double CConfig::GetInflow_Pressure(string val_marker) {
  unsigned short iMarker_EngineInflow;
  for (iMarker_EngineInflow = 0; iMarker_EngineInflow < nMarker_EngineInflow; iMarker_EngineInflow++)
    if (Marker_EngineInflow[iMarker_EngineInflow] == val_marker) break;
  return Inflow_Pressure[iMarker_EngineInflow];
}

su2double CConfig::GetInflow_MassFlow(string val_marker) {
  unsigned short iMarker_EngineInflow;
  for (iMarker_EngineInflow = 0; iMarker_EngineInflow < nMarker_EngineInflow; iMarker_EngineInflow++)
    if (Marker_EngineInflow[iMarker_EngineInflow] == val_marker) break;
  return Inflow_MassFlow[iMarker_EngineInflow];
}

su2double CConfig::GetInflow_ReverseMassFlow(string val_marker) {
  unsigned short iMarker_EngineInflow;
  for (iMarker_EngineInflow = 0; iMarker_EngineInflow < nMarker_EngineInflow; iMarker_EngineInflow++)
    if (Marker_EngineInflow[iMarker_EngineInflow] == val_marker) break;
  return Inflow_ReverseMassFlow[iMarker_EngineInflow];
}

su2double CConfig::GetInflow_TotalPressure(string val_marker) {
  unsigned short iMarker_EngineInflow;
  for (iMarker_EngineInflow = 0; iMarker_EngineInflow < nMarker_EngineInflow; iMarker_EngineInflow++)
    if (Marker_EngineInflow[iMarker_EngineInflow] == val_marker) break;
  return Inflow_TotalPressure[iMarker_EngineInflow];
}

su2double CConfig::GetInflow_Temperature(string val_marker) {
  unsigned short iMarker_EngineInflow;
  for (iMarker_EngineInflow = 0; iMarker_EngineInflow < nMarker_EngineInflow; iMarker_EngineInflow++)
    if (Marker_EngineInflow[iMarker_EngineInflow] == val_marker) break;
  return Inflow_Temperature[iMarker_EngineInflow];
}

su2double CConfig::GetInflow_TotalTemperature(string val_marker) {
  unsigned short iMarker_EngineInflow;
  for (iMarker_EngineInflow = 0; iMarker_EngineInflow < nMarker_EngineInflow; iMarker_EngineInflow++)
    if (Marker_EngineInflow[iMarker_EngineInflow] == val_marker) break;
  return Inflow_TotalTemperature[iMarker_EngineInflow];
}

su2double CConfig::GetInflow_RamDrag(string val_marker) {
  unsigned short iMarker_EngineInflow;
  for (iMarker_EngineInflow = 0; iMarker_EngineInflow < nMarker_EngineInflow; iMarker_EngineInflow++)
    if (Marker_EngineInflow[iMarker_EngineInflow] == val_marker) break;
  return Inflow_RamDrag[iMarker_EngineInflow];
}

su2double CConfig::GetInflow_Force(string val_marker) {
  unsigned short iMarker_EngineInflow;
  for (iMarker_EngineInflow = 0; iMarker_EngineInflow < nMarker_EngineInflow; iMarker_EngineInflow++)
    if (Marker_EngineInflow[iMarker_EngineInflow] == val_marker) break;
  return Inflow_Force[iMarker_EngineInflow];
}

su2double CConfig::GetInflow_Power(string val_marker) {
  unsigned short iMarker_EngineInflow;
  for (iMarker_EngineInflow = 0; iMarker_EngineInflow < nMarker_EngineInflow; iMarker_EngineInflow++)
    if (Marker_EngineInflow[iMarker_EngineInflow] == val_marker) break;
  return Inflow_Power[iMarker_EngineInflow];
}

su2double CConfig::GetInflow_Mach(string val_marker) {
  unsigned short iMarker_EngineInflow;
  for (iMarker_EngineInflow = 0; iMarker_EngineInflow < nMarker_EngineInflow; iMarker_EngineInflow++)
    if (Marker_EngineInflow[iMarker_EngineInflow] == val_marker) break;
  return Inflow_Mach[iMarker_EngineInflow];
}

su2double CConfig::GetExhaust_Pressure(string val_marker) {
  unsigned short iMarker_EngineExhaust;
  for (iMarker_EngineExhaust = 0; iMarker_EngineExhaust < nMarker_EngineExhaust; iMarker_EngineExhaust++)
    if (Marker_EngineExhaust[iMarker_EngineExhaust] == val_marker) break;
  return Exhaust_Pressure[iMarker_EngineExhaust];
}

su2double CConfig::GetExhaust_Temperature(string val_marker) {
  unsigned short iMarker_EngineExhaust;
  for (iMarker_EngineExhaust = 0; iMarker_EngineExhaust < nMarker_EngineExhaust; iMarker_EngineExhaust++)
    if (Marker_EngineExhaust[iMarker_EngineExhaust] == val_marker) break;
  return Exhaust_Temperature[iMarker_EngineExhaust];
}

su2double CConfig::GetExhaust_MassFlow(string val_marker) {
  unsigned short iMarker_EngineExhaust;
  for (iMarker_EngineExhaust = 0; iMarker_EngineExhaust < nMarker_EngineExhaust; iMarker_EngineExhaust++)
    if (Marker_EngineExhaust[iMarker_EngineExhaust] == val_marker) break;
  return Exhaust_MassFlow[iMarker_EngineExhaust];
}

su2double CConfig::GetExhaust_TotalPressure(string val_marker) {
  unsigned short iMarker_EngineExhaust;
  for (iMarker_EngineExhaust = 0; iMarker_EngineExhaust < nMarker_EngineExhaust; iMarker_EngineExhaust++)
    if (Marker_EngineExhaust[iMarker_EngineExhaust] == val_marker) break;
  return Exhaust_TotalPressure[iMarker_EngineExhaust];
}

su2double CConfig::GetExhaust_TotalTemperature(string val_marker) {
  unsigned short iMarker_EngineExhaust;
  for (iMarker_EngineExhaust = 0; iMarker_EngineExhaust < nMarker_EngineExhaust; iMarker_EngineExhaust++)
    if (Marker_EngineExhaust[iMarker_EngineExhaust] == val_marker) break;
  return Exhaust_TotalTemperature[iMarker_EngineExhaust];
}

su2double CConfig::GetExhaust_GrossThrust(string val_marker) {
  unsigned short iMarker_EngineExhaust;
  for (iMarker_EngineExhaust = 0; iMarker_EngineExhaust < nMarker_EngineExhaust; iMarker_EngineExhaust++)
    if (Marker_EngineExhaust[iMarker_EngineExhaust] == val_marker) break;
  return Exhaust_GrossThrust[iMarker_EngineExhaust];
}

su2double CConfig::GetExhaust_Force(string val_marker) {
  unsigned short iMarker_EngineExhaust;
  for (iMarker_EngineExhaust = 0; iMarker_EngineExhaust < nMarker_EngineExhaust; iMarker_EngineExhaust++)
    if (Marker_EngineExhaust[iMarker_EngineExhaust] == val_marker) break;
  return Exhaust_Force[iMarker_EngineExhaust];
}

su2double CConfig::GetExhaust_Power(string val_marker) {
  unsigned short iMarker_EngineExhaust;
  for (iMarker_EngineExhaust = 0; iMarker_EngineExhaust < nMarker_EngineExhaust; iMarker_EngineExhaust++)
    if (Marker_EngineExhaust[iMarker_EngineExhaust] == val_marker) break;
  return Exhaust_Power[iMarker_EngineExhaust];
}

su2double CConfig::GetActDiskInlet_Pressure(string val_marker) {
  unsigned short iMarker_ActDiskInlet;
  for (iMarker_ActDiskInlet = 0; iMarker_ActDiskInlet < nMarker_ActDiskInlet; iMarker_ActDiskInlet++)
    if (Marker_ActDiskInlet[iMarker_ActDiskInlet] == val_marker) break;
  return ActDiskInlet_Pressure[iMarker_ActDiskInlet];
}

su2double CConfig::GetActDiskInlet_TotalPressure(string val_marker) {
  unsigned short iMarker_ActDiskInlet;
  for (iMarker_ActDiskInlet = 0; iMarker_ActDiskInlet < nMarker_ActDiskInlet; iMarker_ActDiskInlet++)
    if (Marker_ActDiskInlet[iMarker_ActDiskInlet] == val_marker) break;
  return ActDiskInlet_TotalPressure[iMarker_ActDiskInlet];
}

su2double CConfig::GetActDiskInlet_RamDrag(string val_marker) {
  unsigned short iMarker_ActDiskInlet;
  for (iMarker_ActDiskInlet = 0; iMarker_ActDiskInlet < nMarker_ActDiskInlet; iMarker_ActDiskInlet++)
    if (Marker_ActDiskInlet[iMarker_ActDiskInlet] == val_marker) break;
  return ActDiskInlet_RamDrag[iMarker_ActDiskInlet];
}

su2double CConfig::GetActDiskInlet_Force(string val_marker) {
  unsigned short iMarker_ActDiskInlet;
  for (iMarker_ActDiskInlet = 0; iMarker_ActDiskInlet < nMarker_ActDiskInlet; iMarker_ActDiskInlet++)
    if (Marker_ActDiskInlet[iMarker_ActDiskInlet] == val_marker) break;
  return ActDiskInlet_Force[iMarker_ActDiskInlet];
}

su2double CConfig::GetActDiskInlet_Power(string val_marker) {
  unsigned short iMarker_ActDiskInlet;
  for (iMarker_ActDiskInlet = 0; iMarker_ActDiskInlet < nMarker_ActDiskInlet; iMarker_ActDiskInlet++)
    if (Marker_ActDiskInlet[iMarker_ActDiskInlet] == val_marker) break;
  return ActDiskInlet_Power[iMarker_ActDiskInlet];
}

su2double CConfig::GetActDiskOutlet_Pressure(string val_marker) {
  unsigned short iMarker_ActDiskOutlet;
  for (iMarker_ActDiskOutlet = 0; iMarker_ActDiskOutlet < nMarker_ActDiskOutlet; iMarker_ActDiskOutlet++)
    if (Marker_ActDiskOutlet[iMarker_ActDiskOutlet] == val_marker) break;
  return ActDiskOutlet_Pressure[iMarker_ActDiskOutlet];
}

su2double CConfig::GetActDiskOutlet_TotalPressure(string val_marker) {
  unsigned short iMarker_ActDiskOutlet;
  for (iMarker_ActDiskOutlet = 0; iMarker_ActDiskOutlet < nMarker_ActDiskOutlet; iMarker_ActDiskOutlet++)
    if (Marker_ActDiskOutlet[iMarker_ActDiskOutlet] == val_marker) break;
  return ActDiskOutlet_TotalPressure[iMarker_ActDiskOutlet];
}

su2double CConfig::GetActDiskOutlet_GrossThrust(string val_marker) {
  unsigned short iMarker_ActDiskOutlet;
  for (iMarker_ActDiskOutlet = 0; iMarker_ActDiskOutlet < nMarker_ActDiskOutlet; iMarker_ActDiskOutlet++)
    if (Marker_ActDiskOutlet[iMarker_ActDiskOutlet] == val_marker) break;
  return ActDiskOutlet_GrossThrust[iMarker_ActDiskOutlet];
}

su2double CConfig::GetActDiskOutlet_Force(string val_marker) {
  unsigned short iMarker_ActDiskOutlet;
  for (iMarker_ActDiskOutlet = 0; iMarker_ActDiskOutlet < nMarker_ActDiskOutlet; iMarker_ActDiskOutlet++)
    if (Marker_ActDiskOutlet[iMarker_ActDiskOutlet] == val_marker) break;
  return ActDiskOutlet_Force[iMarker_ActDiskOutlet];
}

su2double CConfig::GetActDiskOutlet_Power(string val_marker) {
  unsigned short iMarker_ActDiskOutlet;
  for (iMarker_ActDiskOutlet = 0; iMarker_ActDiskOutlet < nMarker_ActDiskOutlet; iMarker_ActDiskOutlet++)
    if (Marker_ActDiskOutlet[iMarker_ActDiskOutlet] == val_marker) break;
  return ActDiskOutlet_Power[iMarker_ActDiskOutlet];
}

su2double CConfig::GetActDiskInlet_Temperature(string val_marker) {
  unsigned short iMarker_ActDiskInlet;
  for (iMarker_ActDiskInlet = 0; iMarker_ActDiskInlet < nMarker_ActDiskInlet; iMarker_ActDiskInlet++)
    if (Marker_ActDiskInlet[iMarker_ActDiskInlet] == val_marker) break;
  return ActDiskInlet_Temperature[iMarker_ActDiskInlet];
}

su2double CConfig::GetActDiskInlet_TotalTemperature(string val_marker) {
  unsigned short iMarker_ActDiskInlet;
  for (iMarker_ActDiskInlet = 0; iMarker_ActDiskInlet < nMarker_ActDiskInlet; iMarker_ActDiskInlet++)
    if (Marker_ActDiskInlet[iMarker_ActDiskInlet] == val_marker) break;
  return ActDiskInlet_TotalTemperature[iMarker_ActDiskInlet];
}

su2double CConfig::GetActDiskOutlet_Temperature(string val_marker) {
  unsigned short iMarker_ActDiskOutlet;
  for (iMarker_ActDiskOutlet = 0; iMarker_ActDiskOutlet < nMarker_ActDiskOutlet; iMarker_ActDiskOutlet++)
    if (Marker_ActDiskOutlet[iMarker_ActDiskOutlet] == val_marker) break;
  return ActDiskOutlet_Temperature[iMarker_ActDiskOutlet];
}

su2double CConfig::GetActDiskOutlet_TotalTemperature(string val_marker) {
  unsigned short iMarker_ActDiskOutlet;
  for (iMarker_ActDiskOutlet = 0; iMarker_ActDiskOutlet < nMarker_ActDiskOutlet; iMarker_ActDiskOutlet++)
    if (Marker_ActDiskOutlet[iMarker_ActDiskOutlet] == val_marker) break;
  return ActDiskOutlet_TotalTemperature[iMarker_ActDiskOutlet];
}

su2double CConfig::GetActDiskInlet_MassFlow(string val_marker) {
  unsigned short iMarker_ActDiskInlet;
  for (iMarker_ActDiskInlet = 0; iMarker_ActDiskInlet < nMarker_ActDiskInlet; iMarker_ActDiskInlet++)
    if (Marker_ActDiskInlet[iMarker_ActDiskInlet] == val_marker) break;
  return ActDiskInlet_MassFlow[iMarker_ActDiskInlet];
}

su2double CConfig::GetActDiskOutlet_MassFlow(string val_marker) {
  unsigned short iMarker_ActDiskOutlet;
  for (iMarker_ActDiskOutlet = 0; iMarker_ActDiskOutlet < nMarker_ActDiskOutlet; iMarker_ActDiskOutlet++)
    if (Marker_ActDiskOutlet[iMarker_ActDiskOutlet] == val_marker) break;
  return ActDiskOutlet_MassFlow[iMarker_ActDiskOutlet];
}

su2double CConfig::GetDispl_Value(string val_marker) {
  unsigned short iMarker_Displacement;
  for (iMarker_Displacement = 0; iMarker_Displacement < nMarker_Displacement; iMarker_Displacement++)
    if (Marker_Displacement[iMarker_Displacement] == val_marker) break;
  return Displ_Value[iMarker_Displacement];
}

su2double CConfig::GetLoad_Value(string val_marker) {
  unsigned short iMarker_Load;
  for (iMarker_Load = 0; iMarker_Load < nMarker_Load; iMarker_Load++)
    if (Marker_Load[iMarker_Load] == val_marker) break;
  return Load_Value[iMarker_Load];
}

su2double CConfig::GetLoad_Dir_Value(string val_marker) {
  unsigned short iMarker_Load_Dir;
  for (iMarker_Load_Dir = 0; iMarker_Load_Dir < nMarker_Load_Dir; iMarker_Load_Dir++)
    if (Marker_Load_Dir[iMarker_Load_Dir] == val_marker) break;
  return Load_Dir_Value[iMarker_Load_Dir];
}

su2double CConfig::GetLoad_Dir_Multiplier(string val_marker) {
  unsigned short iMarker_Load_Dir;
  for (iMarker_Load_Dir = 0; iMarker_Load_Dir < nMarker_Load_Dir; iMarker_Load_Dir++)
    if (Marker_Load_Dir[iMarker_Load_Dir] == val_marker) break;
  return Load_Dir_Multiplier[iMarker_Load_Dir];
}

su2double* CConfig::GetLoad_Dir(string val_marker) {
  unsigned short iMarker_Load_Dir;
  for (iMarker_Load_Dir = 0; iMarker_Load_Dir < nMarker_Load_Dir; iMarker_Load_Dir++)
    if (Marker_Load_Dir[iMarker_Load_Dir] == val_marker) break;
  return Load_Dir[iMarker_Load_Dir];
}


su2double CConfig::GetLoad_Sine_Amplitude(string val_marker) {
  unsigned short iMarker_Load_Sine;
  for (iMarker_Load_Sine = 0; iMarker_Load_Sine < nMarker_Load_Sine; iMarker_Load_Sine++)
    if (Marker_Load_Sine[iMarker_Load_Sine] == val_marker) break;
  return Load_Sine_Amplitude[iMarker_Load_Sine];
}

su2double CConfig::GetLoad_Sine_Frequency(string val_marker) {
  unsigned short iMarker_Load_Sine;
  for (iMarker_Load_Sine = 0; iMarker_Load_Sine < nMarker_Load_Sine; iMarker_Load_Sine++)
    if (Marker_Load_Sine[iMarker_Load_Sine] == val_marker) break;
  return Load_Sine_Frequency[iMarker_Load_Sine];
}

su2double* CConfig::GetLoad_Sine_Dir(string val_marker) {
  unsigned short iMarker_Load_Sine;
  for (iMarker_Load_Sine = 0; iMarker_Load_Sine < nMarker_Load_Sine; iMarker_Load_Sine++)
    if (Marker_Load_Sine[iMarker_Load_Sine] == val_marker) break;
  return Load_Sine_Dir[iMarker_Load_Sine];
}

su2double CConfig::GetFlowLoad_Value(string val_marker) {
  unsigned short iMarker_FlowLoad;
  for (iMarker_FlowLoad = 0; iMarker_FlowLoad < nMarker_FlowLoad; iMarker_FlowLoad++)
    if (Marker_FlowLoad[iMarker_FlowLoad] == val_marker) break;
  return FlowLoad_Value[iMarker_FlowLoad];
}

void CConfig::SetSpline(vector<su2double> &x, vector<su2double> &y, unsigned long n, su2double yp1, su2double ypn, vector<su2double> &y2) {
  unsigned long i, k;
  su2double p, qn, sig, un, *u;

  u = new su2double [n];

  if (yp1 > 0.99e30)			// The lower boundary condition is set either to be "nat
    y2[0]=u[0]=0.0;			  // -ural"
  else {									// or else to have a specified first derivative.
    y2[0] = -0.5;
    u[0]=(3.0/(x[1]-x[0]))*((y[1]-y[0])/(x[1]-x[0])-yp1);
  }

  for (i=2; i<=n-1; i++) {									//  This is the decomposition loop of the tridiagonal al-
    sig=(x[i-1]-x[i-2])/(x[i]-x[i-2]);		//	gorithm. y2 and u are used for tem-
    p=sig*y2[i-2]+2.0;										//	porary storage of the decomposed
    y2[i-1]=(sig-1.0)/p;										//	factors.
    u[i-1]=(y[i]-y[i-1])/(x[i]-x[i-1]) - (y[i-1]-y[i-2])/(x[i-1]-x[i-2]);
    u[i-1]=(6.0*u[i-1]/(x[i]-x[i-2])-sig*u[i-2])/p;
  }

  if (ypn > 0.99e30)						// The upper boundary condition is set either to be
    qn=un=0.0;									// "natural"
  else {												// or else to have a specified first derivative.
    qn=0.5;
    un=(3.0/(x[n-1]-x[n-2]))*(ypn-(y[n-1]-y[n-2])/(x[n-1]-x[n-2]));
  }
  y2[n-1]=(un-qn*u[n-2])/(qn*y2[n-2]+1.0);
  for (k=n-1; k>=1; k--)					// This is the backsubstitution loop of the tridiagonal
    y2[k-1]=y2[k-1]*y2[k]+u[k-1];	  // algorithm.

  delete[] u;

}

su2double CConfig::GetSpline(vector<su2double>&xa, vector<su2double>&ya, vector<su2double>&y2a, unsigned long n, su2double x) {
  unsigned long klo, khi, k;
  su2double h, b, a, y;

  klo=1;										// We will find the right place in the table by means of
  khi=n;										// bisection. This is optimal if sequential calls to this
  while (khi-klo > 1) {			// routine are at random values of x. If sequential calls
    k=(khi+klo) >> 1;				// are in order, and closely spaced, one would do better
    if (xa[k-1] > x) khi=k;		// to store previous values of klo and khi and test if
    else klo=k;							// they remain appropriate on the next call.
  }								// klo and khi now bracket the input value of x
  h=xa[khi-1]-xa[klo-1];
  if (h == 0.0) cout << "Bad xa input to routine splint" << endl;	// The xa’s must be dis-
  a=(xa[khi-1]-x)/h;																					      // tinct.
  b=(x-xa[klo-1])/h;				// Cubic spline polynomial is now evaluated.
  y=a*ya[klo-1]+b*ya[khi-1]+((a*a*a-a)*y2a[klo-1]+(b*b*b-b)*y2a[khi-1])*(h*h)/6.0;

  return y;
}

void CConfig::Tick(double *val_start_time) {
  
#ifdef PROFILE
#ifndef HAVE_MPI
  *val_start_time = double(clock())/double(CLOCKS_PER_SEC);
#else
  *val_start_time = MPI_Wtime();
#endif
  
#endif
  
}

void CConfig::Tock(double val_start_time, string val_function_name, int val_group_id) {
  
#ifdef PROFILE
  
  double val_stop_time = 0.0, val_elapsed_time = 0.0;
  
#ifndef HAVE_MPI
  val_stop_time = double(clock())/double(CLOCKS_PER_SEC);
#else
  val_stop_time = MPI_Wtime();
#endif
  
  /*--- Compute the elapsed time for this subroutine ---*/
  val_elapsed_time = val_stop_time - val_start_time;
  
  /*--- Store the subroutine name and the elapsed time ---*/
  Profile_Function_tp.push_back(val_function_name);
  Profile_Time_tp.push_back(val_elapsed_time);
  Profile_ID_tp.push_back(val_group_id);
  
#endif
  
}

void CConfig::SetProfilingCSV(void) {
  
#ifdef PROFILE
  
  int rank = MASTER_NODE;
  int size = SINGLE_NODE;
#ifdef HAVE_MPI
  MPI_Comm_rank(MPI_COMM_WORLD, &rank);
  MPI_Comm_size(MPI_COMM_WORLD, &size);
#endif
  
  /*--- Each rank has the same stack trace, so the they have the same
   function calls and ordering in the vectors. We're going to reduce
   the timings from each rank and extract the avg, min, and max timings. ---*/
  
  /*--- First, create a local mapping, so that we can extract the
   min and max values for each function. ---*/
  
  for (unsigned int i = 0; i < Profile_Function_tp.size(); i++) {
    
    /*--- Add the function and initialize if not already stored (the ID
     only needs to be stored the first time).---*/
    if (Profile_Map_tp.find(Profile_Function_tp[i]) == Profile_Map_tp.end()) {
      
      vector<int> profile; profile.push_back(i);
      Profile_Map_tp.insert(pair<string,vector<int> >(Profile_Function_tp[i],profile));
      
    } else {
      
      /*--- This function has already been added, so simply increment the
       number of calls and total time for this function. ---*/
      
      Profile_Map_tp[Profile_Function_tp[i]].push_back(i);
      
    }
  }
  
  /*--- We now have everything gathered by function name, so we can loop over
   each function and store the min/max times. ---*/
  
  int map_size = 0;
  for (map<string,vector<int> >::iterator it=Profile_Map_tp.begin(); it!=Profile_Map_tp.end(); ++it) {
    map_size++;
  }
  
  /*--- Allocate and initialize memory ---*/
  
  double *l_min_red, *l_max_red, *l_tot_red, *l_avg_red;
  int *n_calls_red;
  double* l_min = new double[map_size];
  double* l_max = new double[map_size];
  double* l_tot = new double[map_size];
  double* l_avg = new double[map_size];
  int* n_calls  = new int[map_size];
  for (int i = 0; i < map_size; i++)
  {
    l_min[i]   = 1e10;
    l_max[i]   = 0.0;
    l_tot[i]   = 0.0;
    l_avg[i]   = 0.0;
    n_calls[i] = 0;
  }
  
  /*--- Collect the info for each function from the current rank ---*/
  
  int func_counter = 0;
  for (map<string,vector<int> >::iterator it=Profile_Map_tp.begin(); it!=Profile_Map_tp.end(); ++it) {
    
    for (unsigned int i = 0; i < (it->second).size(); i++) {
      n_calls[func_counter]++;
      l_tot[func_counter] += Profile_Time_tp[(it->second)[i]];
      if (Profile_Time_tp[(it->second)[i]] < l_min[func_counter])
        l_min[func_counter] = Profile_Time_tp[(it->second)[i]];
      if (Profile_Time_tp[(it->second)[i]] > l_max[func_counter])
        l_max[func_counter] = Profile_Time_tp[(it->second)[i]];
      
    }
    l_avg[func_counter] = l_tot[func_counter]/((double)n_calls[func_counter]);
    func_counter++;
  }
  
  /*--- Now reduce the data ---*/
  
  if (rank == MASTER_NODE) {
    l_min_red = new double[map_size];
    l_max_red = new double[map_size];
    l_tot_red = new double[map_size];
    l_avg_red = new double[map_size];
    n_calls_red  = new int[map_size];
  }
  MPI_Reduce(n_calls, n_calls_red, map_size, MPI_INT, MPI_SUM, MASTER_NODE, MPI_COMM_WORLD);
  MPI_Reduce(l_tot, l_tot_red, map_size, MPI_DOUBLE, MPI_SUM, MASTER_NODE, MPI_COMM_WORLD);
  MPI_Reduce(l_avg, l_avg_red, map_size, MPI_DOUBLE, MPI_SUM, MASTER_NODE, MPI_COMM_WORLD);
  MPI_Reduce(l_min, l_min_red, map_size, MPI_DOUBLE, MPI_MIN, MASTER_NODE, MPI_COMM_WORLD);
  MPI_Reduce(l_max, l_max_red, map_size, MPI_DOUBLE, MPI_MAX, MASTER_NODE, MPI_COMM_WORLD);
  
  /*--- The master rank will write the file ---*/
  
  if (rank == MASTER_NODE) {
    
    /*--- Take averages over all ranks on the master ---*/
    
    for (int i = 0; i < map_size; i++) {
      l_tot_red[i]   = l_tot_red[i]/(double)size;
      l_avg_red[i]   = l_avg_red[i]/(double)size;
      n_calls_red[i] = n_calls_red[i]/size;
    }
    
    /*--- Now write a CSV file with the processed results ---*/
    
    char cstr[200];
    ofstream Profile_File;
    strcpy (cstr, "profiling.csv");
    
    /*--- Prepare and open the file ---*/
    
    Profile_File.precision(15);
    Profile_File.open(cstr, ios::out);
    
    /*--- Create the CSV header ---*/
    
    Profile_File << "\"Function_Name\", \"N_Calls\", \"Avg_Total_Time\", \"Avg_Time\", \"Min_Time\", \"Max_Time\", \"Function_ID\"" << endl;
    
    /*--- Loop through the map and write the results to the file ---*/
    
    func_counter = 0;
    for (map<string,vector<int> >::iterator it=Profile_Map_tp.begin(); it!=Profile_Map_tp.end(); ++it) {
      
      Profile_File << scientific << it->first << ", " << n_calls_red[func_counter] << ", " << l_tot_red[func_counter] << ", " << l_avg_red[func_counter] << ", " << l_min_red[func_counter] << ", " << l_max_red[func_counter] << ", " << (int)Profile_ID_tp[(it->second)[0]] << endl;
      func_counter++;
    }
    
    Profile_File.close();
    
  }
  
  delete [] l_min;
  delete [] l_max;
  delete [] l_avg;
  delete [] l_tot;
  delete [] n_calls;
  if (rank == MASTER_NODE) {
    delete [] l_min_red;
    delete [] l_max_red;
    delete [] l_avg_red;
    delete [] l_tot_red;
    delete [] n_calls_red;
  }
  
#endif
  
}

void CConfig::GEMM_Tick(double *val_start_time) {
  
#ifdef PROFILE
#ifndef HAVE_MPI
  *val_start_time = double(clock())/double(CLOCKS_PER_SEC);
#else
  *val_start_time = MPI_Wtime();
#endif
  
#endif
  
}

void CConfig::GEMM_Tock(double val_start_time, string val_function_name, int M, int N, int K) {
  
#ifdef PROFILE
  
  double val_stop_time = 0.0, val_elapsed_time = 0.0;
  
#ifndef HAVE_MPI
  val_stop_time = double(clock())/double(CLOCKS_PER_SEC);
#else
  val_stop_time = MPI_Wtime();
#endif
  
  /*--- Compute the elapsed time for this subroutine ---*/
  val_elapsed_time = val_stop_time - val_start_time;
  
  /*--- Store the subroutine name and the elapsed time ---*/
  GEMM_Profile_Function.push_back(val_function_name);
  GEMM_Profile_Time.push_back(val_elapsed_time);
  GEMM_Profile_M.push_back(M);
  GEMM_Profile_N.push_back(N);
  GEMM_Profile_K.push_back(K);

#endif
  
}

void CConfig::GEMMProfilingCSV(void) {
  
#ifdef PROFILE
  
  int rank = MASTER_NODE;
  int size = SINGLE_NODE;
#ifdef HAVE_MPI
  MPI_Comm_rank(MPI_COMM_WORLD, &rank);
  MPI_Comm_size(MPI_COMM_WORLD, &size);
#endif
  
  /*--- Each rank has the same stack trace, so the they have the same
   function calls and ordering in the vectors. We're going to reduce
   the timings from each rank and extract the avg, min, and max timings. ---*/
  
  /*--- First, create a local mapping, so that we can extract the
   min and max values for each function. ---*/
  
  for (unsigned int i = 0; i < GEMM_Profile_Function.size(); i++) {
    
    /*--- Add the function and initialize if not already stored (the ID
     only needs to be stored the first time).---*/
    
    if (GEMM_Profile_Map.find(GEMM_Profile_Function[i]) == GEMM_Profile_Map.end()) {
      
      vector<int> profile; profile.push_back(i);
      GEMM_Profile_Map.insert(pair<string,vector<int> >(GEMM_Profile_Function[i],profile));
      
    } else {
      
      /*--- This function has already been added, so simply increment the
       number of calls and total time for this function. ---*/
      
      GEMM_Profile_Map[GEMM_Profile_Function[i]].push_back(i);
      
    }
  }
  
  /*--- We now have everything gathered by function name, so we can loop over
   each function and store the min/max times. ---*/
  
  int map_size = 0;
  for (map<string,vector<int> >::iterator it=GEMM_Profile_Map.begin(); it!=GEMM_Profile_Map.end(); ++it) {
    map_size++;
  }
  
  /*--- Allocate and initialize memory ---*/
  
  double *l_min_red, *l_max_red, *l_tot_red, *l_avg_red;
  int *n_calls_red;
  double* l_min = new double[map_size];
  double* l_max = new double[map_size];
  double* l_tot = new double[map_size];
  double* l_avg = new double[map_size];
  int* n_calls  = new int[map_size];
  for (int i = 0; i < map_size; i++)
  {
    l_min[i]   = 1e10;
    l_max[i]   = 0.0;
    l_tot[i]   = 0.0;
    l_avg[i]   = 0.0;
    n_calls[i] = 0;
  }
  
  /*--- Collect the info for each function from the current rank ---*/
  
  int func_counter = 0;
  for (map<string,vector<int> >::iterator it=GEMM_Profile_Map.begin(); it!=GEMM_Profile_Map.end(); ++it) {
    
    for (unsigned int i = 0; i < (it->second).size(); i++) {
      n_calls[func_counter]++;
      l_tot[func_counter] += GEMM_Profile_Time[(it->second)[i]];
      if (Profile_Time_tp[(it->second)[i]] < l_min[func_counter])
        l_min[func_counter] = GEMM_Profile_Time[(it->second)[i]];
      if (Profile_Time_tp[(it->second)[i]] > l_max[func_counter])
        l_max[func_counter] = GEMM_Profile_Time[(it->second)[i]];
      
    }
    l_avg[func_counter] = l_tot[func_counter]/((double)n_calls[func_counter]);
    func_counter++;
  }
  
  /*--- Now reduce the data ---*/
  
  if (rank == MASTER_NODE) {
    l_min_red = new double[map_size];
    l_max_red = new double[map_size];
    l_tot_red = new double[map_size];
    l_avg_red = new double[map_size];
    n_calls_red  = new int[map_size];
  }
  MPI_Reduce(n_calls, n_calls_red, map_size, MPI_INT, MPI_SUM, MASTER_NODE, MPI_COMM_WORLD);
  MPI_Reduce(l_tot, l_tot_red, map_size, MPI_DOUBLE, MPI_SUM, MASTER_NODE, MPI_COMM_WORLD);
  MPI_Reduce(l_avg, l_avg_red, map_size, MPI_DOUBLE, MPI_SUM, MASTER_NODE, MPI_COMM_WORLD);
  MPI_Reduce(l_min, l_min_red, map_size, MPI_DOUBLE, MPI_MIN, MASTER_NODE, MPI_COMM_WORLD);
  MPI_Reduce(l_max, l_max_red, map_size, MPI_DOUBLE, MPI_MAX, MASTER_NODE, MPI_COMM_WORLD);
  
  /*--- The master rank will write the file ---*/
  
  if (rank == MASTER_NODE) {
    
    /*--- Take averages over all ranks on the master ---*/
    
    for (int i = 0; i < map_size; i++) {
      l_tot_red[i]   = l_tot_red[i]/(double)size;
      l_avg_red[i]   = l_avg_red[i]/(double)size;
      n_calls_red[i] = n_calls_red[i]/size;
    }
    
    /*--- Now write a CSV file with the processed results ---*/
    
    char cstr[200];
    ofstream Profile_File;
    strcpy (cstr, "gemm_profiling.csv");
    
    /*--- Prepare and open the file ---*/
    
    Profile_File.precision(15);
    Profile_File.open(cstr, ios::out);
    
    /*--- Create the CSV header ---*/
    
    Profile_File << "\"Function_Name\", \"N_Calls\", \"Avg_Total_Time\", \"Avg_Time\", \"Min_Time\", \"Max_Time\", \"M\", \"N\", \"K\"" << endl;
    
    /*--- Loop through the map and write the results to the file ---*/
    
    func_counter = 0;
    for (map<string,vector<int> >::iterator it=GEMM_Profile_Map.begin(); it!=GEMM_Profile_Map.end(); ++it) {
      
      Profile_File << scientific << it->first << ", " << n_calls_red[func_counter] << ", " << l_tot_red[func_counter] << ", " << l_avg_red[func_counter] << ", " << l_min_red[func_counter] << ", " << l_max_red[func_counter] << ", " << (int)GEMM_Profile_M[(it->second)[0]] << ", " << (int)GEMM_Profile_N[(it->second)[0]] << ", " << (int)GEMM_Profile_K[(it->second)[0]] << endl;
      func_counter++;
    }
    
    Profile_File.close();
    
  }
  
  delete [] l_min;
  delete [] l_max;
  delete [] l_avg;
  delete [] l_tot;
  delete [] n_calls;
  if (rank == MASTER_NODE) {
    delete [] l_min_red;
    delete [] l_max_red;
    delete [] l_avg_red;
    delete [] l_tot_red;
    delete [] n_calls_red;
  }
  
#endif
  
}<|MERGE_RESOLUTION|>--- conflicted
+++ resolved
@@ -390,50 +390,31 @@
   Aeroelastic_pitch   = NULL;
   MassFrac_FreeStream = NULL;
   Velocity_FreeStream = NULL;
-<<<<<<< HEAD
-  RefOriginMoment = NULL;
-  CFL_AdaptParam = NULL;            CFL = NULL;
-  PlaneTag = NULL;
-  Kappa_Flow = NULL;    Kappa_AdjFlow = NULL;
-  Section_Location = NULL;
-  ParamDV = NULL;     DV_Value = NULL;    Design_Variable = NULL;
-  MG_PreSmooth = NULL;
-  MG_PostSmooth = NULL;
-  MG_CorrecSmooth = NULL;
-  SubsonicEngine_Cyl = NULL;
-  Hold_GridFixed_Coord = NULL;
-  EA_IntLimit = NULL;
-  TimeDOFsADER_DG = NULL;
-  TimeIntegrationADER_DG = NULL;
-  WeightsIntegrationADER_DG = NULL;
-  RK_Alpha_Step = NULL;
-  Int_Coeffs = NULL;
-  Kind_ObjFunc = NULL;
-=======
-
   RefOriginMoment     = NULL;
   CFL_AdaptParam      = NULL;            
   CFL                 = NULL;
   PlaneTag            = NULL;
-  Kappa_Flow	      = NULL;    
+  Kappa_Flow	        = NULL;    
   Kappa_AdjFlow       = NULL;
   Section_Location    = NULL;
   ParamDV             = NULL;     
   DV_Value            = NULL;    
   Design_Variable     = NULL;
 
-  Hold_GridFixed_Coord= NULL;
-  SubsonicEngine_Cyl  = NULL;
-  EA_IntLimit         = NULL;
-  RK_Alpha_Step       = NULL;
-  MG_CorrecSmooth     = NULL;
-  MG_PreSmooth        = NULL;
-  MG_PostSmooth       = NULL;
-  Int_Coeffs          = NULL;
+  Hold_GridFixed_Coord      = NULL;
+  SubsonicEngine_Cyl        = NULL;
+  EA_IntLimit               = NULL;
+  TimeDOFsADER_DG           = NULL;
+  TimeIntegrationADER_DG    = NULL;
+  WeightsIntegrationADER_DG = NULL;
+  RK_Alpha_Step             = NULL;
+  MG_CorrecSmooth           = NULL;
+  MG_PreSmooth              = NULL;
+  MG_PostSmooth             = NULL;
+  Int_Coeffs                = NULL;
 
   Kind_ObjFunc   = NULL;
 
->>>>>>> ef5d82e4
   Weight_ObjFunc = NULL;
 
   /*--- Moving mesh pointers ---*/
