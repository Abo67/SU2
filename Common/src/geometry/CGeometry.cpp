--- conflicted
+++ resolved
@@ -4058,7 +4058,60 @@
   if (omp_get_max_threads() > 1) elemColorGroupSize = nElem;
 }
 
-<<<<<<< HEAD
+void CGeometry::ComputeWallDistance(const CConfig* const* config_container, CGeometry ****geometry_container){
+
+  int nZone = config_container[ZONE_0]->GetnZone();
+  bool allEmpty = true;
+  vector<bool> wallDistanceNeeded(nZone, false);
+
+  for (int iInst = 0; iInst < config_container[ZONE_0]->GetnTimeInstances(); iInst++){
+    for (int iZone = 0; iZone < nZone; iZone++){
+
+      /*--- Check if a zone needs the wall distance and store a boolean ---*/
+
+      ENUM_MAIN_SOLVER kindSolver = static_cast<ENUM_MAIN_SOLVER>(config_container[iZone]->GetKind_Solver());
+      if (kindSolver == RANS ||
+          kindSolver == INC_RANS ||
+          kindSolver == DISC_ADJ_RANS ||
+          kindSolver == DISC_ADJ_INC_RANS ||
+          kindSolver == FEM_LES ||
+          kindSolver == FEM_RANS){
+        wallDistanceNeeded[iZone] = true;
+      }
+
+      /*--- Set the wall distances in all zones to the numerical limit.
+     * This is necessary, because before a computed distance is set, it will be checked
+     * whether the new distance is smaller than the currently stored one. ---*/
+      CGeometry *geometry = geometry_container[iZone][iInst][MESH_0];
+      if (wallDistanceNeeded[iZone])
+        geometry->SetWallDistance(numeric_limits<su2double>::max());
+    }
+
+    /*--- Loop over all zones and compute the ADT based on the viscous walls in that zone ---*/
+    for (int iZone = 0; iZone < nZone; iZone++){
+      CGeometry *geometry = geometry_container[iZone][iInst][MESH_0];
+      unique_ptr<CADTElemClass> WallADT = geometry->ComputeViscousWallADT(config_container[iZone]);
+      if (WallADT && !WallADT->IsEmpty()){
+        allEmpty = false;
+        /*--- Inner loop over all zones to update the wall distances.
+       * It might happen that there is a closer viscous wall in zone iZone for points in zone jZone. ---*/
+        for (int jZone = 0; jZone < nZone; jZone++){
+          if (wallDistanceNeeded[jZone])
+            geometry_container[jZone][iInst][MESH_0]->SetWallDistance(config_container[jZone], WallADT.get());
+        }
+      }
+    }
+
+    /*--- If there are no viscous walls in the entire domain, set distances to zero ---*/
+    if (allEmpty){
+      for (int iZone = 0; iZone < nZone; iZone++){
+        CGeometry *geometry = geometry_container[iZone][iInst][MESH_0];
+        geometry->SetWallDistance(0.0);
+      }
+    }
+  }
+}
+
 void CGeometry::ReadCSVFile(string filename, vector<string>& labels, vector<vector<string>>& vals){
   string line;
   ifstream file(filename);
@@ -4246,16 +4299,16 @@
           jPoint = bound[iMarker][iElem]->GetNode(1);
 
           if (original_surface == false) {
-            iPoint_Coord_dim = node[iPoint]->GetCoord(dim) + Coord_Variation[iPoint][dim];
-            jPoint_Coord_dim = node[jPoint]->GetCoord(dim) + Coord_Variation[jPoint][dim];
-            iPoint_Coord_dir = node[iPoint]->GetCoord(dir) + Coord_Variation[iPoint][dir];
-            jPoint_Coord_dir = node[jPoint]->GetCoord(dir) + Coord_Variation[jPoint][dir];
+            iPoint_Coord_dim = nodes->GetCoord(iPoint, dim) + Coord_Variation[iPoint][dim];
+            jPoint_Coord_dim = nodes->GetCoord(jPoint, dim) + Coord_Variation[jPoint][dim];
+            iPoint_Coord_dir = nodes->GetCoord(iPoint, dir) + Coord_Variation[iPoint][dir];
+            jPoint_Coord_dir = nodes->GetCoord(jPoint, dir) + Coord_Variation[jPoint][dir];
           }
           else {
-            iPoint_Coord_dim = node[iPoint]->GetCoord(dim);
-            jPoint_Coord_dim = node[jPoint]->GetCoord(dim);
-            iPoint_Coord_dir = node[iPoint]->GetCoord(dir);
-            jPoint_Coord_dir = node[jPoint]->GetCoord(dir);
+            iPoint_Coord_dim = nodes->GetCoord(iPoint, dim);
+            jPoint_Coord_dim = nodes->GetCoord(jPoint, dim);
+            iPoint_Coord_dir = nodes->GetCoord(iPoint, dir);
+            jPoint_Coord_dir = nodes->GetCoord(jPoint, dir);
           }
 
           bool inElem = (iPoint_Coord_dim < loc_val && loc_val < jPoint_Coord_dim) ||
@@ -4446,59 +4499,4 @@
   }
  
   return thickness;
-}
-=======
-void CGeometry::ComputeWallDistance(const CConfig* const* config_container, CGeometry ****geometry_container){
-
-  int nZone = config_container[ZONE_0]->GetnZone();
-  bool allEmpty = true;
-  vector<bool> wallDistanceNeeded(nZone, false);
-
-  for (int iInst = 0; iInst < config_container[ZONE_0]->GetnTimeInstances(); iInst++){
-    for (int iZone = 0; iZone < nZone; iZone++){
-
-      /*--- Check if a zone needs the wall distance and store a boolean ---*/
-
-      ENUM_MAIN_SOLVER kindSolver = static_cast<ENUM_MAIN_SOLVER>(config_container[iZone]->GetKind_Solver());
-      if (kindSolver == RANS ||
-          kindSolver == INC_RANS ||
-          kindSolver == DISC_ADJ_RANS ||
-          kindSolver == DISC_ADJ_INC_RANS ||
-          kindSolver == FEM_LES ||
-          kindSolver == FEM_RANS){
-        wallDistanceNeeded[iZone] = true;
-      }
-
-      /*--- Set the wall distances in all zones to the numerical limit.
-     * This is necessary, because before a computed distance is set, it will be checked
-     * whether the new distance is smaller than the currently stored one. ---*/
-      CGeometry *geometry = geometry_container[iZone][iInst][MESH_0];
-      if (wallDistanceNeeded[iZone])
-        geometry->SetWallDistance(numeric_limits<su2double>::max());
-    }
-
-    /*--- Loop over all zones and compute the ADT based on the viscous walls in that zone ---*/
-    for (int iZone = 0; iZone < nZone; iZone++){
-      CGeometry *geometry = geometry_container[iZone][iInst][MESH_0];
-      unique_ptr<CADTElemClass> WallADT = geometry->ComputeViscousWallADT(config_container[iZone]);
-      if (WallADT && !WallADT->IsEmpty()){
-        allEmpty = false;
-        /*--- Inner loop over all zones to update the wall distances.
-       * It might happen that there is a closer viscous wall in zone iZone for points in zone jZone. ---*/
-        for (int jZone = 0; jZone < nZone; jZone++){
-          if (wallDistanceNeeded[jZone])
-            geometry_container[jZone][iInst][MESH_0]->SetWallDistance(config_container[jZone], WallADT.get());
-        }
-      }
-    }
-
-    /*--- If there are no viscous walls in the entire domain, set distances to zero ---*/
-    if (allEmpty){
-      for (int iZone = 0; iZone < nZone; iZone++){
-        CGeometry *geometry = geometry_container[iZone][iInst][MESH_0];
-        geometry->SetWallDistance(0.0);
-      }
-    }
-  }
-}
->>>>>>> 8e4338e1
+}