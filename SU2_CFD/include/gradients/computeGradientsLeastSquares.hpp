--- conflicted
+++ resolved
@@ -208,7 +208,7 @@
     for (size_t iDim = 0; iDim < nDim; ++iDim)
       for (size_t jDim = 0; jDim < nDim; ++jDim)
         Rmatrix(iPoint, iDim, jDim) = 0.0;
-  
+
 
     for (auto jPoint : nodes->GetPoints(iPoint))
     {
@@ -284,106 +284,6 @@
       solver->InitiatePeriodicComms(&geometry, &config, iPeriodic, kindPeriodicComm);
       solver->CompletePeriodicComms(&geometry, &config, iPeriodic, kindPeriodicComm);
     }
-<<<<<<< HEAD
-=======
-  }
-
-
-  /*--- Second loop over points of the grid to compute final gradient. ---*/
-
-  SU2_OMP_FOR_DYN(chunkSize)
-  for (size_t iPoint = 0; iPoint < nPointDomain; ++iPoint)
-  {
-    /*--- Entries of upper triangular matrix R. ---*/
-
-    su2double r11 = Rmatrix(iPoint,0,0);
-    su2double r12 = Rmatrix(iPoint,0,1);
-    su2double r22 = Rmatrix(iPoint,1,1);
-    su2double r13 = 0.0, r23 = 0.0, r23_a = 0.0, r23_b = 0.0, r33 = 0.0;
-
-    AD::StartPreacc();
-    AD::SetPreaccIn(r11);
-    AD::SetPreaccIn(r12);
-    AD::SetPreaccIn(r22);
-
-    if (r11 >= 0.0) r11 = sqrt(r11);
-    if (r11 >= 0.0) r12 /= r11; else r12 = 0.0;
-    su2double tmp = r22-r12*r12;
-    if (tmp >= 0.0) r22 = sqrt(tmp); else r22 = 0.0;
-
-    if (nDim == 3) {
-      r13   = Rmatrix(iPoint,0,2);
-      r23_a = Rmatrix(iPoint,1,2);
-      r23_b = Rmatrix(iPoint,2,1);
-      r33   = Rmatrix(iPoint,2,2);
-
-      AD::SetPreaccIn(r13);
-      AD::SetPreaccIn(r23_a);
-      AD::SetPreaccIn(r23_b);
-      AD::SetPreaccIn(r33);
-
-      if (r11 >= 0.0) r13 /= r11; else r13 = 0.0;
-
-      if ((r22 >= 0.0) && (r11*r22 >= 0.0)) {
-        r23 = r23_a/r22 - r23_b*r12/(r11*r22);
-      } else {
-        r23 = 0.0;
-      }
-
-      tmp = r33 - r23*r23 - r13*r13;
-      if (tmp >= 0.0) r33 = sqrt(tmp); else r33 = 0.0;
-    }
-
-    /*--- Compute determinant ---*/
-
-    su2double detR2 = (r11*r22)*(r11*r22);
-    if (nDim == 3) detR2 *= r33*r33;
-
-    /*--- Detect singular matrices ---*/
-
-    bool singular = false;
-
-    if (detR2 <= EPS) {
-      detR2 = 1.0;
-      singular = true;
-    }
-
-    /*--- S matrix := inv(R)*traspose(inv(R)) ---*/
-
-    su2double Smatrix[MAXNDIM][MAXNDIM];
-
-    if (singular) {
-      for (size_t iDim = 0; iDim < nDim; ++iDim)
-        for (size_t jDim = 0; jDim < nDim; ++jDim)
-          Smatrix[iDim][jDim] = 0.0;
-    }
-    else {
-      if (nDim == 2) {
-        Smatrix[0][0] = (r12*r12+r22*r22)/detR2;
-        Smatrix[0][1] = -r11*r12/detR2;
-        Smatrix[1][0] = Smatrix[0][1];
-        Smatrix[1][1] = r11*r11/detR2;
-      }
-      else {
-        su2double z11 = r22*r33;
-        su2double z12 =-r12*r33;
-        su2double z13 = r12*r23-r13*r22;
-        su2double z22 = r11*r33;
-        su2double z23 =-r11*r23;
-        su2double z33 = r11*r22;
-
-        Smatrix[0][0] = (z11*z11+z12*z12+z13*z13)/detR2;
-        Smatrix[0][1] = (z12*z22+z13*z23)/detR2;
-        Smatrix[0][2] = (z13*z33)/detR2;
-        Smatrix[1][0] = Smatrix[0][1];
-        Smatrix[1][1] = (z22*z22+z23*z23)/detR2;
-        Smatrix[1][2] = (z23*z33)/detR2;
-        Smatrix[2][0] = Smatrix[0][2];
-        Smatrix[2][1] = Smatrix[1][2];
-        Smatrix[2][2] = (z33*z33)/detR2;
-      }
-    }
->>>>>>> 870119af
 
     /*--- Second loop over points of the grid to compute final gradient. ---*/
 
