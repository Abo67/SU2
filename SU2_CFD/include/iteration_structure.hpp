/*!
 * \file iteration_structure.hpp
 * \brief Headers of the main subroutines used by SU2_CFD.
 *        The subroutines and functions are in the <i>definition_structure.cpp</i> file.
 * \author F. Palacios, T. Economon
 * \version 6.1.0 "Falcon"
 *
 * The current SU2 release has been coordinated by the
 * SU2 International Developers Society <www.su2devsociety.org>
 * with selected contributions from the open-source community.
 *
 * The main research teams contributing to the current release are:
 *  - Prof. Juan J. Alonso's group at Stanford University.
 *  - Prof. Piero Colonna's group at Delft University of Technology.
 *  - Prof. Nicolas R. Gauger's group at Kaiserslautern University of Technology.
 *  - Prof. Alberto Guardone's group at Polytechnic University of Milan.
 *  - Prof. Rafael Palacios' group at Imperial College London.
 *  - Prof. Vincent Terrapon's group at the University of Liege.
 *  - Prof. Edwin van der Weide's group at the University of Twente.
 *  - Lab. of New Concepts in Aeronautics at Tech. Institute of Aeronautics.
 *
 * Copyright 2012-2018, Francisco D. Palacios, Thomas D. Economon,
 *                      Tim Albring, and the SU2 contributors.
 *
 * SU2 is free software; you can redistribute it and/or
 * modify it under the terms of the GNU Lesser General Public
 * License as published by the Free Software Foundation; either
 * version 2.1 of the License, or (at your option) any later version.
 *
 * SU2 is distributed in the hope that it will be useful,
 * but WITHOUT ANY WARRANTY; without even the implied warranty of
 * MERCHANTABILITY or FITNESS FOR A PARTICULAR PURPOSE. See the GNU
 * Lesser General Public License for more details.
 *
 * You should have received a copy of the GNU Lesser General Public
 * License along with SU2. If not, see <http://www.gnu.org/licenses/>.
 */

#pragma once

#include "../../Common/include/mpi_structure.hpp"

#include <ctime>

#include "solver_structure.hpp"
#include "integration_structure.hpp"
#include "output_structure.hpp"
#include "numerics_structure.hpp"
#include "transfer_structure.hpp"
#include "../../Common/include/geometry_structure.hpp"
#include "../../Common/include/grid_movement_structure.hpp"
#include "../../Common/include/config_structure.hpp"

using namespace std;

/*!
 * \class CIteration
 * \brief Parent class for defining a single iteration of a physics problem.
 * \author T. Economon
 */
class CIteration {
protected:
  int rank, 	/*!< \brief MPI Rank. */
  size;       	/*!< \brief MPI Size. */
  unsigned short nZone;  /*!< \brief Total number of zones in the problem. */
  unsigned short nInst;  /*!< \brief Total number of instances in the problem. */
  
  bool multizone,
       singlezone;

  su2double StartTime,
            StopTime,
            UsedTime;

public:
  
  /*!
   * \brief Constructor of the class.
   */
  CIteration(CConfig *config);
  
  /*!
   * \brief Destructor of the class.
   */
  virtual ~CIteration(void);

  /*!
   * \brief Updates the positions and grid velocities for dynamic meshes between physical time steps.
   * \author T. Economon
   * \param[in] geometry - Geometrical definition of the problem.
   * \param[in] surface_movement - Surface movement classes of the problem.
   * \param[in] grid_movement - Volume grid movement classes of the problem.
   * \param[in] FFDBox - FFD FFDBoxes of the problem.
   * \param[in] solver_container - Container vector with all the solutions.
   * \param[in] config - Definition of the particular problem.
   * \param[in] iZone - Index of the zone.
   * \param[in] IntIter - Current sudo time iteration number.
   * \param[in] ExtIter - Current physical time iteration number.
   */
  virtual void SetGrid_Movement(CGeometry ****geometry_container, CSurfaceMovement **surface_movement,
                      CVolumetricMovement ***grid_movement, CFreeFormDefBox ***FFDBox,
                      CSolver *****solver_container, CConfig **config_container,
                      unsigned short val_iZone, unsigned short val_iInst, unsigned long IntIter, unsigned long ExtIter);
  
  /*!
   * \brief A virtual member.
   * \param[in] ??? - Description here.
   */
  virtual void Preprocess(COutput *output,
                          CIntegration ****integration_container,
                          CGeometry ****geometry_container,
                          CSolver *****solver_container,
                          CNumerics ******numerics_container,
                          CConfig **config_container,
                          CSurfaceMovement **surface_movement,
                          CVolumetricMovement ***grid_movement,
                          CFreeFormDefBox*** FFDBox,
                          unsigned short val_iZone,
                          unsigned short val_iInst);
  
  /*!
   * \brief A virtual member.
   * \param[in] output - Pointer to the COutput class.
   * \param[in] integration_container - Container vector with all the integration methods.
   * \param[in] geometry_container - Geometrical definition of the problem.
   * \param[in] solver_container - Container vector with all the solutions.
   * \param[in] numerics_container - Description of the numerical method (the way in which the equations are solved).
   * \param[in] config_container - Definition of the particular problem.
   * \param[in] surface_movement - Surface movement classes of the problem.
   * \param[in] grid_movement - Volume grid movement classes of the problem.
   * \param[in] FFDBox - FFD FFDBoxes of the problem.
   */
  virtual void Iterate(COutput *output,
                       CIntegration ****integration_container,
                       CGeometry ****geometry_container,
                       CSolver *****solver_container,
                       CNumerics ******numerics_container,
                       CConfig **config_container,
                       CSurfaceMovement **surface_movement,
                       CVolumetricMovement ***grid_movement,
                       CFreeFormDefBox*** FFDBox,
                       unsigned short val_iZone,
                       unsigned short val_iInst);
  
  /*!
   * \brief A virtual member.
   * \param[in] output - Pointer to the COutput class.
   * \param[in] integration_container - Container vector with all the integration methods.
   * \param[in] geometry_container - Geometrical definition of the problem.
   * \param[in] solver_container - Container vector with all the solutions.
   * \param[in] numerics_container - Description of the numerical method (the way in which the equations are solved).
   * \param[in] config_container - Definition of the particular problem.
   * \param[in] surface_movement - Surface movement classes of the problem.
   * \param[in] grid_movement - Volume grid movement classes of the problem.
   * \param[in] FFDBox - FFD FFDBoxes of the problem.
   */
  virtual void Solve(COutput *output,
                       CIntegration ****integration_container,
                       CGeometry ****geometry_container,
                       CSolver *****solver_container,
                       CNumerics ******numerics_container,
                       CConfig **config_container,
                       CSurfaceMovement **surface_movement,
                       CVolumetricMovement ***grid_movement,
                       CFreeFormDefBox*** FFDBox,
                       unsigned short val_iZone,
                       unsigned short val_iInst);

  /*!
   * \brief A virtual member.
   * \param[in] output - Pointer to the COutput class.
   * \param[in] integration_container - Container vector with all the integration methods.
   * \param[in] geometry_container - Geometrical definition of the problem.
   * \param[in] solver_container - Container vector with all the solutions.
   * \param[in] numerics_container - Description of the numerical method (the way in which the equations are solved).
   * \param[in] config_container - Definition of the particular problem.
   * \param[in] surface_movement - Surface movement classes of the problem.
   * \param[in] grid_movement - Volume grid movement classes of the problem.
   * \param[in] FFDBox - FFD FFDBoxes of the problem.
   */
  virtual void Update(COutput *output,
                      CIntegration ****integration_container,
                      CGeometry ****geometry_container,
                      CSolver *****solver_container,
                      CNumerics ******numerics_container,
                      CConfig **config_container,
                      CSurfaceMovement **surface_movement,
                      CVolumetricMovement ***grid_movement,
                      CFreeFormDefBox*** FFDBox,
                      unsigned short val_iZone,
                      unsigned short val_iInst);
  
  /*!
   * \brief A virtual member.
   * \param[in] output - Pointer to the COutput class.
   * \param[in] integration_container - Container vector with all the integration methods.
   * \param[in] geometry_container - Geometrical definition of the problem.
   * \param[in] solver_container - Container vector with all the solutions.
   * \param[in] numerics_container - Description of the numerical method (the way in which the equations are solved).
   * \param[in] config_container - Definition of the particular problem.
   * \param[in] surface_movement - Surface movement classes of the problem.
   * \param[in] grid_movement - Volume grid movement classes of the problem.
   * \param[in] FFDBox - FFD FFDBoxes of the problem.
   */
  virtual void Predictor(COutput *output,
                      CIntegration ****integration_container,
                      CGeometry ****geometry_container,
                      CSolver *****solver_container,
                      CNumerics ******numerics_container,
                      CConfig **config_container,
                      CSurfaceMovement **surface_movement,
                      CVolumetricMovement ***grid_movement,
                      CFreeFormDefBox*** FFDBox,
                      unsigned short val_iZone,
                      unsigned short val_iInst);

  /*!
   * \brief A virtual member.
   * \param[in] output - Pointer to the COutput class.
   * \param[in] integration_container - Container vector with all the integration methods.
   * \param[in] geometry_container - Geometrical definition of the problem.
   * \param[in] solver_container - Container vector with all the solutions.
   * \param[in] numerics_container - Description of the numerical method (the way in which the equations are solved).
   * \param[in] config_container - Definition of the particular problem.
   * \param[in] surface_movement - Surface movement classes of the problem.
   * \param[in] grid_movement - Volume grid movement classes of the problem.
   * \param[in] FFDBox - FFD FFDBoxes of the problem.
   */
  virtual void Relaxation(COutput *output,
                      CIntegration ****integration_container,
                      CGeometry ****geometry_container,
                      CSolver *****solver_container,
                      CNumerics ******numerics_container,
                      CConfig **config_container,
                      CSurfaceMovement **surface_movement,
                      CVolumetricMovement ***grid_movement,
                      CFreeFormDefBox*** FFDBox,
                      unsigned short val_iZone,
                      unsigned short val_iInst);

  /*!
   * \brief A virtual member.
   * \param[in] ??? - Description here.
   */
  virtual bool Monitor(COutput *output,
      CIntegration ****integration_container,
      CGeometry ****geometry_container,
      CSolver *****solver_container,
      CNumerics ******numerics_container,
      CConfig **config_container,
      CSurfaceMovement **surface_movement,
      CVolumetricMovement ***grid_movement,
      CFreeFormDefBox*** FFDBox,
      unsigned short val_iZone,
      unsigned short val_iInst);
  
  /*!
   * \brief A virtual member.
   * \param[in] ??? - Description here.
   */
  void Output(COutput *output,
      CGeometry ****geometry_container,
      CSolver *****solver_container,
      CConfig **config_container,
      unsigned long ExtIter,
      bool StopCalc,
      unsigned short val_iZone,
      unsigned short val_iInst);
  
  /*!
   * \brief A virtual member.
   * \param[in] output - Pointer to the COutput class.
   * \param[in] integration_container - Container vector with all the integration methods.
   * \param[in] geometry_container - Geometrical definition of the problem.
   * \param[in] solver_container - Container vector with all the solutions.
   * \param[in] numerics_container - Description of the numerical method (the way in which the equations are solved).
   * \param[in] config_container - Definition of the particular problem.
   * \param[in] surface_movement - Surface movement classes of the problem.
   * \param[in] grid_movement - Volume grid movement classes of the problem.
   * \param[in] FFDBox - FFD FFDBoxes of the problem.
   */
  virtual void Postprocess(COutput *output,
                            CIntegration ****integration_container,
                            CGeometry ****geometry_container,
                            CSolver *****solver_container,
                            CNumerics ******numerics_container,
                            CConfig **config_container,
                            CSurfaceMovement **surface_movement,
                            CVolumetricMovement ***grid_movement,
                            CFreeFormDefBox*** FFDBox,
                            unsigned short val_iZone,
                            unsigned short val_iInst);

  virtual void InitializeAdjoint(CSolver *****solver_container,
                                 CGeometry ****geometry_container,
                                 CConfig **config_container,
                                 unsigned short iZone,
                                 unsigned short iInst){}

  virtual void InitializeAdjoint_CrossTerm(CSolver *****solver_container,
                                 CGeometry ****geometry_container,
                                 CConfig **config_container,
                                 unsigned short iZone,
                                 unsigned short iInst){}

  virtual void RegisterInput(CSolver *****solver_container,
                             CGeometry ****geometry_container,
                             CConfig** config_container,
                             unsigned short iZone,
                             unsigned short iInst,
                             unsigned short kind_recording){}

  virtual void SetDependencies(CSolver *****solver_container,
                               CGeometry ****geometry_container,
                               CConfig **config_container,
                               unsigned short iZone,
                               unsigned short iInst,
                               unsigned short kind_recording){}

  virtual void SetDependencies(CSolver *****solver_container,
                               CGeometry ****geometry_container,
                               CNumerics ******numerics_container,
                               CConfig **config_container,
                               unsigned short iZone,
                               unsigned short iInst,
                               unsigned short kind_recording){}

  virtual void RegisterOutput(CSolver *****solver_container,
                              CGeometry ****geometry_container,
                              CConfig** config_container,
                              COutput* output,
                              unsigned short iZone,
                              unsigned short iInst){}

  virtual void LoadUnsteady_Solution(CGeometry ****geometry_container,
                                         CSolver *****solver_container,
                                         CConfig **config_container,
                                         unsigned short val_iZone,
                                         unsigned short val_iInst,
                                         int val_DirectIter){}

  virtual void LoadDynamic_Solution(CGeometry ****geometry_container,
                                        CSolver *****solver_container,
                                        CConfig **config_container,
                                        unsigned short val_iZone,
                                        unsigned short val_iInst,
                                        int val_DirectIter){}

};


/*!
 * \class CFluidIteration
 * \brief Class for driving an iteration of the fluid system.
 * \author T. Economon
 */
class CFluidIteration : public CIteration {
public:
  
  /*!
   * \brief Constructor of the class.
   * \param[in] config - Definition of the particular problem.
   */
  CFluidIteration(CConfig *config);
  
  /*!
   * \brief Destructor of the class.
   */
  ~CFluidIteration(void);
  
  /*!
   * \brief Preprocessing to prepare for an iteration of the physics.
   * \param[in] ??? - Description here.
   */
  void Preprocess(COutput *output,
                  CIntegration ****integration_container,
                  CGeometry ****geometry_container,
                  CSolver *****solver_container,
                  CNumerics ******numerics_container,
                  CConfig **config_container,
                  CSurfaceMovement **surface_movement,
                  CVolumetricMovement ***grid_movement,
                  CFreeFormDefBox*** FFDBox,
                  unsigned short val_iZone,
                  unsigned short val_iInst);
  
  /*!
   * \brief Perform a single iteration of the fluid system.
   * \param[in] output - Pointer to the COutput class.
   * \param[in] integration_container - Container vector with all the integration methods.
   * \param[in] geometry_container - Geometrical definition of the problem.
   * \param[in] solver_container - Container vector with all the solutions.
   * \param[in] numerics_container - Description of the numerical method (the way in which the equations are solved).
   * \param[in] config_container - Definition of the particular problem.
   * \param[in] surface_movement - Surface movement classes of the problem.
   * \param[in] grid_movement - Volume grid movement classes of the problem.
   * \param[in] FFDBox - FFD FFDBoxes of the problem.
   */
  void Iterate(COutput *output,
               CIntegration ****integration_container,
               CGeometry ****geometry_container,
               CSolver *****solver_container,
               CNumerics ******numerics_container,
               CConfig **config_container,
               CSurfaceMovement **surface_movement,
               CVolumetricMovement ***grid_movement,
               CFreeFormDefBox*** FFDBox,
               unsigned short val_iZone,
               unsigned short val_iInst);
  
  /*!
   * \brief Iterate the fluid system for a number of Inner_Iter iterations.
   * \param[in] output - Pointer to the COutput class.
   * \param[in] integration_container - Container vector with all the integration methods.
   * \param[in] geometry_container - Geometrical definition of the problem.
   * \param[in] solver_container - Container vector with all the solutions.
   * \param[in] numerics_container - Description of the numerical method (the way in which the equations are solved).
   * \param[in] config_container - Definition of the particular problem.
   * \param[in] surface_movement - Surface movement classes of the problem.
   * \param[in] grid_movement - Volume grid movement classes of the problem.
   * \param[in] FFDBox - FFD FFDBoxes of the problem.
   */
  void Solve(COutput *output,
               CIntegration ****integration_container,
               CGeometry ****geometry_container,
               CSolver *****solver_container,
               CNumerics ******numerics_container,
               CConfig **config_container,
               CSurfaceMovement **surface_movement,
               CVolumetricMovement ***grid_movement,
               CFreeFormDefBox*** FFDBox,
               unsigned short val_iZone,
               unsigned short val_iInst);

  /*!
   * \brief Updates the containers for the fluid system.
   * \param[in] ??? - Description here.
   */
  void Update(COutput *output,
              CIntegration ****integration_container,
              CGeometry ****geometry_container,
              CSolver *****solver_container,
              CNumerics ******numerics_container,
              CConfig **config_container,
              CSurfaceMovement **surface_movement,
              CVolumetricMovement ***grid_movement,
              CFreeFormDefBox*** FFDBox,
              unsigned short val_iZone,
              unsigned short val_iInst);
  
  /*!
   * \brief Monitors the convergence and other metrics for the fluid system.
   * \param[in] ??? - Description here.
   */
  bool Monitor(COutput *output,
      CIntegration ****integration_container,
      CGeometry ****geometry_container,
      CSolver *****solver_container,
      CNumerics ******numerics_container,
      CConfig **config_container,
      CSurfaceMovement **surface_movement,
      CVolumetricMovement ***grid_movement,
      CFreeFormDefBox*** FFDBox,
      unsigned short val_iZone,
      unsigned short val_iInst);
  
  /*!
   * \brief Postprocesses the fluid system before heading to another physics system or the next iteration.
   * \param[in] solver_container - Container vector with all the solutions.
   * \param[in] geometry_container - Geometrical definition of the problem.
   * \param[in] config_container - Definition of the particular problem.
   */
  void Postprocess(COutput *output,
                   CIntegration ****integration_container,
                   CGeometry ****geometry_container,
                   CSolver *****solver_container,
                   CNumerics ******numerics_container,
                   CConfig **config_container,
                   CSurfaceMovement **surface_movement,
                   CVolumetricMovement ***grid_movement,
                   CFreeFormDefBox*** FFDBox,
                   unsigned short val_iZone,
                   unsigned short val_iInst);
  
  /*!
   * \brief Imposes a gust via the grid velocities.
   * \author S. Padron
   * \param[in] config_container - Definition of the particular problem.
   * \param[in] geometry_container - Geometrical definition of the problem.
   * \param[in] solver_container - Container vector with all the solutions.
   */
  void SetWind_GustField(CConfig *config_container, CGeometry **geometry_container, CSolver ***solver_container);
  
  /*!
   * \brief Reads and initializes the vortex positions, strengths and gradient.
   * \author S. Padron
   * \param[in] nVortex - number of vortices.
   * \param[in] x0 - Vector of x-loc of the vortices.
   * \param[in] y0 - Vector of y-loc of the vortices.
   * \param[in] vort_strength - Vector of vortex strengths.
   * \param[in] r_core - Vector of vortex core size.
   */
  void InitializeVortexDistribution(unsigned long &nVortex, vector<su2double>& x0, vector<su2double>& y0, vector<su2double>& vort_strength, vector<su2double>& r_core);
  
};



/*!
 * \class CTurboIteration
 * \brief Class for driving an iteration for turbomachinery simulation.
 * \author T. Economon
 */
class CTurboIteration : public CFluidIteration {
public:

  /*!
   * \brief Constructor of the class.
   * \param[in] config - Definition of the particular problem.
   */
  CTurboIteration(CConfig *config);

  /*!
   * \brief Destructor of the class.
   */
  ~CTurboIteration(void);

  /*!
   * \brief Preprocessing to prepare for an iteration of the physics.
   * \param[in] ??? - Description here.
   */
  void Preprocess(COutput *output,
                  CIntegration ****integration_container,
                  CGeometry ****geometry_container,
                  CSolver *****solver_container,
                  CNumerics ******numerics_container,
                  CConfig **config_container,
                  CSurfaceMovement **surface_movement,
                  CVolumetricMovement ***grid_movement,
                  CFreeFormDefBox*** FFDBox,
                  unsigned short val_iZone,
                  unsigned short val_iInst);

  /*!
   * \brief Postprocesses the fluid system before heading to another physics system or the next iteration.
   * \param[in] solver_container - Container vector with all the solutions.
   * \param[in] geometry_container - Geometrical definition of the problem.
   * \param[in] config_container - Definition of the particular problem.
   */
  void Postprocess(COutput *output,
                   CIntegration ****integration_container,
                   CGeometry ****geometry_container,
                   CSolver *****solver_container,
                   CNumerics ******numerics_container,
                   CConfig **config_container,
                   CSurfaceMovement **surface_movement,
                   CVolumetricMovement ***grid_movement,
                   CFreeFormDefBox*** FFDBox,
                   unsigned short val_iZone,
                   unsigned short val_iInst);


};

<<<<<<< HEAD
/*!
 * \class CWaveIteration
 * \brief Class for driving an iteration of the wave system.
 * \author T. Economon
 */
class CWaveIteration : public CIteration {
public:
  
  /*!
   * \brief Constructor of the class.
   * \param[in] config - Definition of the particular problem.
   */
  CWaveIteration(CConfig *config);
  
  /*!
   * \brief Destructor of the class.
   */
  ~CWaveIteration(void);
  
  /*!
   * \brief Preprocessing to prepare for an iteration of the physics.
   * \param[in] output - Pointer to the COutput class.
   * \param[in] integration_container - Container vector with all the integration methods.
   * \param[in] geometry_container - Geometrical definition of the problem.
   * \param[in] solver_container - Container vector with all the solutions.
   * \param[in] numerics_container - Description of the numerical method (the way in which the equations are solved).
   * \param[in] config_container - Definition of the particular problem.
   * \param[in] surface_movement - Surface movement classes of the problem.
   * \param[in] grid_movement - Volume grid movement classes of the problem.
   * \param[in] FFDBox - FFD FFDBoxes of the problem.
   * \param[in] val_iZone - zone of the problem.
   */
  void Preprocess(COutput *output,
                  CIntegration ****integration_container,
                  CGeometry ****geometry_container,
                  CSolver *****solver_container,
                  CNumerics ******numerics_container,
                  CConfig **config_container,
                  CSurfaceMovement **surface_movement,
                  CVolumetricMovement ***grid_movement,
                  CFreeFormDefBox*** FFDBox,
                  unsigned short val_iZone,
                  unsigned short val_iInst);
  
  /*!
   * \brief Perform a single iteration of the wave system.
   * \param[in] output - Pointer to the COutput class.
   * \param[in] integration_container - Container vector with all the integration methods.
   * \param[in] geometry_container - Geometrical definition of the problem.
   * \param[in] solver_container - Container vector with all the solutions.
   * \param[in] numerics_container - Description of the numerical method (the way in which the equations are solved).
   * \param[in] config_container - Definition of the particular problem.
   * \param[in] surface_movement - Surface movement classes of the problem.
   * \param[in] grid_movement - Volume grid movement classes of the problem.
   * \param[in] FFDBox - FFD FFDBoxes of the problem.
   * \param[in] val_iZone - zone of the problem.
   */
  void Iterate(COutput *output,
               CIntegration ****integration_container,
               CGeometry ****geometry_container,
               CSolver *****solver_container,
               CNumerics ******numerics_container,
               CConfig **config_container,
               CSurfaceMovement **surface_movement,
               CVolumetricMovement ***grid_movement,
               CFreeFormDefBox*** FFDBox,
               unsigned short val_iZone,
               unsigned short val_iInst);

  /*!
   * \brief Solve the wave system for a number of pseudo-time iterations.
   * \param[in] output - Pointer to the COutput class.
   * \param[in] integration_container - Container vector with all the integration methods.
   * \param[in] geometry_container - Geometrical definition of the problem.
   * \param[in] solver_container - Container vector with all the solutions.
   * \param[in] numerics_container - Description of the numerical method (the way in which the equations are solved).
   * \param[in] config_container - Definition of the particular problem.
   * \param[in] surface_movement - Surface movement classes of the problem.
   * \param[in] grid_movement - Volume grid movement classes of the problem.
   * \param[in] FFDBox - FFD FFDBoxes of the problem.
   * \param[in] val_iZone - zone of the problem.
   */
  void Solve(COutput *output,
               CIntegration ****integration_container,
               CGeometry ****geometry_container,
               CSolver *****solver_container,
               CNumerics ******numerics_container,
               CConfig **config_container,
               CSurfaceMovement **surface_movement,
               CVolumetricMovement ***grid_movement,
               CFreeFormDefBox*** FFDBox,
               unsigned short val_iZone,
               unsigned short val_iInst);

  /*!
   * \brief Updates the containers for the wave system.
   * \param[in] output - Pointer to the COutput class.
   * \param[in] integration_container - Container vector with all the integration methods.
   * \param[in] geometry_container - Geometrical definition of the problem.
   * \param[in] solver_container - Container vector with all the solutions.
   * \param[in] numerics_container - Description of the numerical method (the way in which the equations are solved).
   * \param[in] config_container - Definition of the particular problem.
   * \param[in] surface_movement - Surface movement classes of the problem.
   * \param[in] grid_movement - Volume grid movement classes of the problem.
   * \param[in] FFDBox - FFD FFDBoxes of the problem.
   * \param[in] val_iZone - zone of the problem.
   */
  void Update(COutput *output,
              CIntegration ****integration_container,
              CGeometry ****geometry_container,
              CSolver *****solver_container,
              CNumerics ******numerics_container,
              CConfig **config_container,
              CSurfaceMovement **surface_movement,
              CVolumetricMovement ***grid_movement,
              CFreeFormDefBox*** FFDBox,
              unsigned short val_iZone,
              unsigned short val_iInst);
  
  /*!
   * \brief Monitors the convergence and other metrics for the wave system.
   */
  bool Monitor(COutput *output,
      CIntegration ****integration_container,
      CGeometry ****geometry_container,
      CSolver *****solver_container,
      CNumerics ******numerics_container,
      CConfig **config_container,
      CSurfaceMovement **surface_movement,
      CVolumetricMovement ***grid_movement,
      CFreeFormDefBox*** FFDBox,
      unsigned short val_iZone,
      unsigned short val_iInst);
  
  /*!
   * \brief Postprocess ???.
   * \param[in] solver_container - Container vector with all the solutions.
   * \param[in] geometry_container - Geometrical definition of the problem.
   * \param[in] config_container - Definition of the particular problem.
   */
  void Postprocess(COutput *output,
                   CIntegration ****integration_container,
                   CGeometry ****geometry_container,
                   CSolver *****solver_container,
                   CNumerics ******numerics_container,
                   CConfig **config_container,
                   CSurfaceMovement **surface_movement,
                   CVolumetricMovement ***grid_movement,
                   CFreeFormDefBox*** FFDBox,
                   unsigned short val_iZone,
                   unsigned short val_iInst);
  
};
=======
>>>>>>> f3b91aa3

/*!
 * \class CHeatIteration
 * \brief Class for driving an iteration of the heat system.
 * \author T. Economon
 */
class CHeatIteration : public CIteration {
public:
  
  /*!
   * \brief Constructor of the class.
   * \param[in] config - Definition of the particular problem.
   */
  CHeatIteration(CConfig *config);
  
  /*!
   * \brief Destructor of the class.
   */
  ~CHeatIteration(void);
  
  /*!
   * \brief Preprocessing to prepare for an iteration of the physics.
   * \param[in] ??? - Description here.
   */
  void Preprocess(COutput *output,
                  CIntegration ****integration_container,
                  CGeometry ****geometry_container,
                  CSolver *****solver_container,
                  CNumerics ******numerics_container,
                  CConfig **config_container,
                  CSurfaceMovement **surface_movement,
                  CVolumetricMovement ***grid_movement,
                  CFreeFormDefBox*** FFDBox,
                  unsigned short val_iZone,
                  unsigned short val_iInst);
  
  /*!
   * \brief Perform a single iteration of the heat system.
   * \param[in] output - Pointer to the COutput class.
   * \param[in] integration_container - Container vector with all the integration methods.
   * \param[in] geometry_container - Geometrical definition of the problem.
   * \param[in] solver_container - Container vector with all the solutions.
   * \param[in] numerics_container - Description of the numerical method (the way in which the equations are solved).
   * \param[in] config_container - Definition of the particular problem.
   * \param[in] surface_movement - Surface movement classes of the problem.
   * \param[in] grid_movement - Volume grid movement classes of the problem.
   * \param[in] FFDBox - FFD FFDBoxes of the problem.
   */
  void Iterate(COutput *output,
               CIntegration ****integration_container,
               CGeometry ****geometry_container,
               CSolver *****solver_container,
               CNumerics ******numerics_container,
               CConfig **config_container,
               CSurfaceMovement **surface_movement,
               CVolumetricMovement ***grid_movement,
               CFreeFormDefBox*** FFDBox,
               unsigned short val_iZone,
               unsigned short val_iInst);

  /*!
   * \brief Perform a single iteration of the wave system.
   * \param[in] output - Pointer to the COutput class.
   * \param[in] integration_container - Container vector with all the integration methods.
   * \param[in] geometry_container - Geometrical definition of the problem.
   * \param[in] solver_container - Container vector with all the solutions.
   * \param[in] numerics_container - Description of the numerical method (the way in which the equations are solved).
   * \param[in] config_container - Definition of the particular problem.
   * \param[in] surface_movement - Surface movement classes of the problem.
   * \param[in] grid_movement - Volume grid movement classes of the problem.
   * \param[in] FFDBox - FFD FFDBoxes of the problem.
   * \param[in] val_iZone - zone of the problem.
   */
  void Solve(COutput *output,
               CIntegration ****integration_container,
               CGeometry ****geometry_container,
               CSolver *****solver_container,
               CNumerics ******numerics_container,
               CConfig **config_container,
               CSurfaceMovement **surface_movement,
               CVolumetricMovement ***grid_movement,
               CFreeFormDefBox*** FFDBox,
               unsigned short val_iZone,
               unsigned short val_iInst);

  /*!
   * \brief Updates the containers for the heat system.
   * \param[in] ??? - Description here.
   */
  void Update(COutput *output,
              CIntegration ****integration_container,
              CGeometry ****geometry_container,
              CSolver *****solver_container,
              CNumerics ******numerics_container,
              CConfig **config_container,
              CSurfaceMovement **surface_movement,
              CVolumetricMovement ***grid_movement,
              CFreeFormDefBox*** FFDBox,
              unsigned short val_iZone,
              unsigned short val_iInst);
  
  /*!
   * \brief Monitors the convergence and other metrics for the heat system.
   * \param[in] ??? - Description here.
   */
  bool Monitor(COutput *output,
      CIntegration ****integration_container,
      CGeometry ****geometry_container,
      CSolver *****solver_container,
      CNumerics ******numerics_container,
      CConfig **config_container,
      CSurfaceMovement **surface_movement,
      CVolumetricMovement ***grid_movement,
      CFreeFormDefBox*** FFDBox,
      unsigned short val_iZone,
      unsigned short val_iInst);
  
  /*!
   * \brief Postprocess ???.
   * \param[in] solver_container - Container vector with all the solutions.
   * \param[in] geometry_container - Geometrical definition of the problem.
   * \param[in] config_container - Definition of the particular problem.
   */
  void Postprocess(COutput *output,
                   CIntegration ****integration_container,
                   CGeometry ****geometry_container,
                   CSolver *****solver_container,
                   CNumerics ******numerics_container,
                   CConfig **config_container,
                   CSurfaceMovement **surface_movement,
                   CVolumetricMovement ***grid_movement,
                   CFreeFormDefBox*** FFDBox,
                   unsigned short val_iZone,
                   unsigned short val_iInst);
  
};

/*!
<<<<<<< HEAD
 * \class CPoissonIteration
 * \brief Class for driving an iteration of the poisson system.
 * \author T. Economon
 */
class CPoissonIteration : public CIteration {
public:
  
  /*!
   * \brief Constructor of the class.
   * \param[in] config - Definition of the particular problem.
   */
  CPoissonIteration(CConfig *config);
  
  /*!
   * \brief Destructor of the class.
   */
  ~CPoissonIteration(void);
  
  /*!
   * \brief Preprocessing to prepare for an iteration of the physics.
   * \param[in] ??? - Description here.
   */
  void Preprocess(COutput *output,
                  CIntegration ****integration_container,
                  CGeometry ****geometry_container,
                  CSolver *****solver_container,
                  CNumerics ******numerics_container,
                  CConfig **config_container,
                  CSurfaceMovement **surface_movement,
                  CVolumetricMovement ***grid_movement,
                  CFreeFormDefBox*** FFDBox,
                  unsigned short val_iZone,
                  unsigned short val_iInst);
  
  /*!
   * \brief Perform a single iteration of the poisson system.
   * \param[in] output - Pointer to the COutput class.
   * \param[in] integration_container - Container vector with all the integration methods.
   * \param[in] geometry_container - Geometrical definition of the problem.
   * \param[in] solver_container - Container vector with all the solutions.
   * \param[in] numerics_container - Description of the numerical method (the way in which the equations are solved).
   * \param[in] config_container - Definition of the particular problem.
   * \param[in] surface_movement - Surface movement classes of the problem.
   * \param[in] grid_movement - Volume grid movement classes of the problem.
   * \param[in] FFDBox - FFD FFDBoxes of the problem.
   */
  void Iterate(COutput *output,
               CIntegration ****integration_container,
               CGeometry ****geometry_container,
               CSolver *****solver_container,
               CNumerics ******numerics_container,
               CConfig **config_container,
               CSurfaceMovement **surface_movement,
               CVolumetricMovement ***grid_movement,
               CFreeFormDefBox*** FFDBox,
               unsigned short val_iZone,
               unsigned short val_iInst);

  /*!
   * \brief Iterate the poisson system for a number of Inner_Iter iterations.
   * \param[in] output - Pointer to the COutput class.
   * \param[in] integration_container - Container vector with all the integration methods.
   * \param[in] geometry_container - Geometrical definition of the problem.
   * \param[in] solver_container - Container vector with all the solutions.
   * \param[in] numerics_container - Description of the numerical method (the way in which the equations are solved).
   * \param[in] config_container - Definition of the particular problem.
   * \param[in] surface_movement - Surface movement classes of the problem.
   * \param[in] grid_movement - Volume grid movement classes of the problem.
   * \param[in] FFDBox - FFD FFDBoxes of the problem.
   * \param[in] val_iZone - zone of the problem.
   */
  void Solve(COutput *output,
               CIntegration ****integration_container,
               CGeometry ****geometry_container,
               CSolver *****solver_container,
               CNumerics ******numerics_container,
               CConfig **config_container,
               CSurfaceMovement **surface_movement,
               CVolumetricMovement ***grid_movement,
               CFreeFormDefBox*** FFDBox,
               unsigned short val_iZone,
               unsigned short val_iInst);

  /*!
   * \brief Updates the containers for the poisson system.
   * \param[in] ??? - Description here.
   */
  void Update(COutput *output,
              CIntegration ****integration_container,
              CGeometry ****geometry_container,
              CSolver *****solver_container,
              CNumerics ******numerics_container,
              CConfig **config_container,
              CSurfaceMovement **surface_movement,
              CVolumetricMovement ***grid_movement,
              CFreeFormDefBox*** FFDBox,
              unsigned short val_iZone,
              unsigned short val_iInst);
  
  /*!
   * \brief Monitors the convergence and other metrics for the poisson system.
   * \param[in] ??? - Description here.
   */
  bool Monitor(COutput *output,
      CIntegration ****integration_container,
      CGeometry ****geometry_container,
      CSolver *****solver_container,
      CNumerics ******numerics_container,
      CConfig **config_container,
      CSurfaceMovement **surface_movement,
      CVolumetricMovement ***grid_movement,
      CFreeFormDefBox*** FFDBox,
      unsigned short val_iZone,
      unsigned short val_iInst);
  
  /*!
   * \brief Postprocess ???.
   * \param[in] solver_container - Container vector with all the solutions.
   * \param[in] geometry_container - Geometrical definition of the problem.
   * \param[in] config_container - Definition of the particular problem.
   */
  void Postprocess(COutput *output,
                   CIntegration ****integration_container,
                   CGeometry ****geometry_container,
                   CSolver *****solver_container,
                   CNumerics ******numerics_container,
                   CConfig **config_container,
                   CSurfaceMovement **surface_movement,
                   CVolumetricMovement ***grid_movement,
                   CFreeFormDefBox*** FFDBox,
                   unsigned short val_iZone,
                   unsigned short val_iInst);
  
};

/*!
=======
>>>>>>> f3b91aa3
 * \class CFEAIteration
 * \brief Class for driving an iteration of structural analysis.
 * \author R. Sanchez
 * \version 4.0.1 "Cardinal"
 */
class CFEAIteration : public CIteration {
public:

  /*!
   * \brief Constructor of the class.
   * \param[in] config - Definition of the particular problem.
   */
  CFEAIteration(CConfig *config);

  /*!
   * \brief Destructor of the class.
   */
  ~CFEAIteration(void);

  /*!
   * \brief Preprocessing to prepare for an iteration of the physics.
   * \param[in] ??? - Description here.
   */
  void Preprocess();
  using CIteration::Preprocess;


  /*!
   * \brief Perform a single iteration for structural analysis using the Finite Element Method.
   * \author R. Sanchez.
   * \param[in] output - Pointer to the COutput class.
   * \param[in] integration_container - Container vector with all the integration methods.
   * \param[in] geometry_container - Geometrical definition of the problem.
   * \param[in] solver_container - Container vector with all the solutions.
   * \param[in] numerics_container - Description of the numerical method (the way in which the equations are solved).
   * \param[in] config_container - Definition of the particular problem.
   * \param[in] surface_movement - Surface movement classes of the problem.
   * \param[in] grid_movement - Volume grid movement classes of the problem.
   * \param[in] FFDBox - FFD FFDBoxes of the problem.
   */
  void Iterate(COutput *output,
              CIntegration ****integration_container,
              CGeometry ****geometry_container,
              CSolver *****solver_container,
              CNumerics ******numerics_container,
              CConfig **config_container,
              CSurfaceMovement **surface_movement,
              CVolumetricMovement ***grid_movement,
              CFreeFormDefBox*** FFDBox,
              unsigned short val_iZone,
              unsigned short val_iInst);

  /*!
   * \brief Iterate the structural system for a number of Inner_Iter iterations.
   * \param[in] output - Pointer to the COutput class.
   * \param[in] integration_container - Container vector with all the integration methods.
   * \param[in] geometry_container - Geometrical definition of the problem.
   * \param[in] solver_container - Container vector with all the solutions.
   * \param[in] numerics_container - Description of the numerical method (the way in which the equations are solved).
   * \param[in] config_container - Definition of the particular problem.
   * \param[in] surface_movement - Surface movement classes of the problem.
   * \param[in] grid_movement - Volume grid movement classes of the problem.
   * \param[in] FFDBox - FFD FFDBoxes of the problem.
   * \param[in] val_iZone - zone of the problem.
   */
  void Solve(COutput *output,
               CIntegration ****integration_container,
               CGeometry ****geometry_container,
               CSolver *****solver_container,
               CNumerics ******numerics_container,
               CConfig **config_container,
               CSurfaceMovement **surface_movement,
               CVolumetricMovement ***grid_movement,
               CFreeFormDefBox*** FFDBox,
               unsigned short val_iZone,
               unsigned short val_iInst);

  /*!
   * \brief Updates the containers for the FEM system.
   * \param[in] ??? - Description here.
   */
  void Update(COutput *output,
              CIntegration ****integration_container,
              CGeometry ****geometry_container,
              CSolver *****solver_container,
              CNumerics ******numerics_container,
              CConfig **config_container,
              CSurfaceMovement **surface_movement,
              CVolumetricMovement ***grid_movement,
              CFreeFormDefBox*** FFDBox,
              unsigned short val_iZone,
              unsigned short val_iInst);

  /*!
   * \brief Predictor.
   * \param[in] output - Pointer to the COutput class.
   * \param[in] integration_container - Container vector with all the integration methods.
   * \param[in] geometry_container - Geometrical definition of the problem.
   * \param[in] solver_container - Container vector with all the solutions.
   * \param[in] numerics_container - Description of the numerical method (the way in which the equations are solved).
   * \param[in] config_container - Definition of the particular problem.
   * \param[in] surface_movement - Surface movement classes of the problem.
   * \param[in] grid_movement - Volume grid movement classes of the problem.
   * \param[in] FFDBox - FFD FFDBoxes of the problem.
   */
  void Predictor(COutput *output,
                 CIntegration ****integration_container,
                 CGeometry ****geometry_container,
                 CSolver *****solver_container,
                 CNumerics ******numerics_container,
                 CConfig **config_container,
                 CSurfaceMovement **surface_movement,
                 CVolumetricMovement ***grid_movement,
                 CFreeFormDefBox*** FFDBox,
                 unsigned short val_iZone,
                 unsigned short val_iInst);

  /*!
   * \brief Relaxation.
   * \param[in] output - Pointer to the COutput class.
   * \param[in] integration_container - Container vector with all the integration methods.
   * \param[in] geometry_container - Geometrical definition of the problem.
   * \param[in] solver_container - Container vector with all the solutions.
   * \param[in] numerics_container - Description of the numerical method (the way in which the equations are solved).
   * \param[in] config_container - Definition of the particular problem.
   * \param[in] surface_movement - Surface movement classes of the problem.
   * \param[in] grid_movement - Volume grid movement classes of the problem.
   * \param[in] FFDBox - FFD FFDBoxes of the problem.
   */
  void Relaxation(COutput *output,
                  CIntegration ****integration_container,
                  CGeometry ****geometry_container,
                  CSolver *****solver_container,
                  CNumerics ******numerics_container,
                  CConfig **config_container,
                  CSurfaceMovement **surface_movement,
                  CVolumetricMovement ***grid_movement,
                  CFreeFormDefBox*** FFDBox,
                  unsigned short val_iZone,
                  unsigned short val_iInst);

  /*!
   * \brief Monitors the convergence and other metrics for the FEM system.
   * \param[in] ??? - Description here.
   */
  bool Monitor(COutput *output,
      CIntegration ****integration_container,
      CGeometry ****geometry_container,
      CSolver *****solver_container,
      CNumerics ******numerics_container,
      CConfig **config_container,
      CSurfaceMovement **surface_movement,
      CVolumetricMovement ***grid_movement,
      CFreeFormDefBox*** FFDBox,
      unsigned short val_iZone,
      unsigned short val_iInst);

  /*!
   * \brief Postprocess ???.
   * \param[in] solver_container - Container vector with all the solutions.
   * \param[in] geometry_container - Geometrical definition of the problem.
   * \param[in] config_container - Definition of the particular problem.
   */
  void Postprocess(COutput *output,
                   CIntegration ****integration_container,
                   CGeometry ****geometry_container,
                   CSolver *****solver_container,
                   CNumerics ******numerics_container,
                   CConfig **config_container,
                   CSurfaceMovement **surface_movement,
                   CVolumetricMovement ***grid_movement,
                   CFreeFormDefBox*** FFDBox,
                   unsigned short val_iZone,
                   unsigned short val_iInst);


};

/*!
 * \class CAdjFluidIteration
 * \brief Class for driving an iteration of the adjoint fluid system.
 * \author T. Economon
 */
class CAdjFluidIteration : public CIteration {
public:
  
  /*!
   * \brief Constructor of the class.
   * \param[in] config - Definition of the particular problem.
   */
  CAdjFluidIteration(CConfig *config);
  
  /*!
   * \brief Destructor of the class.
   */
  ~CAdjFluidIteration(void);
  
  /*!
   * \brief Preprocessing to prepare for an iteration of the physics.
   * \param[in] ??? - Description here.
   */
  void Preprocess(COutput *output,
                  CIntegration ****integration_container,
                  CGeometry ****geometry_container,
                  CSolver *****solver_container,
                  CNumerics ******numerics_container,
                  CConfig **config_container,
                  CSurfaceMovement **surface_movement,
                  CVolumetricMovement ***grid_movement,
                  CFreeFormDefBox*** FFDBox,
                  unsigned short val_iZone,
                  unsigned short val_iInst);
  
  /*!
   * \brief Perform a single iteration of the adjoint fluid system.
   * \param[in] output - Pointer to the COutput class.
   * \param[in] integration_container - Container vector with all the integration methods.
   * \param[in] geometry_container - Geometrical definition of the problem.
   * \param[in] solver_container - Container vector with all the solutions.
   * \param[in] numerics_container - Description of the numerical method (the way in which the equations are solved).
   * \param[in] config_container - Definition of the particular problem.
   * \param[in] surface_movement - Surface movement classes of the problem.
   * \param[in] grid_movement - Volume grid movement classes of the problem.
   * \param[in] FFDBox - FFD FFDBoxes of the problem.
   */
  void Iterate(COutput *output,
               CIntegration ****integration_container,
               CGeometry ****geometry_container,
               CSolver *****solver_container,
               CNumerics ******numerics_container,
               CConfig **config_container,
               CSurfaceMovement **surface_movement,
               CVolumetricMovement ***grid_movement,
               CFreeFormDefBox*** FFDBox,
               unsigned short val_iZone,
               unsigned short val_iInst);
  
  /*!
   * \brief Updates the containers for the adjoint fluid system.
   * \param[in] ??? - Description here.
   */
  void Update(COutput *output,
              CIntegration ****integration_container,
              CGeometry ****geometry_container,
              CSolver *****solver_container,
              CNumerics ******numerics_container,
              CConfig **config_container,
              CSurfaceMovement **surface_movement,
              CVolumetricMovement ***grid_movement,
              CFreeFormDefBox*** FFDBox,
              unsigned short val_iZone,
              unsigned short val_iInst);
  
  /*!
   * \brief Monitors the convergence and other metrics for the adjoint fluid system.
   */
  bool Monitor(COutput *output,
      CIntegration ****integration_container,
      CGeometry ****geometry_container,
      CSolver *****solver_container,
      CNumerics ******numerics_container,
      CConfig **config_container,
      CSurfaceMovement **surface_movement,
      CVolumetricMovement ***grid_movement,
      CFreeFormDefBox*** FFDBox,
      unsigned short val_iZone,
      unsigned short val_iInst);
  
  /*!
   * \brief Postprocess ???.
   * \param[in] solver_container - Container vector with all the solutions.
   * \param[in] geometry_container - Geometrical definition of the problem.
   * \param[in] config_container - Definition of the particular problem.
   */
  void Postprocess(COutput *output,
                   CIntegration ****integration_container,
                   CGeometry ****geometry_container,
                   CSolver *****solver_container,
                   CNumerics ******numerics_container,
                   CConfig **config_container,
                   CSurfaceMovement **surface_movement,
                   CVolumetricMovement ***grid_movement,
                   CFreeFormDefBox*** FFDBox,
                   unsigned short val_iZone,
                   unsigned short val_iInst);

  
};

/*!
 * \class CDiscAdjFluidIteration
 * \brief Class for driving an iteration of the discrete adjoint fluid system.
 * \author T. Economon
 */
class CDiscAdjFluidIteration : public CIteration {

private:

  CFluidIteration* meanflow_iteration; /*!< \brief Pointer to the mean flow iteration class. */
  unsigned short CurrentRecording; /*!< \brief Stores the current status of the recording. */
  bool turbulent;       /*!< \brief Stores the turbulent flag. */

public:
  
  /*!
   * \brief Constructor of the class.
   * \param[in] config - Definition of the particular problem.
   */
  CDiscAdjFluidIteration(CConfig *config);
  
  /*!
   * \brief Destructor of the class.
   */
  ~CDiscAdjFluidIteration(void);
  
  /*!
   * \brief Preprocessing to prepare for an iteration of the physics.
   * \param[in] ??? - Description here.
   */
  void Preprocess(COutput *output,
                  CIntegration ****integration_container,
                  CGeometry ****geometry_container,
                  CSolver *****solver_container,
                  CNumerics ******numerics_container,
                  CConfig **config_container,
                  CSurfaceMovement **surface_movement,
                  CVolumetricMovement ***grid_movement,
                  CFreeFormDefBox*** FFDBox,
                  unsigned short val_iZone,
                  unsigned short val_iInst);
  
  /*!
   * \brief Perform a single iteration of the adjoint fluid system.
   * \param[in] output - Pointer to the COutput class.
   * \param[in] integration_container - Container vector with all the integration methods.
   * \param[in] geometry_container - Geometrical definition of the problem.
   * \param[in] solver_container - Container vector with all the solutions.
   * \param[in] numerics_container - Description of the numerical method (the way in which the equations are solved).
   * \param[in] config_container - Definition of the particular problem.
   * \param[in] surface_movement - Surface movement classes of the problem.
   * \param[in] grid_movement - Volume grid movement classes of the problem.
   * \param[in] FFDBox - FFD FFDBoxes of the problem.
   */
  void Iterate(COutput *output,
               CIntegration ****integration_container,
               CGeometry ****geometry_container,
               CSolver *****solver_container,
               CNumerics ******numerics_container,
               CConfig **config_container,
               CSurfaceMovement **surface_movement,
               CVolumetricMovement ***grid_movement,
               CFreeFormDefBox*** FFDBox,
               unsigned short val_iZone,
               unsigned short val_iInst);
  

  /*!
   * \brief Updates the containers for the discrete adjoint fluid system.
   * \param[in] ??? - Description here.
   */
  void Update(COutput *output,
              CIntegration ****integration_container,
              CGeometry ****geometry_container,
              CSolver *****solver_container,
              CNumerics ******numerics_container,
              CConfig **config_container,
              CSurfaceMovement **surface_movement,
              CVolumetricMovement ***grid_movement,
              CFreeFormDefBox*** FFDBox,
              unsigned short val_iZone,
              unsigned short val_iInst);
  
  /*!
   * \brief Monitors the convergence and other metrics for the discrete adjoint fluid system.
   * \param[in] ??? - Description here.
   */
  bool Monitor(COutput *output,
      CIntegration ****integration_container,
      CGeometry ****geometry_container,
      CSolver *****solver_container,
      CNumerics ******numerics_container,
      CConfig **config_container,
      CSurfaceMovement **surface_movement,
      CVolumetricMovement ***grid_movement,
      CFreeFormDefBox*** FFDBox,
      unsigned short val_iZone,
      unsigned short val_iInst);
  
  /*!
   * \brief Postprocess ???.
   * \param[in] solver_container - Container vector with all the solutions.
   * \param[in] geometry_container - Geometrical definition of the problem.
   * \param[in] config_container - Definition of the particular problem.
   */
  void Postprocess(COutput *output,
                   CIntegration ****integration_container,
                   CGeometry ****geometry_container,
                   CSolver *****solver_container,
                   CNumerics ******numerics_container,
                   CConfig **config_container,
                   CSurfaceMovement **surface_movement,
                   CVolumetricMovement ***grid_movement,
                   CFreeFormDefBox*** FFDBox,
                   unsigned short val_iZone,
                   unsigned short val_iInst);

  /*!
   * \brief Registers all input variables of the fluid iteration.
   * \param[in] solver_container - Container vector with all the solutions.
   * \param[in] geometry_container - Geometrical definition of the problem.
   * \param[in] config_container - Definition of the particular problem.
   * \param[in] iZone - Index of the zone.
   */
  void InitializeAdjoint(CSolver *****solver_container,
                         CGeometry ****geometry_container,
                         CConfig** config_container,
                         unsigned short iZone,
                         unsigned short iInst);

  /*!
   * \brief Registers all output variables of the fluid iteration.
   * \param[in] solver_container - Container vector with all the solutions.
   * \param[in] geometry_container - Geometrical definition of the problem.
   * \param[in] config_container - Definition of the particular problem.
   * \param[in] iZone - Index of the zone.
   * \param[in] kind_recording - Kind of recording, either FLOW_CONS_VARS or MESH_COORDS
   */
  void RegisterInput(CSolver *****solver_container,
                     CGeometry ****geometry_container,
                     CConfig** config_container,
                     unsigned short iZone,
                     unsigned short iInst,
                     unsigned short kind_recording);

  /*!
   * \brief Initializes the adjoints of the output variables of the fluid iteration.
   * \param[in] solver_container - Container vector with all the solutions.
   * \param[in] geometry_container - Geometrical definition of the problem.
   * \param[in] config_container - Definition of the particular problem.
   * \param[in] iZone - Index of the zone.
   */
  void RegisterOutput(CSolver *****solver_container,
                      CGeometry ****geometry_container,
                      CConfig** config_container,
                      COutput* output,
                      unsigned short iZone,
                      unsigned short iInst);

  /*!
   * \brief Initializes the adjoints of the output variables of the meanflow iteration - without the contribution of the objective function
   * \param[in] solver_container - Container vector with all the solutions.
   * \param[in] geometry_container - Geometrical definition of the problem.
   * \param[in] config_container - Definition of the particular problem.
   * \param[in] iZone - Index of the zone.
   */
  void InitializeAdjoint_CrossTerm(CSolver *****solver_container, CGeometry ****geometry_container, CConfig **config_container, unsigned short iZone, unsigned short iInst);

  /*!
   * \brief Record a single iteration of the direct mean flow system.
   * \param[in] output - Pointer to the COutput class.
   * \param[in] integration_container - Container vector with all the integration methods.
   * \param[in] geometry_container - Geometrical definition of the problem.
   * \param[in] solver_container - Container vector with all the solutions.
   * \param[in] numerics_container - Description of the numerical method (the way in which the equations are solved).
   * \param[in] config_container - Definition of the particular problem.
   * \param[in] surface_movement - Surface movement classes of the problem.
   * \param[in] grid_movement - Volume grid movement classes of the problem.
   * \param[in] FFDBox - FFD FFDBoxes of the problem.
   * \param[in] val_iZone - Index of the zone.
   * \param[in] kind_recording - The kind of recording (geometry or flow).
   */
  void SetRecording(COutput *output,
                      CIntegration ****integration_container,
                      CGeometry ****geometry_container,
                      CSolver *****solver_container,
                      CNumerics ******numerics_container,
                      CConfig **config_container,
                      CSurfaceMovement **surface_movement,
                      CVolumetricMovement ***grid_movement,
                      CFreeFormDefBox*** FFDBox,
                      unsigned short val_iZone,
                      unsigned short val_iInst,
                      unsigned short kind_recording);

  /*!
   * \brief Compute necessary variables that depend on the conservative variables or the mesh node positions
   * (e.g. turbulent variables, normals, volumes).
   * \param[in] solver_container - Container vector with all the solutions.
   * \param[in] geometry_container - Geometrical definition of the problem.
   * \param[in] config_container - Definition of the particular problem.
   * \param[in] iZone - Index of the zone.
   * \param[in] kind_recording - The kind of recording (geometry or flow).
   */
  void SetDependencies(CSolver *****solver_container,
                       CGeometry ****geometry_container,
                       CConfig **config_container,
                       unsigned short iZone,
                       unsigned short iInst,
                       unsigned short kind_recording);

  /*!
   * \brief load unsteady solution for unsteady problems
   * \param[in] geometry_container - Geometrical definition of the problem.
   * \param[in] solver_container - Container vector with all the solutions.
   * \param[in] config_container - Definition of the particular problem.
   * \param[in] val_iZone - Index of the zone.
   * \param[in] val_DirectIter - Direct iteration to load.
   */
  void LoadUnsteady_Solution(CGeometry ****geometry_container,
                      CSolver *****solver_container,
                      CConfig **config_container,
                      unsigned short val_iZone,
                      unsigned short val_iInst,
                      int val_DirectIter);



};

/*!
 * \class CDiscAdjFEAIteration
 * \brief Class for driving an iteration of the discrete adjoint FEM system.
 * \author R. Sanchez
 */
class CDiscAdjFEAIteration : public CIteration {

private:

  CFEAIteration* fem_iteration; /*!< \brief Pointer to the mean flow iteration class. */
  unsigned short CurrentRecording;        /*!< \brief Stores the current status of the recording. */


public:

  /*!
   * \brief Constructor of the class.
   * \param[in] config - Definition of the particular problem.
   */
  CDiscAdjFEAIteration(CConfig *config);

  /*!
   * \brief Destructor of the class.
   */
  ~CDiscAdjFEAIteration(void);

  /*!
   * \brief Preprocessing to prepare for an iteration of the physics.
   * \param[in] ??? - Description here.
   */
  void Preprocess(COutput *output,
                  CIntegration ****integration_container,
                  CGeometry ****geometry_container,
                  CSolver *****solver_container,
                  CNumerics ******numerics_container,
                  CConfig **config_container,
                  CSurfaceMovement **surface_movement,
                  CVolumetricMovement ***grid_movement,
                  CFreeFormDefBox*** FFDBox,
                  unsigned short val_iZone,
                  unsigned short val_iInst);

  /*!
   * \brief Perform a single iteration of the adjoint mean flow system.
   * \param[in] output - Pointer to the COutput class.
   * \param[in] integration_container - Container vector with all the integration methods.
   * \param[in] geometry_container - Geometrical definition of the problem.
   * \param[in] solver_container - Container vector with all the solutions.
   * \param[in] numerics_container - Description of the numerical method (the way in which the equations are solved).
   * \param[in] config_container - Definition of the particular problem.
   * \param[in] surface_movement - Surface movement classes of the problem.
   * \param[in] grid_movement - Volume grid movement classes of the problem.
   * \param[in] FFDBox - FFD FFDBoxes of the problem.
   */
  void Iterate(COutput *output,
               CIntegration ****integration_container,
               CGeometry ****geometry_container,
               CSolver *****solver_container,
               CNumerics ******numerics_container,
               CConfig **config_container,
               CSurfaceMovement **surface_movement,
               CVolumetricMovement ***grid_movement,
               CFreeFormDefBox*** FFDBox,
               unsigned short val_iZone,
               unsigned short val_iInst);

  /*!
   * \brief Updates the containers for the discrete adjoint mean flow system.
   * \param[in] ??? - Description here.
   */
  void Update(COutput *output,
              CIntegration ****integration_container,
              CGeometry ****geometry_container,
              CSolver *****solver_container,
              CNumerics ******numerics_container,
              CConfig **config_container,
              CSurfaceMovement **surface_movement,
              CVolumetricMovement ***grid_movement,
              CFreeFormDefBox*** FFDBox,
              unsigned short val_iZone,
              unsigned short val_iInst);

  /*!
   * \brief Monitors the convergence and other metrics for the discrete adjoint mean flow system.
   * \param[in] ??? - Description here.
   */
  bool Monitor(COutput *output,
      CIntegration ****integration_container,
      CGeometry ****geometry_container,
      CSolver *****solver_container,
      CNumerics ******numerics_container,
      CConfig **config_container,
      CSurfaceMovement **surface_movement,
      CVolumetricMovement ***grid_movement,
      CFreeFormDefBox*** FFDBox,
      unsigned short val_iZone,
      unsigned short val_iInst);

  /*!
   * \brief Postprocesses the discrete adjoint mean flow system before heading to another physics system or the next iteration.
   * \param[in] ??? - Description here.
   */
  void Postprocess(COutput *output,
              CIntegration ****integration_container,
              CGeometry ****geometry_container,
              CSolver *****solver_container,
              CNumerics ******numerics_container,
              CConfig **config_container,
              CSurfaceMovement **surface_movement,
              CVolumetricMovement ***grid_movement,
              CFreeFormDefBox*** FFDBox,
              unsigned short val_iZone,
              unsigned short val_iInst);

  /*!
   * \brief Registers all input variables of the FEM iteration.
   * \param[in] solver_container - Container vector with all the solutions.
   * \param[in] geometry_container - Geometrical definition of the problem.
   * \param[in] config_container - Definition of the particular problem.
   * \param[in] iZone - Index of the zone.
   * \param[in] kind_recording - Kind of recording, either FEM_VARIABLES or MESH_COORDS
   */
  void RegisterInput(CSolver *****solver_container, CGeometry ****geometry_container, CConfig** config_container, unsigned short iZone, unsigned short iInst, unsigned short kind_recording);

  /*!
   * \brief Registers all output variables of the FEM iteration.
   * \param[in] solver_container - Container vector with all the solutions.
   * \param[in] geometry_container - Geometrical definition of the problem.
   * \param[in] config_container - Definition of the particular problem.
   * \param[in] iZone - Index of the zone.
   */
  void RegisterOutput(CSolver *****solver_container, CGeometry ****geometry_container, CConfig** config_container, unsigned short iZone, unsigned short iInst);
  using CIteration::RegisterOutput;
  
  /*!
   * \brief Initializes the adjoints of the output variables of the FEM iteration.
   * \param[in] solver_container - Container vector with all the solutions.
   * \param[in] geometry_container - Geometrical definition of the problem.
   * \param[in] config_container - Definition of the particular problem.
   * \param[in] iZone - Index of the zone.
   */
  void InitializeAdjoint(CSolver *****solver_container, CGeometry ****geometry_container, CConfig** config_container, unsigned short iZone, unsigned short iInst);

  /*!
   * \brief Initializes the adjoints of the output variables of the FEM iteration - without the contribution of the objective function
   * \param[in] solver_container - Container vector with all the solutions.
   * \param[in] geometry_container - Geometrical definition of the problem.
   * \param[in] config_container - Definition of the particular problem.
   * \param[in] iZone - Index of the zone.
   */
  void InitializeAdjoint_CrossTerm(CSolver *****solver_container, CGeometry ****geometry_container, CConfig **config_container, unsigned short iZone, unsigned short iInst);

  /*!
   * \brief Record a single iteration of the direct FEM system.
   * \param[in] output - Pointer to the COutput class.
   * \param[in] integration_container - Container vector with all the integration methods.
   * \param[in] geometry_container - Geometrical definition of the problem.
   * \param[in] solver_container - Container vector with all the solutions.
   * \param[in] numerics_container - Description of the numerical method (the way in which the equations are solved).
   * \param[in] config_container - Definition of the particular problem.
   * \param[in] surface_movement - Surface movement classes of the problem.
   * \param[in] grid_movement - Volume grid movement classes of the problem.
   * \param[in] FFDBox - FFD FFDBoxes of the problem.
   * \param[in] val_iZone - Index of the zone.
   * \param[in] kind_recording - The kind of recording (geometry or flow).
   */
  void SetRecording(COutput *output,
                      CIntegration ****integration_container,
                      CGeometry ****geometry_container,
                      CSolver *****solver_container,
                      CNumerics ******numerics_container,
                      CConfig **config_container,
                      CSurfaceMovement **surface_movement,
                      CVolumetricMovement ***grid_movement,
                      CFreeFormDefBox*** FFDBox,
                      unsigned short val_iZone,
                      unsigned short val_iInst,
                      unsigned short kind_recording);

  /*!
   * \brief Compute necessary variables that depend on the variables in the numerics (E, Nu...)
   * \param[in] solver_container - Container vector with all the solutions.
   * \param[in] geometry_container - Geometrical definition of the problem.
   * \param[in] config_container - Definition of the particular problem.
   * \param[in] iZone - Index of the zone.
   * \param[in] kind_recording - The kind of recording (geometry or flow).
   */
  void SetDependencies(CSolver *****solver_container,
                       CGeometry ****geometry_container,
                       CNumerics ******numerics_container,
                       CConfig **config_container,
                       unsigned short iZone,
                       unsigned short iInst,
                       unsigned short kind_recording);

  /*!
   * \brief load solution for dynamic problems
   * \param[in] geometry_container - Geometrical definition of the problem.
   * \param[in] solver_container - Container vector with all the solutions.
   * \param[in] config_container - Definition of the particular problem.
   * \param[in] val_iZone - Index of the zone.
   * \param[in] val_DirectIter - Direct iteration to load.
   */
  void LoadDynamic_Solution(CGeometry ****geometry_container,
                      CSolver *****solver_container,
                      CConfig **config_container,
                      unsigned short val_iZone,
                      unsigned short val_iInst,
                      int val_DirectIter);

};
<|MERGE_RESOLUTION|>--- conflicted
+++ resolved
@@ -562,38 +562,29 @@
 
 };
 
-<<<<<<< HEAD
+
 /*!
- * \class CWaveIteration
- * \brief Class for driving an iteration of the wave system.
+ * \class CHeatIteration
+ * \brief Class for driving an iteration of the heat system.
  * \author T. Economon
  */
-class CWaveIteration : public CIteration {
+class CHeatIteration : public CIteration {
 public:
   
   /*!
    * \brief Constructor of the class.
    * \param[in] config - Definition of the particular problem.
    */
-  CWaveIteration(CConfig *config);
+  CHeatIteration(CConfig *config);
   
   /*!
    * \brief Destructor of the class.
    */
-  ~CWaveIteration(void);
+  ~CHeatIteration(void);
   
   /*!
    * \brief Preprocessing to prepare for an iteration of the physics.
-   * \param[in] output - Pointer to the COutput class.
-   * \param[in] integration_container - Container vector with all the integration methods.
-   * \param[in] geometry_container - Geometrical definition of the problem.
-   * \param[in] solver_container - Container vector with all the solutions.
-   * \param[in] numerics_container - Description of the numerical method (the way in which the equations are solved).
-   * \param[in] config_container - Definition of the particular problem.
-   * \param[in] surface_movement - Surface movement classes of the problem.
-   * \param[in] grid_movement - Volume grid movement classes of the problem.
-   * \param[in] FFDBox - FFD FFDBoxes of the problem.
-   * \param[in] val_iZone - zone of the problem.
+   * \param[in] ??? - Description here.
    */
   void Preprocess(COutput *output,
                   CIntegration ****integration_container,
@@ -608,17 +599,16 @@
                   unsigned short val_iInst);
   
   /*!
-   * \brief Perform a single iteration of the wave system.
-   * \param[in] output - Pointer to the COutput class.
-   * \param[in] integration_container - Container vector with all the integration methods.
-   * \param[in] geometry_container - Geometrical definition of the problem.
-   * \param[in] solver_container - Container vector with all the solutions.
-   * \param[in] numerics_container - Description of the numerical method (the way in which the equations are solved).
-   * \param[in] config_container - Definition of the particular problem.
-   * \param[in] surface_movement - Surface movement classes of the problem.
-   * \param[in] grid_movement - Volume grid movement classes of the problem.
-   * \param[in] FFDBox - FFD FFDBoxes of the problem.
-   * \param[in] val_iZone - zone of the problem.
+   * \brief Perform a single iteration of the heat system.
+   * \param[in] output - Pointer to the COutput class.
+   * \param[in] integration_container - Container vector with all the integration methods.
+   * \param[in] geometry_container - Geometrical definition of the problem.
+   * \param[in] solver_container - Container vector with all the solutions.
+   * \param[in] numerics_container - Description of the numerical method (the way in which the equations are solved).
+   * \param[in] config_container - Definition of the particular problem.
+   * \param[in] surface_movement - Surface movement classes of the problem.
+   * \param[in] grid_movement - Volume grid movement classes of the problem.
+   * \param[in] FFDBox - FFD FFDBoxes of the problem.
    */
   void Iterate(COutput *output,
                CIntegration ****integration_container,
@@ -633,7 +623,7 @@
                unsigned short val_iInst);
 
   /*!
-   * \brief Solve the wave system for a number of pseudo-time iterations.
+   * \brief Perform a single iteration of the wave system.
    * \param[in] output - Pointer to the COutput class.
    * \param[in] integration_container - Container vector with all the integration methods.
    * \param[in] geometry_container - Geometrical definition of the problem.
@@ -658,17 +648,8 @@
                unsigned short val_iInst);
 
   /*!
-   * \brief Updates the containers for the wave system.
-   * \param[in] output - Pointer to the COutput class.
-   * \param[in] integration_container - Container vector with all the integration methods.
-   * \param[in] geometry_container - Geometrical definition of the problem.
-   * \param[in] solver_container - Container vector with all the solutions.
-   * \param[in] numerics_container - Description of the numerical method (the way in which the equations are solved).
-   * \param[in] config_container - Definition of the particular problem.
-   * \param[in] surface_movement - Surface movement classes of the problem.
-   * \param[in] grid_movement - Volume grid movement classes of the problem.
-   * \param[in] FFDBox - FFD FFDBoxes of the problem.
-   * \param[in] val_iZone - zone of the problem.
+   * \brief Updates the containers for the heat system.
+   * \param[in] ??? - Description here.
    */
   void Update(COutput *output,
               CIntegration ****integration_container,
@@ -683,7 +664,8 @@
               unsigned short val_iInst);
   
   /*!
-   * \brief Monitors the convergence and other metrics for the wave system.
+   * \brief Monitors the convergence and other metrics for the heat system.
+   * \param[in] ??? - Description here.
    */
   bool Monitor(COutput *output,
       CIntegration ****integration_container,
@@ -716,285 +698,8 @@
                    unsigned short val_iInst);
   
 };
-=======
->>>>>>> f3b91aa3
 
 /*!
- * \class CHeatIteration
- * \brief Class for driving an iteration of the heat system.
- * \author T. Economon
- */
-class CHeatIteration : public CIteration {
-public:
-  
-  /*!
-   * \brief Constructor of the class.
-   * \param[in] config - Definition of the particular problem.
-   */
-  CHeatIteration(CConfig *config);
-  
-  /*!
-   * \brief Destructor of the class.
-   */
-  ~CHeatIteration(void);
-  
-  /*!
-   * \brief Preprocessing to prepare for an iteration of the physics.
-   * \param[in] ??? - Description here.
-   */
-  void Preprocess(COutput *output,
-                  CIntegration ****integration_container,
-                  CGeometry ****geometry_container,
-                  CSolver *****solver_container,
-                  CNumerics ******numerics_container,
-                  CConfig **config_container,
-                  CSurfaceMovement **surface_movement,
-                  CVolumetricMovement ***grid_movement,
-                  CFreeFormDefBox*** FFDBox,
-                  unsigned short val_iZone,
-                  unsigned short val_iInst);
-  
-  /*!
-   * \brief Perform a single iteration of the heat system.
-   * \param[in] output - Pointer to the COutput class.
-   * \param[in] integration_container - Container vector with all the integration methods.
-   * \param[in] geometry_container - Geometrical definition of the problem.
-   * \param[in] solver_container - Container vector with all the solutions.
-   * \param[in] numerics_container - Description of the numerical method (the way in which the equations are solved).
-   * \param[in] config_container - Definition of the particular problem.
-   * \param[in] surface_movement - Surface movement classes of the problem.
-   * \param[in] grid_movement - Volume grid movement classes of the problem.
-   * \param[in] FFDBox - FFD FFDBoxes of the problem.
-   */
-  void Iterate(COutput *output,
-               CIntegration ****integration_container,
-               CGeometry ****geometry_container,
-               CSolver *****solver_container,
-               CNumerics ******numerics_container,
-               CConfig **config_container,
-               CSurfaceMovement **surface_movement,
-               CVolumetricMovement ***grid_movement,
-               CFreeFormDefBox*** FFDBox,
-               unsigned short val_iZone,
-               unsigned short val_iInst);
-
-  /*!
-   * \brief Perform a single iteration of the wave system.
-   * \param[in] output - Pointer to the COutput class.
-   * \param[in] integration_container - Container vector with all the integration methods.
-   * \param[in] geometry_container - Geometrical definition of the problem.
-   * \param[in] solver_container - Container vector with all the solutions.
-   * \param[in] numerics_container - Description of the numerical method (the way in which the equations are solved).
-   * \param[in] config_container - Definition of the particular problem.
-   * \param[in] surface_movement - Surface movement classes of the problem.
-   * \param[in] grid_movement - Volume grid movement classes of the problem.
-   * \param[in] FFDBox - FFD FFDBoxes of the problem.
-   * \param[in] val_iZone - zone of the problem.
-   */
-  void Solve(COutput *output,
-               CIntegration ****integration_container,
-               CGeometry ****geometry_container,
-               CSolver *****solver_container,
-               CNumerics ******numerics_container,
-               CConfig **config_container,
-               CSurfaceMovement **surface_movement,
-               CVolumetricMovement ***grid_movement,
-               CFreeFormDefBox*** FFDBox,
-               unsigned short val_iZone,
-               unsigned short val_iInst);
-
-  /*!
-   * \brief Updates the containers for the heat system.
-   * \param[in] ??? - Description here.
-   */
-  void Update(COutput *output,
-              CIntegration ****integration_container,
-              CGeometry ****geometry_container,
-              CSolver *****solver_container,
-              CNumerics ******numerics_container,
-              CConfig **config_container,
-              CSurfaceMovement **surface_movement,
-              CVolumetricMovement ***grid_movement,
-              CFreeFormDefBox*** FFDBox,
-              unsigned short val_iZone,
-              unsigned short val_iInst);
-  
-  /*!
-   * \brief Monitors the convergence and other metrics for the heat system.
-   * \param[in] ??? - Description here.
-   */
-  bool Monitor(COutput *output,
-      CIntegration ****integration_container,
-      CGeometry ****geometry_container,
-      CSolver *****solver_container,
-      CNumerics ******numerics_container,
-      CConfig **config_container,
-      CSurfaceMovement **surface_movement,
-      CVolumetricMovement ***grid_movement,
-      CFreeFormDefBox*** FFDBox,
-      unsigned short val_iZone,
-      unsigned short val_iInst);
-  
-  /*!
-   * \brief Postprocess ???.
-   * \param[in] solver_container - Container vector with all the solutions.
-   * \param[in] geometry_container - Geometrical definition of the problem.
-   * \param[in] config_container - Definition of the particular problem.
-   */
-  void Postprocess(COutput *output,
-                   CIntegration ****integration_container,
-                   CGeometry ****geometry_container,
-                   CSolver *****solver_container,
-                   CNumerics ******numerics_container,
-                   CConfig **config_container,
-                   CSurfaceMovement **surface_movement,
-                   CVolumetricMovement ***grid_movement,
-                   CFreeFormDefBox*** FFDBox,
-                   unsigned short val_iZone,
-                   unsigned short val_iInst);
-  
-};
-
-/*!
-<<<<<<< HEAD
- * \class CPoissonIteration
- * \brief Class for driving an iteration of the poisson system.
- * \author T. Economon
- */
-class CPoissonIteration : public CIteration {
-public:
-  
-  /*!
-   * \brief Constructor of the class.
-   * \param[in] config - Definition of the particular problem.
-   */
-  CPoissonIteration(CConfig *config);
-  
-  /*!
-   * \brief Destructor of the class.
-   */
-  ~CPoissonIteration(void);
-  
-  /*!
-   * \brief Preprocessing to prepare for an iteration of the physics.
-   * \param[in] ??? - Description here.
-   */
-  void Preprocess(COutput *output,
-                  CIntegration ****integration_container,
-                  CGeometry ****geometry_container,
-                  CSolver *****solver_container,
-                  CNumerics ******numerics_container,
-                  CConfig **config_container,
-                  CSurfaceMovement **surface_movement,
-                  CVolumetricMovement ***grid_movement,
-                  CFreeFormDefBox*** FFDBox,
-                  unsigned short val_iZone,
-                  unsigned short val_iInst);
-  
-  /*!
-   * \brief Perform a single iteration of the poisson system.
-   * \param[in] output - Pointer to the COutput class.
-   * \param[in] integration_container - Container vector with all the integration methods.
-   * \param[in] geometry_container - Geometrical definition of the problem.
-   * \param[in] solver_container - Container vector with all the solutions.
-   * \param[in] numerics_container - Description of the numerical method (the way in which the equations are solved).
-   * \param[in] config_container - Definition of the particular problem.
-   * \param[in] surface_movement - Surface movement classes of the problem.
-   * \param[in] grid_movement - Volume grid movement classes of the problem.
-   * \param[in] FFDBox - FFD FFDBoxes of the problem.
-   */
-  void Iterate(COutput *output,
-               CIntegration ****integration_container,
-               CGeometry ****geometry_container,
-               CSolver *****solver_container,
-               CNumerics ******numerics_container,
-               CConfig **config_container,
-               CSurfaceMovement **surface_movement,
-               CVolumetricMovement ***grid_movement,
-               CFreeFormDefBox*** FFDBox,
-               unsigned short val_iZone,
-               unsigned short val_iInst);
-
-  /*!
-   * \brief Iterate the poisson system for a number of Inner_Iter iterations.
-   * \param[in] output - Pointer to the COutput class.
-   * \param[in] integration_container - Container vector with all the integration methods.
-   * \param[in] geometry_container - Geometrical definition of the problem.
-   * \param[in] solver_container - Container vector with all the solutions.
-   * \param[in] numerics_container - Description of the numerical method (the way in which the equations are solved).
-   * \param[in] config_container - Definition of the particular problem.
-   * \param[in] surface_movement - Surface movement classes of the problem.
-   * \param[in] grid_movement - Volume grid movement classes of the problem.
-   * \param[in] FFDBox - FFD FFDBoxes of the problem.
-   * \param[in] val_iZone - zone of the problem.
-   */
-  void Solve(COutput *output,
-               CIntegration ****integration_container,
-               CGeometry ****geometry_container,
-               CSolver *****solver_container,
-               CNumerics ******numerics_container,
-               CConfig **config_container,
-               CSurfaceMovement **surface_movement,
-               CVolumetricMovement ***grid_movement,
-               CFreeFormDefBox*** FFDBox,
-               unsigned short val_iZone,
-               unsigned short val_iInst);
-
-  /*!
-   * \brief Updates the containers for the poisson system.
-   * \param[in] ??? - Description here.
-   */
-  void Update(COutput *output,
-              CIntegration ****integration_container,
-              CGeometry ****geometry_container,
-              CSolver *****solver_container,
-              CNumerics ******numerics_container,
-              CConfig **config_container,
-              CSurfaceMovement **surface_movement,
-              CVolumetricMovement ***grid_movement,
-              CFreeFormDefBox*** FFDBox,
-              unsigned short val_iZone,
-              unsigned short val_iInst);
-  
-  /*!
-   * \brief Monitors the convergence and other metrics for the poisson system.
-   * \param[in] ??? - Description here.
-   */
-  bool Monitor(COutput *output,
-      CIntegration ****integration_container,
-      CGeometry ****geometry_container,
-      CSolver *****solver_container,
-      CNumerics ******numerics_container,
-      CConfig **config_container,
-      CSurfaceMovement **surface_movement,
-      CVolumetricMovement ***grid_movement,
-      CFreeFormDefBox*** FFDBox,
-      unsigned short val_iZone,
-      unsigned short val_iInst);
-  
-  /*!
-   * \brief Postprocess ???.
-   * \param[in] solver_container - Container vector with all the solutions.
-   * \param[in] geometry_container - Geometrical definition of the problem.
-   * \param[in] config_container - Definition of the particular problem.
-   */
-  void Postprocess(COutput *output,
-                   CIntegration ****integration_container,
-                   CGeometry ****geometry_container,
-                   CSolver *****solver_container,
-                   CNumerics ******numerics_container,
-                   CConfig **config_container,
-                   CSurfaceMovement **surface_movement,
-                   CVolumetricMovement ***grid_movement,
-                   CFreeFormDefBox*** FFDBox,
-                   unsigned short val_iZone,
-                   unsigned short val_iInst);
-  
-};
-
-/*!
-=======
->>>>>>> f3b91aa3
  * \class CFEAIteration
  * \brief Class for driving an iteration of structural analysis.
  * \author R. Sanchez
