--- conflicted
+++ resolved
@@ -72,44 +72,6 @@
 unsigned short GetnDim(string val_mesh_filename, unsigned short val_format);
 
 /*!
-<<<<<<< HEAD
- * \brief Definition of the driver class for single and multi-zone problems.
- * \param[in] driver - Pointer to the driver object to be instantiated.
- * \param[in] config - Definition of the particular problem.
- * \param[in] nZone - Total number of zones in the problem.
- */
-void Driver_Preprocessing(CDriver **driver,
-    CIteration **iteration_container,
-    CSolver ****solver_container,
-    CGeometry ***geometry_container,
-    CIntegration ***integration_container,
-    CNumerics *****numerics_container,
-    CInterpolator ***interpolator_container,
-    CTransfer ***transfer_container,
-    CConfig **config,
-    unsigned short val_nZone,
-    unsigned short val_nDim);
-
-
-/*! 
- * \brief Do the geometrical preprocessing.
- * \param[in] geometry - Geometrical definition of the problem.
- * \param[in] config - Definition of the particular problem.
- * \param[in] val_nZone - Total number of zones.
- */
-void Geometrical_Preprocessing(CGeometry ***geometry, CConfig **config, unsigned short val_nZone);
-
-/*! 
- * \brief Do the geometrical preprocessing for the DG FEM solver.
- * \param[in] geometry - Geometrical definition of the problem.
- * \param[in] config - Definition of the particular problem.
- * \param[in] val_nZone - Total number of zones.
- */
-void Geometrical_Preprocessing_DGFEM(CGeometry ***geometry, CConfig **config, unsigned short val_nZone);
-
-/*!
-=======
->>>>>>> 3af2ef4b
  * \brief Performs an analysis of the mesh partitions for distributed memory calculations.
  * \param[in] geometry - Geometrical definition of the problem.
  * \param[in] config - Definition of the particular problem.
