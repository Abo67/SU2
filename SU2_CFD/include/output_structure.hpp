--- conflicted
+++ resolved
@@ -1522,75 +1522,6 @@
 };
 
 
-<<<<<<< HEAD
-/*! \class CDiscAdjHeat
- *  \brief Output class for flow discrete adjoint problems.
- *  \author R. Sanchez.
- *  \date June 5, 2018.
- */
-class CDiscAdjHeatOutput : public COutput {
-private:
-
-  unsigned short nDim, turb_model;
-  bool heat, weakly_coupled_heat;
-  
-public:
-
-
-  /*!
-   * \brief Constructor of the class
-   * \param[in] config - Definition of the particular problem.
-   */
-  CDiscAdjHeatOutput(CConfig *config, CGeometry *geometry, unsigned short iZone);
-
-  /*!
-   * \brief Destructor of the class.
-   */
-  virtual ~CDiscAdjHeatOutput(void);
-
-  /*!
-   * \brief Set the history file header
-   * \param[in] config - Definition of the particular problem.
-   */
-  void LoadHistoryData(CGeometry ****geometry, CSolver *****solver_container, CConfig **config,
-      CIntegration ****integration, bool DualTime, su2double timeused, unsigned short val_iZone, unsigned short val_iInst);
-
-
-  void SetHistoryOutputFields(CConfig *config);
-  
-  /*!
-   * \brief Determines if the history file output.
-   * \param[in] config - Definition of the particular problem.
-   */
-  bool WriteHistoryFile_Output(CConfig *config, bool write_dualtime);
-
-  /*!
-   * \brief Determines if the screen header should be written.
-   * \param[in] config - Definition of the particular problem.
-   */
-  bool WriteScreen_Header(CConfig *config);
-
-  /*!
-   * \brief Determines if the screen header should be written.
-   * \param[in] config - Definition of the particular problem.
-   */
-  bool WriteScreen_Output(CConfig *config, bool write_dualtime);
-
-  void SetVolumeOutputFields(CConfig *config);
-  
-  void LoadVolumeData(CConfig *config, CGeometry *geometry, CSolver **solver, unsigned long iPoint);
-  
-  void LoadSurfaceData(CConfig *config, CGeometry *geometry, CSolver **solver, unsigned long iPoint, unsigned short iMarker, unsigned long iVertex);  
-  
-  bool SetInit_Residuals(CConfig *config);
-  
-  bool SetUpdate_Averages(CConfig *config, bool dualtime);
-
-};
-
-
-=======
->>>>>>> cf2d7671
 /*! \class CDiscAdjFEAOutput
  *  \brief Output class for elasticity discrete adjoint problems.
  *  \author R. Sanchez, T. Albring.
