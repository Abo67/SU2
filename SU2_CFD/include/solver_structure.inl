--- conflicted
+++ resolved
@@ -77,29 +77,15 @@
 
 inline void CSolver::SetResidual_DualTime(CGeometry *geometry, CSolver **solver_container, CConfig *config, unsigned short iRKStep,
                                      unsigned short iMesh, unsigned short RunTime_EqSystem) { }
-<<<<<<< HEAD
-
-inline void CSolver::SetFEA_Load(CSolver ***flow_solution, CGeometry **fea_geometry, CGeometry **flow_geometry, CConfig *fea_config, CConfig *flow_config, CNumerics *fea_numerics) { }
-
-inline void CSolver::SetFEA_Load_Int(CSolver ***flow_solution, CGeometry **fea_geometry, CGeometry **flow_geometry, CConfig *fea_config, CConfig *flow_config, CNumerics *fea_numerics) { }
-
-//inline void CSolver::GetSurface_Pressure(CGeometry *geometry, CConfig *config) { }
-
-=======
                                      
->>>>>>> 7dcdfe40
 inline void CSolver::SetInitialCondition(CGeometry **geometry, CSolver ***solver_container, CConfig *config, unsigned long ExtIter) { }
 
 inline void CSolver::ResetInitialCondition(CGeometry **geometry, CSolver ***solver_container, CConfig *config, unsigned long ExtIter) { }
 
 inline void CSolver::LoadRestart(CGeometry **geometry, CSolver ***solver, CConfig *config, int val_iter, bool val_update_geo) { }
 
-<<<<<<< HEAD
-inline void CSolver::LoadRestart_FSI(CGeometry *geometry, CSolver ***solver, CConfig *config, int val_iter) { }
-=======
 inline void CSolver::LoadRestart_FSI(CGeometry *geometry, CConfig *config, int val_iter) { }
->>>>>>> 7dcdfe40
-
+  
 inline void CSolver::SetFlow_Displacement(CGeometry **flow_geometry, CVolumetricMovement *flow_grid_movement, CConfig *flow_config, CConfig *fea_config, CGeometry **fea_geometry, CSolver ***fea_solution) { }
 
 inline void CSolver::SetFlow_Displacement_Int(CGeometry **flow_geometry, CVolumetricMovement *flow_grid_movement, CConfig *flow_config, CConfig *fea_config, CGeometry **fea_geometry, CSolver ***fea_solution) { }
@@ -702,17 +688,13 @@
 inline void CSolver::BC_Clamped(CGeometry *geometry, CSolver **solver_container, CNumerics *numerics, CConfig *config, 
                    unsigned short val_marker) { }
 
-<<<<<<< HEAD
-inline void CSolver::BC_Clamped_Post(CGeometry *geometry, CSolver **solver_container, CNumerics *numerics, CConfig *config,
-                   unsigned short val_marker) { }
-
-inline void CSolver::BC_Normal_Displacement(CGeometry *geometry, CSolver **solver_container, CNumerics *numerics, CConfig *config,
-=======
 inline void CSolver::BC_DispDir(CGeometry *geometry, CSolver **solver_container, CNumerics *numerics, CConfig *config, 
                    unsigned short val_marker) { }
 
 inline void CSolver::BC_Clamped_Post(CGeometry *geometry, CSolver **solver_container, CNumerics *numerics, CConfig *config, 
->>>>>>> 7dcdfe40
+                   unsigned short val_marker) { }
+                   
+inline void CSolver::BC_Normal_Displacement(CGeometry *geometry, CSolver **solver_container, CNumerics *numerics, CConfig *config, 
                    unsigned short val_marker) { }
 
 inline void CSolver::BC_Normal_Load(CGeometry *geometry, CSolver **solver_container, CNumerics *numerics, CConfig *config,
@@ -720,23 +702,13 @@
 
 inline void CSolver::BC_Dir_Load(CGeometry *geometry, CSolver **solver_container, CNumerics *numerics, CConfig *config,
                    unsigned short val_marker) { }
-
-inline void CSolver::BC_Sine_Load(CGeometry *geometry, CSolver **solver_container, CNumerics *numerics, CConfig *config,
-                   unsigned short val_marker) { }
-<<<<<<< HEAD
-
-inline void CSolver::BC_Pressure(CGeometry *geometry, CSolver **solver_container, CNumerics *numerics, CConfig *config,
-                   unsigned short val_marker) { }
-
-=======
                    
 inline void CSolver::BC_Sine_Load(CGeometry *geometry, CSolver **solver_container, CNumerics *numerics, CConfig *config, 
                    unsigned short val_marker) { }                   
                    
 inline void CSolver::BC_Damper(CGeometry *geometry, CSolver **solver_container, CNumerics *numerics, CConfig *config, 
-                                     unsigned short val_marker) { }             									 							 
+                   unsigned short val_marker) { }
                   
->>>>>>> 7dcdfe40
 inline void CSolver::BC_Isothermal_Wall(CGeometry *geometry, CSolver **solver_container, CNumerics *conv_numerics, CNumerics *visc_numerics, CConfig *config, unsigned short val_marker) { }
 
 inline void CSolver::BC_HeatFlux_Wall(CGeometry *geometry, CSolver **solver_container, CNumerics *conv_numerics, CNumerics *visc_numerics, CConfig *config, unsigned short val_marker) { }
@@ -848,15 +820,9 @@
 
 inline void CSolver::Preprocessing(CGeometry *geometry, CSolver **solver_container, CConfig *config, CNumerics **numerics, unsigned short iMesh, unsigned long Iteration, unsigned short RunTime_EqSystem, bool Output) { }
 
-<<<<<<< HEAD
-inline void CSolver::ExtractCAA_Sensitivity(CGeometry *geometry, CConfig *config, int iExtIter) { }
-
 inline void CSolver::ExtractBoomSensitivity(CGeometry *geometry, CConfig *config) { }
 
-inline void CSolver::SetDissipation_Switch(CGeometry *geometry, CConfig *config) { }
-=======
 inline void CSolver::SetCentered_Dissipation_Sensor(CGeometry *geometry, CConfig *config) { }
->>>>>>> 7dcdfe40
 
 inline void CSolver::SetUpwind_Ducros_Sensor(CGeometry *geometry, CConfig *config) { }
 
@@ -1006,14 +972,11 @@
 inline void CSolver::Set_ReferenceGeometry(CGeometry *geometry, CConfig *config) { }
 
 inline void CSolver::Set_Prestretch(CGeometry *geometry, CConfig *config) { }
-
-<<<<<<< HEAD
-=======
+                      
 inline void CSolver::Set_ElementProperties(CGeometry *geometry, CConfig *config) { }
 
 inline su2double CSolver::Compute_LoadCoefficient(su2double CurrentTime, su2double RampTime, CConfig *config) { return 0.0; }
                       
->>>>>>> 7dcdfe40
 inline void CSolver::Compute_StiffMatrix(CGeometry *geometry, CSolver **solver_container, CNumerics **numerics, CConfig *config) { }
 
 inline void CSolver::Compute_StiffMatrix_NodalStressRes(CGeometry *geometry, CSolver **solver_container, CNumerics **numerics, CConfig *config) { }
@@ -2197,20 +2160,6 @@
 
 inline su2double CDiscAdjSolver::GetCSensitivity(unsigned short val_marker, unsigned long val_vertex) { return CSensitivity[val_marker][val_vertex]; }
 
-inline su2double CGradErrSolver::GetTotal_Sens_Geo() { return Total_Sens_Geo; }
-
-inline su2double CGradErrSolver::GetTotal_Sens_Mach() { return Total_Sens_Mach; }
-
-inline su2double CGradErrSolver::GetTotal_Sens_AoA() { return Total_Sens_AoA; }
-
-inline su2double CGradErrSolver::GetTotal_Sens_Press() { return Total_Sens_Press; }
-
-inline su2double CGradErrSolver::GetTotal_Sens_Temp() { return Total_Sens_Temp; }
-
-inline su2double CGradErrSolver::GetTotal_Sens_BPress() { return Total_Sens_BPress; }
-
-inline su2double CGradErrSolver::GetCSensitivity(unsigned short val_marker, unsigned long val_vertex) { return CSensitivity[val_marker][val_vertex]; }
-
 inline void CEulerSolver::SetSlidingState(unsigned short val_marker, unsigned long val_vertex, unsigned short val_state, unsigned long donor_index, su2double component){ 
   SlidingState[val_marker][val_vertex][val_state][donor_index] = component; 
 }
