/*!
 * \file CSolver.hpp
 * \brief Headers of the CSolver class which is inherited by all of the other
 *        solvers
 * \author F. Palacios, T. Economon
 * \version 7.0.6 "Blackbird"
 *
 * SU2 Project Website: https://su2code.github.io
 *
 * The SU2 Project is maintained by the SU2 Foundation
 * (http://su2foundation.org)
 *
 * Copyright 2012-2020, SU2 Contributors (cf. AUTHORS.md)
 *
 * SU2 is free software; you can redistribute it and/or
 * modify it under the terms of the GNU Lesser General Public
 * License as published by the Free Software Foundation; either
 * version 2.1 of the License, or (at your option) any later version.
 *
 * SU2 is distributed in the hope that it will be useful,
 * but WITHOUT ANY WARRANTY; without even the implied warranty of
 * MERCHANTABILITY or FITNESS FOR A PARTICULAR PURPOSE. See the GNU
 * Lesser General Public License for more details.
 *
 * You should have received a copy of the GNU Lesser General Public
 * License along with SU2. If not, see <http://www.gnu.org/licenses/>.
 */

#pragma once

#include "../../../Common/include/mpi_structure.hpp"

#include <cmath>
#include <string>
#include <fstream>
#include <sstream>
#include <algorithm>
#include <iostream>
#include <set>
#include <stdlib.h>
#include <stdio.h>

#include "../fluid/CFluidModel.hpp"
#include "../task_definition.hpp"
#include "../numerics/CNumerics.hpp"
#include "../sgs_model.hpp"
#include "../../../Common/include/fem/fem_geometry_structure.hpp"
#include "../../../Common/include/geometry/CGeometry.hpp"
#include "../../../Common/include/CConfig.hpp"
#include "../../../Common/include/linear_algebra/CSysMatrix.hpp"
#include "../../../Common/include/linear_algebra/CSysVector.hpp"
#include "../../../Common/include/linear_algebra/CSysSolve.hpp"
#include "../../../Common/include/grid_movement_structure.hpp"
#include "../../../Common/include/blas_structure.hpp"
#include "../../../Common/include/graph_coloring_structure.hpp"
#include "../../../Common/include/toolboxes/MMS/CVerificationSolution.hpp"
#include "../variables/CVariable.hpp"

using namespace std;

class CSolver {
protected:
  enum : size_t {OMP_MIN_SIZE = 32}; /*!< \brief Chunk size for small loops. */

  int rank,       /*!< \brief MPI Rank. */
  size;           /*!< \brief MPI Size. */
  bool adjoint;   /*!< \brief Boolean to determine whether solver is initialized as a direct or an adjoint solver. */
  unsigned short MGLevel;        /*!< \brief Multigrid level of this solver object. */
  unsigned short IterLinSolver;  /*!< \brief Linear solver iterations. */
  su2double ResLinSolver;        /*!< \brief Final linear solver residual. */
  su2double NonLinRes_Value,     /*!< \brief Summed value of the nonlinear residual indicator. */
  NonLinRes_Func;                /*!< \brief Current value of the nonlinear residual indicator at one iteration. */
  unsigned short NonLinRes_Counter;   /*!< \brief Number of elements of the nonlinear residual indicator series. */
  vector<su2double> NonLinRes_Series; /*!< \brief Vector holding the nonlinear residual indicator series. */
  su2double Old_Func,  /*!< \brief Old value of the nonlinear residual indicator. */
  New_Func;            /*!< \brief Current value of the nonlinear residual indicator. */
  unsigned short nVar,           /*!< \brief Number of variables of the problem. */
  nPrimVar,                      /*!< \brief Number of primitive variables of the problem. */
  nPrimVarGrad,                  /*!< \brief Number of primitive variables of the problem in the gradient computation. */
  nSecondaryVar,                 /*!< \brief Number of primitive variables of the problem. */
  nSecondaryVarGrad,             /*!< \brief Number of primitive variables of the problem in the gradient computation. */
  nVarGrad,                      /*!< \brief Number of variables for deallocating the LS Cvector. */
  nDim;                          /*!< \brief Number of dimensions of the problem. */
  unsigned long nPoint;          /*!< \brief Number of points of the computational grid. */
  unsigned long nPointDomain;    /*!< \brief Number of points of the computational grid. */
  su2double Max_Delta_Time, /*!< \brief Maximum value of the delta time for all the control volumes. */
  Min_Delta_Time;           /*!< \brief Minimum value of the delta time for all the control volumes. */
  su2double Max_CFL_Local;  /*!< \brief Maximum value of the CFL across all the control volumes. */
  su2double Min_CFL_Local;  /*!< \brief Minimum value of the CFL across all the control volumes. */
  su2double Avg_CFL_Local;  /*!< \brief Average value of the CFL across all the control volumes. */
  su2double *Residual_RMS,  /*!< \brief Vector with the mean residual for each variable. */
  *Residual_Max,            /*!< \brief Vector with the maximal residual for each variable. */
  *Residual,                /*!< \brief Auxiliary nVar vector. */
  *Residual_i,              /*!< \brief Auxiliary nVar vector for storing the residual at point i. */
  *Residual_j;              /*!< \brief Auxiliary nVar vector for storing the residual at point j. */
  su2double *Residual_BGS,  /*!< \brief Vector with the mean residual for each variable for BGS subiterations. */
  *Residual_Max_BGS;        /*!< \brief Vector with the maximal residual for each variable for BGS subiterations. */
  unsigned long *Point_Max;        /*!< \brief Vector with the maximal residual for each variable. */
  unsigned long *Point_Max_BGS;    /*!< \brief Vector with the maximal residual for each variable. */
  su2double **Point_Max_Coord;     /*!< \brief Vector with pointers to the coords of the maximal residual for each variable. */
  su2double **Point_Max_Coord_BGS; /*!< \brief Vector with pointers to the coords of the maximal residual for each variable. */
  su2double *Solution,    /*!< \brief Auxiliary nVar vector. */
  *Solution_i,            /*!< \brief Auxiliary nVar vector for storing the solution at point i. */
  *Solution_j;            /*!< \brief Auxiliary nVar vector for storing the solution at point j. */
  su2double *Vector,  /*!< \brief Auxiliary nDim vector. */
  *Vector_i,          /*!< \brief Auxiliary nDim vector to do the reconstruction of the variables at point i. */
  *Vector_j;          /*!< \brief Auxiliary nDim vector to do the reconstruction of the variables at point j. */
  su2double *Res_Conv,  /*!< \brief Auxiliary nVar vector for storing the convective residual. */
  *Res_Visc,            /*!< \brief Auxiliary nVar vector for storing the viscous residual. */
  *Res_Sour,            /*!< \brief Auxiliary nVar vector for storing the viscous residual. */
  *Res_Conv_i,          /*!< \brief Auxiliary vector for storing the convective residual at point i. */
  *Res_Visc_i,          /*!< \brief Auxiliary vector for storing the viscous residual at point i. */
  *Res_Conv_j,          /*!< \brief Auxiliary vector for storing the convective residual at point j. */
  *Res_Visc_j;          /*!< \brief Auxiliary vector for storing the viscous residual at point j. */
  su2double **Jacobian_i,   /*!< \brief Auxiliary matrices for storing point to point Jacobians at point i. */
  **Jacobian_j;             /*!< \brief Auxiliary matrices for storing point to point Jacobians at point j. */
  su2double **Jacobian_ii,  /*!< \brief Auxiliary matrices for storing point to point Jacobians. */
  **Jacobian_ij,            /*!< \brief Auxiliary matrices for storing point to point Jacobians. */
  **Jacobian_ji,            /*!< \brief Auxiliary matrices for storing point to point Jacobians. */
  **Jacobian_jj;            /*!< \brief Auxiliary matrices for storing point to point Jacobians. */
  su2double *iPoint_UndLapl,  /*!< \brief Auxiliary variable for the undivided Laplacians. */
  *jPoint_UndLapl;            /*!< \brief Auxiliary variable for the undivided Laplacians. */

  int *Restart_Vars;                /*!< \brief Auxiliary structure for holding the number of variables and points in a restart. */
  int Restart_ExtIter;              /*!< \brief Auxiliary structure for holding the external iteration offset from a restart. */
  passivedouble *Restart_Data;      /*!< \brief Auxiliary structure for holding the data values from a restart. */
  unsigned short nOutputVariables;  /*!< \brief Number of variables to write. */

  unsigned long nMarker,            /*!< \brief Total number of markers using the grid information. */
  *nVertex;                         /*!< \brief Store nVertex at each marker for deallocation */

  bool rotate_periodic;    /*!< \brief Flag that controls whether the periodic solution needs to be rotated for the solver. */
  bool implicit_periodic;  /*!< \brief Flag that controls whether the implicit system should be treated by the periodic BC comms. */

  bool dynamic_grid;       /*!< \brief Flag that determines whether the grid is dynamic (moving or deforming + grid velocities). */

  su2double ***VertexTraction;          /*- Temporary, this will be moved to a new postprocessing structure once in place -*/
  su2double ***VertexTractionAdjoint;   /*- Also temporary -*/

  string SolverName;      /*!< \brief Store the name of the solver for output purposes. */

  /*!
   * \brief Pure virtual function, all derived solvers MUST implement a method returning their "nodes".
   * \note Don't forget to call SetBaseClassPointerToNodes() in the constructor of the derived CSolver.
   * \return Nodes of the solver, upcast to their base class (CVariable).
   */
  virtual CVariable* GetBaseClassPointerToNodes() = 0;

  /*!
   * \brief Call this method to set "base_nodes" after the "nodes" variable of the derived solver is instantiated.
   * \note One could set base_nodes directly if it were not private but that could lead to confusion
   */
  inline void SetBaseClassPointerToNodes() { base_nodes = GetBaseClassPointerToNodes(); }

private:

  /*--- Private to prevent use by derived solvers, each solver MUST have its own "nodes" member of the
   most derived type possible, e.g. CEulerSolver has nodes of CEulerVariable* and not CVariable*.
   This variable is to avoid two virtual functions calls per call i.e. CSolver::GetNodes() returns
   directly instead of calling GetBaseClassPointerToNodes() or doing something equivalent. ---*/
  CVariable* base_nodes;  /*!< \brief Pointer to CVariable to allow polymorphic access to solver nodes. */

public:

  CSysVector<su2double> LinSysSol;    /*!< \brief vector to store iterative solution of implicit linear system. */
  CSysVector<su2double> LinSysRes;    /*!< \brief vector to store iterative residual of implicit linear system. */
#ifndef CODI_FORWARD_TYPE
  CSysMatrix<su2mixedfloat> Jacobian; /*!< \brief Complete sparse Jacobian structure for implicit computations. */
  CSysSolve<su2mixedfloat>  System;   /*!< \brief Linear solver/smoother. */
#else
  CSysMatrix<su2double> Jacobian;
  CSysSolve<su2double>  System;
#endif

  CSysVector<su2double> OutputVariables;    /*!< \brief vector to store the extra variables to be written. */
  string* OutputHeadingNames;               /*!< \brief vector of strings to store the headings for the exra variables */

  CVerificationSolution *VerificationSolution; /*!< \brief Verification solution class used within the solver. */

  vector<string> fields;
  /*!
   * \brief Constructor of the class.
   */
  CSolver(bool mesh_deform_mode = false);

  /*!
   * \brief Destructor of the class.
   */
  virtual ~CSolver(void);

  /*!
   * \brief Allow outside access to the nodes of the solver, containing conservatives, primitives, etc.
   * \return Nodes of the solver.
   */
  inline CVariable* GetNodes() {
    assert(base_nodes!=nullptr && "CSolver::base_nodes was not set properly, see brief for CSolver::SetBaseClassPointerToNodes()");
    return base_nodes;
  }

  /*!
   * \brief Helper function to define the type and number of variables per point for each communication type.
   * \param[in] config - Definition of the particular problem.
   * \param[in] commType - Enumerated type for the quantity to be communicated.
   * \param[out] COUNT_PER_POINT - Number of communicated variables per point.
   * \param[out] MPI_TYPE - Enumerated type for the datatype of the quantity to be communicated.
   */
  void GetCommCountAndType(const CConfig* config,
                           unsigned short commType,
                           unsigned short &COUNT_PER_POINT,
                           unsigned short &MPI_TYPE) const;

  /*!
   * \brief Routine to load a solver quantity into the data structures for MPI point-to-point communication and to launch non-blocking sends and recvs.
   * \param[in] geometry - Geometrical definition of the problem.
   * \param[in] config   - Definition of the particular problem.
   * \param[in] commType - Enumerated type for the quantity to be communicated.
   */
  void InitiateComms(CGeometry *geometry,
                     const CConfig *config,
                     unsigned short commType);

  /*!
   * \brief Routine to complete the set of non-blocking communications launched by InitiateComms() and unpacking of the data in the solver class.
   * \param[in] geometry - Geometrical definition of the problem.
   * \param[in] config   - Definition of the particular problem.
   * \param[in] commType - Enumerated type for the quantity to be unpacked.
   */
  void CompleteComms(CGeometry *geometry,
                     const CConfig *config,
                     unsigned short commType);

  /*!
   * \brief Helper function to define the type and number of variables per point for each communication type.
   * \param[in] config - Definition of the particular problem.
   * \param[in] commType - Enumerated type for the quantity to be communicated.
   * \param[out] COUNT_PER_POINT - Number of communicated variables per point.
   * \param[out] MPI_TYPE - Enumerated type for the datatype of the quantity to be communicated.
   * \param[out] ICOUNT - Number of rows of matrices associated with the communication.
   * \param[out] JCOUNT - Number of columns of the same matrices.
   */
  void GetPeriodicCommCountAndType(const CConfig* config,
                                   unsigned short commType,
                                   unsigned short &COUNT_PER_POINT,
                                   unsigned short &MPI_TYPE,
                                   unsigned short &ICOUNT,
                                   unsigned short &JCOUNT) const;

  /*!
   * \brief Routine to load a solver quantity into the data structures for MPI periodic communication and to launch non-blocking sends and recvs.
   * \param[in] geometry - Geometrical definition of the problem.
   * \param[in] config   - Definition of the particular problem.
   * \param[in] val_periodic_index - Index for the periodic marker to be treated (first in a pair).
   * \param[in] commType - Enumerated type for the quantity to be communicated.
   */
  void InitiatePeriodicComms(CGeometry *geometry,
                             const CConfig *config,
                             unsigned short val_periodic_index,
                             unsigned short commType);

  /*!
   * \brief Routine to complete the set of non-blocking periodic communications launched by InitiatePeriodicComms() and unpacking of the data in the solver class.
   * \param[in] geometry - Geometrical definition of the problem.
   * \param[in] config   - Definition of the particular problem.
   * \param[in] val_periodic_index - Index for the periodic marker to be treated (first in a pair).
   * \param[in] commType - Enumerated type for the quantity to be unpacked.
   */
  void CompletePeriodicComms(CGeometry *geometry,
                             const CConfig *config,
                             unsigned short val_periodic_index,
                             unsigned short commType);

  /*!
   * \brief Set number of linear solver iterations.
   * \param[in] val_iterlinsolver - Number of linear iterations.
   */
  inline void SetIterLinSolver(unsigned short val_iterlinsolver) { IterLinSolver = val_iterlinsolver; }

  /*!
   * \brief Set the final linear solver residual.
   * \param[in] val_reslinsolver - Value of final linear solver residual.
   */
  inline void SetResLinSolver(su2double val_reslinsolver) { ResLinSolver = val_reslinsolver; }

  /*!
   * \brief Set the value of the max residual and RMS residual.
   * \param[in] val_iterlinsolver - Number of linear iterations.
   */
  void SetResidual_RMS(CGeometry *geometry, CConfig *config);

  /*!
   * \brief Communicate the value of the max residual and RMS residual.
   * \param[in] val_iterlinsolver - Number of linear iterations.
   */
  void SetResidual_BGS(CGeometry *geometry, CConfig *config);

  /*!
   * \brief Set the value of the max residual and RMS residual.
   * \param[in] val_iterlinsolver - Number of linear iterations.
   */
  void ComputeResidual_Multizone(CGeometry *geometry, CConfig *config);

  /*!
   * \brief Move the mesh in time
   */
  inline virtual void SetDualTime_Mesh(void){ }

  /*!
   * \brief Set the solver nondimensionalization.
   * \param[in] config - Definition of the particular problem.
   * \param[in] iMesh - Index of the mesh in multigrid computations.
   */
  inline virtual void SetNondimensionalization(CConfig *config, unsigned short iMesh) { }

  /*!
   * \brief Get information whether the initialization is an adjoint solver or not.
   * \return <code>TRUE</code> means that it is an adjoint solver.
   */
  inline bool GetAdjoint(void) const { return adjoint; }

  /*!
   * \brief Compute the pressure at the infinity.
   * \return Value of the pressure at the infinity.
   */
  inline virtual CFluidModel* GetFluidModel(void) const { return nullptr;}

  /*!
   * \brief Get number of linear solver iterations.
   * \return Number of linear solver iterations.
   */
  inline unsigned short GetIterLinSolver(void) const { return IterLinSolver; }

  /*!
   * \brief Get the final linear solver residual.
   * \return Value of final linear solver residual.
   */
  inline su2double GetResLinSolver(void) const { return ResLinSolver; }

  /*!
   * \brief Get the value of the maximum delta time.
   * \return Value of the maximum delta time.
   */
  inline su2double GetMax_Delta_Time(void) const { return Max_Delta_Time; }

  /*!
   * \brief Get the value of the minimum delta time.
   * \return Value of the minimum delta time.
   */
  inline su2double GetMin_Delta_Time(void) const { return Min_Delta_Time; }

  /*!
   * \brief Get the value of the maximum local CFL number.
   * \return Value of the maximum local CFL number.
   */
  inline su2double GetMax_CFL_Local(void) const { return Max_CFL_Local; }

  /*!
   * \brief Get the value of the minimum local CFL number.
   * \return Value of the minimum local CFL number.
   */
  inline su2double GetMin_CFL_Local(void) const { return Min_CFL_Local; }

  /*!
   * \brief Get the value of the average local CFL number.
   * \return Value of the average local CFL number.
   */
  inline su2double GetAvg_CFL_Local(void) const { return Avg_CFL_Local; }

  /*!
   * \brief Get the number of variables of the problem.
   */
  inline unsigned short GetnVar(void) const { return nVar; }

  /*!
   * \brief Get the number of variables of the problem.
   */
  inline unsigned short GetnPrimVar(void) const { return nPrimVar; }

  /*!
   * \brief Get the number of variables of the problem.
   */
  inline unsigned short GetnPrimVarGrad(void) const { return nPrimVarGrad; }

  /*!
   * \brief Get the number of variables of the problem.
   */
  inline unsigned short GetnSecondaryVar(void) const { return nSecondaryVar; }

  /*!
   * \brief Get the number of variables of the problem.
   */
  inline unsigned short GetnSecondaryVarGrad(void) const { return nSecondaryVarGrad; }

  /*!
   * \brief Get the number of variables of the problem.
   */
  inline unsigned short GetnOutputVariables(void) const { return nOutputVariables; }

  /*!
   * \brief A virtual member.
   * \param[in] geometry - Geometrical definition of the problem.
   * \param[in] solver_container - Container vector with all the solutions.
   * \param[in] config - Definition of the particular problem.
   * \param[in] iRKStep - Current step of the Runge-Kutta iteration.
   * \param[in] iMesh - Index of the mesh in multigrid computations.
   * \param[in] RunTime_EqSystem - System of equations which is going to be solved.
   */
  inline virtual void SetResidual_DualTime(CGeometry *geometry,
                                           CSolver **solver_container,
                                           CConfig *config,
                                           unsigned short iRKStep,
                                           unsigned short iMesh,
                                           unsigned short RunTime_EqSystem) { }

  /*!
   * \brief Set the maximal residual, this is useful for the convergence history.
   * \param[in] val_var - Index of the variable.
   * \param[in] val_residual - Value of the residual to store in the position <i>val_var</i>.
   */
  inline void SetRes_RMS(unsigned short val_var, su2double val_residual) { Residual_RMS[val_var] = val_residual; }

  /*!
   * \brief Adds the maximal residual, this is useful for the convergence history.
   * \param[in] val_var - Index of the variable.
   * \param[in] val_residual - Value of the residual to store in the position <i>val_var</i>.
   */
  inline void AddRes_RMS(unsigned short val_var, su2double val_residual) { Residual_RMS[val_var] += val_residual; }

  /*!
   * \brief Get the maximal residual, this is useful for the convergence history.
   * \param[in] val_var - Index of the variable.
   * \return Value of the biggest residual for the variable in the position <i>val_var</i>.
   */
  inline su2double GetRes_RMS(unsigned short val_var) const { return Residual_RMS[val_var]; }

  /*!
   * \brief Set the maximal residual, this is useful for the convergence history.
   * \param[in] val_var - Index of the variable.
   * \param[in] val_residual - Value of the residual to store in the position <i>val_var</i>.
   */
  inline void SetRes_Max(unsigned short val_var,
                         su2double val_residual,
                         unsigned long val_point) {
    Residual_Max[val_var] = val_residual; Point_Max[val_var] = val_point;
  }

  /*!
   * \brief Adds the maximal residual, this is useful for the convergence history (overload).
   * \param[in] val_var - Index of the variable.
   * \param[in] val_residual - Value of the residual to store in the position <i>val_var</i>.
   * \param[in] val_point - Value of the point index for the max residual.
   * \param[in] val_coord - Location (x, y, z) of the max residual point.
   */
  inline void AddRes_Max(unsigned short val_var,
                         su2double val_residual,
                         unsigned long val_point,
                         const su2double* val_coord) {
    if (val_residual > Residual_Max[val_var]) {
      Residual_Max[val_var] = val_residual;
      Point_Max[val_var] = val_point;
      for (unsigned short iDim = 0; iDim < nDim; iDim++)
        Point_Max_Coord[val_var][iDim] = val_coord[iDim];
    }
  }


  /*!
   * \brief Get the maximal residual, this is useful for the convergence history.
   * \param[in] val_var - Index of the variable.
   * \return Value of the biggest residual for the variable in the position <i>val_var</i>.
   */
  inline su2double GetRes_Max(unsigned short val_var) const { return Residual_Max[val_var]; }

  /*!
   * \brief Set the residual for BGS subiterations.
   * \param[in] val_var - Index of the variable.
   * \param[in] val_residual - Value of the residual to store in the position <i>val_var</i>.
   */
  inline void SetRes_BGS(unsigned short val_var, su2double val_residual) { Residual_BGS[val_var] = val_residual; }

  /*!
   * \brief Adds the residual for BGS subiterations.
   * \param[in] val_var - Index of the variable.
   * \param[in] val_residual - Value of the residual to store in the position <i>val_var</i>.
   */
  inline void AddRes_BGS(unsigned short val_var, su2double val_residual) { Residual_BGS[val_var] += val_residual; }

  /*!
   * \brief Get the residual for BGS subiterations.
   * \param[in] val_var - Index of the variable.
   * \return Value of the biggest residual for the variable in the position <i>val_var</i>.
   */
  inline su2double GetRes_BGS(unsigned short val_var) const { return Residual_BGS[val_var]; }

  /*!
   * \brief Set the maximal residual for BGS subiterations.
   * \param[in] val_var - Index of the variable.
   * \param[in] val_residual - Value of the residual to store in the position <i>val_var</i>.
   */
  inline void SetRes_Max_BGS(unsigned short val_var,
                             su2double val_residual,
                             unsigned long val_point) {
    Residual_Max_BGS[val_var] = val_residual; Point_Max_BGS[val_var] = val_point;
  }

  /*!
   * \brief Adds the maximal residual for BGS subiterations.
   * \param[in] val_var - Index of the variable.
   * \param[in] val_residual - Value of the residual to store in the position <i>val_var</i>.
   * \param[in] val_point - Value of the point index for the max residual.
   * \param[in] val_coord - Location (x, y, z) of the max residual point.
   */
  inline void AddRes_Max_BGS(unsigned short val_var,
                             su2double val_residual,
                             unsigned long val_point,
                             const su2double* val_coord) {
    if (val_residual > Residual_Max_BGS[val_var]) {
    Residual_Max_BGS[val_var] = val_residual;
    Point_Max_BGS[val_var] = val_point;
    for (unsigned short iDim = 0; iDim < nDim; iDim++)
      Point_Max_Coord_BGS[val_var][iDim] = val_coord[iDim];
    }
  }


  /*!
   * \brief Get the maximal residual for BGS subiterations.
   * \param[in] val_var - Index of the variable.
   * \return Value of the biggest residual for the variable in the position <i>val_var</i>.
   */
  inline su2double GetRes_Max_BGS(unsigned short val_var) const { return Residual_Max_BGS[val_var]; }

  /*!
   * \brief Get the residual for FEM structural analysis.
   * \param[in] val_var - Index of the variable.
   * \return Value of the residual for the variable in the position <i>val_var</i>.
   */
  inline virtual su2double GetRes_FEM(unsigned short val_var) const { return 0.0; }

    /*!
   * \brief Set the RMS of mass flux to zero.
   */
  inline virtual void SetResMassFluxZero() { }
  
  /*!
   * \brief Set the RMS of mass flux to given value.
   * \param[in] val_ResMassFlux - Value of ResMassFlux
   */
  inline virtual void SetResMassFlux(su2double val_ResMassFlux) { }
  
  /*!
   * \brief Set the RMS of mass flux.
   */
  inline virtual void SetResMassFluxRMS(CGeometry *geometry, CConfig *config) { }
  
  /*!
   * \brief Set the convergence of mass flux for current internal iteration.
   */
  inline virtual void AddResMassFlux(su2double val_ResMassFlux) { }
  
    /*!
   * \brief Get the convergence of mass flux for current internal iteration.
   * \return Value of the residual for the variable in the position <i>val_var</i>.
   */
  inline virtual su2double GetResMassFlux() const {return 0.0; }
  
  /*!
   * \brief Get the maximal residual, this is useful for the convergence history.
   * \param[in] val_var - Index of the variable.
   * \return Value of the biggest residual for the variable in the position <i>val_var</i>.
   */
  inline unsigned long GetPoint_Max(unsigned short val_var) const { return Point_Max[val_var]; }

  /*!
   * \brief Get the location of the maximal residual, this is useful for the convergence history.
   * \param[in] val_var - Index of the variable.
   * \return Pointer to the location (x, y, z) of the biggest residual for the variable <i>val_var</i>.
   */
  inline su2double* GetPoint_Max_Coord(unsigned short val_var) const { return Point_Max_Coord[val_var]; }

  /*!
   * \brief Get the maximal residual, this is useful for the convergence history.
   * \param[in] val_var - Index of the variable.
   * \return Value of the biggest residual for the variable in the position <i>val_var</i>.
   */
  inline unsigned long GetPoint_Max_BGS(unsigned short val_var) const { return Point_Max_BGS[val_var]; }

  /*!
   * \brief Get the location of the maximal residual, this is useful for the convergence history.
   * \param[in] val_var - Index of the variable.
   * \return Pointer to the location (x, y, z) of the biggest residual for the variable <i>val_var</i>.
   */
  inline su2double* GetPoint_Max_Coord_BGS(unsigned short val_var) const { return Point_Max_Coord_BGS[val_var]; }

  /*!
   * \brief Set Value of the residual due to the Geometric Conservation Law (GCL) for steady rotating frame problems.
   * \param[in] geometry - Geometrical definition of the problem.
   * \param[in] config - Definition of the particular problem.
   */
  void SetRotatingFrame_GCL(CGeometry *geometry, const CConfig *config);

  /*!
   * \brief Compute the Green-Gauss gradient of the auxiliary variable.
   * \param[in] geometry - Geometrical definition of the problem.
   */
  void SetAuxVar_Gradient_GG(CGeometry *geometry, const CConfig *config);

  /*!
   * \brief Compute the Least Squares gradient of the auxiliary variable.
   * \param[in] geometry - Geometrical definition of the problem.
   * \param[in] config - Definition of the particular problem.
   */
  void SetAuxVar_Gradient_LS(CGeometry *geometry, const CConfig *config);

  /*!
   * \brief Compute the Least Squares gradient of an auxiliar variable on the profile surface.
   * \param[in] geometry - Geometrical definition of the problem.
   * \param[in] config - Definition of the particular problem.
   */
  void SetAuxVar_Surface_Gradient(CGeometry *geometry, const CConfig *config);

  /*!
   * \brief Add External to Solution vector.
   */
  void Add_External_To_Solution();

  /*!
   * \brief Add the current Solution vector to External.
   */
  void Add_Solution_To_External();

  /*!
   * \brief Update a given cross-term with relaxation and the running total (External).
   * \param[in] config - Definition of the particular problem.
   * \param[in,out] cross_term - The cross-term being updated.
   */
  void Update_Cross_Term(CConfig *config, su2passivematrix &cross_term);

  /*!
   * \brief Compute the Green-Gauss gradient of the solution.
   * \param[in] geometry - Geometrical definition of the problem.
   * \param[in] config - Definition of the particular problem.
   * \param[in] reconstruction - indicator that the gradient being computed is for upwind reconstruction.
   */
  void SetSolution_Gradient_GG(CGeometry *geometry, const CConfig *config, bool reconstruction = false);

  /*!
   * \brief Compute the Least Squares gradient of the solution.
   * \param[in] geometry - Geometrical definition of the problem.
   * \param[in] config - Definition of the particular problem.
   * \param[in] reconstruction - indicator that the gradient being computed is for upwind reconstruction.
   */
  void SetSolution_Gradient_LS(CGeometry *geometry, const CConfig *config, bool reconstruction = false);

  /*!
   * \brief Compute the Least Squares gradient of the grid velocity.
   * \param[in] geometry - Geometrical definition of the problem.
   * \param[in] config - Definition of the particular problem.
   */
  void SetGridVel_Gradient(CGeometry *geometry, const CConfig *config);

  /*!
   * \brief Compute slope limiter.
   * \param[in] geometry - Geometrical definition of the problem.
   * \param[in] config - Definition of the particular problem.
   */
  void SetSolution_Limiter(CGeometry *geometry, const CConfig *config);

  /*!
   * \brief A virtual member.
   * \param[in] geometry - Geometrical definition of the problem.
   * \param[in] config - Definition of the particular problem.
   */
  inline virtual void SetPrimitive_Limiter(CGeometry *geometry, const CConfig *config) { }

  /*!
   * \brief Set the old solution variables to the current solution value for Runge-Kutta iteration.
   *        It is a virtual function, because for the DG-FEM solver a different version is needed.
   */
  inline virtual void Set_OldSolution() { base_nodes->Set_OldSolution(); }

  /*!
   * \brief Set the new solution variables to the current solution value for classical RK.
   */
  inline virtual void Set_NewSolution() { }

  /*!
   * \brief Load the geometries at the previous time states n and nM1.
   * \param[in] geometry - Geometrical definition of the problem.
   * \param[in] config - Definition of the particular problem.
   */
  virtual void Restart_OldGeometry(CGeometry *geometry, CConfig *config);

  /*!
   * \brief A virtual member.
   * \param[in] geometry - Geometrical definition of the problem.
   * \param[in] solver_container - Container vector with all the solutions.
   * \param[in] config - Definition of the particular problem.
   * \param[in] iMesh - Index of the mesh in multigrid computations.
   * \param[in] Iteration - Index of the current iteration.
   */
  inline virtual void SetTime_Step(CGeometry *geometry,
                                   CSolver **solver_container,
                                   CConfig *config,
                                   unsigned short iMesh,
                                   unsigned long Iteration) { }

  /*!
   * \brief A virtual member.
   * \param[in]     config          - Definition of the particular problem.
   * \param[in]     TimeSync        - The synchronization time.
   * \param[in,out] timeEvolved     - On input the time evolved before the time step,
                                      on output the time evolved after the time step.
   * \param[out]    syncTimeReached - Whether or not the synchronization time is reached.
   */
  inline virtual void CheckTimeSynchronization(CConfig         *config,
                                               const su2double TimeSync,
                                               su2double       &timeEvolved,
                                               bool            &syncTimeReached) {}

  /*!
   * \brief A virtual member.
   * \param[in] geometry - Geometrical definition of the problem.
   * \param[in] solver_container - Container vector with all the solutions.
   * \param[in] numerics - Description of the numerical method.
   * \param[in] config - Definition of the particular problem.
   * \param[in] iMesh - Index of the mesh in multigrid computations.
   */
  inline virtual void ProcessTaskList_DG(CGeometry *geometry,
                                         CSolver **solver_container,
                                         CNumerics **numerics,
                                         CConfig *config,
                                         unsigned short iMesh) {}

  /*!
   * \brief A virtual member.
   * \param[in] geometry - Geometrical definition of the problem.
   * \param[in] solver_container - Container vector with all the solutions.
   * \param[in] numerics - Description of the numerical method.
   * \param[in] config - Definition of the particular problem.
   * \param[in] iMesh - Index of the mesh in multigrid computations.
   */
  inline virtual void ADER_SpaceTimeIntegration(CGeometry *geometry,
                                                CSolver **solver_container,
                                                CNumerics **numerics,
                                                CConfig *config,
                                                unsigned short iMesh,
                                                unsigned short RunTime_EqSystem) {}

  /*!
   * \brief A virtual member.
   * \param[in] geometry - Geometrical definition of the problem.
   * \param[in] solver_container - Container vector with all the solutions.
   * \param[in] numerics - Description of the numerical method.
   * \param[in] config - Definition of the particular problem.
   * \param[in] iMesh - Index of the mesh in multigrid computations.
   */
  inline virtual void ComputeSpatialJacobian(CGeometry *geometry,  CSolver **solver_container,
                                             CNumerics **numerics, CConfig *config,
                                             unsigned short iMesh, unsigned short RunTime_EqSystem) {}

  /*!
   * \brief A virtual member.
   * \param[in] geometry - Geometrical definition of the problem.
   * \param[in] solver_container - Container vector with all the solutions.
   * \param[in] config - Definition of the particular problem.
   * \param[in] iMesh - Index of the mesh in multigrid computations.
   */
  inline virtual void Postprocessing(CGeometry *geometry,
                                     CSolver **solver_container,
                                     CConfig *config,
                                     unsigned short iMesh) { }

  /*!
   * \brief A virtual member, overloaded.
   * \param[in] geometry - Geometrical definition of the problem.
   * \param[in] solver_container - Container vector with all the solutions.
   * \param[in] config - Definition of the particular problem.
   *
   * \param[in] iMesh - Index of the mesh in multigrid computations.
   */
  inline virtual void Postprocessing(CGeometry *geometry,
                                     CSolver **solver_container,
                                     CConfig *config,
                                     CNumerics **numerics,
                                     unsigned short iMesh) { }
  /*!
   * \brief A virtual member.
   * \param[in] geometry - Geometrical definition of the problem.
   * \param[in] solver_container - Container vector with all the solutions.
   * \param[in] numerics_container - Description of the numerical method.
   * \param[in] config - Definition of the particular problem.
   * \param[in] iMesh - Index of the mesh in multigrid computations.
   * \param[in] iRKStep - Current step of the Runge-Kutta iteration.
   */
  inline virtual void Centered_Residual(CGeometry *geometry,
                                        CSolver **solver_container,
                                        CNumerics **numerics_container,
                                        CConfig *config,
                                        unsigned short iMesh,
                                        unsigned short iRKStep) { }

  /*!
   * \brief A virtual member.
   * \param[in] geometry - Geometrical definition of the problem.
   * \param[in] solver_container - Container vector with all the solutions.
   * \param[in] numerics_container - Description of the numerical method.
   * \param[in] config - Definition of the particular problem.
   * \param[in] iMesh - Index of the mesh in multigrid computations.
   */
  inline virtual void Upwind_Residual(CGeometry *geometry,
                                      CSolver **solver_container,
                                      CNumerics **numerics_container,
                                      CConfig *config,
                                      unsigned short iMesh) { }

  /*!
   * \brief A virtual member.
   * \param[in] geometry - Geometrical definition of the problem.
   * \param[in] solver_container - Container vector with all the solutions.
   * \param[in] numerics - Description of the numerical method.
   * \param[in] config - Definition of the particular problem.
   * \param[in] iMesh - Index of the mesh in multigrid computations.
   * \param[in] iRKStep - Current step of the Runge-Kutta iteration.
   */
  inline virtual void Convective_Residual(CGeometry *geometry,
                                          CSolver **solver_container,
                                          CNumerics *numerics,
                                          CConfig *config,
                                          unsigned short iMesh,
                                          unsigned short iRKStep) { }

  /*!
   * \brief A virtual member.
   * \param[in] geometry - Geometrical definition of the problem.
   * \param[in] solver_container - Container vector with all the solutions.
   * \param[in] config - Definition of the particular problem.
   * \param[in] iRKStep - Current step of the Runge-Kutta iteration.
   * \param[in] RunTime_EqSystem - System of equations which is going to be solved.
   * \param[in] Output - boolean to determine whether to print output.
   */
  inline virtual void Preprocessing(CGeometry *geometry,
                                    CSolver **solver_container,
                                    CConfig *config,
                                    unsigned short iMesh,
                                    unsigned short iRKStep,
                                    unsigned short RunTime_EqSystem,
                                    bool Output) { }

  /*!
   * \brief A virtual member overloaded.
   * \param[in] geometry - Geometrical definition of the problem.
   * \param[in] solver_container - Container vector with all the solutions.
   * \param[in] numerics - Container vector of the numerics of the problem.
   * \param[in] config - Definition of the particular problem.
   * \param[in] iRKStep - Current step of the Runge-Kutta iteration.
   * \param[in] RunTime_EqSystem - System of equations which is going to be solved.
   * \param[in] Output - boolean to determine whether to print output.
   */
  inline virtual void Preprocessing(CGeometry *geometry,
                                    CSolver **solver_container,
                                    CConfig *config,
                                    CNumerics **numerics,
                                    unsigned short iMesh,
                                    unsigned long Iteration,
                                    unsigned short RunTime_EqSystem,
                                    bool Output) { }

  /*!
   * \brief A virtual member.
   * \param[in] geometry - Geometrical definition of the problem.
   * \param[in] solver_container - Container vector with all the solutions.
   * \param[in] config - Definition of the particular problem.
   */
  inline virtual void Set_Heatflux_Areas(CGeometry *geometry, CConfig *config) { }

  /*!
   * \author H. Kline
   * \brief Compute weighted-sum "combo" objective output
   * \param[in] config - Definition of the particular problem.
   */
  inline virtual void Evaluate_ObjFunc(CConfig *config) {};

  /*!
   * \brief A virtual member.
   * \param[in] geometry - Geometrical definition of the problem.
   * \param[in] solver_container - Container vector with all the solutions.
   * \param[in] conv_numerics - Description of the numerical method.
   * \param[in] visc_numerics - Description of the numerical method.
   * \param[in] config - Definition of the particular problem.
   * \param[in] val_marker - Surface marker where the boundary condition is applied.
   */
  inline virtual void BC_Euler_Wall(CGeometry      *geometry,
                                    CSolver        **solver_container,
                                    CNumerics      *conv_numerics,
                                    CNumerics      *visc_numerics,
                                    CConfig        *config,
                                    unsigned short val_marker) { }

  /*!
   * \brief A virtual member.
   * \param[in] geometry - Geometrical definition of the problem.
   * \param[in] numerics - Description of the numerical method.
   * \param[in] config - Definition of the particular problem.
   * \param[in] val_marker - Surface marker where the boundary condition is applied.
   */
  inline virtual void BC_Clamped(CGeometry *geometry,
                                 CNumerics *numerics,
                                 const CConfig *config,
                                 unsigned short val_marker) { }

  /*!
   * \brief A virtual member.
   * \param[in] geometry - Geometrical definition of the problem.
   * \param[in] numerics - Description of the numerical method.
   * \param[in] config - Definition of the particular problem.
   * \param[in] val_marker - Surface marker where the boundary condition is applied.
   */
  inline virtual void BC_Clamped_Post(CGeometry *geometry,
                                      CNumerics *numerics,
                                      const CConfig *config,
                                      unsigned short val_marker) { }

  /*!
   * \brief A virtual member.
   * \param[in] geometry - Geometrical definition of the problem.
   * \param[in] numerics - Description of the numerical method.
   * \param[in] config - Definition of the particular problem.
   * \param[in] val_marker - Surface marker where the boundary condition is applied.
   */
  inline virtual void BC_Sym_Plane(CGeometry *geometry,
                                   CNumerics *numerics,
                                   const CConfig *config,
                                   unsigned short val_marker) { }

  /*!
   * \brief A virtual member.
   * \param[in] geometry - Geometrical definition of the problem.
   * \param[in] numerics - Description of the numerical method.
   * \param[in] config - Definition of the particular problem.
   * \param[in] val_marker - Surface marker where the boundary condition is applied.
   */
  inline virtual void BC_DispDir(CGeometry *geometry,
                                 CNumerics *numerics,
                                 const CConfig *config,
                                 unsigned short val_marker) { }

  /*!
   * \brief A virtual member.
   * \param[in] geometry - Geometrical definition of the problem.
   * \param[in] solver - Description of the numerical method.
   * \param[in] config - Definition of the particular problem.
   * \param[in] val_marker - Surface marker where the boundary condition is applied.
   */
  inline virtual void BC_Normal_Displacement(CGeometry *geometry,
                                             CNumerics *numerics,
                                             const CConfig *config,
                                             unsigned short val_marker) { }

  /*!
   * \brief A virtual member.
   * \param[in] geometry - Geometrical definition of the problem.
   * \param[in] numerics - Description of the numerical method.
   * \param[in] config - Definition of the particular problem.
   * \param[in] val_marker - Surface marker where the boundary condition is applied.
   */
  inline virtual void BC_Normal_Load(CGeometry *geometry,
                                     CNumerics *numerics,
                                     const CConfig *config,
                                     unsigned short val_marker) { }

  /*!
   * \brief A virtual member.
   * \param[in] geometry - Geometrical definition of the problem.
   * \param[in] numerics - Description of the numerical method.
   * \param[in] config - Definition of the particular problem.
   * \param[in] val_marker - Surface marker where the boundary condition is applied.
   */
  inline virtual void BC_Dir_Load(CGeometry *geometry,
                                  CNumerics *numerics,
                                  const CConfig *config,
                                  unsigned short val_marker) { }

  /*!
   * \brief A virtual member.
   * \param[in] geometry - Geometrical definition of the problem.
   * \param[in] solver - Description of the numerical method.
   * \param[in] config - Definition of the particular problem.
   * \param[in] val_marker - Surface marker where the boundary condition is applied.
   */

  inline virtual void BC_Sine_Load(CGeometry *geometry,
                                   CNumerics *numerics,
                                   const CConfig *config,
                                   unsigned short val_marker) { }

  /*!
   * \brief A virtual member.
   * \param[in] geometry - Geometrical definition of the problem.
   * \param[in] numerics - Description of the numerical method.
   * \param[in] config - Definition of the particular problem.
   * \param[in] val_marker - Surface marker where the boundary condition is applied.
   */
  inline virtual void BC_Damper(CGeometry *geometry,
                                CNumerics *numerics,
                                const CConfig *config,
                                unsigned short val_marker) { }

  /*!
   * \brief A virtual member.
   * \param[in] geometry - Geometrical definition of the problem.
   * \param[in] numerics - Description of the numerical method.
   * \param[in] config - Definition of the particular problem.
   * \param[in] val_marker - Surface marker where the boundary condition is applied.
   */
  inline virtual void BC_Deforming(CGeometry *geometry,
                                   CNumerics *numerics,
                                   const CConfig *config,
                                   unsigned short val_marker) { }

  /*!
   * \brief A virtual member.
   * \param[in] geometry - Geometrical definition of the problem.
   * \param[in] solver_container - Container vector with all the solutions.
   * \param[in] numerics - Description of the numerical method.
   * \param[in] config - Definition of the particular problem.
   * \param[in] val_marker - Surface marker where the boundary condition is applied.
   */
  inline virtual void BC_Interface_Boundary(CGeometry *geometry,
                                            CSolver **solver_container,
                                            CNumerics *numerics,
                                            CConfig *config,
                                            unsigned short val_marker) { }

  /*!
   * \brief A virtual member.
   * \param[in] geometry - Geometrical definition of the problem.
   * \param[in] solver_container - Container vector with all the solutions.
   * \param[in] numerics - Description of the numerical method.
   * \param[in] config - Definition of the particular problem.
   * \param[in] val_marker - Surface marker where the boundary condition is applied.
   */
  inline virtual void BC_NearField_Boundary(CGeometry *geometry,
                                            CSolver **solver_container,
                                            CNumerics *numerics,
                                            CConfig *config,
                                            unsigned short val_marker) { }

  /*!
   * \brief A virtual member.
   * \param[in] geometry - Geometrical definition of the problem.
   * \param[in] solver_container - Container vector with all the solutions.
   * \param[in] numerics - Description of the numerical method.
   * \param[in] config - Definition of the particular problem.
   */
  inline virtual void BC_Periodic(CGeometry *geometry,
                                  CSolver **solver_container,
                                  CNumerics *numerics,
                                  CConfig *config) { }

  /*!
   * \brief Impose the interface state across sliding meshes.
   * \param[in] geometry - Geometrical definition of the problem.
   * \param[in] solver_container - Container vector with all the solutions.
   * \param[in] conv_numerics - Description of the numerical method.
   * \param[in] visc_numerics - Description of the numerical method.
   * \param[in] config - Definition of the particular problem.
   */
  inline virtual void BC_Fluid_Interface(CGeometry *geometry,
                                         CSolver **solver_container,
                                         CNumerics *conv_numerics,
                                         CNumerics *visc_numerics,
                                         CConfig *config) { }

  /*!
   * \brief A virtual member.
   * \param[in] geometry - Geometrical definition of the problem.
   * \param[in] solver_container - Container vector with all the solutions.
   * \param[in] conv_numerics - Description of the numerical method.
   * \param[in] visc_numerics - Description of the numerical method.
   * \param[in] config - Definition of the particular problem.
   * \param[in] val_marker - Surface marker where the boundary condition is applied.
   */
  inline virtual void BC_ActDisk_Inlet(CGeometry *geometry,
                                       CSolver **solver_container,
                                       CNumerics *conv_numerics,
                                       CNumerics *visc_numerics,
                                       CConfig *config,
                                       unsigned short val_marker) { }

  /*!
   * \brief A virtual member.
   * \param[in] geometry - Geometrical definition of the problem.
   * \param[in] solver_container - Container vector with all the solutions.
   * \param[in] conv_numerics - Description of the numerical method.
   * \param[in] visc_numerics - Description of the numerical method.
   * \param[in] config - Definition of the particular problem.
   * \param[in] val_marker - Surface marker where the boundary condition is applied.
   */
  inline virtual void BC_ActDisk_Outlet(CGeometry *geometry,
                                        CSolver **solver_container,
                                        CNumerics *conv_numerics,
                                        CNumerics *visc_numerics,
                                        CConfig *config,
                                        unsigned short val_marker) { }

  /*!
   * \brief A virtual member.
   * \param[in] geometry - Geometrical definition of the problem.
   * \param[in] solver_container - Container vector with all the solutions.
   * \param[in] conv_numerics - Description of the numerical method.
   * \param[in] visc_numerics - Description of the numerical method.
   * \param[in] config - Definition of the particular problem.
   * \param[in] val_marker - Surface marker where the boundary condition is applied.
   * \param[in] val_inlet_surface - Boolean for whether val_marker is an inlet
   */
  inline virtual void BC_ActDisk(CGeometry *geometry,
                                 CSolver **solver_container,
                                 CNumerics *conv_numerics,
                                 CNumerics *visc_numerics,
                                 CConfig *config,
                                 unsigned short val_marker,
                                 bool val_inlet_surface) { }

  /*!
   * \brief A virtual member.
   * \param[in] geometry - Geometrical definition of the problem.
   * \param[in] solver_container - Container vector with all the solutions.
   * \param[in] conv_numerics - Description of the numerical method.
   * \param[in] visc_numerics - Description of the numerical method.
   * \param[in] config - Definition of the particular problem.
   * \param[in] val_marker - Surface marker where the boundary condition is applied.
   */
  inline virtual void BC_Isothermal_Wall(CGeometry *geometry,
                                         CSolver **solver_container,
                                         CNumerics *conv_numerics,
                                         CNumerics *visc_numerics,
                                         CConfig *config,
                                         unsigned short val_marker) { }

  /*!
   * \brief A virtual member.
   * \param[in] geometry - Geometrical definition of the problem.
   * \param[in] solver_container - Container vector with all the solutions.
   * \param[in] conv_numerics - Description of the numerical method.
   * \param[in] visc_numerics - Description of the numerical method.
   * \param[in] config - Definition of the particular problem.
   * \param[in] val_marker - Surface marker where the boundary condition is applied.
   */
  inline virtual void BC_HeatFlux_Wall(CGeometry *geometry,
                                       CSolver **solver_container,
                                       CNumerics *conv_numerics,
                                       CNumerics *visc_numerics,
                                       CConfig *config,
                                       unsigned short val_marker) { }

  /*!
   * \brief A virtual member.
   * \param[in] geometry - Geometrical definition of the problem.
   * \param[in] solver_container - Container vector with all the solutions.
   * \param[in] conv_numerics - Description of the numerical method.
   * \param[in] visc_numerics - Description of the numerical method.
   * \param[in] config - Definition of the particular problem.
   * \param[in] val_marker - Surface marker where the boundary condition is applied.
   */
  inline virtual void BC_Far_Field(CGeometry *geometry,
                                   CSolver **solver_container,
                                   CNumerics *conv_numerics,
                                   CNumerics *visc_numerics,
                                   CConfig *config,
                                   unsigned short val_marker) { }

  /*!
   * \brief Impose via the residual the Euler boundary condition.
   * \param[in] geometry - Geometrical definition of the problem.
   * \param[in] solver_container - Container vector with all the solutions.
   * \param[in] conv_numerics - Description of the numerical method.
   * \param[in] visc_numerics - Description of the numerical method.
   * \param[in] config - Definition of the particular problem.
   * \param[in] val_marker - Surface marker where the boundary condition is applied.
   */
  inline virtual void BC_Sym_Plane(CGeometry      *geometry,
                                   CSolver        **solver_container,
                                   CNumerics      *conv_numerics,
                                   CNumerics      *visc_numerics,
                                   CConfig        *config,
                                   unsigned short val_marker) { }

  /*!
   * \brief A virtual member.
   * \param[in] geometry - Geometrical definition of the problem.
   * \param[in] solver_container - Container vector with all the solutions.
   * \param[in] conv_numerics - Description of the numerical method.
   * \param[in] visc_numerics - Description of the numerical method.
   * \param[in] config - Definition of the particular problem.
   * \param[in] val_marker - Surface marker where the boundary condition is applied.
   */
  inline virtual void BC_Riemann(CGeometry *geometry,
                                 CSolver **solver_container,
                                 CNumerics *conv_numerics,
                                 CNumerics *visc_numerics,
                                 CConfig *config,
                                 unsigned short val_marker) { }

  /*!
   * \brief A virtual member.
   * \param[in] geometry - Geometrical definition of the problem.
   * \param[in] solver_container - Container vector with all the solutions.
   * \param[in] conv_numerics - Description of the numerical method.
   * \param[in] visc_numerics - Description of the numerical method.
   * \param[in] config - Definition of the particular problem.
   * \param[in] val_marker - Surface marker where the boundary condition is applied.
   */
  inline virtual void BC_TurboRiemann(CGeometry *geometry,
                                      CSolver **solver_container,
                                      CNumerics *conv_numerics,
                                      CNumerics *visc_numerics,
                                      CConfig *config,
                                      unsigned short val_marker) { }

  /*!
   * \brief It computes Fourier transformation for the needed quantities along the pitch for each span in turbomachinery analysis.
   * \param[in] geometry - Geometrical definition of the problem.
   * \param[in] solver_container - Container vector with all the solutions.
   * \param[in] config - Definition of the particular problem.
   * \param[in] marker_flag - Surface marker flag where the function is applied.
   */
  inline virtual void PreprocessBC_Giles(CGeometry *geometry,
                                         CConfig *config,
                                         CNumerics *conv_numerics,
                                         unsigned short marker_flag) { }

  /*!
   * \brief A virtual member.
   * \param[in] geometry - Geometrical definition of the problem.
   * \param[in] solver_container - Container vector with all the solutions.
   * \param[in] conv_numerics - Description of the numerical method.
   * \param[in] visc_numerics - Description of the numerical method.
   * \param[in] config - Definition of the particular problem.
   * \param[in] val_marker - Surface marker where the boundary condition is applied.
   */
  inline virtual void BC_Giles(CGeometry *geometry,
                               CSolver **solver_container,
                               CNumerics *conv_numerics,
                               CNumerics *visc_numerics,
                               CConfig *config,
                               unsigned short val_marker) { }

  /*!
   * \brief A virtual member.
   * \param[in] geometry - Geometrical definition of the problem.
   * \param[in] solver_container - Container vector with all the solutions.
   * \param[in] conv_numerics - Description of the numerical method.
   * \param[in] visc_numerics - Description of the numerical method.
   * \param[in] config - Definition of the particular problem.
   * \param[in] val_marker - Surface marker where the boundary condition is applied.
   */
  inline virtual void BC_Inlet(CGeometry *geometry,
                               CSolver **solver_container,
                               CNumerics *conv_numerics,
                               CNumerics *visc_numerics,
                               CConfig *config,
                               unsigned short val_marker) { }

  /*!
   * \brief A virtual member.
   * \param[in] geometry - Geometrical definition of the problem.
   * \param[in] solver_container - Container vector with all the solutions.
   * \param[in] conv_numerics - Description of the numerical method.
   * \param[in] visc_numerics - Description of the numerical method.
   * \param[in] config - Definition of the particular problem.
   * \param[in] val_marker - Surface marker where the boundary condition is applied.
   */
  inline virtual void BC_Inlet_Turbo(CGeometry *geometry,
                                     CSolver **solver_container,
                                     CNumerics *conv_numerics,
                                     CNumerics *visc_numerics,
                                     CConfig *config,
                                     unsigned short val_marker) { }
  /*!
   * \brief A virtual member.
   * \param[in] geometry - Geometrical definition of the problem.
   * \param[in] solver_container - Container vector with all the solutions.
   * \param[in] conv_numerics - Description of the numerical method.
   * \param[in] visc_numerics - Description of the numerical method.
   * \param[in] config - Definition of the particular problem.
   * \param[in] val_marker - Surface marker where the boundary condition is applied.
   */
  inline virtual void BC_Inlet_MixingPlane(CGeometry *geometry,
                                           CSolver **solver_container,
                                           CNumerics *conv_numerics,
                                           CNumerics *visc_numerics,
                                           CConfig *config,
                                           unsigned short val_marker) { }

  /*!
   * \brief A virtual member.
   * \param[in] geometry - Geometrical definition of the problem.
   * \param[in] solver_container - Container vector with all the solutions.
   * \param[in] conv_numerics - Description of the numerical method.
   * \param[in] visc_numerics - Description of the numerical method.
   * \param[in] config - Definition of the particular problem.
   * \param[in] val_marker - Surface marker where the boundary condition is applied.
   */
  inline virtual void BC_Supersonic_Inlet(CGeometry *geometry,
                                          CSolver **solver_container,
                                          CNumerics *conv_numerics,
                                          CNumerics *visc_numerics,
                                          CConfig *config,
                                          unsigned short val_marker) { }

  /*!
   * \brief A virtual member.
   * \param[in] geometry - Geometrical definition of the problem.
   * \param[in] solver_container - Container vector with all the solutions.
   * \param[in] conv_numerics - Description of the numerical method.
   * \param[in] visc_numerics - Description of the numerical method.
   * \param[in] config - Definition of the particular problem.
   * \param[in] val_marker - Surface marker where the boundary condition is applied.
   */
  inline virtual void BC_Supersonic_Outlet(CGeometry *geometry,
                                           CSolver **solver_container,
                                           CNumerics *conv_numerics,
                                           CNumerics *visc_numerics,
                                           CConfig *config,
                                           unsigned short val_marker) { }

  /*!
   * \brief A virtual member.
   * \param[in] geometry         - Geometrical definition of the problem.
   * \param[in] solver_container - Container vector with all the solutions.
   * \param[in] conv_numerics    - Description of the convective numerical method.
   * \param[in] visc_numerics    - Description of the viscous numerical method.
   * \param[in] config           - Definition of the particular problem.
   * \param[in] val_marker       - Surface marker where the boundary condition is applied.
   */
  inline virtual void BC_Custom(CGeometry *geometry,
                                CSolver **solver_container,
                                CNumerics *conv_numerics,
                                CNumerics *visc_numerics,
                                CConfig *config,
                                unsigned short val_marker) { }

  /*!
   * \brief A virtual member.
   * \param[in] geometry - Geometrical definition of the problem.
   * \param[in] solver_container - Container vector with all the solutions.
   * \param[in] conv_numerics - Description of the numerical method.
   * \param[in] visc_numerics - Description of the numerical method.
   * \param[in] config - Definition of the particular problem.
   * \param[in] val_marker - Surface marker where the boundary condition is applied.
   */
  inline virtual void BC_Outlet(CGeometry *geometry,
                                CSolver **solver_container,
                                CNumerics *conv_numerics,
                                CNumerics *visc_numerics,
                                CConfig *config,
                                unsigned short val_marker) { }

  /*!
   * \brief A virtual member.
   * \param[in] geometry - Geometrical definition of the problem.
   * \param[in] solver_container - Container vector with all the solutions.
   * \param[in] conv_numerics - Description of the numerical method.
   * \param[in] visc_numerics - Description of the numerical method.
   * \param[in] config - Definition of the particular problem.
   * \param[in] val_marker - Surface marker where the boundary condition is applied.
   */
  inline virtual void BC_Engine_Inflow(CGeometry *geometry,
                                       CSolver **solver_container,
                                       CNumerics *conv_numerics,
                                       CNumerics *visc_numerics,
                                       CConfig *config,
                                       unsigned short val_marker) { }

  /*!
   * \brief A virtual member.
   * \param[in] geometry - Geometrical definition of the problem.
   * \param[in] solver_container - Container vector with all the solutions.
   * \param[in] conv_numerics - Description of the numerical method.
   * \param[in] visc_numerics - Description of the numerical method.
   * \param[in] config - Definition of the particular problem.
   * \param[in] val_marker - Surface marker where the boundary condition is applied.
   */
  inline virtual void BC_Engine_Exhaust(CGeometry *geometry,
                                        CSolver **solver_container,
                                        CNumerics *conv_numerics,
                                        CNumerics *visc_numerics,
                                        CConfig *config,
                                        unsigned short val_marker) { }

  /*!
   * \brief Impose the symmetry boundary condition using the residual.
   * \param[in] geometry - Geometrical definition of the problem.
   * \param[in] solver_container - Container vector with all the solutions.
   * \param[in] numerics - Description of the numerical method.
   * \param[in] config - Definition of the particular problem.
   * \param[in] val_marker - Surface marker where the boundary condition is applied.
   */
  inline virtual void BC_Dielec(CGeometry *geometry,
                                CSolver **solver_container,
                                CNumerics *numerics,
                                CConfig *config,
                                unsigned short val_marker) { }

  /*!
   * \brief A virtual member.
   * \param[in] geometry - Geometrical definition of the problem.
   * \param[in] solver_container - Container vector with all the solutions.
   * \param[in] numerics - Description of the numerical method.
   * \param[in] config - Definition of the particular problem.
   * \param[in] val_marker - Surface marker where the boundary condition is applied.
   */
  inline virtual void BC_Electrode(CGeometry *geometry,
                                   CSolver **solver_container,
                                   CNumerics *numerics,
                                   CConfig *config,
                                   unsigned short val_marker) { }

  /*!
   * \brief A virtual member.
   * \param[in] geometry - Geometrical definition of the problem.
   * \param[in] solver_container - Container vector with all the solutions.
   * \param[in] numerics - Description of the numerical method.
   * \param[in] config - Definition of the particular problem.
   * \param[in] val_marker - Surface marker where the boundary condition is applied.
   */
  inline virtual void BC_ConjugateHeat_Interface(CGeometry *geometry,
                                                 CSolver **solver_container,
                                                 CNumerics *numerics,
                                                 CConfig *config,
                                                 unsigned short val_marker) { }

 /*!
   * \brief Get the outer state for fluid interface nodes.
   * \param[in] val_marker - marker index
   * \param[in] val_vertex - vertex index
   * \param[in] val_state  - requested state component
   * \param[in] donor_index- index of the donor node to get
   */
  inline virtual su2double GetSlidingState(unsigned short val_marker,
                                           unsigned long val_vertex,
                                           unsigned short val_state,
                                           unsigned long donor_index) const { return 0; }

  /*!
   * \brief Allocates the final pointer of SlidingState depending on how many donor vertex donate to it. That number is stored in SlidingStateNodes[val_marker][val_vertex].
   * \param[in] val_marker   - marker index
   * \param[in] val_vertex   - vertex index
   */
  inline virtual void SetSlidingStateStructure(unsigned short val_marker, unsigned long val_vertex){}

  /*!
   * \brief Set the outer state for fluid interface nodes.
   * \param[in] val_marker - marker index
   * \param[in] val_vertex - vertex index
   * \param[in] val_state  - requested state component
   * \param[in] donor_index- index of the donor node to set
   * \param[in] component  - set value
   */
  inline virtual void SetSlidingState(unsigned short val_marker,
                                      unsigned long val_vertex,
                                      unsigned short val_state,
                                      unsigned long donor_index,
                                      su2double component){ }

  /*!
   * \brief Get the number of outer states for fluid interface nodes.
   * \param[in] val_marker - marker index
   * \param[in] val_vertex - vertex index
   */
  inline virtual int GetnSlidingStates(unsigned short val_marker, unsigned long val_vertex) const { return 0; }

  /*!
   * \brief Set the number of outer states for fluid interface nodes.
   * \param[in] val_marker - marker index
   * \param[in] val_vertex - vertex index
   * \param[in] value      - number of outer states
   */
  inline virtual void SetnSlidingStates(unsigned short val_marker, unsigned long val_vertex, int value) { }

  /*!
   * \brief Set the conjugate heat variables.
   * \param[in] val_marker        - marker index
   * \param[in] val_vertex        - vertex index
   * \param[in] pos_var           - variable position (in vector of all conjugate heat variables)
   * \param[in] relaxation factor - relaxation factor for the change of the variables
   * \param[in] val_var           - value of the variable
   */
  inline virtual void SetConjugateHeatVariable(unsigned short val_marker,
                                               unsigned long val_vertex,
                                               unsigned short pos_var,
                                               su2double relaxation_factor,
                                               su2double val_var) { }

  /*!
   * \brief Set the conjugate heat variables.
   * \param[in] val_marker        - marker index
   * \param[in] val_vertex        - vertex index
   * \param[in] pos_var           - variable position (in vector of all conjugate heat variables)
   */
  inline virtual su2double GetConjugateHeatVariable(unsigned short val_marker,
                                                    unsigned long val_vertex,
                                                    unsigned short pos_var) const { return 0.0; }

  /*!
   * \brief A virtual member.
   * \param[in] geometry - Geometrical definition of the problem.
   * \param[in] solver_container - Container vector with all the solutions.
   * \param[in] config - Definition of the particular problem.
   * \param[in] iRKStep - Current step of the Runge-Kutta iteration.
   */
  inline virtual void ExplicitRK_Iteration(CGeometry *geometry,
                                           CSolver **solver_container,
                                           CConfig *config,
                                           unsigned short iRKStep) { }

  /*!
   * \brief A virtual member.
   * \param[in] geometry - Geometrical definition of the problem.
   * \param[in] solver_container - Container vector with all the solutions.
   * \param[in] config - Definition of the particular problem.
   * \param[in] iRKStep - Current step of the Runge-Kutta iteration.
   */
  inline virtual void ClassicalRK4_Iteration(CGeometry *geometry,
                                             CSolver **solver_container,
                                             CConfig *config,
                                             unsigned short iRKStep) { }

  /*!
   * \brief A virtual member.
   * \param[in] geometry - Geometrical definition of the problem.
   * \param[in] solver_container - Container vector with all the solutions.
   * \param[in] config - Definition of the particular problem.
   */
  inline virtual void ExplicitEuler_Iteration(CGeometry *geometry,
                                              CSolver **solver_container,
                                              CConfig *config) { }

  /*!
   * \brief A virtual member.
   * \param[in] geometry - Geometrical definition of the problem.
   * \param[in] solver_container - Container vector with all the solutions.
   * \param[in] config - Definition of the particular problem.
   */
  inline virtual void ImplicitEuler_Iteration(CGeometry *geometry,
                                              CSolver **solver_container,
                                              CConfig *config) { }

  /*!
   * \brief A virtual member.
   * \param[in] solver - Container vector with all the solutions.
   * \param[in] config - Definition of the particular problem.
   */
<<<<<<< HEAD
  inline virtual void ComputeUnderRelaxationFactor(CSolver **solver_container, CConfig *config) { }
  
  /*!
   * \brief Update face velocity based on new solution.
   * \param[in] geometry - Geometrical definition of the problem.
   * \param[in] solver - Container vector with all the solutions.
   * \param[in] config - Definition of the particular problem.
   */
  inline virtual void UpdateFaceVelocity(CGeometry *geometry, CSolver **solver_container, CConfig *config) { };
=======
  inline virtual void ComputeUnderRelaxationFactor(CSolver **solver_container, const CConfig *config) { }
>>>>>>> a2da75e4

  /*!
   * \brief Adapt the CFL number based on the local under-relaxation parameters
   *        computed for each nonlinear iteration.
   * \param[in] geometry - Geometrical definition of the problem.
   * \param[in] config - Definition of the particular problem.
   * \param[in] solver_container - Container vector with all the solutions.
   */
  void AdaptCFLNumber(CGeometry **geometry, CSolver ***solver_container, CConfig *config);

  /*!
   * \brief Reset the local CFL adaption variables
   */
  void ResetCFLAdapt();

  /*!
   * \brief A virtual member.
   * \param[in] geometry - Geometrical definition of the problem.
   * \param[in] numerics - Numerical methods.
   * \param[in] config - Definition of the particular problem.
   */
  inline virtual void ImplicitNewmark_Iteration(CGeometry *geometry,
                                                CNumerics **numerics,
                                                const CConfig *config) { }

  /*!
   * \brief A virtual member.
   * \param[in] geometry - Geometrical definition of the problem.
   * \param[in] solver_container - Container vector with all the solutions.
   * \param[in] config - Definition of the particular problem.
   */
  inline virtual void ImplicitNewmark_Update(CGeometry *geometry,
                                             CConfig *config) { }

  /*!
   * \brief A virtual member.
   * \param[in] geometry - Geometrical definition of the problem.
   * \param[in] solver_container - Container vector with all the solutions.
   * \param[in] config - Definition of the particular problem.
   */
  inline virtual void ImplicitNewmark_Relaxation(CGeometry *geometry,
                                                 CConfig *config) { }

  /*!
   * \brief A virtual member.
   * \param[in] geometry - Geometrical definition of the problem.
   * \param[in] numerics - Numerical methods.
   * \param[in] config - Definition of the particular problem.
   */
  inline virtual void GeneralizedAlpha_Iteration(CGeometry *geometry,
                                                 CNumerics **numerics,
                                                 const CConfig *config) { }

  /*!
   * \brief A virtual member.
   * \param[in] geometry - Geometrical definition of the problem.
   * \param[in] solver_container - Container vector with all the solutions.
   * \param[in] config - Definition of the particular problem.
   */
  inline virtual void GeneralizedAlpha_UpdateDisp(CGeometry *geometry,
                                                  CConfig *config) { }

  /*!
   * \brief A virtual member.
   * \param[in] geometry - Geometrical definition of the problem.
   * \param[in] solver_container - Container vector with all the solutions.
   * \param[in] config - Definition of the particular problem.
   */
  inline virtual void GeneralizedAlpha_UpdateSolution(CGeometry *geometry,
                                                      CConfig *config) { }

  /*!
   * \brief A virtual member.
   * \param[in] geometry - Geometrical definition of the problem.
   * \param[in] solver_container - Container vector with all the solutions.
   * \param[in] config - Definition of the particular problem.
   */
  inline virtual void GeneralizedAlpha_UpdateLoads(CGeometry *geometry,
                                                   const CConfig *config) { }

  /*!
   * \brief A virtual member.
   * \param[in] geometry - Geometrical definition of the problem.
   * \param[in] config - Definition of the particular problem.
   */
  inline virtual void Pressure_Forces(const CGeometry* geometry, const CConfig* config) { }

  /*!
   * \brief A virtual member.
   * \param[in] geometry - Geometrical definition of the problem.
   * \param[in] config - Definition of the particular problem.
   */
  inline virtual void Momentum_Forces(const CGeometry* geometry, const CConfig* config) { }

  /*!
   * \brief A virtual member.
   * \param[in] geometry - Geometrical definition of the problem.
   * \param[in] config - Definition of the particular problem.
   */
  inline virtual void Friction_Forces(const CGeometry* geometry, const CConfig* config) { }

  /*!
   * \brief A virtual member.
   * \param[in] geometry - Geometrical definition of the problem.
   * \param[in] config - Definition of the particular problem.
   */
  inline virtual void Buffet_Monitoring(CGeometry *geometry, CConfig *config) { }

  /*!
   * \brief A virtual member.
   * \param[in] geometry - Geometrical definition of the problem.
   * \param[in] solver_container - Container vector with all the solutions.
   * \param[in] config - Definition of the particular problem.
   */
  inline virtual void Heat_Fluxes(CGeometry *geometry,
                                  CSolver **solver_container,
                                  CConfig *config) { }

  /*!
   * \brief A virtual member.
   * \param[in] geometry - Geometrical definition of the problem.
   * \param[in] config - Definition of the particular problem.
   * \param[in] reconstruction - indicator that the gradient being computed is for upwind reconstruction.
   */
  inline virtual void SetPrimitive_Gradient_GG(CGeometry *geometry,
                                               const CConfig *config,
                                               bool reconstruction = false) { }

  /*!
   * \brief A virtual member.
   * \param[in] geometry - Geometrical definition of the problem.
   * \param[in] config - Definition of the particular problem.
   * \param[in] reconstruction - indicator that the gradient being computed is for upwind reconstruction.
   */
  inline virtual void SetPrimitive_Gradient_LS(CGeometry *geometry,
                                               const CConfig *config,
                                               bool reconstruction = false) { }

  /*!
   * \brief A virtual member.
   * \param[in] iPoint - Index of the grid point.
   * \param[in] config - Definition of the particular problem.
   */
  inline virtual void SetPreconditioner(CConfig *config, unsigned long iPoint) { }

  /*!
   * \brief A virtual member.
   * \param[in] geometry - Geometrical definition of the problem.
   * \param[in] solver_container - Container vector with all the solutions.
   * \param[in] numerics_container - Description of the numerical method.
   * \param[in] config - Definition of the particular problem.
   * \param[in] iMesh - Index of the mesh in multigrid computations.
   * \param[in] iRKStep - Current step of the Runge-Kutta iteration.
   */
  inline virtual void Viscous_Residual(CGeometry *geometry,
                                       CSolver **solver_container,
                                       CNumerics **numerics_container,
                                       CConfig *config,
                                       unsigned short iMesh,
                                       unsigned short iRKStep) { }

  /*!
   * \brief A virtual member.
   * \param[in] geometry - Geometrical definition of the problem.
   * \param[in] solver_container - Container vector with all the solutions.
   * \param[in] numerics_container - Description of the numerical method.
   * \param[in] second_numerics - Description of the second numerical method.
   * \param[in] config - Definition of the particular problem.
   * \param[in] iMesh - Index of the mesh in multigrid computations.
   */
  inline virtual void Source_Residual(CGeometry *geometry,
                                      CSolver **solver_container,
                                      CNumerics **numerics_container,
                                      CConfig *config,
                                      unsigned short iMesh) { }

  /*!
   * \brief A virtual member.
   * \param[in] geometry - Geometrical definition of the problem.
   * \param[in] solver_container - Container vector with all the solutions.
   * \param[in] numerics - Description of the numerical method.
   * \param[in] config - Definition of the particular problem.
   * \param[in] iMesh - Index of the mesh in multigrid computations.
   */
  inline virtual void Source_Template(CGeometry *geometry,
                                      CSolver **solver_container,
                                      CNumerics *numerics,
                                      CConfig *config,
                                      unsigned short iMesh) { }

  /*!
   * \brief A virtual member.
   * \param[in] val_marker - Surface marker where the coefficient is computed.
   * \param[in] val_vertex - Vertex of the marker <i>val_marker</i> where the coefficient is evaluated.
   * \param[in] val_sensitivity - Value of the sensitivity coefficient.
   */
  inline virtual void SetCSensitivity(unsigned short val_marker,
                                      unsigned long val_vertex,
                                      su2double val_sensitivity) { }

  /*!
   * \brief A virtual member.
   * \param[in] geometry - Geometrical definition of the problem.
   * \param[in] solver_container - Container vector with all the solutions.
   * \param[in] config - Definition of the particular problem.
   */
  inline virtual void SetForceProj_Vector(CGeometry *geometry,
                                          CSolver **solver_container,
                                          CConfig *config) { }

  /*!
   * \brief A virtual member.
   * \param[in] geometry - Geometrical definition of the problem.
   * \param[in] solver_container - Container vector with all the solutions.
   * \param[in] config - Definition of the particular problem.
   */
  inline virtual void SetIntBoundary_Jump(CGeometry *geometry,
                                          CSolver **solver_container,
                                          CConfig *config) { }

  /*!
   * \brief A virtual member.
   * \param[in] val_Total_CD - Value of the total drag coefficient.
   */
  inline virtual void SetTotal_CD(su2double val_Total_CD) { }

  /*!
   * \brief A virtual member.
   * \param[in] val_Total_CL - Value of the total lift coefficient.
   */
  inline virtual void SetTotal_CL(su2double val_Total_CL) { }

  /*!
   * \brief A virtual member.
   * \param[in] val_Total_CD - Value of the total drag coefficient.
   */
  inline virtual void SetTotal_NetThrust(su2double val_Total_NetThrust) { }

  /*!
   * \brief A virtual member.
   * \param[in] val_Total_CD - Value of the total drag coefficient.
   */
  inline virtual void SetTotal_Power(su2double val_Total_Power) { }

  /*!
   * \brief A virtual member.
   * \param[in] val_Total_CD - Value of the total drag coefficient.
   */
  inline virtual void SetTotal_SolidCD(su2double val_Total_SolidCD) { }

  /*!
   * \brief A virtual member.
   * \param[in] val_Total_CD - Value of the total drag coefficient.
   */
  inline virtual void SetTotal_ReverseFlow(su2double val_Total_ReverseFlow) { }

  /*!
   * \brief A virtual member.
   * \param[in] val_Total_CD - Value of the total drag coefficient.
   */
  inline virtual void SetTotal_MFR(su2double val_Total_MFR) { }

  /*!
   * \brief A virtual member.
   * \param[in] val_Total_CD - Value of the total drag coefficient.
   */
  inline virtual void SetTotal_Prop_Eff(su2double val_Total_Prop_Eff) { }

  /*!
   * \brief A virtual member.
   * \param[in] val_Total_CD - Value of the total drag coefficient.
   */
  inline virtual void SetTotal_ByPassProp_Eff(su2double val_Total_ByPassProp_Eff) { }

  /*!
   * \brief A virtual member.
   * \param[in] val_Total_CD - Value of the total drag coefficient.
   */
  inline virtual void SetTotal_Adiab_Eff(su2double val_Total_Adiab_Eff) { }

  /*!
   * \brief A virtual member.
   * \param[in] val_Total_CD - Value of the total drag coefficient.
   */
  inline virtual void SetTotal_Poly_Eff(su2double val_Total_Poly_Eff) { }

  /*!
   * \brief A virtual member.
   * \param[in] val_Total_CD - Value of the total drag coefficient.
   */
  inline virtual void SetTotal_IDC(su2double val_Total_IDC) { }

  /*!
   * \brief A virtual member.
   * \param[in] val_Total_CD - Value of the total drag coefficient.
   */
  inline virtual void SetTotal_IDC_Mach(su2double val_Total_IDC_Mach) { }

  /*!
   * \brief A virtual member.
   * \param[in] val_Total_CD - Value of the total drag coefficient.
   */
  inline virtual void SetTotal_IDR(su2double val_Total_IDR) { }

  /*!
   * \brief A virtual member.
   * \param[in] val_Total_CD - Value of the total drag coefficient.
   */
  inline virtual void SetTotal_DC60(su2double val_Total_DC60) { }

  /*!
   * \brief A virtual member.
   * \param[in] val_Total_Custom_ObjFunc - Value of the total custom objective function.
   * \param[in] val_weight - Value of the weight for the custom objective function.
   */
  inline virtual void SetTotal_Custom_ObjFunc(su2double val_total_custom_objfunc, su2double val_weight) { }

  /*!
   * \brief A virtual member.
   * \param[in] val_Total_Custom_ObjFunc - Value of the total custom objective function.
   * \param[in] val_weight - Value of the weight for the custom objective function.
   */
  inline virtual void AddTotal_Custom_ObjFunc(su2double val_total_custom_objfunc, su2double val_weight) { }

  /*!
   * \brief A virtual member.
   * \param[in] val_Total_CT - Value of the total thrust coefficient.
   */
  inline virtual void SetTotal_CT(su2double val_Total_CT) { }

  /*!
   * \brief A virtual member.
   * \param[in] val_Total_CQ - Value of the total torque coefficient.
   */
  inline virtual void SetTotal_CQ(su2double val_Total_CQ) { }

  /*!
   * \brief A virtual member.
   * \param[in] val_Total_Heat - Value of the total heat load.
   */
  inline virtual void SetTotal_HeatFlux(su2double val_Total_Heat) { }

  /*!
   * \brief A virtual member.
   * \param[in] val_Total_MaxHeat - Value of the total heat load.
   */
  inline virtual void SetTotal_MaxHeatFlux(su2double val_Total_MaxHeat) { }

  /*!
   * \brief A virtual member.
   * \param[in] geometry - Geometrical definition of the problem.
   * \param[in] solver_container - Container vector with all the solutions.
   * \param[in] numerics - Description of the numerical method.
   * \param[in] config - Definition of the particular problem.
   */
  inline virtual void Inviscid_Sensitivity(CGeometry *geometry,
                                           CSolver **solver_container,
                                           CNumerics *numerics,
                                           CConfig *config) { }

  /*!
   * \brief A virtual member.
   * \param[in] geometry - Geometrical definition of the problem.
   * \param[in] solver_container - Container vector with all the solutions.
   * \param[in] numerics - Description of the numerical method.
   * \param[in] config - Definition of the particular problem.
   */
  inline virtual void Smooth_Sensitivity(CGeometry *geometry,
                                         CSolver **solver_container,
                                         CNumerics *numerics,
                                         CConfig *config) { }

  /*!
   * \brief A virtual member.
   * \param[in] geometry - Geometrical definition of the problem.
   * \param[in] solver_container - Container vector with all the solutions.
   * \param[in] numerics - Description of the numerical method.
   * \param[in] config - Definition of the particular problem.
   */
  inline virtual void Viscous_Sensitivity(CGeometry *geometry,
                                          CSolver **solver_container,
                                          CNumerics *numerics,
                                          CConfig *config) { }

  /*!
   * \brief A virtual member.
   * \param[in] val_marker - Surface marker where the coefficient is computed.
   * \return Value of the lift coefficient (inviscid contribution) on the surface <i>val_marker</i>.
   */
  inline virtual su2double GetCL_Inv(unsigned short val_marker) const { return 0; }

  /*!
   * \brief A virtual member.
   * \param[in] val_marker - Surface marker where the coefficient is computed.
   * \return Value of the lift coefficient (viscous contribution) on the surface <i>val_marker</i>.
   */
  inline virtual su2double GetCL_Visc(unsigned short val_marker) const { return 0; }

  /*!
   * \brief A virtual member.
   * \param[in] val_marker - Surface marker where the coefficient is computed.
   * \return Value of the lift coefficient on the surface <i>val_marker</i>.
   */
  inline virtual su2double GetSurface_CL(unsigned short val_marker) const { return 0; }

  /*!
   * \brief A virtual member.
   * \param[in] val_marker - Surface marker where the coefficient is computed.
   * \return Value of the drag coefficient on the surface <i>val_marker</i>.
   */
  inline virtual su2double GetSurface_CD(unsigned short val_marker) const { return 0; }

  /*!
   * \brief A virtual member.
   * \param[in] val_marker - Surface marker where the coefficient is computed.
   * \return Value of the side force coefficient on the surface <i>val_marker</i>.
   */
  inline virtual su2double GetSurface_CSF(unsigned short val_marker) const { return 0; }

  /*!
   * \brief A virtual member.
   * \param[in] val_marker - Surface marker where the coefficient is computed.
   * \return Value of the side force coefficient on the surface <i>val_marker</i>.
   */
  inline virtual su2double GetSurface_CEff(unsigned short val_marker) const { return 0; }

  /*!
   * \brief A virtual member.
   * \param[in] val_marker - Surface marker where the coefficient is computed.
   * \return Value of the x force coefficient on the surface <i>val_marker</i>.
   */
  inline virtual su2double GetSurface_CFx(unsigned short val_marker) const { return 0; }

  /*!
   * \brief A virtual member.
   * \param[in] val_marker - Surface marker where the coefficient is computed.
   * \return Value of the y force coefficient on the surface <i>val_marker</i>.
   */
  inline virtual su2double GetSurface_CFy(unsigned short val_marker) const { return 0; }

  /*!
   * \brief A virtual member.
   * \param[in] val_marker - Surface marker where the coefficient is computed.
   * \return Value of the z force coefficient on the surface <i>val_marker</i>.
   */
  inline virtual su2double GetSurface_CFz(unsigned short val_marker) const { return 0; }

  /*!
   * \brief A virtual member.
   * \param[in] val_marker - Surface marker where the coefficient is computed.
   * \return Value of the x moment coefficient on the surface <i>val_marker</i>.
   */
  inline virtual su2double GetSurface_CMx(unsigned short val_marker) const { return 0; }

  /*!
   * \brief A virtual member.
   * \param[in] val_marker - Surface marker where the coefficient is computed.
   * \return Value of the y moment coefficient on the surface <i>val_marker</i>.
   */
  inline virtual su2double GetSurface_CMy(unsigned short val_marker) const { return 0; }

  /*!
   * \brief A virtual member.
   * \param[in] val_marker - Surface marker where the coefficient is computed.
   * \return Value of the z moment coefficient on the surface <i>val_marker</i>.
   */
  inline virtual su2double GetSurface_CMz(unsigned short val_marker) const { return 0; }

  /*!
   * \brief A virtual member.
   * \param[in] val_marker - Surface marker where the coefficient is computed.
   * \return Value of the lift coefficient on the surface <i>val_marker</i>.
   */
  inline virtual su2double GetSurface_CL_Inv(unsigned short val_marker) const { return 0; }

  /*!
   * \brief A virtual member.
   * \param[in] val_marker - Surface marker where the coefficient is computed.
   * \return Value of the drag coefficient on the surface <i>val_marker</i>.
   */
  inline virtual su2double GetSurface_CD_Inv(unsigned short val_marker) const { return 0; }

  /*!
   * \brief A virtual member.
   * \param[in] val_marker - Surface marker where the coefficient is computed.
   * \return Value of the side force coefficient on the surface <i>val_marker</i>.
   */
  inline virtual su2double GetSurface_CSF_Inv(unsigned short val_marker) const { return 0; }

  /*!
   * \brief A virtual member.
   * \param[in] val_marker - Surface marker where the coefficient is computed.
   * \return Value of the side force coefficient on the surface <i>val_marker</i>.
   */
  inline virtual su2double GetSurface_CEff_Inv(unsigned short val_marker) const { return 0; }

  /*!
   * \brief A virtual member.
   * \param[in] val_marker - Surface marker where the coefficient is computed.
   * \return Value of the x force coefficient on the surface <i>val_marker</i>.
   */
  inline virtual su2double GetSurface_CFx_Inv(unsigned short val_marker) const { return 0; }

  /*!
   * \brief A virtual member.
   * \param[in] val_marker - Surface marker where the coefficient is computed.
   * \return Value of the y force coefficient on the surface <i>val_marker</i>.
   */
  inline virtual su2double GetSurface_CFy_Inv(unsigned short val_marker) const { return 0; }

  /*!
   * \brief A virtual member.
   * \param[in] val_marker - Surface marker where the coefficient is computed.
   * \return Value of the z force coefficient on the surface <i>val_marker</i>.
   */
  inline virtual su2double GetSurface_CFz_Inv(unsigned short val_marker) const { return 0; }

  /*!
   * \brief A virtual member.
   * \param[in] val_marker - Surface marker where the coefficient is computed.
   * \return Value of the x moment coefficient on the surface <i>val_marker</i>.
   */
  inline virtual su2double GetSurface_CMx_Inv(unsigned short val_marker) const { return 0; }

  /*!
   * \brief A virtual member.
   * \param[in] val_marker - Surface marker where the coefficient is computed.
   * \return Value of the y moment coefficient on the surface <i>val_marker</i>.
   */
  inline virtual su2double GetSurface_CMy_Inv(unsigned short val_marker) const { return 0; }

  /*!
   * \brief A virtual member.
   * \param[in] val_marker - Surface marker where the coefficient is computed.
   * \return Value of the z moment coefficient on the surface <i>val_marker</i>.
   */
  inline virtual su2double GetSurface_CMz_Inv(unsigned short val_marker) const { return 0; }

  /*!
   * \brief A virtual member.
   * \param[in] val_marker - Surface marker where the coefficient is computed.
   * \return Value of the lift coefficient on the surface <i>val_marker</i>.
   */
  inline virtual su2double GetSurface_CL_Visc(unsigned short val_marker) const { return 0; }

  /*!
   * \brief A virtual member.
   * \param[in] val_marker - Surface marker where the coefficient is computed.
   * \return Value of the drag coefficient on the surface <i>val_marker</i>.
   */
  inline virtual su2double GetSurface_CD_Visc(unsigned short val_marker) const { return 0; }

  /*!
   * \brief A virtual member.
   * \param[in] val_marker - Surface marker where the coefficient is computed.
   * \return Value of the side force coefficient on the surface <i>val_marker</i>.
   */
  inline virtual su2double GetSurface_CSF_Visc(unsigned short val_marker) const { return 0; }

  /*!
   * \brief A virtual member.
   * \param[in] val_marker - Surface marker where the coefficient is computed.
   * \return Value of the side force coefficient on the surface <i>val_marker</i>.
   */
  inline virtual su2double GetSurface_CEff_Visc(unsigned short val_marker) const { return 0; }

  /*!
   * \brief A virtual member.
   * \param[in] val_marker - Surface marker where the coefficient is computed.
   * \return Value of the x force coefficient on the surface <i>val_marker</i>.
   */
  inline virtual su2double GetSurface_CFx_Visc(unsigned short val_marker) const { return 0; }

  /*!
   * \brief A virtual member.
   * \param[in] val_marker - Surface marker where the coefficient is computed.
   * \return Value of the y force coefficient on the surface <i>val_marker</i>.
   */
  inline virtual su2double GetSurface_CFy_Visc(unsigned short val_marker) const { return 0; }

  /*!
   * \brief A virtual member.
   * \param[in] val_marker - Surface marker where the coefficient is computed.
   * \return Value of the z force coefficient on the surface <i>val_marker</i>.
   */
  inline virtual su2double GetSurface_CFz_Visc(unsigned short val_marker) const { return 0; }

  /*!
   * \brief A virtual member.
   * \param[in] val_marker - Surface marker where the coefficient is computed.
   * \return Value of the x moment coefficient on the surface <i>val_marker</i>.
   */
  inline virtual su2double GetSurface_CMx_Visc(unsigned short val_marker) const { return 0; }

  /*!
   * \brief A virtual member.
   * \param[in] val_marker - Surface marker where the coefficient is computed.
   * \return Value of the y moment coefficient on the surface <i>val_marker</i>.
   */
  inline virtual su2double GetSurface_CMy_Visc(unsigned short val_marker) const { return 0; }

  /*!
   * \brief A virtual member.
   * \param[in] val_marker - Surface marker where the coefficient is computed.
   * \return Value of the z moment coefficient on the surface <i>val_marker</i>.
   */
  inline virtual su2double GetSurface_CMz_Visc(unsigned short val_marker) const { return 0; }

  /*!
   * \brief A virtual member.
   * \param[in] val_marker - Surface marker where the coefficient is computed.
   * \return Value of the buffet metric on the surface <i>val_marker</i>.
   */
  inline virtual su2double GetSurface_Buffet_Metric(unsigned short val_marker) const { return 0; }

  /*!
   * \brief A virtual member.
   * \param[in] val_marker - Surface marker where the coefficient is computed.
   * \return Value of the lift coefficient on the surface <i>val_marker</i>.
   */
  inline virtual su2double GetSurface_CL_Mnt(unsigned short val_marker) const { return 0; }

  /*!
   * \brief A virtual member.
   * \param[in] val_marker - Surface marker where the coefficient is computed.
   * \return Value of the drag coefficient on the surface <i>val_marker</i>.
   */
  inline virtual su2double GetSurface_CD_Mnt(unsigned short val_marker) const { return 0; }

  /*!
   * \brief A virtual member.
   * \param[in] val_marker - Surface marker where the coefficient is computed.
   * \return Value of the side force coefficient on the surface <i>val_marker</i>.
   */
  inline virtual su2double GetSurface_CSF_Mnt(unsigned short val_marker) const { return 0; }

  /*!
   * \brief A virtual member.
   * \param[in] val_marker - Surface marker where the coefficient is computed.
   * \return Value of the side force coefficient on the surface <i>val_marker</i>.
   */
  inline virtual su2double GetSurface_CEff_Mnt(unsigned short val_marker) const { return 0; }

  /*!
   * \brief A virtual member.
   * \param[in] val_marker - Surface marker where the coefficient is computed.
   * \return Value of the x force coefficient on the surface <i>val_marker</i>.
   */
  inline virtual su2double GetSurface_CFx_Mnt(unsigned short val_marker) const { return 0; }

  /*!
   * \brief A virtual member.
   * \param[in] val_marker - Surface marker where the coefficient is computed.
   * \return Value of the y force coefficient on the surface <i>val_marker</i>.
   */
  inline virtual su2double GetSurface_CFy_Mnt(unsigned short val_marker) const { return 0; }

  /*!
   * \brief A virtual member.
   * \param[in] val_marker - Surface marker where the coefficient is computed.
   * \return Value of the z force coefficient on the surface <i>val_marker</i>.
   */
  inline virtual su2double GetSurface_CFz_Mnt(unsigned short val_marker) const { return 0; }

  /*!
   * \brief A virtual member.
   * \param[in] val_marker - Surface marker where the coefficient is computed.
   * \return Value of the x moment coefficient on the surface <i>val_marker</i>.
   */
  inline virtual su2double GetSurface_CMx_Mnt(unsigned short val_marker) const { return 0; }

  /*!
   * \brief A virtual member.
   * \param[in] val_marker - Surface marker where the coefficient is computed.
   * \return Value of the y moment coefficient on the surface <i>val_marker</i>.
   */
  inline virtual su2double GetSurface_CMy_Mnt(unsigned short val_marker) const { return 0; }

  /*!
   * \brief A virtual member.
   * \param[in] val_marker - Surface marker where the coefficient is computed.
   * \return Value of the z moment coefficient on the surface <i>val_marker</i>.
   */
  inline virtual su2double GetSurface_CMz_Mnt(unsigned short val_marker) const { return 0; }

  /*!
   * \brief A virtual member.
   * \param[in] val_marker - Surface marker where the coefficient is computed.
   * \return Value of the lift coefficient (viscous contribution) on the surface <i>val_marker</i>.
   */
  inline virtual su2double GetCSF_Visc(unsigned short val_marker) const { return 0; }

  /*!
   * \brief A virtual member.
   * \param[in] val_marker - Surface marker where the coefficient is computed.
   * \return Value of the drag coefficient (inviscid contribution) on the surface <i>val_marker</i>.
   */
  inline virtual su2double GetCD_Inv(unsigned short val_marker) const { return 0; }

  /*!
   * \brief A virtual member.
   * \param[in] val_marker - Surface marker where the coefficient is computed.
   * \return Value of the mass flow rate on the surface <i>val_marker</i>.
   */
  inline virtual su2double GetInflow_MassFlow(unsigned short val_marker) const { return 0; }

  /*!
   * \brief A virtual member.
   * \param[in] geometry - Geometrical definition of the problem.
   * \param[in] config - Definition of the particular problem.
   * \param[in] iMesh - current mesh level for the multigrid.
   * \param[in] Output - boolean to determine whether to print output.
   */
  inline virtual void GetOutlet_Properties(CGeometry *geometry,
                                           CConfig *config,
                                           unsigned short iMesh,
                                           bool Output) { }

  /*!
   * \brief A virtual member.
   * \param[in] config - Definition of the particular problem.
   * \param[in] convergence - boolean for whether the solution is converged
   * \return boolean for whether the Fixed C_L mode is converged to target C_L
   */
  inline virtual bool FixedCL_Convergence(CConfig *config, bool convergence) { return false; }

  /*!
   * \brief A virtual member.
   * \return boolean for whether the Fixed C_L mode is currently in finite-differencing mode
   */
  inline virtual bool GetStart_AoA_FD(void) const { return false; }

  /*!
   * \brief A virtual member.
   * \return boolean for whether the Fixed C_L mode is currently in finite-differencing mode
   */
  inline virtual bool GetEnd_AoA_FD(void) const { return false; }

  /*!
   * \brief A virtual member.
   * \return value for the last iteration that the AoA was updated
   */
  inline virtual unsigned long GetIter_Update_AoA(void) const { return 0; }

  /*!
   * \brief A virtual member.
   * \return value of the AoA before most recent update
   */
  inline virtual su2double GetPrevious_AoA(void) const { return 0.0; }

  /*!
   * \brief A virtual member.
   * \return value of CL Driver control command (AoA_inc)
   */
  inline virtual su2double GetAoA_inc(void) const { return 0.0; }

  /*!
   * \brief A virtual member.
   * \param[in] val_marker - Surface marker where the coefficient is computed.
   * \return Value of the mass flow rate on the surface <i>val_marker</i>.
   */
  inline virtual su2double GetExhaust_MassFlow(unsigned short val_marker) const { return 0; }

  /*!
   * \brief A virtual member.
   * \param[in] val_marker - Surface marker where the coefficient is computed.
   * \return Value of the fan face pressure on the surface <i>val_marker</i>.
   */
  inline virtual su2double GetInflow_Pressure(unsigned short val_marker) const { return 0; }

  /*!
   * \brief A virtual member.
   * \param[in] val_marker - Surface marker where the coefficient is computed.
   * \return Value of the fan face mach on the surface <i>val_marker</i>.
   */
  inline virtual su2double GetInflow_Mach(unsigned short val_marker) const { return 0; }

  /*!
   * \brief A virtual member.
   * \param[in] val_marker - Surface marker where the coefficient is computed.
   * \return Value of the sideforce coefficient (inviscid contribution) on the surface <i>val_marker</i>.
   */
  inline virtual su2double GetCSF_Inv(unsigned short val_marker) const { return 0; }

  /*!
   * \brief A virtual member.
   * \param[in] val_marker - Surface marker where the coefficient is computed.
   * \return Value of the efficiency coefficient (inviscid contribution) on the surface <i>val_marker</i>.
   */
  inline virtual su2double GetCEff_Inv(unsigned short val_marker) const { return 0; }

  /*!
   * \brief A virtual member.
   * \param[in] val_marker - Surface marker where the heat flux is computed.
   * \return Value of the integrated heat flux (viscous contribution) on the surface <i>val_marker</i>.
   */
  inline virtual su2double GetSurface_HF_Visc(unsigned short val_marker) const { return 0; }

  /*!
   * \brief A virtual member.
   * \param[in] val_marker - Surface marker where the heat flux is computed.
   * \return Value of the maximum heat flux (viscous contribution) on the surface <i>val_marker</i>.
   */
  inline virtual su2double GetSurface_MaxHF_Visc(unsigned short val_marker) const { return 0; }

  /*!
   * \brief A virtual member.
   * \param[in] val_marker - Surface marker where the coefficient is computed.
   * \return Value of the drag coefficient (viscous contribution) on the surface <i>val_marker</i>.
   */
  inline virtual su2double GetCD_Visc(unsigned short val_marker) const { return 0; }

  /*!
   * \author H. Kline
   * \brief Set the total "combo" objective (weighted sum of other values).
   * \param[in] ComboObj - Value of the combined objective.
   */
  inline virtual void SetTotal_ComboObj(su2double ComboObj) {}

  /*!
   * \author H. Kline
   * \brief Provide the total "combo" objective (weighted sum of other values).
   * \return Value of the "combo" objective values.
   */
  inline virtual su2double GetTotal_ComboObj(void) const { return 0;}

  /*!
   * \brief A virtual member.
   * \return Value of the sideforce coefficient (inviscid + viscous contribution).
   */
  inline virtual su2double GetTotal_CSF() const { return 0; }

  /*!
   * \brief A virtual member.
   * \return Value of the efficiency coefficient (inviscid + viscous contribution).
   */
  inline virtual su2double GetTotal_CEff() const { return 0; }

  /*!
   * \brief A virtual member.
   * \return Value of the thrust coefficient (force in the -x direction, inviscid + viscous contribution).
   */
  inline virtual su2double GetTotal_CT() const { return 0; }

  /*!
   * \brief A virtual member.
   * \return Value of the torque coefficient (moment in the -x direction, inviscid + viscous contribution).
   */
  inline virtual su2double GetTotal_CQ() const { return 0; }

  /*!
   * \brief A virtual member.
   * \return Value of the heat load (integrated heat flux).
   */
  inline virtual su2double GetTotal_HeatFlux() const { return 0; }

  /*!
   * \brief A virtual member.
   * \return Value of the heat load (integrated heat flux).
   */
  inline virtual su2double GetTotal_MaxHeatFlux() const { return 0; }

  /*!
   * \brief A virtual member.
   * \return Value of the average temperature.
   */
  inline virtual su2double GetTotal_AvgTemperature() const { return 0; }

  /*!
   * \brief A virtual member.
   * \return Value of the rotor Figure of Merit (FM) (inviscid + viscous contribution).
   */
  inline virtual su2double GetTotal_CMerit() const { return 0; }

  /*!
   * \brief A virtual member.
   * \return Value of the Equivalent Area coefficient (inviscid + viscous contribution).
   */
  inline virtual su2double GetTotal_CEquivArea() const { return 0; }

  /*!
   * \brief A virtual member.
   * \return Value of the Aero drag (inviscid + viscous contribution).
   */
  inline virtual su2double GetTotal_AeroCD() const { return 0; }

  /*!
   * \brief A virtual member.
   * \return Value of the difference of the presure and the target pressure.
   */
  inline virtual su2double GetTotal_CpDiff() const { return 0; }

  /*!
   * \brief A virtual member.
   * \return Value of the difference of the heat and the target heat.
   */
  inline virtual su2double GetTotal_HeatFluxDiff() const { return 0; }

  /*!
   * \brief A virtual member.
   * \return Value of the FEA coefficient (inviscid + viscous contribution).
   */
  inline virtual su2double GetTotal_CFEA() const { return 0; }

  /*!
   * \brief A virtual member.
   * \return Value of the Near-Field Pressure coefficient (inviscid + viscous contribution).
   */
  inline virtual su2double GetTotal_CNearFieldOF() const { return 0; }

  /*!
   * \author H. Kline
   * \brief Add to the value of the total 'combo' objective.
   * \param[in] val_obj - Value of the contribution to the 'combo' objective.
   */
  inline virtual void AddTotal_ComboObj(su2double val_obj) {}

  /*!
   * \brief A virtual member.
   * \return Value of the objective function for a reference geometry.
   */
  inline virtual su2double GetTotal_OFRefGeom() const { return 0; }

  /*!
   * \brief A virtual member.
   * \return Value of the objective function for a reference node.
   */
  inline virtual su2double GetTotal_OFRefNode() const { return 0; }

  /*!
   * \brief A virtual member.
   * \return Value of the objective function for the volume fraction.
   */
  inline virtual su2double GetTotal_OFVolFrac() const { return 0; }

  /*!
   * \brief A virtual member.
   * \return Value of the objective function for the structural compliance.
   */
  inline virtual su2double GetTotal_OFCompliance() const { return 0; }

  /*!
   * \brief A virtual member.
   * \return Bool that defines whether the solution has an element-based file or not
   */
  inline virtual bool IsElementBased(void) const { return false; }

  /*!
   * \brief A virtual member.
   * \param[in] val_cequivarea - Value of the Equivalent Area coefficient.
   */
  inline virtual void SetTotal_CEquivArea(su2double val_cequivarea) { }

  /*!
   * \brief A virtual member.
   * \param[in] val_aerocd - Value of the aero drag.
   */
  inline virtual void SetTotal_AeroCD(su2double val_aerocd) { }

  /*!
   * \brief A virtual member.
   * \param[in] val_pressure - Value of the difference between pressure and the target pressure.
   */
  inline virtual void SetTotal_CpDiff(su2double val_pressure) { }

  /*!
   * \brief A virtual member.
   * \param[in] val_pressure - Value of the difference between heat and the target heat.
   */
  inline virtual void SetTotal_HeatFluxDiff(su2double val_heat) { }

  /*!
   * \brief A virtual member.
   * \param[in] val_cfea - Value of the FEA coefficient.
   */
  inline virtual void SetTotal_CFEA(su2double val_cfea) { }

  /*!
   * \brief A virtual member.
   * \param[in] val_ofrefgeom - Value of the objective function for a reference geometry.
   */
  inline virtual void SetTotal_OFRefGeom(su2double val_ofrefgeom) { }

  /*!
   * \brief A virtual member.
   * \param[in] val_ofrefgeom - Value of the objective function for a reference node.
   */
  inline virtual void SetTotal_OFRefNode(su2double val_ofrefnode) { }

  /*!
   * \brief A virtual member.
   * \param[in] val_cnearfieldpress - Value of the Near-Field pressure coefficient.
   */
  inline virtual void SetTotal_CNearFieldOF(su2double val_cnearfieldpress) { }

  /*!
   * \brief A virtual member.
   * \return Value of the lift coefficient (inviscid + viscous contribution).
   */
  inline virtual su2double GetTotal_CL() const { return 0; }

  /*!
   * \brief A virtual member.
   * \return Value of the drag coefficient (inviscid + viscous contribution).
   */
  inline virtual su2double GetTotal_CD() const { return 0; }

  /*!
   * \brief A virtual member.
   * \return Value of the drag coefficient (inviscid + viscous contribution).
   */
  inline virtual su2double GetTotal_NetThrust() const { return 0; }

  /*!
   * \brief A virtual member.
   * \return Value of the drag coefficient (inviscid + viscous contribution).
   */
  inline virtual su2double GetTotal_Power() const { return 0; }

  /*!
   * \brief A virtual member.
   * \return Value of the drag coefficient (inviscid + viscous contribution).
   */
  inline virtual su2double GetTotal_SolidCD() const { return 0; }

  /*!
   * \brief A virtual member.
   * \return Value of the drag coefficient (inviscid + viscous contribution).
   */
  inline virtual su2double GetTotal_ReverseFlow() const { return 0; }

  /*!
   * \brief A virtual member.
   * \return Value of the drag coefficient (inviscid + viscous contribution).
   */
  inline virtual su2double GetTotal_MFR() const { return 0; }

  /*!
   * \brief A virtual member.
   * \return Value of the drag coefficient (inviscid + viscous contribution).
   */
  inline virtual su2double GetTotal_Prop_Eff() const { return 0; }

  /*!
   * \brief A virtual member.
   * \return Value of the drag coefficient (inviscid + viscous contribution).
   */
  inline virtual su2double GetTotal_ByPassProp_Eff() const { return 0; }

  /*!
   * \brief A virtual member.
   * \return Value of the drag coefficient (inviscid + viscous contribution).
   */
  inline virtual su2double GetTotal_Adiab_Eff() const { return 0; }

  /*!
   * \brief A virtual member.
   * \return Value of the drag coefficient (inviscid + viscous contribution).
   */
  inline virtual su2double GetTotal_Poly_Eff() const { return 0; }

  /*!
   * \brief A virtual member.
   * \return Value of the drag coefficient (inviscid + viscous contribution).
   */
  inline virtual su2double GetTotal_IDC() const { return 0; }

  /*!
   * \brief A virtual member.
   * \return Value of the drag coefficient (inviscid + viscous contribution).
   */
  inline virtual su2double GetTotal_IDC_Mach() const { return 0; }

  /*!
   * \brief A virtual member.
   * \return Value of the drag coefficient (inviscid + viscous contribution).
   */
  inline virtual su2double GetTotal_IDR() const { return 0; }

  /*!
   * \brief A virtual member.
   * \return Value of the drag coefficient (inviscid + viscous contribution).
   */
  inline virtual su2double GetTotal_DC60() const { return 0; }

  /*!
   * \brief A virtual member.
   * \return Value of the custom objective function.
   */
  inline virtual su2double GetTotal_Custom_ObjFunc() const { return 0; }

  /*!
   * \brief A virtual member.
   * \return Value of the moment x coefficient (inviscid + viscous contribution).
   */
  inline virtual su2double GetTotal_CMx() const { return 0; }

  /*!
   * \brief A virtual member.
   * \return Value of the moment y coefficient (inviscid + viscous contribution).
   */
  inline virtual su2double GetTotal_CMy() const { return 0; }

  /*!
   * \brief A virtual member.
   * \return Value of the moment y coefficient (inviscid + viscous contribution).
   */
  inline virtual su2double GetTotal_CMz() const { return 0; }

  /*!
   * \brief A virtual member.
   * \return Value of the moment x coefficient (inviscid + viscous contribution).
   */
  inline virtual su2double GetTotal_CoPx() const { return 0; }

  /*!
   * \brief A virtual member.
   * \return Value of the moment y coefficient (inviscid + viscous contribution).
   */
  inline virtual su2double GetTotal_CoPy() const { return 0; }

  /*!
   * \brief A virtual member.
   * \return Value of the moment y coefficient (inviscid + viscous contribution).
   */
  inline virtual su2double GetTotal_CoPz() const { return 0; }

  /*!
   * \brief A virtual member.
   * \return Value of the force x coefficient (inviscid + viscous contribution).
   */
  inline virtual su2double GetTotal_CFx() const { return 0; }

  /*!
   * \brief A virtual member.
   * \return Value of the force y coefficient (inviscid + viscous contribution).
   */
  inline virtual su2double GetTotal_CFy() const { return 0; }

  /*!
   * \brief A virtual member.
   * \return Value of the force y coefficient (inviscid + viscous contribution).
   */
  inline virtual su2double GetTotal_CFz() const { return 0; }

  /*!
   * \brief A virtual member.
   * \return Value of the lift coefficient (inviscid contribution).
   */
  inline virtual su2double GetAllBound_CL_Inv() const { return 0; }

  /*!
   * \brief A virtual member.
   * \return Value of the drag coefficient (inviscid contribution).
   */
  inline virtual su2double GetAllBound_CD_Inv() const { return 0; }

  /*!
   * \brief A virtual member.
   * \return Value of the drag coefficient (inviscid contribution).
   */
  inline virtual su2double GetAllBound_CSF_Inv() const { return 0; }

  /*!
   * \brief A virtual member.
   * \return Value of the drag coefficient (inviscid contribution).
   */
  inline virtual su2double GetAllBound_CEff_Inv() const { return 0; }

  /*!
   * \brief A virtual member.
   * \return Value of the drag coefficient (inviscid contribution).
   */
  inline virtual su2double GetAllBound_CMx_Inv() const { return 0; }

  /*!
   * \brief A virtual member.
   * \return Value of the drag coefficient (inviscid contribution).
   */
  inline virtual su2double GetAllBound_CMy_Inv() const { return 0; }

  /*!
   * \brief A virtual member.
   * \return Value of the drag coefficient (inviscid contribution).
   */
  inline virtual su2double GetAllBound_CMz_Inv() const { return 0; }

  /*!
   * \brief A virtual member.
   * \return Value of the drag coefficient (inviscid contribution).
   */
  inline virtual su2double GetAllBound_CoPx_Inv() const { return 0; }

  /*!
   * \brief A virtual member.
   * \return Value of the drag coefficient (inviscid contribution).
   */
  inline virtual su2double GetAllBound_CoPy_Inv() const { return 0; }

  /*!
   * \brief A virtual member.
   * \return Value of the drag coefficient (inviscid contribution).
   */
  inline virtual su2double GetAllBound_CoPz_Inv() const { return 0; }

  /*!
   * \brief A virtual member.
   * \return Value of the drag coefficient (inviscid contribution).
   */
  inline virtual su2double GetAllBound_CFx_Inv() const { return 0; }

  /*!
   * \brief A virtual member.
   * \return Value of the drag coefficient (inviscid contribution).
   */
  inline virtual su2double GetAllBound_CFy_Inv() const { return 0; }

  /*!
   * \brief A virtual member.
   * \return Value of the drag coefficient (inviscid contribution).
   */
  inline virtual su2double GetAllBound_CFz_Inv() const { return 0; }

  /*!
   * \brief A virtual member.
   * \return Value of the lift coefficient (inviscid contribution).
   */
  inline virtual su2double GetAllBound_CL_Visc() const { return 0; }

  /*!
   * \brief A virtual member.
   * \return Value of the drag coefficient (inviscid contribution).
   */
  inline virtual su2double GetAllBound_CD_Visc() const { return 0; }

  /*!
   * \brief A virtual member.
   * \return Value of the drag coefficient (inviscid contribution).
   */
  inline virtual su2double GetAllBound_CSF_Visc() const { return 0; }

  /*!
   * \brief A virtual member.
   * \return Value of the drag coefficient (inviscid contribution).
   */
  inline virtual su2double GetAllBound_CEff_Visc() const { return 0; }

  /*!
   * \brief A virtual member.
   * \return Value of the drag coefficient (inviscid contribution).
   */
  inline virtual su2double GetAllBound_CMx_Visc() const { return 0; }

  /*!
   * \brief A virtual member.
   * \return Value of the drag coefficient (inviscid contribution).
   */
  inline virtual su2double GetAllBound_CMy_Visc() const { return 0; }

  /*!
   * \brief A virtual member.
   * \return Value of the drag coefficient (inviscid contribution).
   */
  inline virtual su2double GetAllBound_CMz_Visc() const { return 0; }

  /*!
   * \brief A virtual member.
   * \return Value of the drag coefficient (inviscid contribution).
   */
  inline virtual su2double GetAllBound_CoPx_Visc() const { return 0; }

  /*!
   * \brief A virtual member.
   * \return Value of the drag coefficient (inviscid contribution).
   */
  inline virtual su2double GetAllBound_CoPy_Visc() const { return 0; }

  /*!
   * \brief A virtual member.
   * \return Value of the drag coefficient (inviscid contribution).
   */
  inline virtual su2double GetAllBound_CoPz_Visc() const { return 0; }

  /*!
   * \brief A virtual member.
   * \return Value of the drag coefficient (inviscid contribution).
   */
  inline virtual su2double GetAllBound_CFx_Visc() const { return 0; }

  /*!
   * \brief A virtual member.
   * \return Value of the drag coefficient (inviscid contribution).
   */
  inline virtual su2double GetAllBound_CFy_Visc() const { return 0; }

  /*!
   * \brief A virtual member.
   * \return Value of the drag coefficient (inviscid contribution).
   */
  inline virtual su2double GetAllBound_CFz_Visc() const { return 0; }

  /*!
   * \brief A virtual member.
   * \return Value of the lift coefficient (inviscid contribution).
   */
  inline virtual su2double GetAllBound_CL_Mnt() const { return 0; }

  /*!
   * \brief A virtual member.
   * \return Value of the drag coefficient (inviscid contribution).
   */
  inline virtual su2double GetAllBound_CD_Mnt() const { return 0; }

  /*!
   * \brief A virtual member.
   * \return Value of the drag coefficient (inviscid contribution).
   */
  inline virtual su2double GetAllBound_CSF_Mnt() const { return 0; }

  /*!
   * \brief A virtual member.
   * \return Value of the drag coefficient (inviscid contribution).
   */
  inline virtual su2double GetAllBound_CEff_Mnt() const { return 0; }

  /*!
   * \brief A virtual member.
   * \return Value of the drag coefficient (inviscid contribution).
   */
  inline virtual su2double GetAllBound_CMx_Mnt() const { return 0; }
  /*!
   * \brief A virtual member.
   * \return Value of the drag coefficient (inviscid contribution).
   */
  inline virtual su2double GetAllBound_CMy_Mnt() const { return 0; }

  /*!
   * \brief A virtual member.
   * \return Value of the drag coefficient (inviscid contribution).
   */
  inline virtual su2double GetAllBound_CMz_Mnt() const { return 0; }

  /*!
   * \brief A virtual member.
   * \return Value of the drag coefficient (inviscid contribution).
   */
  inline virtual su2double GetAllBound_CoPx_Mnt() const { return 0; }

  /*!
   * \brief A virtual member.
   * \return Value of the drag coefficient (inviscid contribution).
   */
  inline virtual su2double GetAllBound_CoPy_Mnt() const { return 0; }

  /*!
   * \brief A virtual member.
   * \return Value of the drag coefficient (inviscid contribution).
   */
  inline virtual su2double GetAllBound_CoPz_Mnt() const { return 0; }

  /*!
   * \brief A virtual member.
   * \return Value of the drag coefficient (inviscid contribution).
   */
  inline virtual su2double GetAllBound_CFx_Mnt() const { return 0; }

  /*!
   * \brief A virtual member.
   * \return Value of the drag coefficient (inviscid contribution).
   */
  inline virtual su2double GetAllBound_CFy_Mnt() const { return 0; }

  /*!
   * \brief A virtual member.
   * \return Value of the drag coefficient (inviscid contribution).
   */
  inline virtual su2double GetAllBound_CFz_Mnt() const { return 0; }

  /*!
   * \brief A virtual member.
   * \return Value of the buffet metric.
   */
  inline virtual su2double GetTotal_Buffet_Metric() const { return 0; }

  /*!
   * \brief A virtual member.
   * \param[in] val_marker - Surface marker where the coefficient is computed.
   * \param[in] val_vertex - Vertex of the marker <i>val_marker</i> where the coefficient is evaluated.
   * \return Value of the pressure coefficient.
   */
  inline virtual su2double GetCPressure(unsigned short val_marker, unsigned long val_vertex) const { return 0; }

  /*!
   * \brief A virtual member.
   * \param[in] val_marker - Surface marker where the coefficient is computed.
   * \param[in] val_vertex - Vertex of the marker <i>val_marker</i> where the coefficient is evaluated.
   * \return Value of the pressure coefficient.
   */
  inline virtual su2double GetCPressureTarget(unsigned short val_marker, unsigned long val_vertex) const { return 0; }

  /*!
   * \brief A virtual member.
   * \param[in] val_marker - Surface marker where the coefficient is computed.
   * \param[in] val_vertex - Vertex of the marker <i>val_marker</i> where the coefficient is evaluated.
   * \return Value of the pressure coefficient.
   */
  inline virtual void SetCPressureTarget(unsigned short val_marker,
                                         unsigned long val_vertex,
                                         su2double val_pressure) { }

  /*!
   * \brief A virtual member.
   * \param[in] val_marker - Surface marker where the coefficient is computed.
   * \param[in] val_vertex - Vertex of the marker <i>val_marker</i> where the coefficient is evaluated.
   * \return Value of the pressure coefficient.
   */

  inline virtual void SetCharacPrimVar(unsigned short val_marker,
                                       unsigned long val_vertex,
                                       unsigned short val_var,
                                       su2double val_value) { }

  /*!
   * \brief A virtual member.
   * \param[in] val_marker - Surface marker where the coefficient is computed.
   * \param[in] val_vertex - Vertex of the marker <i>val_marker</i> where the coefficient is evaluated.
   * \return Value of the pressure coefficient.
   */
  inline virtual unsigned long GetDonorGlobalIndex(unsigned short val_marker,
                                                   unsigned long val_vertex) const {
    return 0;
  }

  /*!
   * \brief A virtual member.
   * \param[in] val_marker - Surface marker where the coefficient is computed.
   * \param[in] val_vertex - Vertex of the marker <i>val_marker</i> where the coefficient is evaluated.
   * \return Value of the pressure coefficient.
   */
  inline virtual void SetDonorGlobalIndex(unsigned short val_marker,
                                          unsigned long val_vertex,
                                          unsigned long val_index) { }

  /*!
   * \brief A virtual member.
   * \param[in] val_marker - Surface marker where the coefficient is computed.
   * \param[in] val_vertex - Vertex of the marker <i>val_marker</i> where the coefficient is evaluated.
   * \return Value of the pressure coefficient.
   */
  inline virtual su2double *GetCharacPrimVar(unsigned short val_marker,
                                             unsigned long val_vertex) const { return nullptr; }

  /*!
   * \brief A virtual member
   * \param[in] val_marker - Surface marker where the total temperature is evaluated.
   * \param[in] val_vertex - Vertex of the marker <i>val_marker</i> where the total temperature is evaluated.
   * \return Value of the total temperature
   */
  inline virtual su2double GetInlet_Ttotal(unsigned short val_marker, unsigned long val_vertex) const { return 0; }

  /*!
   * \brief A virtual member
   * \param[in] val_marker - Surface marker where the total pressure is evaluated.
   * \param[in] val_vertex - Vertex of the marker <i>val_marker</i> where the total pressure is evaluated.
   * \return Value of the total pressure
   */
  inline virtual su2double GetInlet_Ptotal(unsigned short val_marker, unsigned long val_vertex) const { return 0; }

  /*!
   * \brief A virtual member
   * \param[in] val_marker - Surface marker where the flow direction is evaluated
   * \param[in] val_vertex - Vertex of the marker <i>val_marker</i> where the flow direction is evaluated
   * \param[in] val_dim - The component of the flow direction unit vector to be evaluated
   * \return Component of a unit vector representing the flow direction.
   */
  inline virtual su2double GetInlet_FlowDir(unsigned short val_marker,
                                            unsigned long val_vertex,
                                            unsigned short val_dim) const { return 0; }

  /*!
   * \brief A virtual member
   * \param[in] val_marker - Surface marker where the total temperature is set.
   * \param[in] val_vertex - Vertex of the marker <i>val_marker</i> where the total temperature is set.
   * \param[in] val_ttotal - Value of the total temperature
   */
  inline virtual void SetInlet_Ttotal(unsigned short val_marker,
                                      unsigned long val_vertex,
                                      su2double val_ttotal) { }

  /*!
   * \brief A virtual member
   * \param[in] val_marker - Surface marker where the total pressure is set.
   * \param[in] val_vertex - Vertex of the marker <i>val_marker</i> where the total pressure is set.
   * \param[in] val_ptotal - Value of the total pressure
   */
  inline virtual void SetInlet_Ptotal(unsigned short val_marker,
                                      unsigned long val_vertex,
                                      su2double val_ptotal) { }

  /*!
   * \brief A virtual member
   * \param[in] val_marker - Surface marker where the flow direction is set.
   * \param[in] val_vertex - Vertex of the marker <i>val_marker</i> where the flow direction is set.
   * \param[in] val_dim - The component of the flow direction unit vector to be set
   * \param[in] val_flowdir - Component of a unit vector representing the flow direction.
   */
  inline virtual void SetInlet_FlowDir(unsigned short val_marker,
                                       unsigned long val_vertex,
                                       unsigned short val_dim,
                                       su2double val_flowdir) { }

  /*!
   * \brief A virtual member
   * \param[in] iMarker - Marker identifier.
   * \param[in] iVertex - Vertex identifier.
   * \param[in] iDim - Index of the turbulence variable (i.e. k is 0 in SST)
   * \param[in] val_turb_var - Value of the turbulence variable to be used.
   */
  inline virtual void SetInlet_TurbVar(unsigned short val_marker,
                                       unsigned long val_vertex,
                                       unsigned short val_dim,
                                       su2double val_turb_var) { }

  /*!
   * \brief A virtual member
   * \param[in] config - Definition of the particular problem.
   * \param[in] iMarker - Surface marker where the coefficient is computed.
   */
  inline virtual void SetUniformInlet(const CConfig* config, unsigned short iMarker) {};

  /*!
   * \brief A virtual member
   * \param[in] val_inlet - vector containing the inlet values for the current vertex.
   * \param[in] iMarker - Surface marker where the coefficient is computed.
   * \param[in] iVertex - Vertex of the marker <i>iMarker</i> where the inlet is being set.
   */
  inline virtual void SetInletAtVertex(const su2double *val_inlet,
                                       unsigned short iMarker,
                                       unsigned long iVertex) { };

  /*!
   * \brief A virtual member
   * \param[in] val_inlet - vector returning the inlet values for the current vertex.
   * \param[in] val_inlet_point - Node index where the inlet is being set.
   * \param[in] val_kind_marker - Enumerated type for the particular inlet type.
   * \param[in] geometry - Geometrical definition of the problem.
   * \param config - Definition of the particular problem.
   * \return Value of the face area at the vertex.
   */
  inline virtual su2double GetInletAtVertex(su2double *val_inlet,
                                            unsigned long val_inlet_point,
                                            unsigned short val_kind_marker,
                                            string val_marker,
                                            const CGeometry *geometry,
                                            const CConfig *config) const { return 0; }

  /*!
   * \brief Update the multi-grid structure for the customized boundary conditions
   * \param geometry_container - Geometrical definition.
   * \param config - Definition of the particular problem.
   */
  inline virtual void UpdateCustomBoundaryConditions(CGeometry **geometry_container, CConfig *config) { }

  /*!
   * \brief A virtual member.
   * \param[in] val_marker - Surface marker where the coefficient is computed.
   * \param[in] val_vertex - Vertex of the marker <i>val_marker</i> where the coefficient is evaluated.
   * \return Value of the skin friction coefficient.
   */
  inline virtual su2double GetCSkinFriction(unsigned short val_marker,
                                            unsigned long val_vertex,
                                            unsigned short val_dim) const { return 0; }

  /*!
   * \brief A virtual member.
   * \param[in] val_marker - Surface marker where the coefficient is computed.
   * \param[in] val_vertex - Vertex of the marker <i>val_marker</i> where the coefficient is evaluated.
   * \return Value of the heat transfer coefficient.
   */
  inline virtual su2double GetHeatFlux(unsigned short val_marker, unsigned long val_vertex) const { return 0; }

  /*!
   * \brief A virtual member.
   * \param[in] val_marker - Surface marker where the coefficient is computed.
   * \param[in] val_vertex - Vertex of the marker <i>val_marker</i> where the coefficient is evaluated.
   * \return Value of the heat transfer coefficient.
   */
  inline virtual su2double GetHeatFluxTarget(unsigned short val_marker, unsigned long val_vertex) const { return 0; }

  /*!
   * \brief A virtual member.
   * \param[in] val_marker - Surface marker where the coefficient is computed.
   * \param[in] val_vertex - Vertex of the marker <i>val_marker</i> where the coefficient is evaluated.
   * \return Value of the pressure coefficient.
   */
  inline virtual void SetHeatFluxTarget(unsigned short val_marker,
                                        unsigned long val_vertex,
                                        su2double val_heat) { }

  /*!
   * \brief A virtual member.
   * \param[in] val_marker - Surface marker where the coefficient is computed.
   * \param[in] val_vertex - Vertex of the marker <i>val_marker</i> where the coefficient is evaluated.
   * \return Value of the buffet sensor.
   */
  inline virtual su2double GetBuffetSensor(unsigned short val_marker, unsigned long val_vertex) const { return 0; }

  /*!
   * \brief A virtual member.
   * \param[in] val_marker - Surface marker where the coefficient is computed.
   * \param[in] val_vertex - Vertex of the marker <i>val_marker</i> where the coefficient is evaluated.
   * \return Value of the y plus.
   */
  inline virtual su2double GetYPlus(unsigned short val_marker, unsigned long val_vertex) const { return 0; }

  /*!
   * \brief A virtual member.
   * \return Value of the StrainMag_Max
   */
  inline virtual su2double GetStrainMag_Max(void) const { return 0; }

  /*!
   * \brief A virtual member.
   * \return Value of the Omega_Max
   */
  inline virtual su2double GetOmega_Max(void) const { return 0; }

  /*!
   * \brief A virtual member.
   * \return Value of the adjoint density at the infinity.
   */
  inline virtual su2double GetPsiRho_Inf(void) const { return 0; }

  /*!
   * \brief A virtual member.
   * \return Value of the adjoint energy at the infinity.
   */
  inline virtual su2double GetPsiE_Inf(void) const { return 0; }

  /*!
   * \brief A virtual member.
   * \param[in] val_dim - Index of the adjoint velocity vector.
   * \return Value of the adjoint velocity vector at the infinity.
   */
  inline virtual su2double GetPhi_Inf(unsigned short val_dim) const { return 0; }

  /*!
   * \brief A virtual member.
   * \return Value of the geometrical sensitivity coefficient
   *         (inviscid + viscous contribution).
   */
  inline virtual su2double GetTotal_Sens_Geo() const { return 0; }

  /*!
   * \brief A virtual member.
   * \return Value of the Mach sensitivity coefficient
   *         (inviscid + viscous contribution).
   */
  inline virtual su2double GetTotal_Sens_Mach() const { return 0; }

  /*!
   * \brief A virtual member.
   * \return Value of the angle of attack sensitivity coefficient
   *         (inviscid + viscous contribution).
   */
  inline virtual su2double GetTotal_Sens_AoA() const { return 0; }

  /*!
   * \brief Set the total farfield pressure sensitivity coefficient.
   * \return Value of the farfield pressure sensitivity coefficient
   *         (inviscid + viscous contribution).
   */
  inline virtual su2double GetTotal_Sens_Press() const { return 0; }

  /*!
   * \brief Set the total farfield temperature sensitivity coefficient.
   * \return Value of the farfield temperature sensitivity coefficient
   *         (inviscid + viscous contribution).
   */
  inline virtual su2double GetTotal_Sens_Temp() const { return 0; }

  /*!
   * \author H. Kline
   * \brief Get the total back pressure sensitivity coefficient.
   * \return Value of the back pressure sensitivity coefficient
   *         (inviscid + viscous contribution).
   */
  inline virtual su2double GetTotal_Sens_BPress() const { return 0; }

  /*!
   * \brief A virtual member.
   * \return Value of the density sensitivity.
   */
  inline virtual su2double GetTotal_Sens_Density() const { return 0; }

  /*!
   * \brief A virtual member.
   * \return Value of the velocity magnitude sensitivity.
   */
  inline virtual su2double GetTotal_Sens_ModVel() const { return 0; }

  /*!
   * \brief A virtual member.
   * \return Value of the density at the infinity.
   */
  inline virtual su2double GetDensity_Inf(void) const { return 0; }

  /*!
   * \brief A virtual member.
   * \return Value of the velocity at the infinity.
   */
  inline virtual su2double GetModVelocity_Inf(void) const { return 0; }

  /*!
   * \brief A virtual member.
   * \return Value of the density x energy at the infinity.
   */
  inline virtual su2double GetDensity_Energy_Inf(void) const { return 0; }

  /*!
   * \brief A virtual member.
   * \return Value of the pressure at the infinity.
   */
  inline virtual su2double GetPressure_Inf(void) const { return 0; }

  /*!
   * \brief A virtual member.
   * \param[in] val_dim - Index of the adjoint velocity vector.
   * \return Value of the density x velocity at the infinity.
   */
  inline virtual su2double GetDensity_Velocity_Inf(unsigned short val_dim) const { return 0; }

  /*!
   * \brief A virtual member.
   * \param[in] val_dim - Index of the velocity vector.
   * \return Value of the velocity at the infinity.
   */
  inline virtual su2double GetVelocity_Inf(unsigned short val_dim) const { return 0; }

  /*!
   * \brief A virtual member.
   * \return Value of the velocity at the infinity.
   */
  inline virtual su2double *GetVelocity_Inf(void) { return nullptr; }

  /*!
   * \brief A virtual member.
   * \return Value of the viscosity at the infinity.
   */
  inline virtual su2double GetViscosity_Inf(void) const { return 0; }

  /*!
   * \brief A virtual member.
   * \return Value of nu tilde at the far-field.
   */
  inline virtual su2double GetNuTilde_Inf(void) const { return 0; }

  /*!
   * \brief A virtual member.
   * \return Value of the turbulent kinetic energy.
   */
  inline virtual su2double GetTke_Inf(void) const { return 0; }

  /*!
   * \brief A virtual member.
   * \return Value of the turbulent frequency.
   */
  inline virtual su2double GetOmega_Inf(void) const { return 0; }

  /*!
   * \brief A virtual member.
   * \return Value of the sensitivity coefficient for the Young Modulus E
   */
  inline virtual su2double GetTotal_Sens_E(unsigned short iVal) const { return 0.0; }

  /*!
   * \brief A virtual member.
   * \return Value of the sensitivity for the Poisson's ratio Nu
   */
  inline virtual su2double GetTotal_Sens_Nu(unsigned short iVal) const { return 0.0; }

  /*!
   * \brief A virtual member.
   * \return Value of the structural density sensitivity
   */
  inline virtual su2double GetTotal_Sens_Rho(unsigned short iVal) const { return 0.0; }

  /*!
   * \brief A virtual member.
   * \return Value of the structural weight sensitivity
   */
  inline virtual su2double GetTotal_Sens_Rho_DL(unsigned short iVal) const { return 0.0; }

  /*!
   * \brief A virtual member.
   * \return Value of the sensitivity coefficient for the Electric Field in the region iEField
   */
  inline virtual su2double GetTotal_Sens_EField(unsigned short iEField) const { return 0.0; }

  /*!
   * \brief A virtual member.
   * \return Value of the sensitivity coefficient for the FEA DV in the region iDVFEA
   */
  inline virtual su2double GetTotal_Sens_DVFEA(unsigned short iDVFEA) const { return 0.0; }

  /*!
   * \brief A virtual member.
   * \return Value of the sensitivity coefficient for the Young Modulus E
   */
  inline virtual su2double GetGlobal_Sens_E(unsigned short iVal) const { return 0.0; }

  /*!
   * \brief A virtual member.
   * \return Value of the sensitivity coefficient for the Poisson's ratio Nu
   */
  inline virtual su2double GetGlobal_Sens_Nu(unsigned short iVal) const { return 0.0; }

  /*!
   * \brief A virtual member.
   * \return Value of the structural density sensitivity
   */
  inline virtual su2double GetGlobal_Sens_Rho(unsigned short iVal) const { return 0.0; }

  /*!
   * \brief A virtual member.
   * \return Value of the structural weight sensitivity
   */
  inline virtual su2double GetGlobal_Sens_Rho_DL(unsigned short iVal) const { return 0.0; }

  /*!
   * \brief A virtual member.
   * \return Value of the sensitivity coefficient for the Electric Field in the region iEField
   */
  inline virtual su2double GetGlobal_Sens_EField(unsigned short iEField) const { return 0.0; }

  /*!
   * \brief A virtual member.
   * \return Value of the sensitivity coefficient for the FEA DV in the region iDVFEA
   */
  inline virtual su2double GetGlobal_Sens_DVFEA(unsigned short iDVFEA) const { return 0.0; }

  /*!
   * \brief A virtual member.
   * \return Value of the Young modulus from the adjoint solver
   */
  inline virtual su2double GetVal_Young(unsigned short iVal) const { return 0.0; }

  /*!
   * \brief A virtual member.
   * \return Value of the Poisson's ratio from the adjoint solver
   */
  inline virtual su2double GetVal_Poisson(unsigned short iVal) const { return 0.0; }

  /*!
   * \brief A virtual member.
   * \return Value of the density for inertial effects, from the adjoint solver
   */
  inline virtual su2double GetVal_Rho(unsigned short iVal) const { return 0.0; }

  /*!
   * \brief A virtual member.
   * \return Value of the density for dead loads, from the adjoint solver
   */
  inline virtual su2double GetVal_Rho_DL(unsigned short iVal) const { return 0.0; }

  /*!
   * \brief A virtual member.
   * \return Number of electric field variables from the adjoint solver
   */
  inline virtual unsigned short GetnEField(void) const { return 0; }

  /*!
   * \brief A virtual member.
   * \return Number of design variables from the adjoint solver
   */
  inline virtual unsigned short GetnDVFEA(void) const { return 0; }

  /*!
   * \brief A virtual member.
   */
  inline virtual void ReadDV(CConfig *config) { }

  /*!
   * \brief A virtual member.
   * \return Pointer to the values of the Electric Field
   */
  inline virtual su2double GetVal_EField(unsigned short iVal) const { return 0.0; }

  /*!
   * \brief A virtual member.
   * \return Pointer to the values of the design variables
   */
  inline virtual su2double GetVal_DVFEA(unsigned short iVal) const { return 0.0; }

  /*!
   * \brief A virtual member.
   * \param[in] val_marker - Surface marker where the coefficient is computed.
   * \param[in] val_vertex - Vertex of the marker <i>val_marker</i> where the coefficient is evaluated.
   * \return Value of the sensitivity coefficient.
   */
  inline virtual su2double GetCSensitivity(unsigned short val_marker,
                                           unsigned long val_vertex) const {
    return 0;
  }

  /*!
   * \brief A virtual member.
   * \return A pointer to an array containing a set of constants
   */
  inline virtual const su2double* GetConstants() const { return nullptr; }

  /*!
   * \brief A virtual member.
   * \param[in] iBGS - Number of BGS iteration.
   * \param[in] val_forcecoeff_history - Value of the force coefficient.
   */
  inline virtual void SetForceCoeff(su2double val_forcecoeff_history) { }

  /*!
   * \brief A virtual member.
   * \param[in] val_relaxcoeff_history - Value of the force coefficient.
   */
  inline virtual void SetRelaxCoeff(su2double val_relaxcoeff_history) { }

  /*!
   * \brief A virtual member.
   * \param[in] iBGS - Number of BGS iteration.
   * \param[in] val_FSI_residual - Value of the residual.
   */
  inline virtual void SetFSI_Residual(su2double val_FSI_residual) { }

  /*!
   * \brief A virtual member.
   * \param[out] val_forcecoeff_history - Value of the force coefficient.
   */
  inline virtual su2double GetForceCoeff(void) const { return 0.0; }

  /*!
   * \brief A virtual member.
   * \param[out] val_relaxcoeff_history - Value of the relax coefficient.
   */
  inline virtual su2double GetRelaxCoeff(void) const { return 0.0; }

  /*!
   * \brief A virtual member.
   * \param[out] val_FSI_residual - Value of the residual.
   */
  inline virtual su2double GetFSI_Residual(void) const { return 0.0; }

  /*!
   * \brief A virtual member.
   * \param[in] geometry - Geometrical definition of the problem.
   * \param[in] solver_container - Container with all the solutions.
   * \param[in] config - Definition of the particular problem.
   * \param[in] ExtIter - External iteration.
   */
  inline virtual void SetInitialCondition(CGeometry **geometry,
                                          CSolver ***solver_container,
                                          CConfig *config,
                                          unsigned long TimeIter) { }

  /*!
   * \brief A virtual member.
   * \param[in] geometry - Geometrical definition of the problem.
   * \param[in] config - Definition of the problem.
   */
  inline virtual void PredictStruct_Displacement(CGeometry *geometry,
                                                 CConfig *config) { }

  /*!
   * \brief A virtual member.
   * \param[in] geometry - Geometrical definition of the problem.
   * \param[in] config - Definition of the problem.
   * \param[in] iOuterIter - Current outer iteration.
   */
  inline virtual void ComputeAitken_Coefficient(CGeometry *geometry,
                                                CConfig *config,
                                                unsigned long iOuterIter) { }

  /*!
   * \brief A virtual member.
   * \param[in] geometry - Geometrical definition of the problem.
   * \param[in] config - Definition of the particular problem.
   */
  inline virtual void SetAitken_Relaxation(CGeometry *geometry,
                                           CConfig *config) { }

  /*!
   * \brief A virtual member.
   * \param[in] geometry - Geometrical definition of the problem.
   * \param[in] solver - Container vector with all of the solvers.
   * \param[in] config - Definition of the particular problem.
   * \param[in] val_iter - Current external iteration number.
   * \param[in] val_update_geo - Flag for updating coords and grid velocity.
   */
  inline virtual void LoadRestart(CGeometry **geometry,
                                  CSolver ***solver,
                                  CConfig *config,
                                  int val_iter,
                                  bool val_update_geo) { }

  /*!
   * \brief Read a native SU2 restart file in ASCII format.
   * \param[in] geometry - Geometrical definition of the problem.
   * \param[in] config - Definition of the particular problem.
   * \param[in] val_filename - String name of the restart file.
   */
  void Read_SU2_Restart_ASCII(CGeometry *geometry,
                              const CConfig *config,
                              string val_filename);

  /*!
   * \brief Read a native SU2 restart file in binary format.
   * \param[in] geometry - Geometrical definition of the problem.
   * \param[in] config - Definition of the particular problem.
   * \param[in] val_filename - String name of the restart file.
   */
  void Read_SU2_Restart_Binary(CGeometry *geometry,
                               const CConfig *config,
                               string val_filename);

  /*!
   * \brief Read the metadata from a native SU2 restart file (ASCII or binary).
   * \param[in] geometry - Geometrical definition of the problem.
   * \param[in] config - Definition of the particular problem.
   * \param[in] adjoint - Boolean to identify the restart file of an adjoint run.
   * \param[in] val_filename - String name of the restart file.
   */
  void Read_SU2_Restart_Metadata(CGeometry *geometry,
                                 CConfig *config,
                                 bool adjoint_run,
                                 string val_filename) const;

  /*!
   * \brief Load a inlet profile data from file into a particular solver.
   * \param[in] geometry - Geometrical definition of the problem.
   * \param[in] solver - Container vector with all of the solvers.
   * \param[in] config - Definition of the particular problem.
   * \param[in] val_iter - Current external iteration number.
   * \param[in] val_kind_solver - Solver container position.
   * \param[in] val_kind_marker - Kind of marker to apply the profiles.
   */
  void LoadInletProfile(CGeometry **geometry,
                        CSolver ***solver,
                        CConfig *config,
                        int val_iter,
                        unsigned short val_kind_solver,
                        unsigned short val_kind_marker) const;

  /*!
   * \brief A virtual member.
   * \param[in] geometry - Geometrical definition of the problem.
   * \param[in] config - Definition of the particular problem.
   */
  inline virtual void Compute_OFRefGeom(CGeometry *geometry,
                                        const CConfig *config) { }

  /*!
   * \brief A virtual member.
   * \param[in] geometry - Geometrical definition of the problem.
   * \param[in] config - Definition of the particular problem.
   */
  inline virtual void Compute_OFRefNode(CGeometry *geometry,
                                        const CConfig *config) { }

  /*!
   * \brief A virtual member.
   * \param[in] geometry - Geometrical definition of the problem.
   * \param[in] config - Definition of the particular problem.
   */
  inline virtual void Compute_OFVolFrac(CGeometry *geometry,
                                        const CConfig *config) { }

  /*!
   * \brief A virtual member.
   * \param[in] geometry - Geometrical definition of the problem.
   * \param[in] config - Definition of the particular problem.
   */
  inline virtual void Compute_OFCompliance(CGeometry *geometry,
                                           const CConfig *config) { }

  /*!
   * \brief A virtual member.
   * \param[in] geometry - Geometrical definition of the problem.
   * \param[in] config - Definition of the particular problem.
   * \param[in] val_iter - Current external iteration number.
   */
  inline virtual void LoadRestart_FSI(CGeometry *geometry,
                                      CConfig *config,
                                      int val_iter) { }

  /*!
   * \brief A virtual member.
   * \param[in] geometry - Geometrical definition of the problem.
   * \param[in] solver_container - Container vector with all the solutions.
   * \param[in] numerics - Description of the numerical method.
   * \param[in] config - Definition of the particular problem.
   */
  inline virtual void RefGeom_Sensitivity(CGeometry *geometry,
                                          CSolver **solver_container,
                                          CConfig *config){ }

  /*!
   * \brief A virtual member.
   * \param[in] geometry - Geometrical definition of the problem.
   * \param[in] solver_container - Container vector with all the solutions.
   * \param[in] numerics - Description of the numerical method.
   * \param[in] config - Definition of the particular problem.
   */
  inline virtual void DE_Sensitivity(CGeometry *geometry,
                                     CSolver **solver_container,
                                     CNumerics **numerics_container,
                                     CConfig *config) { }

  /*!
   * \brief A virtual member.
   * \param[in] geometry - Geometrical definition of the problem.
   * \param[in] solver_container - Container vector with all the solutions.
   * \param[in] numerics - Description of the numerical method.
   * \param[in] config - Definition of the particular problem.
   */
  inline virtual void Stiffness_Sensitivity(CGeometry *geometry,
                                            CSolver **solver_container,
                                            CNumerics **numerics_container,
                                            CConfig *config) { }

  /*!
   * \brief A virtual member.
   * \param[in] iElem - element parameter.
   * \param[out] iElem_iDe - ID of the Dielectric Elastomer region.
   */
  inline virtual unsigned short Get_iElem_iDe(unsigned long iElem) const { return 0; }

  /*!
   * \brief A virtual member.
   * \param[in] i_DV - number of design variable.
   * \param[in] val_EField - value of the design variable.
   */
  inline virtual void Set_DV_Val(su2double val_EField, unsigned short i_DV) { }

  /*!
   * \brief A virtual member.
   * \param[in] i_DV - number of design variable.
   * \param[out] DV_Val - value of the design variable.
   */
  inline virtual su2double Get_DV_Val(unsigned short i_DV) const { return 0.0; }

  /*!
   * \brief Gauss method for solving a linear system.
   * \param[in] A - Matrix Ax = b.
   * \param[in] rhs - Right hand side.
   * \param[in] nVar - Number of variables.
   */
  void Gauss_Elimination(su2double** A,
                         su2double* rhs,
                         unsigned short nVar);

  /*!
   * \brief Prepares and solves the aeroelastic equations.
   * \param[in] surface_movement - Surface movement classes of the problem.
   * \param[in] geometry - Geometrical definition of the problem.
   * \param[in] config - Definition of the particular problem.
   * \param[in] TimeIter - Physical iteration number.
   */
  void Aeroelastic(CSurfaceMovement *surface_movement,
                   CGeometry *geometry,
                   CConfig *config,
                   unsigned long TimeIter);

  /*!
   * \brief Sets up the generalized eigenvectors and eigenvalues needed to solve the aeroelastic equations.
   * \param[in] PHI - Matrix of the generalized eigenvectors.
   * \param[in] w - The eigenvalues of the generalized eigensystem.
   * \param[in] config - Definition of the particular problem.
   */
  void SetUpTypicalSectionWingModel(vector<vector<su2double> >& PHI,
                                    vector<su2double>& w,
                                    CConfig *config);

  /*!
   * \brief Solve the typical section wing model.
   * \param[in] geometry - Geometrical definition of the problem.
   * \param[in] Cl - Coefficient of lift at particular iteration.
   * \param[in] Cm - Moment coefficient about z-axis at particular iteration.
   * \param[in] config - Definition of the particular problem.
   * \param[in] val_Marker - Surface that is being monitored.
   * \param[in] displacements - solution of typical section wing model.
   */
  void SolveTypicalSectionWingModel(CGeometry *geometry,
                                    su2double Cl, su2double Cm,
                                    CConfig *config,
                                    unsigned short val_Marker,
                                    vector<su2double>& displacements);

  /*!
   * \brief A virtual member.
   * \param[in] geometry - Geometrical definition of the problem.
   * \param[in] config_container - The particular config.
   */
  inline virtual void RegisterSolution(CGeometry *geometry_container, CConfig *config) { }

  /*!
   * \brief A virtual member.
   * \param[in] geometry - Geometrical definition of the problem.
   * \param[in] config_container - The particular config.
   */
  inline virtual void RegisterOutput(CGeometry *geometry_container, CConfig *config) { }

  /*!
   * \brief A virtual member.
   * \param[in] geometry - The geometrical definition of the problem.
   * \param[in] config - The particular config.
   */
  inline virtual void SetAdjoint_Output(CGeometry *geometry, CConfig *config){}

  /*!
   * \brief A virtual member.
   * \param[in] geometry - The geometrical definition of the problem.
   * \param[in] config - The particular config.
   */
  inline virtual void SetAdjoint_OutputMesh(CGeometry *geometry, CConfig *config) {}

  /*!
   * \brief A virtual member.
   * \param[in] geometry - The geometrical definition of the problem.
   * \param[in] solver_container - The solver container holding all solutions.
   * \param[in] config - The particular config.
   */
  inline virtual void ExtractAdjoint_Solution(CGeometry *geometry, CConfig *config){}

  /*!
   * \brief A virtual member.
   * \param[in] geometry - The geometrical definition of the problem.
   * \param[in] solver_container - The solver container holding all solutions.
   * \param[in] config - The particular config.
   */
  inline virtual void ExtractAdjoint_Geometry(CGeometry *geometry, CConfig *config) {}

  /*!
   * \brief A virtual member
   * \param[in] geometry - The geometrical definition of the problem.
   */
  inline virtual void RegisterObj_Func(CConfig *config){}

  /*!
   * \brief  A virtual member.
   * \param[in] geometry - Geometrical definition of the problem.
   * \param[in] config - Definition of the particular problem.
   */
  inline virtual void SetSurface_Sensitivity(CGeometry *geometry, CConfig *config) { }

  /*!
   * \brief A virtual member. Extract and set the geometrical sensitivity.
   * \param[in] geometry - Geometrical definition of the problem.
   * \param[in] solver - The solver container holding all terms of the solution.
   * \param[in] config - Definition of the particular problem.
   */
  inline virtual void SetSensitivity(CGeometry *geometry, CSolver **solver, CConfig *config){ }

  /*!
   * \brief A virtual member. Extract and set the derivative of objective function.
   * \param[in] geometry - Geometrical definition of the problem.
   * \param[in] config - Definition of the particular problem.
   */
  inline virtual void SetAdj_ObjFunc(CGeometry *geometry, CConfig *config) { }

  /*!
   * \brief A virtual member.
   * \param[in] Set value of interest: 0 - Initial value, 1 - Current value.
   */
  inline virtual void SetFSI_ConvValue(unsigned short val_index, su2double val_criteria) { };

  /*!
   * \brief A virtual member.
   * \param[in]  Value of interest: 0 - Initial value, 1 - Current value.
   * \return Values to compare
   */
  inline virtual su2double GetFSI_ConvValue(unsigned short val_index)const  { return 0.0; }

  /*!
   * \brief A virtual member.
   * \param[in] CurrentTime - Current time step.
   * \param[in] RampTime - Time for application of the ramp.*
   * \param[in] config - Definition of the particular problem.
   */
  inline virtual su2double Compute_LoadCoefficient(su2double CurrentTime,
                                                   su2double RampTime,
                                                   const CConfig *config) { return 0.0; }

  /*!
   * \brief A virtual member.
   * \param[in] geometry - Geometrical definition of the problem.
   * \param[in] numerics - Description of the numerical method.
   * \param[in] config - Definition of the particular problem.
   */
  inline virtual void Compute_StiffMatrix(CGeometry *geometry,
                                          CNumerics **numerics,
                                          const CConfig *config) { }

  /*!
   * \brief A virtual member.
   * \param[in] geometry - Geometrical definition of the problem.
   * \param[in] numerics - Description of the numerical method.
   * \param[in] config - Definition of the particular problem.
   */
  inline virtual void Compute_StiffMatrix_NodalStressRes(CGeometry *geometry,
                                                         CNumerics **numerics,
                                                         const CConfig *config) { }

  /*!
   * \brief A virtual member.
   * \param[in] geometry - Geometrical definition of the problem.
   * \param[in] numerics - Description of the numerical method.
   * \param[in] config - Definition of the particular problem.
   */
  inline virtual void Compute_MassMatrix(CGeometry *geometry,
                                         CNumerics **numerics,
                                         const CConfig *config) { }

  /*!
   * \brief A virtual member.
   * \param[in] geometry - Geometrical definition of the problem.
   * \param[in] numerics - Description of the numerical method.
   * \param[in] config - Definition of the particular problem.
   */
  inline virtual void Compute_MassRes(CGeometry *geometry,
                                      CNumerics **numerics,
                                      const CConfig *config) { }

  /*!
   * \brief A virtual member.
   * \param[in] geometry - Geometrical definition of the problem.
   * \param[in] numerics - Description of the numerical method.
   * \param[in] config - Definition of the particular problem.
   */
  inline virtual void Compute_NodalStressRes(CGeometry *geometry,
                                             CNumerics **numerics,
                                             const CConfig *config) { }

  /*!
   * \brief A virtual member.
   * \param[in] geometry - Geometrical definition of the problem.
   * \param[in] numerics - Description of the numerical method.
   * \param[in] config - Definition of the particular problem.
   */
  inline virtual void Compute_DeadLoad(CGeometry *geometry,
                                       CNumerics **numerics,
                                       const CConfig *config) { }

  /*!
   * \brief A virtual member. Set the volumetric heat source
   * \param[in] geometry - Geometrical definition of the problem.
   * \param[in] config - Definition of the particular problem.
   */
  inline virtual void SetVolumetricHeatSource(CGeometry *geometry,
                                              CConfig *config) { }

  /*!
   * \brief A virtual member.
   * \param[in] geometry - Geometrical definition of the problem.
   * \param[in] solver_container - Container vector with the solutions.
   * \param[in] config - Definition of the particular problem.
   */
  inline virtual void Solve_System(CGeometry *geometry, CConfig *config) { }

  /*!
   * \brief A virtual member.
   * \return Value of the dynamic Aitken relaxation factor
   */
  inline virtual su2double GetWAitken_Dyn(void) const { return 0; }

  /*!
   * \brief A virtual member.
   * \return Value of the last Aitken relaxation factor in the previous time step.
   */
  inline virtual su2double GetWAitken_Dyn_tn1(void) const { return 0; }

  /*!
   * \brief A virtual member.
   * \param[in] Value of the dynamic Aitken relaxation factor
   */
  inline virtual void SetWAitken_Dyn(su2double waitk) {  }

  /*!
   * \brief A virtual member.
   * \param[in] Value of the last Aitken relaxation factor in the previous time step.
   */
  inline virtual void SetWAitken_Dyn_tn1(su2double waitk_tn1) {  }

  /*!
   * \brief A virtual member.
   * \param[in] Index of the increment.
   * \param[in] Value of the load increment for nonlinear structural analysis.
   */
  inline virtual void SetLoad_Increment(unsigned long iInc, su2double loadInc) {  }

  /*!
   * \brief A virtual member.
   * \param[in] Value of the load increment for nonlinear structural analysis
   */
  inline virtual su2double GetLoad_Increment() const { return 0.0; }

  /*!
   * \brief A virtual member.
   * \param[in] Value of freestream pressure.
   */
  inline virtual void SetPressure_Inf(su2double p_inf){}

  /*!
   * \brief A virtual member.
   * \param[in] Value of freestream temperature.
   */
  inline virtual void SetTemperature_Inf(su2double t_inf){}

  /*!
   * \brief A virtual member.
   * \param[in] Value of freestream density.
   */
  inline virtual void SetDensity_Inf(su2double rho_inf){}

  /*!
   * \brief A virtual member.
   * \param[in] val_dim - Index of the velocity vector.
   * \param[in] val_velocity - Value of the velocity.
   */
  inline virtual void SetVelocity_Inf(unsigned short val_dim, su2double val_velocity) { }

  /*!
   * \brief A virtual member.
   * \param[in] kind_recording - Kind of AD recording.
   */
  inline virtual void SetRecording(CGeometry *geometry, CConfig *config){}

  /*!
   * \brief A virtual member.
   * \param[in] kind_recording - Kind of AD recording.
   */
  inline virtual void SetMesh_Recording(CGeometry **geometry,
                                        CVolumetricMovement *grid_movement,
                                        CConfig *config) {}

  /*!
   * \brief A virtual member.
   * \param[in] geometry - Geometrical definition of the problem.
   * \param[in] config - Definition of the particular problem.
   * \param[in] reset - If true reset variables to their initial values.
   */
  inline virtual void RegisterVariables(CGeometry *geometry,
                                        CConfig *config,
                                        bool reset = false) { }

  /*!
   * \brief A virtual member.
   * \param[in] geometry - Geometrical definition of the problem.
   * \param[in] config - Definition of the particular problem.
   */
  inline virtual void ExtractAdjoint_Variables(CGeometry *geometry, CConfig *config) { }

  /*!
   * \brief A virtual member.
   * \param[in] config - Definition of the particular problem.
   */
  inline virtual void SetFreeStream_Solution(CConfig *config) { }

  /*!
   * \brief A virtual member.
   */
  inline virtual su2double* GetVecSolDOFs(void) { return nullptr; }

  /*!
   * \brief A virtual member.
   */
  inline virtual unsigned long GetnDOFsGlobal(void) const { return 0; }

  /*!
   * \brief A virtual member.
   * \param[in] geometry - Geometrical definition of the problem.
   * \param[in] solver_container - Container vector with all the solutions.
   * \param[in] config - Definition of the particular problem.
   */
  inline virtual void SetTauWall_WF(CGeometry *geometry,
                                    CSolver** solver_container,
                                    CConfig* config) { }

  /*!
   * \brief A virtual member.
   * \param[in] geometry - Geometrical definition of the problem.
   * \param[in] solver_container - Container vector with all the solutions.
   * \param[in] config - Definition of the particular problem.
   */
  inline virtual void SetNuTilde_WF(CGeometry *geometry,
                                    CSolver **solver_container,
                                    CNumerics *conv_numerics,
                                    CNumerics *visc_numerics,
                                    CConfig *config,
                                    unsigned short val_marker) { }

  /*!
   * \brief A virtual member.
   * \param[in] geometry - Geometrical definition of the problem.
   * \param[in] config - Definition of the particular problem.
   */
  inline virtual void InitTurboContainers(CGeometry *geometry, CConfig *config) { }

  /*!
   * \brief virtual member.
   * \param[in] geometry - Geometrical definition of the problem.
   * \param[in] solver_container - Container vector with all the solutions.
   * \param[in] config - Definition of the particular problem.
   * \param[in] val_marker - Surface marker where the average is evaluated.
   */
  inline virtual void PreprocessAverage(CSolver **solver,
                                        CGeometry *geometry,
                                        CConfig *config,
                                        unsigned short marker_flag) { }

  /*!
   * \brief virtual member.
   * \param[in] geometry - Geometrical definition of the problem.
   * \param[in] solver_container - Container vector with all the solutions.
   * \param[in] config - Definition of the particular problem.
   * \param[in] val_marker - Surface marker where the average is evaluated.
   */
  inline virtual void TurboAverageProcess(CSolver **solver,
                                          CGeometry *geometry,
                                          CConfig *config,
                                          unsigned short marker_flag) { }

  /*!
   * \brief virtual member.
   * \param[in] config - Definition of the particular problem.
   * \param[in] geometry - Geometrical definition of the problem.
   */
  inline virtual void GatherInOutAverageValues(CConfig *config, CGeometry *geometry) { }

  /*!
   * \brief A virtual member.
   * \param[in] val_marker - bound marker.
   * \return Value of the Average Density on the surface <i>val_marker</i>.
   */
  inline virtual su2double GetAverageDensity(unsigned short valMarker, unsigned short valSpan) const { return 0.0; }

  /*!
   * \brief A virtual member.
   * \param[in] val_marker - bound marker.
   * \return Value of the Average Pressure on the surface <i>val_marker</i>.
   */
  inline virtual su2double GetAveragePressure(unsigned short valMarker, unsigned short valSpan) const { return 0.0; }

  /*!
   * \brief A virtual member.
   * \param[in] val_marker - bound marker.
   * \return Value of the Average Total Pressure on the surface <i>val_marker</i>.
   */
  inline virtual su2double* GetAverageTurboVelocity(unsigned short valMarker, unsigned short valSpan) const { return nullptr; }

  /*!
   * \brief A virtual member.
   * \param[in] val_marker - bound marker.
   * \return Value of the Average Nu on the surface <i>val_marker</i>.
   */
  inline virtual su2double GetAverageNu(unsigned short valMarker, unsigned short valSpan) const { return 0.0; }

  /*!
   * \brief A virtual member.
   * \param[in] val_marker - bound marker.
   * \return Value of the Average Kine on the surface <i>val_marker</i>.
   */
  inline virtual su2double GetAverageKine(unsigned short valMarker, unsigned short valSpan) const { return 0.0; }

  /*!
   * \brief A virtual member.
   * \param[in] val_marker - bound marker.
   * \return Value of the Average Omega on the surface <i>val_marker</i>.
   */
  inline virtual su2double GetAverageOmega(unsigned short valMarker, unsigned short valSpan) const { return 0.0; }

  /*!
   * \brief A virtual member.
   * \param[in] val_marker - bound marker.
   * \return Value of the Average Nu on the surface <i>val_marker</i>.
   */
  inline virtual su2double GetExtAverageNu(unsigned short valMarker, unsigned short valSpan) const { return 0.0; }

  /*!
   * \brief A virtual member.
   * \param[in] val_marker - bound marker.
   * \return Value of the Average Kine on the surface <i>val_marker</i>.
   */
  inline virtual su2double GetExtAverageKine(unsigned short valMarker, unsigned short valSpan) const { return 0.0; }

  /*!
   * \brief A virtual member.
   * \param[in] val_marker - bound marker.
   * \return Value of the Average Omega on the surface <i>val_marker</i>.
   */
  inline virtual su2double GetExtAverageOmega(unsigned short valMarker, unsigned short valSpan) const { return 0.0; }

  /*!
   * \brief A virtual member.
   * \param[in] val_marker - bound marker.
   * \return Value of the Average Density on the surface <i>val_marker</i>.
   */
  inline virtual void SetExtAverageDensity(unsigned short valMarker,
                                           unsigned short valSpan,
                                           su2double valDensity) { }

  /*!
   * \brief A virtual member.
   * \param[in] val_marker - bound marker.
   * \return Value of the Average Pressure on the surface <i>val_marker</i>.
   */
  inline virtual void SetExtAveragePressure(unsigned short valMarker,
                                            unsigned short valSpan,
                                            su2double valPressure) { }

  /*!
   * \brief A virtual member.
   * \param[in] val_marker - bound marker.
   * \return Value of the Average Total Pressure on the surface <i>val_marker</i>.
   */
  inline virtual void SetExtAverageTurboVelocity(unsigned short valMarker,
                                                 unsigned short valSpan,
                                                 unsigned short valIndex,
                                                 su2double valTurboVelocity) { }

  /*!
   * \brief A virtual member.
   * \param[in] val_marker - bound marker.
   * \return Value of the Average Nu on the surface <i>val_marker</i>.
   */
  inline virtual void SetExtAverageNu(unsigned short valMarker,
                                      unsigned short valSpan,
                                      su2double valNu) { }

  /*!
   * \brief A virtual member.
   * \param[in] val_marker - bound marker.
   * \return Value of the Average Kine on the surface <i>val_marker</i>.
   */
  inline virtual void SetExtAverageKine(unsigned short valMarker,
                                        unsigned short valSpan,
                                        su2double valKine) { }

  /*!
   * \brief A virtual member.
   * \param[in] val_marker - bound marker.
   * \return Value of the Average Omega on the surface <i>val_marker</i>.
   */
  inline virtual void SetExtAverageOmega(unsigned short valMarker,
                                         unsigned short valSpan,
                                         su2double valOmega) { }

  /*!
   * \brief A virtual member.
   * \param[in] inMarkerTP - bound marker.
   * \return Value of the inlet density.
   */
  inline virtual su2double GetDensityIn(unsigned short inMarkerTP, unsigned short valSpan) const {return 0;}

  /*!
   * \brief A virtual member.
   * \param[in] inMarkerTP - bound marker.
   * \return Value of inlet pressure.
   */
  inline virtual su2double GetPressureIn(unsigned short inMarkerTP, unsigned short valSpan) const {return 0;}

  /*!
   * \brief A virtual member.
   * \param[in] inMarkerTP - bound marker.
   * \return Value of the inlet normal velocity.
   */
  inline virtual su2double* GetTurboVelocityIn(unsigned short inMarkerTP, unsigned short valSpan) const {return nullptr;}

  /*!
   * \brief A virtual member.
   * \param[in] inMarkerTP - bound marker.
   * \return Value of the outlet density.
   */
  inline virtual su2double GetDensityOut(unsigned short inMarkerTP, unsigned short valSpan) const {return 0;}

  /*!
   * \brief A virtual member.
   * \param[in] inMarkerTP - bound marker.
   * \return Value of the outlet pressure.
   */
  inline virtual su2double GetPressureOut(unsigned short inMarkerTP, unsigned short valSpan) const {return 0;}

  /*!
   * \brief A virtual member.
   * \param[in] inMarkerTP - bound marker.
   * \return Value of the outlet normal velocity.
   */
  inline virtual su2double* GetTurboVelocityOut(unsigned short inMarkerTP, unsigned short valSpan) const {return nullptr;}

  /*!
   * \brief A virtual member.
   * \param[in] inMarkerTP - bound marker.
   * \return Value of the inlet density.
   */
  inline virtual su2double GetKineIn(unsigned short inMarkerTP, unsigned short valSpan) const {return 0;}

  /*!
   * \brief A virtual member.
   * \param[in] inMarkerTP - bound marker.
   * \return Value of the inlet density.
   */
  inline virtual su2double GetOmegaIn(unsigned short inMarkerTP, unsigned short valSpan) const {return 0;}

  /*!
   * \brief A virtual member.
   * \param[in] inMarkerTP - bound marker.
   * \return Value of the inlet density.
   */
  inline virtual su2double GetNuIn(unsigned short inMarkerTP, unsigned short valSpan) const {return 0;}

  /*!
   * \brief A virtual member.
   * \param[in] inMarkerTP - bound marker.
   * \return Value of the inlet density.
   */
  inline virtual su2double GetKineOut(unsigned short inMarkerTP, unsigned short valSpan) const {return 0;}

  /*!
   * \brief A virtual member.
   * \param[in] inMarkerTP - bound marker.
   * \return Value of the inlet density.
   */
  inline virtual su2double GetOmegaOut(unsigned short inMarkerTP, unsigned short valSpan) const {return 0;}

  /*!
   * \brief A virtual member.
   * \param[in] inMarkerTP - bound marker.
   * \return Value of the inlet density.
   */
  inline virtual su2double GetNuOut(unsigned short inMarkerTP, unsigned short valSpan) const {return 0;}

  /*!
   * \brief A virtual member.
   * \param[in] value      - turboperformance value to set.
   * \param[in] inMarkerTP - turboperformance marker.
   */
  inline virtual void SetDensityIn(su2double value,
                                   unsigned short inMarkerTP,
                                   unsigned short valSpan) { }

  /*!
   * \brief A virtual member.
   * \param[in] value      - turboperformance value to set.
   * \param[in] inMarkerTP - turboperformance marker.
   */
  inline virtual void SetPressureIn(su2double value,
                                    unsigned short inMarkerTP,
                                    unsigned short valSpan) { }

  /*!
   * \brief A virtual member.
   * \param[in] value      - turboperformance value to set.
   * \param[in] inMarkerTP - turboperformance marker.
   */
  inline virtual void SetTurboVelocityIn(su2double *value,
                                         unsigned short inMarkerTP,
                                         unsigned short valSpan) { }

  /*!
   * \brief A virtual member.
   * \param[in] value      - turboperformance value to set.
   * \param[in] inMarkerTP - turboperformance marker.
   */
  inline virtual void SetDensityOut(su2double value,
                                    unsigned short inMarkerTP,
                                    unsigned short valSpan) { }

  /*!
   * \brief A virtual member.
   * \param[in] value      - turboperformance value to set.
   * \param[in] inMarkerTP - turboperformance marker.
   */
  inline virtual void SetPressureOut(su2double value,
                                     unsigned short inMarkerTP,
                                     unsigned short valSpan) { }

  /*!
   * \brief A virtual member.
   * \param[in] value      - turboperformance value to set.
   * \param[in] inMarkerTP - turboperformance marker.
   */
  inline virtual void SetTurboVelocityOut(su2double *value,
                                          unsigned short inMarkerTP,
                                          unsigned short valSpan) { }

  /*!
   * \brief A virtual member.
   * \param[in] value      - turboperformance value to set.
   * \param[in] inMarkerTP - turboperformance marker.
   */
  inline virtual void SetKineIn(su2double value,
                                unsigned short inMarkerTP,
                                unsigned short valSpan) { }

  /*!
   * \brief A virtual member.
   * \param[in] value      - turboperformance value to set.
   * \param[in] inMarkerTP - turboperformance marker.
   */
  inline virtual void SetOmegaIn(su2double value,
                                 unsigned short inMarkerTP,
                                 unsigned short valSpan) { }

  /*!
   * \brief A virtual member.
   * \param[in] value      - turboperformance value to set.
   * \param[in] inMarkerTP - turboperformance marker.
   */
  inline virtual void SetNuIn(su2double value,
                              unsigned short inMarkerTP,
                              unsigned short valSpan) { }

  /*!
   * \brief A virtual member.
   * \param[in] value      - turboperformance value to set.
   * \param[in] inMarkerTP - turboperformance marker.
   */
  inline virtual void SetKineOut(su2double value,
                                 unsigned short inMarkerTP,
                                 unsigned short valSpan) { }

  /*!
   * \brief A virtual member.
   * \param[in] value      - turboperformance value to set.
   * \param[in] inMarkerTP - turboperformance marker.
   */
  inline virtual void SetOmegaOut(su2double value,
                                  unsigned short inMarkerTP,
                                  unsigned short valSpan) { }

  /*!
   * \brief A virtual member.
   * \param[in] value      - turboperformance value to set.
   * \param[in] inMarkerTP - turboperformance marker.
   */
  inline virtual void SetNuOut(su2double value,
                               unsigned short inMarkerTP,
                               unsigned short valSpan) { }

  /*!
   * \brief A virtual member.
   * \param[in] config - Definition of the particular problem.
   */
  inline virtual void SetFreeStream_TurboSolution(CConfig *config) { }

  /*!
   * \brief A virtual member.
   * \param[in] geometry - Geometrical definition of the problem.
   * \param[in] solver_container - Container vector with all the solutions.
   * \param[in] config - Definition of the particular problem.
   * \param[in] iMesh - current mesh level for the multigrid.
   */
  inline virtual void SetBeta_Parameter(CGeometry *geometry,
                                        CSolver **solver_container,
                                        CConfig *config,
                                        unsigned short iMesh) { }

  /*!
   * \brief A virtual member.
   * \param[in] geometry - Geometrical definition.
   * \param[in] config - Definition of the particular problem.
   * \param[in] referenceCoord - Determine if the mesh is deformed from the reference or from the current coordinates.
   */
  inline virtual void DeformMesh(CGeometry **geometry,
                                 CNumerics **numerics,
                                 CConfig *config) { }

  /*!
   * \brief A virtual member.
   * \param[in] geometry - Geometrical definition.
   * \param[in] config - Definition of the particular problem.
   * \param[in] referenceCoord - Determine if the mesh is deformed from the reference or from the current coordinates.
   */
  inline virtual void SetMesh_Stiffness(CGeometry **geometry,
                                        CNumerics **numerics,
                                        CConfig *config) { }

  /*!
   * \brief Routine that sets the flag controlling implicit treatment for periodic BCs.
   * \param[in] val_implicit_periodic - Flag controlling implicit treatment for periodic BCs.
   */
  inline void SetImplicitPeriodic(bool val_implicit_periodic) { implicit_periodic = val_implicit_periodic; }

  /*!
   * \brief Routine that sets the flag controlling solution rotation for periodic BCs.
   * \param[in] val_implicit_periodic - Flag controlling solution rotation for periodic BCs.
   */
  inline void SetRotatePeriodic(bool val_rotate_periodic) { rotate_periodic = val_rotate_periodic; }

  /*!
   * \brief Retrieve the solver name for output purposes.
   * \param[out] val_solvername - Name of the solver.
   */
  inline string GetSolverName(void) {return SolverName;}

  /*!
   * \brief Get the solution fields.
   * \return A vector containing the solution fields.
   */
  inline vector<string> GetSolutionFields() const{return fields;}

  /*!
   * \brief A virtual member.
   * \param[in] geometry - Geometrical definition.
   * \param[in] config   - Definition of the particular problem.
   */
  inline virtual void ComputeVerificationError(CGeometry *geometry, CConfig *config) { }

  /*!
   * \brief Initialize the vertex traction containers at the vertices.
   */
  inline void InitVertexTractionContainer() {

    unsigned long iVertex;
    unsigned short iMarker;

    VertexTraction = new su2double** [nMarker];
    for (iMarker = 0; iMarker < nMarker; iMarker++) {
      VertexTraction[iMarker] = new su2double* [nVertex[iMarker]];
      for (iVertex = 0; iVertex < nVertex[iMarker]; iVertex++) {
        VertexTraction[iMarker][iVertex] = new su2double [nDim]();
      }
    }
  }

  /*!
   * \brief Initialize the adjoint vertex traction containers at the vertices.
   */
  inline void InitVertexTractionAdjointContainer() {

    unsigned long iVertex;
    unsigned short iMarker;

    VertexTractionAdjoint = new su2double** [nMarker];
    for (iMarker = 0; iMarker < nMarker; iMarker++) {
      VertexTractionAdjoint[iMarker] = new su2double* [nVertex[iMarker]];
      for (iVertex = 0; iVertex < nVertex[iMarker]; iVertex++) {
        VertexTractionAdjoint[iMarker][iVertex] = new su2double [nDim]();
      }
    }
  }

  /*!
   * \brief Compute the tractions at the vertices.
   * \param[in] geometry - Geometrical definition.
   * \param[in] config   - Definition of the particular problem.
   */
  void ComputeVertexTractions(CGeometry *geometry, CConfig *config);

  /*!
   * \brief Set the adjoints of the vertex tractions.
   * \param[in] iMarker  - Index of the marker
   * \param[in] iVertex  - Index of the relevant vertex
   * \param[in] iDim     - Dimension
   */
  inline su2double GetVertexTractions(unsigned short iMarker, unsigned long iVertex, unsigned short iDim) const {
    return VertexTraction[iMarker][iVertex][iDim];
  }

  /*!
   * \brief Register the vertex tractions as output.
   * \param[in] geometry - Geometrical definition.
   * \param[in] config   - Definition of the particular problem.
   */
  void RegisterVertexTractions(CGeometry *geometry, CConfig *config);

  /*!
   * \brief Store the adjoints of the vertex tractions.
   * \param[in] iMarker  - Index of the marker
   * \param[in] iVertex  - Index of the relevant vertex
   * \param[in] iDim     - Dimension
   * \param[in] val_adjoint - Value received for the adjoint (from another solver)
   */
  inline void StoreVertexTractionsAdjoint(unsigned short iMarker,
                                          unsigned long iVertex,
                                          unsigned short iDim,
                                          su2double val_adjoint){
    VertexTractionAdjoint[iMarker][iVertex][iDim] = val_adjoint;
  }

  /*!
   * \brief Set the adjoints of the vertex tractions to the AD structure.
   * \param[in] geometry - Geometrical definition.
   * \param[in] config   - Definition of the particular problem.
   */
  void SetVertexTractionsAdjoint(CGeometry *geometry, CConfig *config);

  /*!
   * \brief Get minimun volume in the mesh
   * \return
   */
  virtual su2double GetMinimum_Volume() const { return 0.0; }

  /*!
   * \brief Get maximum volume in the mesh
   * \return
   */
  virtual su2double GetMaximum_Volume() const { return 0.0; }

  /*!
   * \brief Whether the methods of the solver called by multi/single-grid
   *        iteration can be executed by multiple threads.
   * \return Should return true if "yes", false if "no".
   */
  inline virtual bool GetHasHybridParallel() const { return false; }
  
  /*!
   * \brief A virtual member
   * Correct velocity and pressure.
   */
  inline virtual void Flow_Correction(CGeometry *geometry, CSolver **solver_container, CConfig *config) { }
  
  /*!
   * \brief A virtual member
   * Set source term for pressure correction.
   */
  inline virtual void SetPoissonSourceTerm(CGeometry *geometry, CSolver **solver_container, CConfig *config, unsigned short iMesh) { }

  /*!
   * \brief A virtual member
   * Set coefficients for pressure correction equation.
   */
  inline virtual void SetMomCoeff(CGeometry *geometry, CSolver **solver_container, CConfig *config, bool periodic, unsigned short iMesh) { }
  
  /*!
   * \brief A virtual member
   * Set coefficients for pressure correction equation in periodic problems.
   */
  inline virtual void SetMomCoeffPer(CGeometry *geometry, CSolver **solver_container, CConfig *config) { }

protected:
  /*!
   * \brief Allocate the memory for the verification solution, if necessary.
   * \param[in] nDim   - Number of dimensions of the problem.
   * \param[in] nVar   - Number of variables of the problem.
   * \param[in] config - Definition of the particular problem.
   */
  void SetVerificationSolution(unsigned short nDim,
                               unsigned short nVar,
                               CConfig        *config);
};<|MERGE_RESOLUTION|>--- conflicted
+++ resolved
@@ -1551,8 +1551,7 @@
    * \param[in] solver - Container vector with all the solutions.
    * \param[in] config - Definition of the particular problem.
    */
-<<<<<<< HEAD
-  inline virtual void ComputeUnderRelaxationFactor(CSolver **solver_container, CConfig *config) { }
+  inline virtual void ComputeUnderRelaxationFactor(CSolver **solver_container,const CConfig *config) { }
   
   /*!
    * \brief Update face velocity based on new solution.
@@ -1561,9 +1560,6 @@
    * \param[in] config - Definition of the particular problem.
    */
   inline virtual void UpdateFaceVelocity(CGeometry *geometry, CSolver **solver_container, CConfig *config) { };
-=======
-  inline virtual void ComputeUnderRelaxationFactor(CSolver **solver_container, const CConfig *config) { }
->>>>>>> a2da75e4
 
   /*!
    * \brief Adapt the CFL number based on the local under-relaxation parameters
