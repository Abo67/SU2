--- conflicted
+++ resolved
@@ -186,7 +186,6 @@
    * \return
    */
   su2double GetMaximum_Volume(){return MaxVolume_Curr;}
-<<<<<<< HEAD
   
   void Surface_Pitching(CGeometry *geometry, CConfig *config,
                              unsigned long iter, unsigned short iZone);
@@ -199,7 +198,5 @@
 
   void Surface_Translating(CGeometry *geometry, CConfig *config,
                              unsigned long iter, unsigned short iZone);
-=======
->>>>>>> 69e9000e
 
 };