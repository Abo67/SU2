--- conflicted
+++ resolved
@@ -177,7 +177,6 @@
    * \brief Get maximum volume in the mesh
    * \return
    */
-<<<<<<< HEAD
   su2double GetMaximum_Volume(){return MaxVolume_Curr;}
   
   void Surface_Pitching(CGeometry *geometry, CConfig *config,
@@ -191,8 +190,5 @@
 
   void Surface_Translating(CGeometry *geometry, CConfig *config,
                              unsigned long iter, unsigned short iZone);
-=======
-  inline su2double GetMaximum_Volume() const override {return MaxVolume_Curr;}
->>>>>>> 06ef322d
 
 };