--- conflicted
+++ resolved
@@ -1,626 +1,623 @@
-/*!
- * \file SU2_CFD.cpp
- * \brief Main file of Computational Fluid Dynamics Code (SU2_CFD).
- * \author Aerospace Design Laboratory (Stanford University) <http://su2.stanford.edu>.
- * \version 3.0.0 "eagle"
- *
- * SU2, Copyright (C) 2012-2014 Aerospace Design Laboratory (ADL).
- *
- * SU2 is free software; you can redistribute it and/or
- * modify it under the terms of the GNU Lesser General Public
- * License as published by the Free Software Foundation; either
- * version 2.1 of the License, or (at your option) any later version.
- *
- * SU2 is distributed in the hope that it will be useful,
- * but WITHOUT ANY WARRANTY; without even the implied warranty of
- * MERCHANTABILITY or FITNESS FOR A PARTICULAR PURPOSE. See the GNU
- * Lesser General Public License for more details.
- *
- * You should have received a copy of the GNU Lesser General Public
- * License along with SU2. If not, see <http://www.gnu.org/licenses/>.
- */
+/*!
+ * \file SU2_CFD.cpp
+ * \brief Main file of Computational Fluid Dynamics Code (SU2_CFD).
+ * \author Aerospace Design Laboratory (Stanford University) <http://su2.stanford.edu>.
+ * \version 3.0.0 "eagle"
+ *
+ * SU2, Copyright (C) 2012-2014 Aerospace Design Laboratory (ADL).
+ *
+ * SU2 is free software; you can redistribute it and/or
+ * modify it under the terms of the GNU Lesser General Public
+ * License as published by the Free Software Foundation; either
+ * version 2.1 of the License, or (at your option) any later version.
+ *
+ * SU2 is distributed in the hope that it will be useful,
+ * but WITHOUT ANY WARRANTY; without even the implied warranty of
+ * MERCHANTABILITY or FITNESS FOR A PARTICULAR PURPOSE. See the GNU
+ * Lesser General Public License for more details.
+ *
+ * You should have received a copy of the GNU Lesser General Public
+ * License along with SU2. If not, see <http://www.gnu.org/licenses/>.
+ */
+
+#include "../include/SU2_CFD.hpp"
+
+/*
+ * Pseudocode:
+ *  Initialize data structures
+ *  Parse the input file and load settings
+ *  Load in the geometry from the mesh
+ *  Set up the solver structure for the particular PDE
+ *  Set up the time integration scheme
+ *  Set up the numerical methods for spatial integration
+ *  Instantiate the output class
+ *
+ *  for (ExtIter = 0; ExtIter < MaxIter; ExtIter++) {
+ *    Make an iteration (problem dependent)
+ *    Check Convergence of the flow solution (problem dependent)
+ *    Write convergence history
+ *  }
+ *  Write solution files
+ *  Deallocate memory
+ */
+
+using namespace std;
+
+int main(int argc, char *argv[]) {
+  
+  bool StopCalc = false;
+  double StartTime = 0.0, StopTime = 0.0, UsedTime = 0.0;
+  unsigned long ExtIter = 0;
+  unsigned short iMesh, iZone, iSol, nZone, nDim;
+  ofstream ConvHist_file;
+  int rank = MASTER_NODE;
+  int size = SINGLE_NODE;
+  
+  
+#ifndef NO_MPI
+  /*--- MPI initialization, and buffer setting ---*/
+  static char buffer[MAX_MPI_BUFFER]; // buffer size in bytes
+  
+  void *ptr;
+  
+#ifdef WINDOWS
+  MPI_Init(&argc,&argv);
+  MPI_Buffer_attach(buffer,MAX_MPI_BUFFER);
+  MPI_Comm_rank(MPI_COMM_WORLD,&rank);
+  MPI_Comm_size(MPI_COMM_WORLD,&size);
+#else
+  MPI::Init(argc, argv);
+  MPI::Attach_buffer(buffer, MAX_MPI_BUFFER);
+  rank = MPI::COMM_WORLD.Get_rank();
+  size = MPI::COMM_WORLD.Get_size();
+#endif
+#endif
+  
+  /*--- Create pointers to all of the classes that may be used throughout
+   the SU2_CFD code. In general, the pointers are instantiated down a
+   heirarchy over all zones, multigrid levels, equation sets, and equation
+   terms as described in the comments below. ---*/
+  
+  COutput *output                       = NULL;
+  CIntegration ***integration_container = NULL;
+  CGeometry ***geometry_container       = NULL;
+  CSolver ****solver_container          = NULL;
+  CNumerics *****numerics_container     = NULL;
+  CConfig **config_container            = NULL;
+  CSurfaceMovement **surface_movement   = NULL;
+  CVolumetricMovement **grid_movement   = NULL;
+  CFreeFormDefBox*** FFDBox             = NULL;
+  
+  /*--- Load in the number of zones and spatial dimensions in the mesh file (If no config
+   file is specified, default.cfg is used) ---*/
+  
+  char config_file_name[200];
+  if (argc == 2){ strcpy(config_file_name,argv[1]); }
+  else{ strcpy(config_file_name, "default.cfg"); }
+  
+  /*--- Read the name and format of the input mesh file ---*/
+  
+  CConfig *config = NULL;
+  config = new CConfig(config_file_name);
+  
+  /*--- Get the number of zones and dimensions from the numerical grid
+   (required for variables allocation) ---*/
+  
+  nZone = GetnZone(config->GetMesh_FileName(), config->GetMesh_FileFormat(), config);
+  nDim  = GetnDim(config->GetMesh_FileName(), config->GetMesh_FileFormat());
+  
+  /*--- Definition and of the containers for all possible zones. ---*/
+  
+  solver_container      = new CSolver***[nZone];
+  integration_container = new CIntegration**[nZone];
+  numerics_container    = new CNumerics****[nZone];
+  config_container      = new CConfig*[nZone];
+  geometry_container    = new CGeometry **[nZone];
+  surface_movement      = new CSurfaceMovement *[nZone];
+  grid_movement         = new CVolumetricMovement *[nZone];
+  FFDBox                = new CFreeFormDefBox**[nZone];
+  
+  for (iZone = 0; iZone < nZone; iZone++) {
+    solver_container[iZone]       = NULL;
+    integration_container[iZone]  = NULL;
+    numerics_container[iZone]     = NULL;
+    config_container[iZone]       = NULL;
+    geometry_container[iZone]     = NULL;
+    surface_movement[iZone]       = NULL;
+    grid_movement[iZone]          = NULL;
+    FFDBox[iZone]                 = NULL;
+  }
+  
+  /*--- Loop over all zones to initialize the various classes. In most
+   cases, nZone is equal to one. This represents the solution of a partial
+   differential equation on a single block, unstructured mesh. ---*/
+  
+  for (iZone = 0; iZone < nZone; iZone++) {
+    
+    /*--- Definition of the configuration option class for all zones. In this
+     constructor, the input configuration file is parsed and all options are
+     read and stored. ---*/
+    
+    config_container[iZone] = new CConfig(config_file_name, SU2_CFD, iZone, nZone, VERB_HIGH);
+    
+#ifndef NO_MPI
+    /*--- Change the name of the input-output files for a parallel computation ---*/
+    config_container[iZone]->SetFileNameDomain(rank+1);
+#endif
+    
+    /*--- Perform the non-dimensionalization for the flow equations using the
+     specified reference values. ---*/
+    
+    config_container[iZone]->SetNondimensionalization(nDim, iZone);
+    
+    /*--- Definition of the geometry class. Within this constructor, the
+     mesh file is read and the primal grid is stored (node coords, connectivity,
+     & boundary markers. MESH_0 is the index of the finest mesh. ---*/
+    
+    geometry_container[iZone] = new CGeometry *[config_container[iZone]->GetMGLevels()+1];
+    geometry_container[iZone][MESH_0] = new CPhysicalGeometry(config_container[iZone], iZone, nZone);
+    
+  }
+  
+  if (rank == MASTER_NODE)
+    cout << endl <<"------------------------- Geometry Preprocessing ------------------------" << endl;
+  
+  /*--- Preprocessing of the geometry for all zones. In this routine, the edge-
+   based data structure is constructed, i.e. node and cell neighbors are
+   identified and linked, face areas and volumes of the dual mesh cells are
+   computed, and the multigrid levels are created using an agglomeration procedure. ---*/
+  
+  Geometrical_Preprocessing(geometry_container, config_container, nZone);
+  
+#ifndef NO_MPI
+  /*--- Synchronization point after the geometrical definition subroutine ---*/
+#ifdef WINDOWS
+  MPI_Barrier(MPI_COMM_WORLD);
+#else
+  MPI::COMM_WORLD.Barrier();
+#endif
+#endif
+  
+  if (rank == MASTER_NODE)
+    cout << endl <<"------------------------- Solver Preprocessing --------------------------" << endl;
+  
+  for (iZone = 0; iZone < nZone; iZone++) {
+    
+    /*--- Computation of wall distances for turbulence modeling ---*/
+    
+    if ( (config_container[iZone]->GetKind_Solver() == RANS) ||
+        (config_container[iZone]->GetKind_Solver() == ADJ_RANS) )
+      geometry_container[iZone][MESH_0]->ComputeWall_Distance(config_container[iZone]);
+    
+    /*--- Computation of positive surface area in the z-plane which is used for
+     the calculation of force coefficient (non-dimensionalization). ---*/
+    
+    geometry_container[iZone][MESH_0]->SetPositive_ZArea(config_container[iZone]);
+    
+    /*--- Set the near-field and interface boundary conditions, if necessary. ---*/
+    
+    for (iMesh = 0; iMesh <= config_container[iZone]->GetMGLevels(); iMesh++) {
+      geometry_container[iZone][iMesh]->MatchNearField(config_container[iZone]);
+      geometry_container[iZone][iMesh]->MatchInterface(config_container[iZone]);
+    }
+    
+    /*--- Definition of the solver class: solver_container[#ZONES][#MG_GRIDS][#EQ_SYSTEMS].
+     The solver classes are specific to a particular set of governing equations,
+     and they contain the subroutines with instructions for computing each spatial
+     term of the PDE, i.e. loops over the edges to compute convective and viscous
+     fluxes, loops over the nodes to compute source terms, and routines for
+     imposing various boundary condition type for the PDE. ---*/
+    
+    solver_container[iZone] = new CSolver** [config_container[iZone]->GetMGLevels()+1];
+    for (iMesh = 0; iMesh <= config_container[iZone]->GetMGLevels(); iMesh++)
+      solver_container[iZone][iMesh] = NULL;
+    
+    for (iMesh = 0; iMesh <= config_container[iZone]->GetMGLevels(); iMesh++) {
+      solver_container[iZone][iMesh] = new CSolver* [MAX_SOLS];
+      for (iSol = 0; iSol < MAX_SOLS; iSol++)
+        solver_container[iZone][iMesh][iSol] = NULL;
+    }
+    Solver_Preprocessing(solver_container[iZone], geometry_container[iZone],
+                         config_container[iZone], iZone);
+    
+#ifndef NO_MPI
+    /*--- Synchronization point after the solution preprocessing subroutine ---*/
+#ifdef WINDOWS
+    MPI_Barrier(MPI_COMM_WORLD);
+#else
+    MPI::COMM_WORLD.Barrier();
+#endif
+#endif
+    
+    if (rank == MASTER_NODE)
+      cout << endl <<"----------------- Integration and Numerics Preprocessing ----------------" << endl;
+    
+    /*--- Definition of the integration class: integration_container[#ZONES][#EQ_SYSTEMS].
+     The integration class orchestrates the execution of the spatial integration
+     subroutines contained in the solver class (including multigrid) for computing
+     the residual at each node, R(U) and then integrates the equations to a
+     steady state or time-accurately. ---*/
+    
+    integration_container[iZone] = new CIntegration*[MAX_SOLS];
+    Integration_Preprocessing(integration_container[iZone], geometry_container[iZone],
+                              config_container[iZone], iZone);
+    
+    if (rank == MASTER_NODE) cout << "Integration Preprocessing." << endl;
+    
+#ifndef NO_MPI
+    /*--- Synchronization point after the integration definition subroutine ---*/
+#ifdef WINDOWS
+    MPI_Barrier(MPI_COMM_WORLD);
+#else
+    MPI::COMM_WORLD.Barrier();
+#endif
+#endif
+    
+    /*--- Definition of the numerical method class:
+     numerics_container[#ZONES][#MG_GRIDS][#EQ_SYSTEMS][#EQ_TERMS].
+     The numerics class contains the implementation of the numerical methods for
+     evaluating convective or viscous fluxes between any two nodes in the edge-based
+     data structure (centered, upwind, galerkin), as well as any source terms
+     (piecewise constant reconstruction) evaluated in each dual mesh volume. ---*/
+    
+    numerics_container[iZone] = new CNumerics***[config_container[iZone]->GetMGLevels()+1];
+    Numerics_Preprocessing(numerics_container[iZone], solver_container[iZone],
+                           geometry_container[iZone], config_container[iZone], iZone);
+    
+    if (rank == MASTER_NODE) cout << "Numerics Preprocessing." << endl;
+    
+#ifndef NO_MPI
+    /*--- Synchronization point after the solver definition subroutine ---*/
+#ifdef WINDOWS
+    MPI_Barrier(MPI_COMM_WORLD);
+#else
+    MPI::COMM_WORLD.Barrier();
+#endif
+#endif
+    
+    /*--- Instantiate the geometry movement classes for the solution of unsteady
+     flows on dynamic meshes, including rigid mesh transformations, dynamically
+     deforming meshes, and time-spectral preprocessing. ---*/
+    
+    if (config_container[iZone]->GetGrid_Movement()) {
+      if (rank == MASTER_NODE)
+        cout << "Setting dynamic mesh structure." << endl;
+      grid_movement[iZone] = new CVolumetricMovement(geometry_container[iZone][MESH_0]);
+      FFDBox[iZone] = new CFreeFormDefBox*[MAX_NUMBER_FFD];
+      surface_movement[iZone] = new CSurfaceMovement();
+      surface_movement[iZone]->CopyBoundary(geometry_container[iZone][MESH_0], config_container[iZone]);
+      if (config_container[iZone]->GetUnsteady_Simulation() == TIME_SPECTRAL)
+        SetGrid_Movement(geometry_container[iZone], surface_movement[iZone], grid_movement[iZone],
+                         FFDBox[iZone], solver_container[iZone], config_container[iZone], iZone, 0, 0);
+    }
+    
+  }
+  
+  /*--- For the time-spectral solver, set the grid node velocities. ---*/
+  
+  if (config_container[ZONE_0]->GetUnsteady_Simulation() == TIME_SPECTRAL)
+    SetTimeSpectral_Velocities(geometry_container, config_container, nZone);
+  
+  /*--- Coupling between zones (limited to two zones at the moment) ---*/
+  
+  if (nZone == 2) {
+    if (rank == MASTER_NODE)
+      cout << endl <<"--------------------- Setting Coupling Between Zones --------------------" << endl;
+    geometry_container[ZONE_0][MESH_0]->MatchZone(config_container[ZONE_0], geometry_container[ZONE_1][MESH_0],
+                                                  config_container[ZONE_1], ZONE_0, nZone);
+    geometry_container[ZONE_1][MESH_0]->MatchZone(config_container[ZONE_1], geometry_container[ZONE_0][MESH_0],
+                                                  config_container[ZONE_0], ZONE_1, nZone);
+  }
+  
+  /*--- Definition of the output class (one for all zones). The output class
+   manages the writing of all restart, volume solution, surface solution,
+   surface comma-separated value, and convergence history files (both in serial
+   and in parallel). ---*/
+  
+  output = new COutput();
+  
+  /*--- Open the convergence history file ---*/
+  
+  if (rank == MASTER_NODE)
+    output->SetHistory_Header(&ConvHist_file, config_container[ZONE_0]);
+  
+  /*--- Check for an unsteady restart. Update ExtIter if necessary. ---*/
+  if (config_container[ZONE_0]->GetWrt_Unsteady() && config_container[ZONE_0]->GetRestart())
+    ExtIter = config_container[ZONE_0]->GetUnst_RestartIter();
+  
+  /*--- Main external loop of the solver. Within this loop, each iteration ---*/
+  
+  if (rank == MASTER_NODE)
+    cout << endl <<"------------------------------ Begin Solver -----------------------------" << endl;
+  
+  /*--- Set up a timer for performance benchmarking (preprocessing time is not included) ---*/
+  
+#ifdef NO_MPI
+  StartTime = double(clock())/double(CLOCKS_PER_SEC);
+#else
+#ifdef WINDOWS
+  MPI_Barrier(MPI_COMM_WORLD);
+  StartTime = MPI_Wtime();
+#else
+  MPI::COMM_WORLD.Barrier();
+  StartTime = MPI::Wtime();
+#endif
+#endif
+  
+  while (ExtIter < config_container[ZONE_0]->GetnExtIter()) {
+    
+    /*--- Set a timer for each iteration. Store the current iteration and
+     update  the value of the CFL number (if there is CFL ramping specified)
+     in the config class. ---*/
+    
+    for (iZone = 0; iZone < nZone; iZone++) {
+      config_container[iZone]->SetExtIter(ExtIter);
+      config_container[iZone]->UpdateCFL(ExtIter);
+    }
+    
+    /*--- Perform a single iteration of the chosen PDE solver. ---*/
+    
+    switch (config_container[ZONE_0]->GetKind_Solver()) {
+        
+      case EULER: case NAVIER_STOKES: case RANS:
+        MeanFlowIteration(output, integration_container, geometry_container,
+                          solver_container, numerics_container, config_container,
+                          surface_movement, grid_movement, FFDBox);
+        break;
+        
+      case TNE2_EULER: case TNE2_NAVIER_STOKES:
+        TNE2Iteration(output, integration_container,
+                      geometry_container, solver_container,
+                      numerics_container, config_container,
+                      surface_movement, grid_movement, FFDBox);
+        break;
+        
+      case FLUID_STRUCTURE_EULER: case FLUID_STRUCTURE_NAVIER_STOKES:
+        FluidStructureIteration(output, integration_container, geometry_container,
+                                solver_container, numerics_container, config_container,
+                                surface_movement, grid_movement, FFDBox);
+        break;
+        
+      case WAVE_EQUATION:
+        WaveIteration(output, integration_container, geometry_container,
+                      solver_container, numerics_container, config_container,
+                      surface_movement, grid_movement, FFDBox);
+        break;
+        
+      case HEAT_EQUATION:
+        HeatIteration(output, integration_container, geometry_container,
+                      solver_container, numerics_container, config_container,
+                      surface_movement, grid_movement, FFDBox);
+        break;
+        
+      case POISSON_EQUATION:
+        PoissonIteration(output, integration_container, geometry_container,
+                         solver_container, numerics_container, config_container,
+                         surface_movement, grid_movement, FFDBox);
+        break;
+        
+      case LINEAR_ELASTICITY:
+        FEAIteration(output, integration_container, geometry_container,
+                     solver_container, numerics_container, config_container,
+                     surface_movement, grid_movement, FFDBox);
+        break;
+        
+      case ADJ_EULER: case ADJ_NAVIER_STOKES: case ADJ_RANS:
+        AdjMeanFlowIteration(output, integration_container, geometry_container,
+                             solver_container, numerics_container, config_container,
+                             surface_movement, grid_movement, FFDBox);
+        break;
+        
+      case ADJ_TNE2_EULER: case ADJ_TNE2_NAVIER_STOKES:
+        AdjTNE2Iteration(output, integration_container, geometry_container,
+                         solver_container, numerics_container, config_container,
+                         surface_movement, grid_movement, FFDBox);
+        break;
+    }
+    
+    
+    /*--- Synchronization point after a single solver iteration. Compute the
+     wall clock time required. ---*/
+    
+#ifdef NO_MPI
+    StopTime = double(clock())/double(CLOCKS_PER_SEC);
+#else
+#ifdef WINDOWS
+    MPI_Barrier(MPI_COMM_WORLD);
+    StopTime = MPI_Wtime();
+#else
+    MPI::COMM_WORLD.Barrier();
+    StopTime = MPI::Wtime();
+#endif
+#endif
+    
+    UsedTime = (StopTime - StartTime);
+    
+    /*--- For specific applications, evaluate and plot the equivalent area or flow rate. ---*/
+    
+    if ((config_container[ZONE_0]->GetKind_Solver() == EULER) &&
+        (config_container[ZONE_0]->GetEquivArea() == YES)) {
+      output->SetEquivalentArea(solver_container[ZONE_0][MESH_0][FLOW_SOL],
+                                geometry_container[ZONE_0][MESH_0], config_container[ZONE_0], ExtIter);
+    }
+    
+    /*--- Update the convergence history file (serial and parallel computations). ---*/
+    
+    output->SetConvergence_History(&ConvHist_file, geometry_container, solver_container,
+                                   config_container, integration_container, false, UsedTime, ZONE_0);
+    
+    /*--- Check whether the current simulation has reached the specified
+     convergence criteria, and set StopCalc to true, if so. ---*/
+    
+    switch (config_container[ZONE_0]->GetKind_Solver()) {
+      case EULER: case NAVIER_STOKES: case RANS:
+        StopCalc = integration_container[ZONE_0][FLOW_SOL]->GetConvergence(); break;
+      case TNE2_EULER: case TNE2_NAVIER_STOKES:
+        StopCalc = integration_container[ZONE_0][TNE2_SOL]->GetConvergence(); break;
+      case WAVE_EQUATION:
+        StopCalc = integration_container[ZONE_0][WAVE_SOL]->GetConvergence(); break;
+      case HEAT_EQUATION:
+        StopCalc = integration_container[ZONE_0][HEAT_SOL]->GetConvergence(); break;
+      case LINEAR_ELASTICITY:
+        StopCalc = integration_container[ZONE_0][FEA_SOL]->GetConvergence(); break;
+      case ADJ_EULER: case ADJ_NAVIER_STOKES: case ADJ_RANS:
+        StopCalc = integration_container[ZONE_0][ADJFLOW_SOL]->GetConvergence(); break;
+      case ADJ_TNE2_EULER: case ADJ_TNE2_NAVIER_STOKES:
+        StopCalc = integration_container[ZONE_0][ADJTNE2_SOL]->GetConvergence(); break;
+    }
+    
+    /*--- Solution output. Determine whether a solution needs to be written
+     after the current iteration, and if so, execute the output file writing
+     routines. ---*/
+    
+    if ((ExtIter+1 == config_container[ZONE_0]->GetnExtIter()) ||
+        ((ExtIter % config_container[ZONE_0]->GetWrt_Sol_Freq() == 0) && (ExtIter != 0) &&
+         !((config_container[ZONE_0]->GetUnsteady_Simulation() == DT_STEPPING_1ST) ||
+           (config_container[ZONE_0]->GetUnsteady_Simulation() == DT_STEPPING_2ND))) ||
+        (StopCalc) ||
+        (((config_container[ZONE_0]->GetUnsteady_Simulation() == DT_STEPPING_1ST) ||
+          (config_container[ZONE_0]->GetUnsteady_Simulation() == DT_STEPPING_2ND)) &&
+         ((ExtIter == 0) || (ExtIter % config_container[ZONE_0]->GetWrt_Sol_Freq_DualTime() == 0)))) {
+          
+          /*--- Low-fidelity simulations (using a coarser multigrid level
+           approximation to the solution) require an interpolation back to the
+           finest grid. ---*/
+          
+          if (config_container[ZONE_0]->GetLowFidelitySim()) {
+            integration_container[ZONE_0][FLOW_SOL]->SetProlongated_Solution(RUNTIME_FLOW_SYS, solver_container[ZONE_0][MESH_0], solver_container[ZONE_0][MESH_1], geometry_container[ZONE_0][MESH_0], geometry_container[ZONE_0][MESH_1], config_container[ZONE_0]);
+            integration_container[ZONE_0][FLOW_SOL]->Smooth_Solution(RUNTIME_FLOW_SYS, solver_container[ZONE_0][MESH_0], geometry_container[ZONE_0][MESH_0], 3, 1.25, config_container[ZONE_0]);
+            solver_container[ZONE_0][MESH_0][config_container[ZONE_0]->GetContainerPosition(RUNTIME_FLOW_SYS)]->Set_MPI_Solution(geometry_container[ZONE_0][MESH_0], config_container[ZONE_0]);
+            solver_container[ZONE_0][MESH_0][config_container[ZONE_0]->GetContainerPosition(RUNTIME_FLOW_SYS)]->Preprocessing(geometry_container[ZONE_0][MESH_0], solver_container[ZONE_0][MESH_0], config_container[ZONE_0], MESH_0, 0, RUNTIME_FLOW_SYS, false);
+          }
+          
+          /*--- Execute the routine for writing restart, volume solution,
+           surface solution, and surface comma-separated value files. ---*/
+          
+          output->SetResult_Files(solver_container, geometry_container, config_container, ExtIter, nZone);
+          
+          /*--- Compute the forces at different sections. ---*/
+          if (config_container[ZONE_0]->GetPlot_Section_Forces())
+            output->SetForceSections(solver_container[ZONE_0][MESH_0][FLOW_SOL],
+                                     geometry_container[ZONE_0][MESH_0], config_container[ZONE_0], ExtIter);
+          
+          /*--- Compute 1D output. ---*/
+         // if (config->GetWrt_1D_Output())
+           // output->OneDimensionalOutput(solver_container[ZONE_0][MESH_0][FLOW_SOL],
+             //                            geometry_container[ZONE_0][MESH_0], config_container[ZONE_0]);
+          
+        }
+    
+    /*--- If the convergence criteria has been met, terminate the simulation. ---*/
+    
+    if (StopCalc) break;
+    
+    ExtIter++;
+    
+  }
+  
+  /*--- Close the convergence history file. ---*/
+  
+  if (rank == MASTER_NODE) {
+    ConvHist_file.close();
+    cout << endl <<"History file closed." << endl;
+  }
 
-#include "../include/SU2_CFD.hpp"
+  /*--- Solver class deallocation ---*/
+  //  for (iZone = 0; iZone < nZone; iZone++) {
+  //    for (iMesh = 0; iMesh <= config_container[iZone]->GetMGLevels(); iMesh++) {
+  //      for (iSol = 0; iSol < MAX_SOLS; iSol++) {
+  //        if (solver_container[iZone][iMesh][iSol] != NULL) {
+  //          delete solver_container[iZone][iMesh][iSol];
+  //        }
+  //      }
+  //      delete solver_container[iZone][iMesh];
+  //    }
+  //    delete solver_container[iZone];
+  //  }
+  //  delete [] solver_container;
+  //  if (rank == MASTER_NODE) cout <<"Solution container, deallocated." << endl;
+  
+  /*--- Geometry class deallocation ---*/
+  //  for (iZone = 0; iZone < nZone; iZone++) {
+  //    for (iMesh = 0; iMesh <= config_container[iZone]->GetMGLevels(); iMesh++) {
+  //      delete geometry_container[iZone][iMesh];
+  //    }
+  //    delete geometry_container[iZone];
+  //  }
+  //  delete [] geometry_container;
+  //  cout <<"Geometry container, deallocated." << endl;
+  
+  /*--- Integration class deallocation ---*/
+  for (iZone = 0; iZone < nZone; iZone++) {
+    delete integration_container[iZone];
+  }
+  delete [] integration_container;
+  cout <<"Integration container deallocated." << endl;
+  
+  /*--- Free-form deformation class deallocation ---*/
+  for (iZone = 0; iZone < nZone; iZone++) {
+    delete FFDBox[iZone];
+  }
+  delete [] FFDBox;
+  cout <<"FFD container deallocated." << endl;
+  
+  delete [] surface_movement;
+  cout <<"Surface movement container deallocated." << endl;
+  
+  /*--- Grid movement class deallocation ---*/
+  delete [] grid_movement;
+  cout <<"Grid movement container deallocated." << endl;
 
-/*
- * Pseudocode:
- *  Initialize data structures
- *  Parse the input file and load settings
- *  Load in the geometry from the mesh
- *  Set up the solver structure for the particular PDE
- *  Set up the time integration scheme
- *  Set up the numerical methods for spatial integration
- *  Instantiate the output class
- *
- *  for (ExtIter = 0; ExtIter < MaxIter; ExtIter++) {
- *    Make an iteration (problem dependent)
- *    Check Convergence of the flow solution (problem dependent)
- *    Write convergence history
- *  }
- *  Write solution files
- *  Deallocate memory
- */
+    /*Deallocate config container*/
+  for (iZone = 0; iZone < nZone; iZone++) {
+    if (config_container[iZone]!=NULL){
+      delete config_container[iZone];
+    }
+  }
+  if (config_container!=NULL)       delete[] config_container;
+
+
 
-using namespace std;
-
-int main(int argc, char *argv[]) {
-  
-  bool StopCalc = false;
-  double StartTime = 0.0, StopTime = 0.0, UsedTime = 0.0;
-  unsigned long ExtIter = 0;
-  unsigned short iMesh, iZone, iSol, nZone, nDim;
-  ofstream ConvHist_file;
-  int rank = MASTER_NODE;
-  int size = SINGLE_NODE;
-  
-  
-#ifndef NO_MPI
-  /*--- MPI initialization, and buffer setting ---*/
-  static char buffer[MAX_MPI_BUFFER]; // buffer size in bytes
-  
-  void *ptr;
-  
-#ifdef WINDOWS
-  MPI_Init(&argc,&argv);
-  MPI_Buffer_attach(buffer,MAX_MPI_BUFFER);
-  MPI_Comm_rank(MPI_COMM_WORLD,&rank);
-  MPI_Comm_size(MPI_COMM_WORLD,&size);
-#else
-  MPI::Init(argc, argv);
-  MPI::Attach_buffer(buffer, MAX_MPI_BUFFER);
-  rank = MPI::COMM_WORLD.Get_rank();
-  size = MPI::COMM_WORLD.Get_size();
-#endif
-#endif
-  
-  /*--- Create pointers to all of the classes that may be used throughout
-   the SU2_CFD code. In general, the pointers are instantiated down a
-   heirarchy over all zones, multigrid levels, equation sets, and equation
-   terms as described in the comments below. ---*/
-  
-  COutput *output                       = NULL;
-  CIntegration ***integration_container = NULL;
-  CGeometry ***geometry_container       = NULL;
-  CSolver ****solver_container          = NULL;
-  CNumerics *****numerics_container     = NULL;
-  CConfig **config_container            = NULL;
-  CSurfaceMovement **surface_movement   = NULL;
-  CVolumetricMovement **grid_movement   = NULL;
-  CFreeFormDefBox*** FFDBox             = NULL;
-  
-  /*--- Load in the number of zones and spatial dimensions in the mesh file (If no config
-   file is specified, default.cfg is used) ---*/
-  
-  char config_file_name[200];
-  if (argc == 2){ strcpy(config_file_name,argv[1]); }
-  else{ strcpy(config_file_name, "default.cfg"); }
-  
-  /*--- Read the name and format of the input mesh file ---*/
-  
-  CConfig *config = NULL;
-  config = new CConfig(config_file_name);
-  
-  /*--- Get the number of zones and dimensions from the numerical grid
-   (required for variables allocation) ---*/
-  
-  nZone = GetnZone(config->GetMesh_FileName(), config->GetMesh_FileFormat(), config);
-  nDim  = GetnDim(config->GetMesh_FileName(), config->GetMesh_FileFormat());
-  
-  /*--- Definition and of the containers for all possible zones. ---*/
-  
-  solver_container      = new CSolver***[nZone];
-  integration_container = new CIntegration**[nZone];
-  numerics_container    = new CNumerics****[nZone];
-  config_container      = new CConfig*[nZone];
-  geometry_container    = new CGeometry **[nZone];
-  surface_movement      = new CSurfaceMovement *[nZone];
-  grid_movement         = new CVolumetricMovement *[nZone];
-  FFDBox                = new CFreeFormDefBox**[nZone];
-  
-  for (iZone = 0; iZone < nZone; iZone++) {
-    solver_container[iZone]       = NULL;
-    integration_container[iZone]  = NULL;
-    numerics_container[iZone]     = NULL;
-    config_container[iZone]       = NULL;
-    geometry_container[iZone]     = NULL;
-    surface_movement[iZone]       = NULL;
-    grid_movement[iZone]          = NULL;
-    FFDBox[iZone]                 = NULL;
-  }
-  
-  /*--- Loop over all zones to initialize the various classes. In most
-   cases, nZone is equal to one. This represents the solution of a partial
-   differential equation on a single block, unstructured mesh. ---*/
-  
-  for (iZone = 0; iZone < nZone; iZone++) {
-    
-    /*--- Definition of the configuration option class for all zones. In this
-     constructor, the input configuration file is parsed and all options are
-     read and stored. ---*/
-    
-    config_container[iZone] = new CConfig(config_file_name, SU2_CFD, iZone, nZone, VERB_HIGH);
-    
-#ifndef NO_MPI
-    /*--- Change the name of the input-output files for a parallel computation ---*/
-    config_container[iZone]->SetFileNameDomain(rank+1);
-#endif
-    
-    /*--- Perform the non-dimensionalization for the flow equations using the
-     specified reference values. ---*/
-    
-    config_container[iZone]->SetNondimensionalization(nDim, iZone);
-    
-    /*--- Definition of the geometry class. Within this constructor, the
-     mesh file is read and the primal grid is stored (node coords, connectivity,
-     & boundary markers. MESH_0 is the index of the finest mesh. ---*/
-    
-    geometry_container[iZone] = new CGeometry *[config_container[iZone]->GetMGLevels()+1];
-    geometry_container[iZone][MESH_0] = new CPhysicalGeometry(config_container[iZone], iZone, nZone);
-    
-  }
-  
-  if (rank == MASTER_NODE)
-    cout << endl <<"------------------------- Geometry Preprocessing ------------------------" << endl;
-  
-  /*--- Preprocessing of the geometry for all zones. In this routine, the edge-
-   based data structure is constructed, i.e. node and cell neighbors are
-   identified and linked, face areas and volumes of the dual mesh cells are
-   computed, and the multigrid levels are created using an agglomeration procedure. ---*/
-  
-  Geometrical_Preprocessing(geometry_container, config_container, nZone);
-  
-#ifndef NO_MPI
-  /*--- Synchronization point after the geometrical definition subroutine ---*/
-#ifdef WINDOWS
-  MPI_Barrier(MPI_COMM_WORLD);
-#else
-  MPI::COMM_WORLD.Barrier();
-#endif
-#endif
-  
-  if (rank == MASTER_NODE)
-    cout << endl <<"------------------------- Solver Preprocessing --------------------------" << endl;
-  
-  for (iZone = 0; iZone < nZone; iZone++) {
-    
-    /*--- Computation of wall distances for turbulence modeling ---*/
-    
-    if ( (config_container[iZone]->GetKind_Solver() == RANS) ||
-        (config_container[iZone]->GetKind_Solver() == ADJ_RANS) )
-      geometry_container[iZone][MESH_0]->ComputeWall_Distance(config_container[iZone]);
-    
-    /*--- Computation of positive surface area in the z-plane which is used for
-     the calculation of force coefficient (non-dimensionalization). ---*/
-    
-    geometry_container[iZone][MESH_0]->SetPositive_ZArea(config_container[iZone]);
-    
-    /*--- Set the near-field and interface boundary conditions, if necessary. ---*/
-    
-    for (iMesh = 0; iMesh <= config_container[iZone]->GetMGLevels(); iMesh++) {
-      geometry_container[iZone][iMesh]->MatchNearField(config_container[iZone]);
-      geometry_container[iZone][iMesh]->MatchInterface(config_container[iZone]);
-    }
-    
-    /*--- Definition of the solver class: solver_container[#ZONES][#MG_GRIDS][#EQ_SYSTEMS].
-     The solver classes are specific to a particular set of governing equations,
-     and they contain the subroutines with instructions for computing each spatial
-     term of the PDE, i.e. loops over the edges to compute convective and viscous
-     fluxes, loops over the nodes to compute source terms, and routines for
-     imposing various boundary condition type for the PDE. ---*/
-    
-    solver_container[iZone] = new CSolver** [config_container[iZone]->GetMGLevels()+1];
-    for (iMesh = 0; iMesh <= config_container[iZone]->GetMGLevels(); iMesh++)
-      solver_container[iZone][iMesh] = NULL;
-    
-    for (iMesh = 0; iMesh <= config_container[iZone]->GetMGLevels(); iMesh++) {
-      solver_container[iZone][iMesh] = new CSolver* [MAX_SOLS];
-      for (iSol = 0; iSol < MAX_SOLS; iSol++)
-        solver_container[iZone][iMesh][iSol] = NULL;
-    }
-    Solver_Preprocessing(solver_container[iZone], geometry_container[iZone],
-                         config_container[iZone], iZone);
-    
-#ifndef NO_MPI
-    /*--- Synchronization point after the solution preprocessing subroutine ---*/
-#ifdef WINDOWS
-    MPI_Barrier(MPI_COMM_WORLD);
-#else
-    MPI::COMM_WORLD.Barrier();
-#endif
-#endif
-    
-    if (rank == MASTER_NODE)
-      cout << endl <<"----------------- Integration and Numerics Preprocessing ----------------" << endl;
-    
-    /*--- Definition of the integration class: integration_container[#ZONES][#EQ_SYSTEMS].
-     The integration class orchestrates the execution of the spatial integration
-     subroutines contained in the solver class (including multigrid) for computing
-     the residual at each node, R(U) and then integrates the equations to a
-     steady state or time-accurately. ---*/
-    
-    integration_container[iZone] = new CIntegration*[MAX_SOLS];
-    Integration_Preprocessing(integration_container[iZone], geometry_container[iZone],
-                              config_container[iZone], iZone);
-    
-    if (rank == MASTER_NODE) cout << "Integration Preprocessing." << endl;
-    
-#ifndef NO_MPI
-    /*--- Synchronization point after the integration definition subroutine ---*/
-#ifdef WINDOWS
-    MPI_Barrier(MPI_COMM_WORLD);
-#else
-    MPI::COMM_WORLD.Barrier();
-#endif
-#endif
-    
-    /*--- Definition of the numerical method class:
-     numerics_container[#ZONES][#MG_GRIDS][#EQ_SYSTEMS][#EQ_TERMS].
-     The numerics class contains the implementation of the numerical methods for
-     evaluating convective or viscous fluxes between any two nodes in the edge-based
-     data structure (centered, upwind, galerkin), as well as any source terms
-     (piecewise constant reconstruction) evaluated in each dual mesh volume. ---*/
-    
-    numerics_container[iZone] = new CNumerics***[config_container[iZone]->GetMGLevels()+1];
-    Numerics_Preprocessing(numerics_container[iZone], solver_container[iZone],
-                           geometry_container[iZone], config_container[iZone], iZone);
-    
-    if (rank == MASTER_NODE) cout << "Numerics Preprocessing." << endl;
-    
-#ifndef NO_MPI
-    /*--- Synchronization point after the solver definition subroutine ---*/
-#ifdef WINDOWS
-    MPI_Barrier(MPI_COMM_WORLD);
-#else
-    MPI::COMM_WORLD.Barrier();
-#endif
-#endif
-    
-    /*--- Instantiate the geometry movement classes for the solution of unsteady
-     flows on dynamic meshes, including rigid mesh transformations, dynamically
-     deforming meshes, and time-spectral preprocessing. ---*/
-    
-    if (config_container[iZone]->GetGrid_Movement()) {
-      if (rank == MASTER_NODE)
-        cout << "Setting dynamic mesh structure." << endl;
-      grid_movement[iZone] = new CVolumetricMovement(geometry_container[iZone][MESH_0]);
-      FFDBox[iZone] = new CFreeFormDefBox*[MAX_NUMBER_FFD];
-      surface_movement[iZone] = new CSurfaceMovement();
-      surface_movement[iZone]->CopyBoundary(geometry_container[iZone][MESH_0], config_container[iZone]);
-      if (config_container[iZone]->GetUnsteady_Simulation() == TIME_SPECTRAL)
-        SetGrid_Movement(geometry_container[iZone], surface_movement[iZone], grid_movement[iZone],
-                         FFDBox[iZone], solver_container[iZone], config_container[iZone], iZone, 0, 0);
-    }
-    
-  }
-  
-  /*--- For the time-spectral solver, set the grid node velocities. ---*/
-  
-  if (config_container[ZONE_0]->GetUnsteady_Simulation() == TIME_SPECTRAL)
-    SetTimeSpectral_Velocities(geometry_container, config_container, nZone);
-  
-  /*--- Coupling between zones (limited to two zones at the moment) ---*/
-  
-  if (nZone == 2) {
-    if (rank == MASTER_NODE)
-      cout << endl <<"--------------------- Setting Coupling Between Zones --------------------" << endl;
-    geometry_container[ZONE_0][MESH_0]->MatchZone(config_container[ZONE_0], geometry_container[ZONE_1][MESH_0],
-                                                  config_container[ZONE_1], ZONE_0, nZone);
-    geometry_container[ZONE_1][MESH_0]->MatchZone(config_container[ZONE_1], geometry_container[ZONE_0][MESH_0],
-                                                  config_container[ZONE_0], ZONE_1, nZone);
-  }
-  
-  /*--- Definition of the output class (one for all zones). The output class
-   manages the writing of all restart, volume solution, surface solution,
-   surface comma-separated value, and convergence history files (both in serial
-   and in parallel). ---*/
-  
-  output = new COutput();
-  
-  /*--- Open the convergence history file ---*/
-  
-  if (rank == MASTER_NODE)
-    output->SetHistory_Header(&ConvHist_file, config_container[ZONE_0]);
-  
-  /*--- Check for an unsteady restart. Update ExtIter if necessary. ---*/
-  if (config_container[ZONE_0]->GetWrt_Unsteady() && config_container[ZONE_0]->GetRestart())
-    ExtIter = config_container[ZONE_0]->GetUnst_RestartIter();
-  
-  /*--- Main external loop of the solver. Within this loop, each iteration ---*/
-  
-  if (rank == MASTER_NODE)
-    cout << endl <<"------------------------------ Begin Solver -----------------------------" << endl;
-  
-  /*--- Set up a timer for performance benchmarking (preprocessing time is not included) ---*/
-  
-#ifdef NO_MPI
-  StartTime = double(clock())/double(CLOCKS_PER_SEC);
-#else
-#ifdef WINDOWS
-  MPI_Barrier(MPI_COMM_WORLD);
-  StartTime = MPI_Wtime();
-#else
-  MPI::COMM_WORLD.Barrier();
-  StartTime = MPI::Wtime();
-#endif
-#endif
-  
-  while (ExtIter < config_container[ZONE_0]->GetnExtIter()) {
-    
-    /*--- Set a timer for each iteration. Store the current iteration and
-     update  the value of the CFL number (if there is CFL ramping specified)
-     in the config class. ---*/
-    
-    for (iZone = 0; iZone < nZone; iZone++) {
-      config_container[iZone]->SetExtIter(ExtIter);
-      config_container[iZone]->UpdateCFL(ExtIter);
-    }
-    
-    /*--- Perform a single iteration of the chosen PDE solver. ---*/
-    
-    switch (config_container[ZONE_0]->GetKind_Solver()) {
-        
-      case EULER: case NAVIER_STOKES: case RANS:
-        MeanFlowIteration(output, integration_container, geometry_container,
-                          solver_container, numerics_container, config_container,
-                          surface_movement, grid_movement, FFDBox);
-        break;
-        
-      case TNE2_EULER: case TNE2_NAVIER_STOKES:
-        TNE2Iteration(output, integration_container,
-                      geometry_container, solver_container,
-                      numerics_container, config_container,
-                      surface_movement, grid_movement, FFDBox);
-        break;
-        
-      case FLUID_STRUCTURE_EULER: case FLUID_STRUCTURE_NAVIER_STOKES:
-        FluidStructureIteration(output, integration_container, geometry_container,
-                                solver_container, numerics_container, config_container,
-                                surface_movement, grid_movement, FFDBox);
-        break;
-        
-      case WAVE_EQUATION:
-        WaveIteration(output, integration_container, geometry_container,
-                      solver_container, numerics_container, config_container,
-                      surface_movement, grid_movement, FFDBox);
-        break;
-        
-      case HEAT_EQUATION:
-        HeatIteration(output, integration_container, geometry_container,
-                      solver_container, numerics_container, config_container,
-                      surface_movement, grid_movement, FFDBox);
-        break;
-        
-      case POISSON_EQUATION:
-        PoissonIteration(output, integration_container, geometry_container,
-                         solver_container, numerics_container, config_container,
-                         surface_movement, grid_movement, FFDBox);
-        break;
-        
-      case LINEAR_ELASTICITY:
-        FEAIteration(output, integration_container, geometry_container,
-                     solver_container, numerics_container, config_container,
-                     surface_movement, grid_movement, FFDBox);
-        break;
-        
-      case ADJ_EULER: case ADJ_NAVIER_STOKES: case ADJ_RANS:
-        AdjMeanFlowIteration(output, integration_container, geometry_container,
-                             solver_container, numerics_container, config_container,
-                             surface_movement, grid_movement, FFDBox);
-        break;
-        
-      case ADJ_TNE2_EULER: case ADJ_TNE2_NAVIER_STOKES:
-        AdjTNE2Iteration(output, integration_container, geometry_container,
-                         solver_container, numerics_container, config_container,
-                         surface_movement, grid_movement, FFDBox);
-        break;
-    }
-    
-    
-    /*--- Synchronization point after a single solver iteration. Compute the
-     wall clock time required. ---*/
-    
-#ifdef NO_MPI
-    StopTime = double(clock())/double(CLOCKS_PER_SEC);
-#else
-#ifdef WINDOWS
-    MPI_Barrier(MPI_COMM_WORLD);
-    StopTime = MPI_Wtime();
-#else
-    MPI::COMM_WORLD.Barrier();
-    StopTime = MPI::Wtime();
-#endif
-#endif
-    
-    UsedTime = (StopTime - StartTime);
-    
-    /*--- For specific applications, evaluate and plot the equivalent area or flow rate. ---*/
-    
-    if ((config_container[ZONE_0]->GetKind_Solver() == EULER) &&
-        (config_container[ZONE_0]->GetEquivArea() == YES)) {
-      output->SetEquivalentArea(solver_container[ZONE_0][MESH_0][FLOW_SOL],
-                                geometry_container[ZONE_0][MESH_0], config_container[ZONE_0], ExtIter);
-    }
-    
-    /*--- Update the convergence history file (serial and parallel computations). ---*/
-    
-    output->SetConvergence_History(&ConvHist_file, geometry_container, solver_container,
-                                   config_container, integration_container, false, UsedTime, ZONE_0);
-    
-    /*--- Check whether the current simulation has reached the specified
-     convergence criteria, and set StopCalc to true, if so. ---*/
-    
-    switch (config_container[ZONE_0]->GetKind_Solver()) {
-      case EULER: case NAVIER_STOKES: case RANS:
-        StopCalc = integration_container[ZONE_0][FLOW_SOL]->GetConvergence(); break;
-      case TNE2_EULER: case TNE2_NAVIER_STOKES:
-        StopCalc = integration_container[ZONE_0][TNE2_SOL]->GetConvergence(); break;
-      case WAVE_EQUATION:
-        StopCalc = integration_container[ZONE_0][WAVE_SOL]->GetConvergence(); break;
-      case HEAT_EQUATION:
-        StopCalc = integration_container[ZONE_0][HEAT_SOL]->GetConvergence(); break;
-      case LINEAR_ELASTICITY:
-        StopCalc = integration_container[ZONE_0][FEA_SOL]->GetConvergence(); break;
-      case ADJ_EULER: case ADJ_NAVIER_STOKES: case ADJ_RANS:
-        StopCalc = integration_container[ZONE_0][ADJFLOW_SOL]->GetConvergence(); break;
-      case ADJ_TNE2_EULER: case ADJ_TNE2_NAVIER_STOKES:
-        StopCalc = integration_container[ZONE_0][ADJTNE2_SOL]->GetConvergence(); break;
-    }
-    
-    /*--- Solution output. Determine whether a solution needs to be written
-     after the current iteration, and if so, execute the output file writing
-     routines. ---*/
-    
-    if ((ExtIter+1 == config_container[ZONE_0]->GetnExtIter()) ||
-        ((ExtIter % config_container[ZONE_0]->GetWrt_Sol_Freq() == 0) && (ExtIter != 0) &&
-         !((config_container[ZONE_0]->GetUnsteady_Simulation() == DT_STEPPING_1ST) ||
-           (config_container[ZONE_0]->GetUnsteady_Simulation() == DT_STEPPING_2ND))) ||
-        (StopCalc) ||
-        (((config_container[ZONE_0]->GetUnsteady_Simulation() == DT_STEPPING_1ST) ||
-          (config_container[ZONE_0]->GetUnsteady_Simulation() == DT_STEPPING_2ND)) &&
-         ((ExtIter == 0) || (ExtIter % config_container[ZONE_0]->GetWrt_Sol_Freq_DualTime() == 0)))) {
-          
-          /*--- Low-fidelity simulations (using a coarser multigrid level
-           approximation to the solution) require an interpolation back to the
-           finest grid. ---*/
-          
-          if (config_container[ZONE_0]->GetLowFidelitySim()) {
-            integration_container[ZONE_0][FLOW_SOL]->SetProlongated_Solution(RUNTIME_FLOW_SYS, solver_container[ZONE_0][MESH_0], solver_container[ZONE_0][MESH_1], geometry_container[ZONE_0][MESH_0], geometry_container[ZONE_0][MESH_1], config_container[ZONE_0]);
-            integration_container[ZONE_0][FLOW_SOL]->Smooth_Solution(RUNTIME_FLOW_SYS, solver_container[ZONE_0][MESH_0], geometry_container[ZONE_0][MESH_0], 3, 1.25, config_container[ZONE_0]);
-            solver_container[ZONE_0][MESH_0][config_container[ZONE_0]->GetContainerPosition(RUNTIME_FLOW_SYS)]->Set_MPI_Solution(geometry_container[ZONE_0][MESH_0], config_container[ZONE_0]);
-            solver_container[ZONE_0][MESH_0][config_container[ZONE_0]->GetContainerPosition(RUNTIME_FLOW_SYS)]->Preprocessing(geometry_container[ZONE_0][MESH_0], solver_container[ZONE_0][MESH_0], config_container[ZONE_0], MESH_0, 0, RUNTIME_FLOW_SYS, false);
-          }
-          
-          /*--- Execute the routine for writing restart, volume solution,
-           surface solution, and surface comma-separated value files. ---*/
-          
-          output->SetResult_Files(solver_container, geometry_container, config_container, ExtIter, nZone);
-          
-          /*--- Compute the forces at different sections. ---*/
-          if (config_container[ZONE_0]->GetPlot_Section_Forces())
-            output->SetForceSections(solver_container[ZONE_0][MESH_0][FLOW_SOL],
-                                     geometry_container[ZONE_0][MESH_0], config_container[ZONE_0], ExtIter);
-          
-          /*--- Compute 1D output. ---*/
-         // if (config->GetWrt_1D_Output())
-           // output->OneDimensionalOutput(solver_container[ZONE_0][MESH_0][FLOW_SOL],
-             //                            geometry_container[ZONE_0][MESH_0], config_container[ZONE_0]);
-          
-        }
-    
-    /*--- If the convergence criteria has been met, terminate the simulation. ---*/
-    
-    if (StopCalc) break;
-    
-    ExtIter++;
-    
-  }
-  
-  /*--- Close the convergence history file. ---*/
-  
-  if (rank == MASTER_NODE) {
-    ConvHist_file.close();
-    cout << endl <<"History file closed." << endl;
-  }
-  
-<<<<<<< HEAD
-  /*--- Solver class deallocation ---*/
-  //  for (iZone = 0; iZone < nZone; iZone++) {
-  //    for (iMesh = 0; iMesh <= config_container[iZone]->GetMGLevels(); iMesh++) {
-  //      for (iSol = 0; iSol < MAX_SOLS; iSol++) {
-  //        if (solver_container[iZone][iMesh][iSol] != NULL) {
-  //          delete solver_container[iZone][iMesh][iSol];
-  //        }
-  //      }
-  //      delete solver_container[iZone][iMesh];
-  //    }
-  //    delete solver_container[iZone];
-  //  }
-  //  delete [] solver_container;
-  //  if (rank == MASTER_NODE) cout <<"Solution container, deallocated." << endl;
-  
-  /*--- Geometry class deallocation ---*/
-  //  for (iZone = 0; iZone < nZone; iZone++) {
-  //    for (iMesh = 0; iMesh <= config_container[iZone]->GetMGLevels(); iMesh++) {
-  //      delete geometry_container[iZone][iMesh];
-  //    }
-  //    delete geometry_container[iZone];
-  //  }
-  //  delete [] geometry_container;
-  //  cout <<"Geometry container, deallocated." << endl;
-  
-  /*--- Integration class deallocation ---*/
-  for (iZone = 0; iZone < nZone; iZone++) {
-    delete integration_container[iZone];
-  }
-  delete [] integration_container;
-  cout <<"Integration container deallocated." << endl;
-  
-  /*--- Free-form deformation class deallocation ---*/
-  for (iZone = 0; iZone < nZone; iZone++) {
-    delete FFDBox[iZone];
-  }
-  delete [] FFDBox;
-  cout <<"FFD container deallocated." << endl;
-  
-  delete [] surface_movement;
-  cout <<"Surface movement container deallocated." << endl;
-  
-  /*--- Grid movement class deallocation ---*/
-  delete [] grid_movement;
-  cout <<"Grid movement container deallocated." << endl;
-  
-=======
-    /*Deallocate config container*/
-  for (iZone = 0; iZone < nZone; iZone++) {
-    if (config_container[iZone]!=NULL){
-      delete config_container[iZone];
-    }
-  }
-  if (config_container!=NULL)       delete[] config_container;
-
-
-
->>>>>>> 2af42222
-  /*--- Synchronization point after a single solver iteration. Compute the
-   wall clock time required. ---*/
-  
-#ifdef NO_MPI
-  StopTime = double(clock())/double(CLOCKS_PER_SEC);
-#else
-#ifdef WINDOWS
-  MPI_Barrier(MPI_COMM_WORLD);
-  StopTime = MPI_Wtime();
-#else
-  MPI::COMM_WORLD.Barrier();
-  StopTime = MPI::Wtime();
-#endif
-#endif
-  
-  /*--- Compute/print the total time for performance benchmarking. ---*/
-  
-  UsedTime = StopTime-StartTime;
-  if (rank == MASTER_NODE) {
-    cout << "\nCompleted in " << fixed << UsedTime << " seconds on "<< size;
-    if (size == 1) cout << " core." << endl; else cout << " cores." << endl;
-  }
-  
-  /*--- Exit the solver cleanly ---*/
-  
-  if (rank == MASTER_NODE)
-    cout << endl <<"------------------------- Exit Success (SU2_CFD) ------------------------" << endl << endl;
-  
-#ifndef NO_MPI
-  /*--- Finalize MPI parallelization ---*/
-#ifdef WINDOWS
-  MPI_Barrier(MPI_COMM_WORLD);
-  MPI_Buffer_detach(buffer,NULL);
-  MPI_Finalize();
-#else
-  MPI::COMM_WORLD.Barrier();
-  MPI::Detach_buffer(ptr);
-  MPI::Finalize();
-#endif
-#endif
-  
-  return EXIT_SUCCESS;
-}
+  /*--- Synchronization point after a single solver iteration. Compute the
+   wall clock time required. ---*/
+  
+#ifdef NO_MPI
+  StopTime = double(clock())/double(CLOCKS_PER_SEC);
+#else
+#ifdef WINDOWS
+  MPI_Barrier(MPI_COMM_WORLD);
+  StopTime = MPI_Wtime();
+#else
+  MPI::COMM_WORLD.Barrier();
+  StopTime = MPI::Wtime();
+#endif
+#endif
+  
+  /*--- Compute/print the total time for performance benchmarking. ---*/
+  
+  UsedTime = StopTime-StartTime;
+  if (rank == MASTER_NODE) {
+    cout << "\nCompleted in " << fixed << UsedTime << " seconds on "<< size;
+    if (size == 1) cout << " core." << endl; else cout << " cores." << endl;
+  }
+  
+  /*--- Exit the solver cleanly ---*/
+  
+  if (rank == MASTER_NODE)
+    cout << endl <<"------------------------- Exit Success (SU2_CFD) ------------------------" << endl << endl;
+  
+#ifndef NO_MPI
+  /*--- Finalize MPI parallelization ---*/
+#ifdef WINDOWS
+  MPI_Barrier(MPI_COMM_WORLD);
+  MPI_Buffer_detach(buffer,NULL);
+  MPI_Finalize();
+#else
+  MPI::COMM_WORLD.Barrier();
+  MPI::Detach_buffer(ptr);
+  MPI::Finalize();
+#endif
+#endif
+  
+  return EXIT_SUCCESS;
+}