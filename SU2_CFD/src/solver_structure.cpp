/*!
 * \file solver_structure.cpp
 * \brief Main subrotuines for solving direct, adjoint and linearized problems.
 * \author F. Palacios, T. Economon
 * \version 6.1.0 "Falcon"
 *
 * The current SU2 release has been coordinated by the
 * SU2 International Developers Society <www.su2devsociety.org>
 * with selected contributions from the open-source community.
 *
 * The main research teams contributing to the current release are:
 *  - Prof. Juan J. Alonso's group at Stanford University.
 *  - Prof. Piero Colonna's group at Delft University of Technology.
 *  - Prof. Nicolas R. Gauger's group at Kaiserslautern University of Technology.
 *  - Prof. Alberto Guardone's group at Polytechnic University of Milan.
 *  - Prof. Rafael Palacios' group at Imperial College London.
 *  - Prof. Vincent Terrapon's group at the University of Liege.
 *  - Prof. Edwin van der Weide's group at the University of Twente.
 *  - Lab. of New Concepts in Aeronautics at Tech. Institute of Aeronautics.
 *
 * Copyright 2012-2018, Francisco D. Palacios, Thomas D. Economon,
 *                      Tim Albring, and the SU2 contributors.
 *
 * SU2 is free software; you can redistribute it and/or
 * modify it under the terms of the GNU Lesser General Public
 * License as published by the Free Software Foundation; either
 * version 2.1 of the License, or (at your option) any later version.
 *
 * SU2 is distributed in the hope that it will be useful,
 * but WITHOUT ANY WARRANTY; without even the implied warranty of
 * MERCHANTABILITY or FITNESS FOR A PARTICULAR PURPOSE. See the GNU
 * Lesser General Public License for more details.
 *
 * You should have received a copy of the GNU Lesser General Public
 * License along with SU2. If not, see <http://www.gnu.org/licenses/>.
 */

#include "../include/solver_structure.hpp"

CSolver::CSolver(void) {

  rank = SU2_MPI::GetRank();
  size = SU2_MPI::GetSize();
  
  /*--- Array initialization ---*/
  
  OutputHeadingNames = NULL;
  Residual_RMS       = NULL;
  Residual_Max       = NULL;
  Residual_BGS       = NULL;
  Residual_Max_BGS   = NULL;
  Residual           = NULL;
  Residual_i         = NULL;
  Residual_j         = NULL;
  Point_Max          = NULL;
  Point_Max_Coord    = NULL;
  Point_Max_BGS      = NULL;
  Point_Max_Coord_BGS = NULL;
  Solution           = NULL;
  Solution_i         = NULL;
  Solution_j         = NULL;
  Vector             = NULL;
  Vector_i           = NULL;
  Vector_j           = NULL;
  Res_Conv           = NULL;
  Res_Visc           = NULL;
  Res_Sour           = NULL;
  Res_Conv_i         = NULL;
  Res_Visc_i         = NULL;
  Res_Conv_j         = NULL;
  Res_Visc_j         = NULL;
  Jacobian_i         = NULL;
  Jacobian_j         = NULL;
  Jacobian_ii        = NULL;
  Jacobian_ij        = NULL;
  Jacobian_ji        = NULL;
  Jacobian_jj        = NULL;
  Smatrix            = NULL;
  Cvector            = NULL;
  Restart_Vars       = NULL;
  Restart_Data       = NULL;
  node               = NULL;
  nOutputVariables   = 0;

  /*--- Inlet profile data structures. ---*/

  nRowCum_InletFile = NULL;
  nRow_InletFile    = NULL;
  nCol_InletFile    = NULL;
  Inlet_Data        = NULL;
<<<<<<< HEAD
  
=======

  /*--- Variable initialization to avoid valgrid warnings when not used. ---*/
  IterLinSolver = 0;
>>>>>>> 0811066f
}

CSolver::~CSolver(void) {

  unsigned short iVar, iDim;
  unsigned long iPoint;
  
  /*--- Public variables, may be accessible outside ---*/

  if ( OutputHeadingNames != NULL) {
    delete [] OutputHeadingNames;
  }

  if (node != NULL) {
    for (iPoint = 0; iPoint < nPoint; iPoint++) {
      delete node[iPoint];
    }
    delete [] node;
  }

  /*--- Private ---*/

  if (Residual_RMS != NULL) delete [] Residual_RMS;
  if (Residual_Max != NULL) delete [] Residual_Max;
  if (Residual != NULL) delete [] Residual;
  if (Residual_i != NULL) delete [] Residual_i;
  if (Residual_j != NULL) delete [] Residual_j;
  if (Point_Max != NULL) delete [] Point_Max;

  if (Residual_BGS != NULL) delete [] Residual_BGS;
  if (Residual_Max_BGS != NULL) delete [] Residual_Max_BGS;
  if (Point_Max_BGS != NULL) delete [] Point_Max_BGS;

  if (Point_Max_Coord != NULL) {
    for (iVar = 0; iVar < nVar; iVar++) {
      delete [] Point_Max_Coord[iVar];
    }
    delete [] Point_Max_Coord;
  }

  if (Point_Max_Coord_BGS != NULL) {
    for (iVar = 0; iVar < nVar; iVar++) {
      delete [] Point_Max_Coord_BGS[iVar];
    }
    delete [] Point_Max_Coord_BGS;
  }

  if (Solution != NULL) delete [] Solution;
  if (Solution_i != NULL) delete [] Solution_i;
  if (Solution_j != NULL) delete [] Solution_j;
  if (Vector != NULL) delete [] Vector;
  if (Vector_i != NULL) delete [] Vector_i;
  if (Vector_j != NULL) delete [] Vector_j;
  if (Res_Conv != NULL) delete [] Res_Conv;
  if (Res_Visc != NULL) delete [] Res_Visc;
  if (Res_Sour != NULL) delete [] Res_Sour;
  if (Res_Conv_i != NULL) delete [] Res_Conv_i;
  if (Res_Visc_i != NULL) delete [] Res_Visc_i;
  if (Res_Visc_j != NULL) delete [] Res_Visc_j;


  if (Jacobian_i != NULL) {
    for (iVar = 0; iVar < nVar; iVar++)
      delete [] Jacobian_i[iVar];
    delete [] Jacobian_i;
  }

  if (Jacobian_j != NULL) {
    for (iVar = 0; iVar < nVar; iVar++)
      delete [] Jacobian_j[iVar];
    delete [] Jacobian_j;
  }

  if (Jacobian_ii != NULL) {
    for (iVar = 0; iVar < nVar; iVar++)
      delete [] Jacobian_ii[iVar];
    delete [] Jacobian_ii;
  }

  if (Jacobian_ij != NULL) {
    for (iVar = 0; iVar < nVar; iVar++)
      delete [] Jacobian_ij[iVar];
    delete [] Jacobian_ij;
  }

  if (Jacobian_ji != NULL) {
    for (iVar = 0; iVar < nVar; iVar++)
      delete [] Jacobian_ji[iVar];
    delete [] Jacobian_ji;
  }

  if (Jacobian_jj != NULL) {
    for (iVar = 0; iVar < nVar; iVar++)
      delete [] Jacobian_jj[iVar];
    delete [] Jacobian_jj;
  }

  if (Smatrix != NULL) {
    for (iDim = 0; iDim < nDim; iDim++)
      delete [] Smatrix[iDim];
    delete [] Smatrix;
  }

  if (Cvector != NULL) {
    for (iVar = 0; iVar < nVarGrad; iVar++)
      delete [] Cvector[iVar];
    delete [] Cvector;
  }

  if (Restart_Vars != NULL) {delete [] Restart_Vars; Restart_Vars = NULL;}
  if (Restart_Data != NULL) {delete [] Restart_Data; Restart_Data = NULL;}

  if (nRowCum_InletFile != NULL) {delete [] nRowCum_InletFile; nRowCum_InletFile = NULL;}
  if (nRow_InletFile    != NULL) {delete [] nRow_InletFile;    nRow_InletFile    = NULL;}
  if (nCol_InletFile    != NULL) {delete [] nCol_InletFile;    nCol_InletFile    = NULL;}
  if (Inlet_Data        != NULL) {delete [] Inlet_Data;        Inlet_Data        = NULL;}

}

void CSolver::SetResidual_RMS(CGeometry *geometry, CConfig *config) {
  unsigned short iVar;
  
#ifndef HAVE_MPI
  
  for (iVar = 0; iVar < nVar; iVar++) {
    
    if (GetRes_RMS(iVar) != GetRes_RMS(iVar)) {
        SU2_MPI::Error("SU2 has diverged. (NaN detected)", CURRENT_FUNCTION);
    }

    SetRes_RMS(iVar, max(EPS*EPS, sqrt(GetRes_RMS(iVar)/geometry->GetnPoint())));
    
  }
  
#else
  
  int nProcessor = size, iProcessor;

  su2double *sbuf_residual, *rbuf_residual, *sbuf_coord, *rbuf_coord, *Coord;
  unsigned long *sbuf_point, *rbuf_point, Local_nPointDomain, Global_nPointDomain;
  unsigned short iDim;
  
  /*--- Set the L2 Norm residual in all the processors ---*/
  
  sbuf_residual  = new su2double[nVar]; for (iVar = 0; iVar < nVar; iVar++) sbuf_residual[iVar] = 0.0;
  rbuf_residual  = new su2double[nVar]; for (iVar = 0; iVar < nVar; iVar++) rbuf_residual[iVar] = 0.0;
  
  for (iVar = 0; iVar < nVar; iVar++) sbuf_residual[iVar] = GetRes_RMS(iVar);
  Local_nPointDomain = geometry->GetnPointDomain();
  
  if (config->GetComm_Level() == COMM_FULL) {
    
    SU2_MPI::Allreduce(sbuf_residual, rbuf_residual, nVar, MPI_DOUBLE, MPI_SUM, MPI_COMM_WORLD);
    Global_nPointDomain = geometry->GetGlobal_nPointDomain();
    
  } else {
    
    /*--- Reduced MPI comms have been requested. Use a local residual only. ---*/
    
    for (iVar = 0; iVar < nVar; iVar++) rbuf_residual[iVar] = sbuf_residual[iVar];
    Global_nPointDomain = geometry->GetnPointDomain();
    
  }
  
  for (iVar = 0; iVar < nVar; iVar++) {
    
    if (rbuf_residual[iVar] != rbuf_residual[iVar]) {
      SU2_MPI::Error("SU2 has diverged. (NaN detected)", CURRENT_FUNCTION);
    }
    
    SetRes_RMS(iVar, max(EPS*EPS, sqrt(rbuf_residual[iVar]/Global_nPointDomain)));
    
  }
  
  delete [] sbuf_residual;
  delete [] rbuf_residual;
  
  /*--- Set the Maximum residual in all the processors ---*/
  
    if (config->GetComm_Level() == COMM_FULL) {
      
  sbuf_residual = new su2double [nVar]; for (iVar = 0; iVar < nVar; iVar++) sbuf_residual[iVar] = 0.0;
  sbuf_point = new unsigned long [nVar]; for (iVar = 0; iVar < nVar; iVar++) sbuf_point[iVar] = 0;
  sbuf_coord = new su2double[nVar*nDim]; for (iVar = 0; iVar < nVar*nDim; iVar++) sbuf_coord[iVar] = 0.0;
  
  rbuf_residual = new su2double [nProcessor*nVar]; for (iVar = 0; iVar < nProcessor*nVar; iVar++) rbuf_residual[iVar] = 0.0;
  rbuf_point = new unsigned long [nProcessor*nVar]; for (iVar = 0; iVar < nProcessor*nVar; iVar++) rbuf_point[iVar] = 0;
  rbuf_coord = new su2double[nProcessor*nVar*nDim]; for (iVar = 0; iVar < nProcessor*nVar*nDim; iVar++) rbuf_coord[iVar] = 0.0;

  for (iVar = 0; iVar < nVar; iVar++) {
    sbuf_residual[iVar] = GetRes_Max(iVar);
    sbuf_point[iVar] = GetPoint_Max(iVar);
    Coord = GetPoint_Max_Coord(iVar);
    for (iDim = 0; iDim < nDim; iDim++)
      sbuf_coord[iVar*nDim+iDim] = Coord[iDim];
  }
  
  SU2_MPI::Allgather(sbuf_residual, nVar, MPI_DOUBLE, rbuf_residual, nVar, MPI_DOUBLE, MPI_COMM_WORLD);
  SU2_MPI::Allgather(sbuf_point, nVar, MPI_UNSIGNED_LONG, rbuf_point, nVar, MPI_UNSIGNED_LONG, MPI_COMM_WORLD);
  SU2_MPI::Allgather(sbuf_coord, nVar*nDim, MPI_DOUBLE, rbuf_coord, nVar*nDim, MPI_DOUBLE, MPI_COMM_WORLD);

  for (iVar = 0; iVar < nVar; iVar++) {
    for (iProcessor = 0; iProcessor < nProcessor; iProcessor++) {
      AddRes_Max(iVar, rbuf_residual[iProcessor*nVar+iVar], rbuf_point[iProcessor*nVar+iVar], &rbuf_coord[iProcessor*nVar*nDim+iVar*nDim]);
    }
  }
  
  delete [] sbuf_residual;
  delete [] rbuf_residual;
  
  delete [] sbuf_point;
  delete [] rbuf_point;
  
  delete [] sbuf_coord;
  delete [] rbuf_coord;
    }
  
#endif
  
}

void CSolver::SetResidual_BGS(CGeometry *geometry, CConfig *config) {
  unsigned short iVar;

#ifndef HAVE_MPI

  for (iVar = 0; iVar < nVar; iVar++) {

    if (GetRes_BGS(iVar) != GetRes_BGS(iVar)) {
      SU2_MPI::Error("SU2 has diverged.", CURRENT_FUNCTION);
    }

    SetRes_BGS(iVar, max(EPS*EPS, sqrt(GetRes_BGS(iVar)/geometry->GetnPoint())));

  }

#else

  int nProcessor = size, iProcessor;

  su2double *sbuf_residual, *rbuf_residual, *sbuf_coord, *rbuf_coord, *Coord;
  unsigned long *sbuf_point, *rbuf_point, Local_nPointDomain, Global_nPointDomain;
  unsigned short iDim;

  /*--- Set the L2 Norm residual in all the processors ---*/

  sbuf_residual  = new su2double[nVar]; for (iVar = 0; iVar < nVar; iVar++) sbuf_residual[iVar] = 0.0;
  rbuf_residual  = new su2double[nVar]; for (iVar = 0; iVar < nVar; iVar++) rbuf_residual[iVar] = 0.0;

  for (iVar = 0; iVar < nVar; iVar++) sbuf_residual[iVar] = GetRes_BGS(iVar);
  Local_nPointDomain = geometry->GetnPointDomain();


  SU2_MPI::Allreduce(sbuf_residual, rbuf_residual, nVar, MPI_DOUBLE, MPI_SUM, MPI_COMM_WORLD);
  SU2_MPI::Allreduce(&Local_nPointDomain, &Global_nPointDomain, 1, MPI_UNSIGNED_LONG, MPI_SUM, MPI_COMM_WORLD);


  for (iVar = 0; iVar < nVar; iVar++) {

    if (rbuf_residual[iVar] != rbuf_residual[iVar]) {

      SU2_MPI::Error("SU2 has diverged (NaN detected)", CURRENT_FUNCTION);

    }

    SetRes_BGS(iVar, max(EPS*EPS, sqrt(rbuf_residual[iVar]/Global_nPointDomain)));

  }

  delete [] sbuf_residual;
  delete [] rbuf_residual;

  /*--- Set the Maximum residual in all the processors ---*/
  sbuf_residual = new su2double [nVar]; for (iVar = 0; iVar < nVar; iVar++) sbuf_residual[iVar] = 0.0;
  sbuf_point = new unsigned long [nVar]; for (iVar = 0; iVar < nVar; iVar++) sbuf_point[iVar] = 0;
  sbuf_coord = new su2double[nVar*nDim]; for (iVar = 0; iVar < nVar*nDim; iVar++) sbuf_coord[iVar] = 0.0;

  rbuf_residual = new su2double [nProcessor*nVar]; for (iVar = 0; iVar < nProcessor*nVar; iVar++) rbuf_residual[iVar] = 0.0;
  rbuf_point = new unsigned long [nProcessor*nVar]; for (iVar = 0; iVar < nProcessor*nVar; iVar++) rbuf_point[iVar] = 0;
  rbuf_coord = new su2double[nProcessor*nVar*nDim]; for (iVar = 0; iVar < nProcessor*nVar*nDim; iVar++) rbuf_coord[iVar] = 0.0;

  for (iVar = 0; iVar < nVar; iVar++) {
    sbuf_residual[iVar] = GetRes_Max_BGS(iVar);
    sbuf_point[iVar] = GetPoint_Max_BGS(iVar);
    Coord = GetPoint_Max_Coord_BGS(iVar);
    for (iDim = 0; iDim < nDim; iDim++)
      sbuf_coord[iVar*nDim+iDim] = Coord[iDim];
  }

  SU2_MPI::Allgather(sbuf_residual, nVar, MPI_DOUBLE, rbuf_residual, nVar, MPI_DOUBLE, MPI_COMM_WORLD);
  SU2_MPI::Allgather(sbuf_point, nVar, MPI_UNSIGNED_LONG, rbuf_point, nVar, MPI_UNSIGNED_LONG, MPI_COMM_WORLD);
  SU2_MPI::Allgather(sbuf_coord, nVar*nDim, MPI_DOUBLE, rbuf_coord, nVar*nDim, MPI_DOUBLE, MPI_COMM_WORLD);

  for (iVar = 0; iVar < nVar; iVar++) {
    for (iProcessor = 0; iProcessor < nProcessor; iProcessor++) {
      AddRes_Max_BGS(iVar, rbuf_residual[iProcessor*nVar+iVar], rbuf_point[iProcessor*nVar+iVar], &rbuf_coord[iProcessor*nVar*nDim+iVar*nDim]);
    }
  }

  delete [] sbuf_residual;
  delete [] rbuf_residual;

  delete [] sbuf_point;
  delete [] rbuf_point;

  delete [] sbuf_coord;
  delete [] rbuf_coord;

#endif

}

void CSolver::InitiateComms(CGeometry *geometry,
                            CConfig *config,
                            unsigned short commType) {
  
  /*--- Local variables ---*/
  
  unsigned short iVar, iDim;
  unsigned short COUNT_PER_POINT = 0;
  unsigned short MPI_TYPE        = 0;
  
  unsigned long iPoint, iSend, nSend, offset;
  
  /*--- Set the size of the data packet and type depending on quantity. ---*/
  
  switch (commType) {
    case SOLUTION:
    case SOLUTION_OLD:
    case UNDIVIDED_LAPLACIAN:
    case SOLUTION_LIMITER:
      COUNT_PER_POINT  = nVar;
      MPI_TYPE         = COMM_TYPE_DOUBLE;
      break;
    case MAX_EIGENVALUE:
    case SENSOR:
      COUNT_PER_POINT  = 1;
      MPI_TYPE         = COMM_TYPE_DOUBLE;
      break;
    case SOLUTION_GRADIENT:
      COUNT_PER_POINT  = nVar*nDim;
      MPI_TYPE         = COMM_TYPE_DOUBLE;
      break;
    case PRIMITIVE_GRADIENT:
      COUNT_PER_POINT  = nPrimVarGrad*nDim;
      MPI_TYPE         = COMM_TYPE_DOUBLE;
      break;
    case PRIMITIVE_LIMITER:
      COUNT_PER_POINT  = nPrimVarGrad;
      MPI_TYPE         = COMM_TYPE_DOUBLE;
      break;
    case SOLUTION_EDDY:
      COUNT_PER_POINT  = nVar+1;
      MPI_TYPE         = COMM_TYPE_DOUBLE;
      break;
    case SOLUTION_FEA:
      if (config->GetDynamic_Analysis() == DYNAMIC)
        COUNT_PER_POINT  = nVar*3;
      else
        COUNT_PER_POINT  = nVar;
      MPI_TYPE         = COMM_TYPE_DOUBLE;
      break;
    case SOLUTION_FEA_OLD:
      COUNT_PER_POINT  = nVar*3;
      MPI_TYPE         = COMM_TYPE_DOUBLE;
      break;
    case SOLUTION_DISPONLY:
      COUNT_PER_POINT  = nVar;
      MPI_TYPE         = COMM_TYPE_DOUBLE;
      break;
    case SOLUTION_PRED:
      COUNT_PER_POINT  = nVar;
      MPI_TYPE         = COMM_TYPE_DOUBLE;
      break;
    case SOLUTION_PRED_OLD:
      COUNT_PER_POINT  = nVar*3;
      MPI_TYPE         = COMM_TYPE_DOUBLE;
      break;
    case AUXVAR_GRADIENT:
      COUNT_PER_POINT  = nDim;
      MPI_TYPE         = COMM_TYPE_DOUBLE;
      break;
    default:
      SU2_MPI::Error("Unrecognized quantity for point-to-point MPI comms.",
                     CURRENT_FUNCTION);
      break;
  }
  
  /*--- Check to make sure we have created a large enough buffer
   for these comms during preprocessing. This is only for the su2double
   buffer. It will be reallocated whenever we find a larger count
   per point. After the first cycle of comms, this should be inactive. ---*/
  
  if (COUNT_PER_POINT > geometry->countPerPoint) {
    geometry->AllocateP2PComms(COUNT_PER_POINT);
  }
  
  /*--- Set some local pointers to make access simpler. ---*/
  
  nSend = geometry->nPoint_P2PSend[geometry->nP2PSend];
  
  su2double *bufDSend = geometry->bufD_P2PSend;
  
  /*--- Load the specified quantity from the solver into the generic
   communication buffer in the geometry class. ---*/
  
  if (nSend > 0) {
    
    for (iSend = 0; iSend < nSend; iSend++) {
      
      /*--- Get the local index for this communicated data. ---*/
      
      iPoint = geometry->Local_Point_P2PSend[iSend];
      
      /*--- Compute the offset in the recv buffer for this point. ---*/
      
      offset = iSend*geometry->countPerPoint;
      
      switch (commType) {
        case SOLUTION:
          for (iVar = 0; iVar < nVar; iVar++)
            bufDSend[offset+iVar] = node[iPoint]->GetSolution(iVar);
          break;
        case SOLUTION_OLD:
          for (iVar = 0; iVar < nVar; iVar++)
            bufDSend[offset+iVar] = node[iPoint]->GetSolution_Old(iVar);
          break;
        case SOLUTION_EDDY:
          for (iVar = 0; iVar < nVar; iVar++)
            bufDSend[offset+iVar] = node[iPoint]->GetSolution(iVar);
          bufDSend[offset+nVar]   = node[iPoint]->GetmuT();
          break;
        case UNDIVIDED_LAPLACIAN:
          for (iVar = 0; iVar < nVar; iVar++)
            bufDSend[offset+iVar] = node[iPoint]->GetUndivided_Laplacian(iVar);
        case SOLUTION_LIMITER:
          for (iVar = 0; iVar < nVar; iVar++)
            bufDSend[offset+iVar] = node[iPoint]->GetLimiter(iVar);
          break;
        case MAX_EIGENVALUE:
          bufDSend[offset] = node[iPoint]->GetLambda();
          break;
        case SENSOR:
          bufDSend[offset] = node[iPoint]->GetSensor();
          break;
        case SOLUTION_GRADIENT:
          for (iVar = 0; iVar < nVar; iVar++)
            for (iDim = 0; iDim < nDim; iDim++)
              bufDSend[offset+iVar*nDim+iDim] = node[iPoint]->GetGradient(iVar, iDim);
          break;
        case PRIMITIVE_GRADIENT:
          for (iVar = 0; iVar < nPrimVarGrad; iVar++)
            for (iDim = 0; iDim < nDim; iDim++)
              bufDSend[offset+iVar*nDim+iDim] = node[iPoint]->GetGradient_Primitive(iVar, iDim);
          break;
        case PRIMITIVE_LIMITER:
          for (iVar = 0; iVar < nPrimVarGrad; iVar++)
            bufDSend[offset+iVar] = node[iPoint]->GetLimiter_Primitive(iVar);
          break;
        case AUXVAR_GRADIENT:
          for (iDim = 0; iDim < nDim; iDim++)
            bufDSend[offset+iDim] = node[iPoint]->GetAuxVarGradient(iDim);
          break;
        case SOLUTION_FEA:
          for (iVar = 0; iVar < nVar; iVar++) {
            bufDSend[offset+iVar] = node[iPoint]->GetSolution(iVar);
            if (config->GetDynamic_Analysis() == DYNAMIC) {
              bufDSend[offset+nVar+iVar] = node[iPoint]->GetSolution_Vel(iVar);
              bufDSend[offset+nVar*2+iVar] = node[iPoint]->GetSolution_Accel(iVar);
            }
          }
          break;
        case SOLUTION_FEA_OLD:
          for (iVar = 0; iVar < nVar; iVar++) {
            bufDSend[offset+iVar] = node[iPoint]->GetSolution_time_n(iVar);
            bufDSend[offset+nVar+iVar] = node[iPoint]->GetSolution_Vel_time_n(iVar);
            bufDSend[offset+nVar*2+iVar] = node[iPoint]->GetSolution_Accel_time_n(iVar);
          }
          break;
        case SOLUTION_DISPONLY:
          for (iVar = 0; iVar < nVar; iVar++)
            bufDSend[offset+iVar] = node[iPoint]->GetSolution(iVar);
          break;
        case SOLUTION_PRED:
          for (iVar = 0; iVar < nVar; iVar++)
            bufDSend[offset+iVar] = node[iPoint]->GetSolution_Pred(iVar);
          break;
        case SOLUTION_PRED_OLD:
          for (iVar = 0; iVar < nVar; iVar++) {
            bufDSend[offset+iVar] = node[iPoint]->GetSolution_Old(iVar);
            bufDSend[offset+nVar+iVar] = node[iPoint]->GetSolution_Pred(iVar);
            bufDSend[offset+nVar*2+iVar] = node[iPoint]->GetSolution_Pred_Old(iVar);
          }
          break;
        default:
          SU2_MPI::Error("Unrecognized quantity for point-to-point MPI comms.",
                         CURRENT_FUNCTION);
          break;
      }
    }
  }
  
  /*--- Launch the point-to-point MPI communications. ---*/
  
  geometry->InitiateP2PComms(geometry, config, MPI_TYPE);
  
}

void CSolver::CompleteComms(CGeometry *geometry,
                            CConfig *config,
                            unsigned short commType) {
  
  /*--- Local variables ---*/
  
  unsigned short iDim, iVar;
  unsigned long iPoint, iRecv, nRecv, offset;
  
  /*--- Verify that all non-blocking point-to-point comms have finished. ---*/
  
  geometry->CompleteP2PComms(geometry, config);
  
  /*--- Set some local pointers to make access simpler. ---*/
  
  nRecv = geometry->nPoint_P2PRecv[geometry->nP2PRecv];
  
  su2double *bufDRecv = geometry->bufD_P2PRecv;
  
  /*--- Store the data that was communicated into the appropriate
   location within the local class data structures. ---*/
  
  if (nRecv > 0) {
    
    for (iRecv = 0; iRecv < nRecv; iRecv++) {
      
      /*--- Get the local index for this communicated data. ---*/
      
      iPoint = geometry->Local_Point_P2PRecv[iRecv];
      
      /*--- Compute the offset in the recv buffer for this point. ---*/
      
      offset = iRecv*geometry->countPerPoint;
      
      /*--- Store the data correctly depending on the quantity. ---*/
      
      switch (commType) {
        case SOLUTION:
          for (iVar = 0; iVar < nVar; iVar++)
            node[iPoint]->SetSolution(iVar, bufDRecv[offset+iVar]);
          break;
        case SOLUTION_OLD:
          for (iVar = 0; iVar < nVar; iVar++)
            node[iPoint]->SetSolution_Old(iVar, bufDRecv[offset+iVar]);
          break;
        case SOLUTION_EDDY:
          for (iVar = 0; iVar < nVar; iVar++)
            node[iPoint]->SetSolution(iVar, bufDRecv[offset+iVar]);
          node[iPoint]->SetmuT(bufDRecv[offset+nVar]);
          break;
        case UNDIVIDED_LAPLACIAN:
          for (iVar = 0; iVar < nVar; iVar++)
            node[iPoint]->SetUndivided_Laplacian(iVar, bufDRecv[offset+iVar]);
        case SOLUTION_LIMITER:
          for (iVar = 0; iVar < nVar; iVar++)
            node[iPoint]->SetLimiter(iVar, bufDRecv[offset+iVar]);
          break;
        case MAX_EIGENVALUE:
          node[iPoint]->SetLambda(bufDRecv[offset]);
          break;
        case SENSOR:
          node[iPoint]->SetSensor(bufDRecv[offset]);
          break;
        case SOLUTION_GRADIENT:
          for (iVar = 0; iVar < nVar; iVar++)
            for (iDim = 0; iDim < nDim; iDim++)
              node[iPoint]->SetGradient(iVar, iDim, bufDRecv[offset+iVar*nDim+iDim]);
          break;
        case PRIMITIVE_GRADIENT:
          for (iVar = 0; iVar < nPrimVarGrad; iVar++)
            for (iDim = 0; iDim < nDim; iDim++)
              node[iPoint]->SetGradient_Primitive(iVar, iDim, bufDRecv[offset+iVar*nDim+iDim]);
          break;
        case PRIMITIVE_LIMITER:
          for (iVar = 0; iVar < nPrimVarGrad; iVar++)
            node[iPoint]->SetLimiter_Primitive(iVar, bufDRecv[offset+iVar]);
          break;
        case AUXVAR_GRADIENT:
          for (iDim = 0; iDim < nDim; iDim++)
            node[iPoint]->SetAuxVarGradient(iDim, bufDRecv[offset+iDim]);
          break;
        case SOLUTION_FEA:
          for (iVar = 0; iVar < nVar; iVar++) {
            node[iPoint]->SetSolution(iVar, bufDRecv[offset+iVar]);
            if (config->GetDynamic_Analysis() == DYNAMIC) {
              node[iPoint]->SetSolution_Vel(iVar, bufDRecv[offset+nVar+iVar]);
              node[iPoint]->SetSolution_Accel(iVar, bufDRecv[offset+nVar*2+iVar]);
            }
          }
        case SOLUTION_FEA_OLD:
          for (iVar = 0; iVar < nVar; iVar++) {
            node[iPoint]->SetSolution_time_n(iVar, bufDRecv[offset+iVar]);
            node[iPoint]->SetSolution_Vel_time_n(iVar, bufDRecv[offset+nVar+iVar]);
            node[iPoint]->SetSolution_Accel_time_n(iVar, bufDRecv[offset+nVar*2+iVar]);
          }
          break;
        case SOLUTION_DISPONLY:
          for (iVar = 0; iVar < nVar; iVar++)
            node[iPoint]->SetSolution(iVar, bufDRecv[offset+iVar]);
          break;
        case SOLUTION_PRED:
          for (iVar = 0; iVar < nVar; iVar++)
            node[iPoint]->SetSolution_Pred(iVar, bufDRecv[offset+iVar]);
          break;
        case SOLUTION_PRED_OLD:
          for (iVar = 0; iVar < nVar; iVar++) {
            node[iPoint]->SetSolution_Old(iVar, bufDRecv[offset+iVar]);
            node[iPoint]->SetSolution_Pred(iVar, bufDRecv[offset+nVar+iVar]);
            node[iPoint]->SetSolution_Pred_Old(iVar, bufDRecv[offset+nVar*2+iVar]);
          }
          break;
        default:
          SU2_MPI::Error("Unrecognized quantity for point-to-point MPI comms.",
                         CURRENT_FUNCTION);
          break;
      }
      
    }
  }
  
}

void CSolver::SetGrid_Movement_Residual(CGeometry *geometry, CConfig *config) {
  
  unsigned short iDim, nDim = geometry->GetnDim(), iVar, nVar = GetnVar(), iMarker;
  unsigned long iVertex, iEdge;
  su2double ProjGridVel, *Normal;
  
  /*--- Loop interior edges ---*/
  
  for (iEdge = 0; iEdge < geometry->GetnEdge(); iEdge++) {
    
    const unsigned long iPoint = geometry->edge[iEdge]->GetNode(0);
    const unsigned long jPoint = geometry->edge[iEdge]->GetNode(1);
    
    /*--- Solution at each edge point ---*/
    
    su2double *Solution_i = node[iPoint]->GetSolution();
    su2double *Solution_j = node[jPoint]->GetSolution();
    
    for (iVar = 0; iVar < nVar; iVar++)
      Solution[iVar] = 0.5* (Solution_i[iVar] + Solution_j[iVar]);
    
    /*--- Grid Velocity at each edge point ---*/
    
    su2double *GridVel_i = geometry->node[iPoint]->GetGridVel();
    su2double *GridVel_j = geometry->node[jPoint]->GetGridVel();
    for (iDim = 0; iDim < nDim; iDim++)
      Vector[iDim] = 0.5* (GridVel_i[iDim] + GridVel_j[iDim]);
    
    Normal = geometry->edge[iEdge]->GetNormal();
    
    ProjGridVel = 0.0;
    for (iDim = 0; iDim < nDim; iDim++)
      ProjGridVel += Vector[iDim]*Normal[iDim];
    
    for (iVar = 0; iVar < nVar; iVar++)
      Residual[iVar] = ProjGridVel*Solution[iVar];
    
    LinSysRes.SubtractBlock(iPoint, Residual);
    LinSysRes.AddBlock(jPoint, Residual);
    
  }
  
  /*--- Loop boundary edges ---*/
  
  for (iMarker = 0; iMarker < geometry->GetnMarker(); iMarker++) {
    if (config->GetMarker_All_KindBC(iMarker) != INTERNAL_BOUNDARY)
      for (iVertex = 0; iVertex < geometry->GetnVertex(iMarker); iVertex++) {
        const unsigned long Point = geometry->vertex[iMarker][iVertex]->GetNode();
        
        /*--- Solution at each edge point ---*/
        
        su2double *Solution = node[Point]->GetSolution();
        
        /*--- Grid Velocity at each edge point ---*/
        
        su2double *GridVel = geometry->node[Point]->GetGridVel();
        
        /*--- Summed normal components ---*/
        
        Normal = geometry->vertex[iMarker][iVertex]->GetNormal();
        
        ProjGridVel = 0.0;
        for (iDim = 0; iDim < nDim; iDim++)
          ProjGridVel -= GridVel[iDim]*Normal[iDim];
        
        for (iVar = 0; iVar < nVar; iVar++)
          Residual[iVar] = ProjGridVel*Solution[iVar];
        
        LinSysRes.AddBlock(Point, Residual);
      }
  }
  
}

void CSolver::SetAuxVar_Gradient_GG(CGeometry *geometry, CConfig *config) {
  
  unsigned long Point = 0, iPoint = 0, jPoint = 0, iEdge, iVertex;
  unsigned short nDim = geometry->GetnDim(), iDim, iMarker;
  
  su2double AuxVar_Vertex, AuxVar_i, AuxVar_j, AuxVar_Average;
  su2double *Gradient, DualArea, Partial_Res, Grad_Val, *Normal;
  
  for (iPoint = 0; iPoint < geometry->GetnPoint(); iPoint++)
    node[iPoint]->SetAuxVarGradientZero();    // Set Gradient to Zero
  
  /*--- Loop interior edges ---*/
  
  for (iEdge = 0; iEdge < geometry->GetnEdge(); iEdge++) {
    iPoint = geometry->edge[iEdge]->GetNode(0);
    jPoint = geometry->edge[iEdge]->GetNode(1);
    
    AuxVar_i = node[iPoint]->GetAuxVar();
    AuxVar_j = node[jPoint]->GetAuxVar();
    
    Normal = geometry->edge[iEdge]->GetNormal();
    AuxVar_Average =  0.5 * ( AuxVar_i + AuxVar_j);
    for (iDim = 0; iDim < nDim; iDim++) {
      Partial_Res = AuxVar_Average*Normal[iDim];
      node[iPoint]->AddAuxVarGradient(iDim, Partial_Res);
      node[jPoint]->SubtractAuxVarGradient(iDim, Partial_Res);
    }
  }
  
  /*--- Loop boundary edges ---*/
  
  for (iMarker = 0; iMarker < geometry->GetnMarker(); iMarker++)
    if (config->GetMarker_All_KindBC(iMarker) != INTERNAL_BOUNDARY)
    for (iVertex = 0; iVertex < geometry->GetnVertex(iMarker); iVertex++) {
      Point = geometry->vertex[iMarker][iVertex]->GetNode();
      AuxVar_Vertex = node[Point]->GetAuxVar();
      Normal = geometry->vertex[iMarker][iVertex]->GetNormal();
      for (iDim = 0; iDim < nDim; iDim++) {
        Partial_Res = AuxVar_Vertex*Normal[iDim];
        node[Point]->SubtractAuxVarGradient(iDim, Partial_Res);
      }
    }
  
  for (iPoint=0; iPoint<geometry->GetnPoint(); iPoint++)
    for (iDim = 0; iDim < nDim; iDim++) {
      Gradient = node[iPoint]->GetAuxVarGradient();
      DualArea = geometry->node[iPoint]->GetVolume();
      Grad_Val = Gradient[iDim]/(DualArea+EPS);
      node[iPoint]->SetAuxVarGradient(iDim, Grad_Val);
    }
  
  /*--- Aux var gradient MPI ---*/
  
  InitiateComms(geometry, config, AUXVAR_GRADIENT);
  CompleteComms(geometry, config, AUXVAR_GRADIENT);
  
}

void CSolver::SetAuxVar_Gradient_LS(CGeometry *geometry, CConfig *config) {
  
  unsigned short iDim, jDim, iNeigh;
  unsigned short nDim = geometry->GetnDim();
  unsigned long iPoint, jPoint;
  su2double *Coord_i, *Coord_j, AuxVar_i, AuxVar_j, weight, r11, r12, r13, r22, r23, r23_a,
  r23_b, r33, z11, z12, z13, z22, z23, z33, detR2, product;
  bool singular = false;
  
  su2double *Cvector = new su2double [nDim];
  
  /*--- Loop over points of the grid ---*/
  
  for (iPoint = 0; iPoint < geometry->GetnPoint(); iPoint++) {
    
    Coord_i = geometry->node[iPoint]->GetCoord();
    AuxVar_i = node[iPoint]->GetAuxVar();
    
    /*--- Inizialization of variables ---*/
    for (iDim = 0; iDim < nDim; iDim++)
      Cvector[iDim] = 0.0;
    
    r11 = 0.0; r12 = 0.0; r13 = 0.0; r22 = 0.0;
    r23 = 0.0; r23_a = 0.0; r23_b = 0.0; r33 = 0.0;
    
    for (iNeigh = 0; iNeigh < geometry->node[iPoint]->GetnPoint(); iNeigh++) {
      jPoint = geometry->node[iPoint]->GetPoint(iNeigh);
      Coord_j = geometry->node[jPoint]->GetCoord();
      AuxVar_j = node[jPoint]->GetAuxVar();
      
      weight = 0.0;
      for (iDim = 0; iDim < nDim; iDim++)
        weight += (Coord_j[iDim]-Coord_i[iDim])*(Coord_j[iDim]-Coord_i[iDim]);
      
      /*--- Sumations for entries of upper triangular matrix R ---*/
      
      if (fabs(weight) > EPS) {
        r11 += (Coord_j[0]-Coord_i[0])*(Coord_j[0]-Coord_i[0])/weight;
        r12 += (Coord_j[0]-Coord_i[0])*(Coord_j[1]-Coord_i[1])/weight;
        r22 += (Coord_j[1]-Coord_i[1])*(Coord_j[1]-Coord_i[1])/weight;
        if (nDim == 3) {
          r13 += (Coord_j[0]-Coord_i[0])*(Coord_j[2]-Coord_i[2])/weight;
          r23_a += (Coord_j[1]-Coord_i[1])*(Coord_j[2]-Coord_i[2])/weight;
          r23_b += (Coord_j[0]-Coord_i[0])*(Coord_j[2]-Coord_i[2])/weight;
          r33 += (Coord_j[2]-Coord_i[2])*(Coord_j[2]-Coord_i[2])/weight;
        }
        
        /*--- Entries of c:= transpose(A)*b ---*/
        
        for (iDim = 0; iDim < nDim; iDim++)
          Cvector[iDim] += (Coord_j[iDim]-Coord_i[iDim])*(AuxVar_j-AuxVar_i)/(weight);
      }
      
    }
    
    /*--- Entries of upper triangular matrix R ---*/
    
    if (fabs(r11) < EPS) r11 = EPS;
    r11 = sqrt(r11);
    r12 = r12/r11;
    r22 = sqrt(r22-r12*r12);
    if (fabs(r22) < EPS) r22 = EPS;
    if (nDim == 3) {
      r13 = r13/r11;
      r23 = r23_a/(r22) - r23_b*r12/(r11*r22);
      r33 = sqrt(r33-r23*r23-r13*r13);
    }
    
    /*--- Compute determinant ---*/
    
    if (nDim == 2) detR2 = (r11*r22)*(r11*r22);
    else detR2 = (r11*r22*r33)*(r11*r22*r33);
    
    /*--- Detect singular matrices ---*/
    
    if (fabs(detR2) < EPS) singular = true;
    
    /*--- S matrix := inv(R)*traspose(inv(R)) ---*/
    
    if (singular) {
      for (iDim = 0; iDim < nDim; iDim++)
        for (jDim = 0; jDim < nDim; jDim++)
          Smatrix[iDim][jDim] = 0.0;
    }
    else {
      if (nDim == 2) {
        Smatrix[0][0] = (r12*r12+r22*r22)/detR2;
        Smatrix[0][1] = -r11*r12/detR2;
        Smatrix[1][0] = Smatrix[0][1];
        Smatrix[1][1] = r11*r11/detR2;
      }
      else {
        z11 = r22*r33; z12 = -r12*r33; z13 = r12*r23-r13*r22;
        z22 = r11*r33; z23 = -r11*r23; z33 = r11*r22;
        Smatrix[0][0] = (z11*z11+z12*z12+z13*z13)/detR2;
        Smatrix[0][1] = (z12*z22+z13*z23)/detR2;
        Smatrix[0][2] = (z13*z33)/detR2;
        Smatrix[1][0] = Smatrix[0][1];
        Smatrix[1][1] = (z22*z22+z23*z23)/detR2;
        Smatrix[1][2] = (z23*z33)/detR2;
        Smatrix[2][0] = Smatrix[0][2];
        Smatrix[2][1] = Smatrix[1][2];
        Smatrix[2][2] = (z33*z33)/detR2;
      }
    }
    
    /*--- Computation of the gradient: S*c ---*/
    
    for (iDim = 0; iDim < nDim; iDim++) {
      product = 0.0;
      for (jDim = 0; jDim < nDim; jDim++)
        product += Smatrix[iDim][jDim]*Cvector[jDim];
      if (geometry->node[iPoint]->GetDomain())
        node[iPoint]->SetAuxVarGradient(iDim, product);
    }
  }
  
  delete [] Cvector;
  
  /*--- Aux var gradient MPI ---*/
  
  InitiateComms(geometry, config, AUXVAR_GRADIENT);
  CompleteComms(geometry, config, AUXVAR_GRADIENT);
  
}

void CSolver::SetSolution_Gradient_GG(CGeometry *geometry, CConfig *config) {
  unsigned long Point = 0, iPoint = 0, jPoint = 0, iEdge, iVertex;
  unsigned short iVar, iDim, iMarker;
  su2double *Solution_Vertex, *Solution_i, *Solution_j, Solution_Average, **Gradient, DualArea,
  Partial_Res, Grad_Val, *Normal;
  
  /*--- Set Gradient to Zero ---*/
  for (iPoint = 0; iPoint < geometry->GetnPointDomain(); iPoint++)
    node[iPoint]->SetGradientZero();
  
  /*--- Loop interior edges ---*/
  for (iEdge = 0; iEdge < geometry->GetnEdge(); iEdge++) {
    iPoint = geometry->edge[iEdge]->GetNode(0);
    jPoint = geometry->edge[iEdge]->GetNode(1);
    
    Solution_i = node[iPoint]->GetSolution();
    Solution_j = node[jPoint]->GetSolution();
    Normal = geometry->edge[iEdge]->GetNormal();
    for (iVar = 0; iVar< nVar; iVar++) {
      Solution_Average =  0.5 * (Solution_i[iVar] + Solution_j[iVar]);
      for (iDim = 0; iDim < nDim; iDim++) {
        Partial_Res = Solution_Average*Normal[iDim];
        if (geometry->node[iPoint]->GetDomain())
          node[iPoint]->AddGradient(iVar, iDim, Partial_Res);
        if (geometry->node[jPoint]->GetDomain())
          node[jPoint]->SubtractGradient(iVar, iDim, Partial_Res);
      }
    }
  }
  
  /*--- Loop boundary edges ---*/
  for (iMarker = 0; iMarker < geometry->GetnMarker(); iMarker++) {
    if (config->GetMarker_All_KindBC(iMarker) != INTERNAL_BOUNDARY &&
        config->GetMarker_All_KindBC(iMarker) != PERIODIC_BOUNDARY)
    for (iVertex = 0; iVertex < geometry->GetnVertex(iMarker); iVertex++) {
      Point = geometry->vertex[iMarker][iVertex]->GetNode();
      Solution_Vertex = node[Point]->GetSolution();
      Normal = geometry->vertex[iMarker][iVertex]->GetNormal();
      for (iVar = 0; iVar < nVar; iVar++)
        for (iDim = 0; iDim < nDim; iDim++) {
          Partial_Res = Solution_Vertex[iVar]*Normal[iDim];
          if (geometry->node[Point]->GetDomain())
            node[Point]->SubtractGradient(iVar, iDim, Partial_Res);
        }
    }
  }
  
  /*--- Compute gradient ---*/
  for (iPoint = 0; iPoint < geometry->GetnPointDomain(); iPoint++)
    for (iVar = 0; iVar < nVar; iVar++)
      for (iDim = 0; iDim < nDim; iDim++) {
        Gradient = node[iPoint]->GetGradient();
        DualArea = geometry->node[iPoint]->GetVolume();
        Grad_Val = Gradient[iVar][iDim] / (DualArea+EPS);
        node[iPoint]->SetGradient(iVar, iDim, Grad_Val);
      }
  
  /*--- Gradient MPI ---*/
  
  InitiateComms(geometry, config, SOLUTION_GRADIENT);
  CompleteComms(geometry, config, SOLUTION_GRADIENT);
  
}

void CSolver::SetSolution_Gradient_LS(CGeometry *geometry, CConfig *config) {
  
  unsigned short iDim, jDim, iVar, iNeigh;
  unsigned long iPoint, jPoint;
  su2double *Coord_i, *Coord_j, *Solution_i, *Solution_j,
  r11, r12, r13, r22, r23, r23_a, r23_b, r33, weight, detR2, z11, z12, z13,
  z22, z23, z33, product;
  bool singular = false;
  
  su2double **Cvector = new su2double* [nVar];
  for (iVar = 0; iVar < nVar; iVar++)
    Cvector[iVar] = new su2double [nDim];
  
  /*--- Loop over points of the grid ---*/
  
  for (iPoint = 0; iPoint < geometry->GetnPointDomain(); iPoint++) {
    
    /*--- Set the value of the singular ---*/
    singular = false;
    
    /*--- Get coordinates ---*/
    
    Coord_i = geometry->node[iPoint]->GetCoord();
    
    /*--- Get consevative solution ---*/
    
    Solution_i = node[iPoint]->GetSolution();
    
    /*--- Inizialization of variables ---*/
    
    for (iVar = 0; iVar < nVar; iVar++)
      for (iDim = 0; iDim < nDim; iDim++)
        Cvector[iVar][iDim] = 0.0;
    
    r11 = 0.0; r12 = 0.0; r13 = 0.0; r22 = 0.0;
    r23 = 0.0; r23_a = 0.0; r23_b = 0.0; r33 = 0.0;

    AD::StartPreacc();
    AD::SetPreaccIn(Solution_i, nVar);
    AD::SetPreaccIn(Coord_i, nDim);

    for (iNeigh = 0; iNeigh < geometry->node[iPoint]->GetnPoint(); iNeigh++) {
      jPoint = geometry->node[iPoint]->GetPoint(iNeigh);
      Coord_j = geometry->node[jPoint]->GetCoord();
      
      Solution_j = node[jPoint]->GetSolution();

      AD::SetPreaccIn(Coord_j, nDim);
      AD::SetPreaccIn(Solution_j, nVar);

      weight = 0.0;
      for (iDim = 0; iDim < nDim; iDim++)
        weight += (Coord_j[iDim]-Coord_i[iDim])*(Coord_j[iDim]-Coord_i[iDim]);
      
      /*--- Sumations for entries of upper triangular matrix R ---*/
      
      if (weight != 0.0) {
        
        r11 += (Coord_j[0]-Coord_i[0])*(Coord_j[0]-Coord_i[0])/weight;
        r12 += (Coord_j[0]-Coord_i[0])*(Coord_j[1]-Coord_i[1])/weight;
        r22 += (Coord_j[1]-Coord_i[1])*(Coord_j[1]-Coord_i[1])/weight;
        if (nDim == 3) {
          r13   += (Coord_j[0]-Coord_i[0])*(Coord_j[2]-Coord_i[2])/weight;
          r23_a += (Coord_j[1]-Coord_i[1])*(Coord_j[2]-Coord_i[2])/weight;
          r23_b += (Coord_j[0]-Coord_i[0])*(Coord_j[2]-Coord_i[2])/weight;
          r33   += (Coord_j[2]-Coord_i[2])*(Coord_j[2]-Coord_i[2])/weight;
        }
        
        /*--- Entries of c:= transpose(A)*b ---*/
        
        for (iVar = 0; iVar < nVar; iVar++)
          for (iDim = 0; iDim < nDim; iDim++)
            Cvector[iVar][iDim] += (Coord_j[iDim]-Coord_i[iDim])*(Solution_j[iVar]-Solution_i[iVar])/weight;
      }
      
    }
    
    /*--- Entries of upper triangular matrix R ---*/
    
    if (r11 >= 0.0) r11 = sqrt(r11); else r11 = 0.0;
    if (r11 != 0.0) r12 = r12/r11; else r12 = 0.0;
    if (r22-r12*r12 >= 0.0) r22 = sqrt(r22-r12*r12); else r22 = 0.0;
    
    if (nDim == 3) {
      if (r11 != 0.0) r13 = r13/r11; else r13 = 0.0;
      if ((r22 != 0.0) && (r11*r22 != 0.0)) r23 = r23_a/r22 - r23_b*r12/(r11*r22); else r23 = 0.0;
      if (r33-r23*r23-r13*r13 >= 0.0) r33 = sqrt(r33-r23*r23-r13*r13); else r33 = 0.0;
    }
    
    /*--- Compute determinant ---*/
    
    if (nDim == 2) detR2 = (r11*r22)*(r11*r22);
    else detR2 = (r11*r22*r33)*(r11*r22*r33);
    
    /*--- Detect singular matrices ---*/
    
    if (abs(detR2) <= EPS) { detR2 = 1.0; singular = true; }
    
    /*--- S matrix := inv(R)*traspose(inv(R)) ---*/
    
    if (singular) {
      for (iDim = 0; iDim < nDim; iDim++)
        for (jDim = 0; jDim < nDim; jDim++)
          Smatrix[iDim][jDim] = 0.0;
    }
    else {
      if (nDim == 2) {
        Smatrix[0][0] = (r12*r12+r22*r22)/detR2;
        Smatrix[0][1] = -r11*r12/detR2;
        Smatrix[1][0] = Smatrix[0][1];
        Smatrix[1][1] = r11*r11/detR2;
      }
      else {
        z11 = r22*r33; z12 = -r12*r33; z13 = r12*r23-r13*r22;
        z22 = r11*r33; z23 = -r11*r23; z33 = r11*r22;
        Smatrix[0][0] = (z11*z11+z12*z12+z13*z13)/detR2;
        Smatrix[0][1] = (z12*z22+z13*z23)/detR2;
        Smatrix[0][2] = (z13*z33)/detR2;
        Smatrix[1][0] = Smatrix[0][1];
        Smatrix[1][1] = (z22*z22+z23*z23)/detR2;
        Smatrix[1][2] = (z23*z33)/detR2;
        Smatrix[2][0] = Smatrix[0][2];
        Smatrix[2][1] = Smatrix[1][2];
        Smatrix[2][2] = (z33*z33)/detR2;
      }
    }
    
    /*--- Computation of the gradient: S*c ---*/
    
    for (iVar = 0; iVar < nVar; iVar++) {
      for (iDim = 0; iDim < nDim; iDim++) {
        product = 0.0;
        for (jDim = 0; jDim < nDim; jDim++)
          product += Smatrix[iDim][jDim]*Cvector[iVar][jDim];
        node[iPoint]->SetGradient(iVar, iDim, product);
      }
    }

    AD::SetPreaccOut(node[iPoint]->GetGradient(), nVar, nDim);
    AD::EndPreacc();
  }
  
  /*--- Deallocate memory ---*/
  
  for (iVar = 0; iVar < nVar; iVar++)
    delete [] Cvector[iVar];
  delete [] Cvector;
  
  /*--- Gradient MPI ---*/
  
  InitiateComms(geometry, config, SOLUTION_GRADIENT);
  CompleteComms(geometry, config, SOLUTION_GRADIENT);
  
}

void CSolver::SetGridVel_Gradient(CGeometry *geometry, CConfig *config) {
  unsigned short iDim, jDim, iVar, iNeigh;
  unsigned long iPoint, jPoint;
  su2double *Coord_i, *Coord_j, *Solution_i, *Solution_j, Smatrix[3][3],
  r11, r12, r13, r22, r23, r23_a, r23_b, r33, weight, detR2, z11, z12, z13,
  z22, z23, z33, product;
  su2double **Cvector;
  
  /*--- Note that all nVar entries in this routine have been changed to nDim ---*/
  Cvector = new su2double* [nDim];
  for (iVar = 0; iVar < nDim; iVar++)
    Cvector[iVar] = new su2double [nDim];
  
  /*--- Loop over points of the grid ---*/
  for (iPoint = 0; iPoint < geometry->GetnPointDomain(); iPoint++) {
    
    Coord_i = geometry->node[iPoint]->GetCoord();
    Solution_i = geometry->node[iPoint]->GetGridVel();
    
    /*--- Inizialization of variables ---*/
    for (iVar = 0; iVar < nDim; iVar++)
      for (iDim = 0; iDim < nDim; iDim++)
        Cvector[iVar][iDim] = 0.0;
    r11 = 0.0; r12 = 0.0; r13 = 0.0; r22 = 0.0; r23 = 0.0; r23_a = 0.0; r23_b = 0.0; r33 = 0.0;
    
    for (iNeigh = 0; iNeigh < geometry->node[iPoint]->GetnPoint(); iNeigh++) {
      jPoint = geometry->node[iPoint]->GetPoint(iNeigh);
      Coord_j = geometry->node[jPoint]->GetCoord();
      Solution_j = geometry->node[jPoint]->GetGridVel();
      
      weight = 0.0;
      for (iDim = 0; iDim < nDim; iDim++)
        weight += (Coord_j[iDim]-Coord_i[iDim])*(Coord_j[iDim]-Coord_i[iDim]);
      
      /*--- Sumations for entries of upper triangular matrix R ---*/
      r11 += (Coord_j[0]-Coord_i[0])*(Coord_j[0]-Coord_i[0])/(weight);
      r12 += (Coord_j[0]-Coord_i[0])*(Coord_j[1]-Coord_i[1])/(weight);
      r22 += (Coord_j[1]-Coord_i[1])*(Coord_j[1]-Coord_i[1])/(weight);
      if (nDim == 3) {
        r13 += (Coord_j[0]-Coord_i[0])*(Coord_j[2]-Coord_i[2])/(weight);
        r23_a += (Coord_j[1]-Coord_i[1])*(Coord_j[2]-Coord_i[2])/(weight);
        r23_b += (Coord_j[0]-Coord_i[0])*(Coord_j[2]-Coord_i[2])/(weight);
        r33 += (Coord_j[2]-Coord_i[2])*(Coord_j[2]-Coord_i[2])/(weight);
      }
      
      /*--- Entries of c:= transpose(A)*b ---*/
      for (iVar = 0; iVar < nDim; iVar++)
        for (iDim = 0; iDim < nDim; iDim++)
          Cvector[iVar][iDim] += (Coord_j[iDim]-Coord_i[iDim])*(Solution_j[iVar]-Solution_i[iVar])/(weight);
    }
    
    /*--- Entries of upper triangular matrix R ---*/
    r11 = sqrt(r11);
    r12 = r12/(r11);
    r22 = sqrt(r22-r12*r12);
    if (nDim == 3) {
      r13 = r13/(r11);
      r23 = r23_a/(r22) - r23_b*r12/(r11*r22);
      r33 = sqrt(r33-r23*r23-r13*r13);
    }
    /*--- S matrix := inv(R)*traspose(inv(R)) ---*/
    if (nDim == 2) {
      detR2 = (r11*r22)*(r11*r22);
      Smatrix[0][0] = (r12*r12+r22*r22)/(detR2);
      Smatrix[0][1] = -r11*r12/(detR2);
      Smatrix[1][0] = Smatrix[0][1];
      Smatrix[1][1] = r11*r11/(detR2);
    }
    else {
      detR2 = (r11*r22*r33)*(r11*r22*r33);
      z11 = r22*r33;
      z12 = -r12*r33;
      z13 = r12*r23-r13*r22;
      z22 = r11*r33;
      z23 = -r11*r23;
      z33 = r11*r22;
      Smatrix[0][0] = (z11*z11+z12*z12+z13*z13)/(detR2);
      Smatrix[0][1] = (z12*z22+z13*z23)/(detR2);
      Smatrix[0][2] = (z13*z33)/(detR2);
      Smatrix[1][0] = Smatrix[0][1];
      Smatrix[1][1] = (z22*z22+z23*z23)/(detR2);
      Smatrix[1][2] = (z23*z33)/(detR2);
      Smatrix[2][0] = Smatrix[0][2];
      Smatrix[2][1] = Smatrix[1][2];
      Smatrix[2][2] = (z33*z33)/(detR2);
    }
    /*--- Computation of the gradient: S*c ---*/
    for (iVar = 0; iVar < nDim; iVar++) {
      for (iDim = 0; iDim < nDim; iDim++) {
        product = 0.0;
        for (jDim = 0; jDim < nDim; jDim++)
          product += Smatrix[iDim][jDim]*Cvector[iVar][jDim];
        geometry->node[iPoint]->SetGridVel_Grad(iVar, iDim, product);
      }
    }
  }
  
  /*--- Deallocate memory ---*/
  for (iVar = 0; iVar < nDim; iVar++)
    delete [] Cvector[iVar];
  delete [] Cvector;
  
}

void CSolver::SetAuxVar_Surface_Gradient(CGeometry *geometry, CConfig *config) {
  
  unsigned short iDim, jDim, iNeigh, iMarker, Boundary;
  unsigned short nDim = geometry->GetnDim();
  unsigned long iPoint, jPoint, iVertex;
  su2double *Coord_i, *Coord_j, AuxVar_i, AuxVar_j;
  su2double **Smatrix, *Cvector;
  
  Smatrix = new su2double* [nDim];
  Cvector = new su2double [nDim];
  for (iDim = 0; iDim < nDim; iDim++)
    Smatrix[iDim] = new su2double [nDim];
  
  
  /*--- Loop over boundary markers to select those for Euler or NS walls ---*/
  for (iMarker = 0; iMarker < config->GetnMarker_All(); iMarker++) {
    Boundary = config->GetMarker_All_KindBC(iMarker);
    switch (Boundary) {
      case EULER_WALL:
      case HEAT_FLUX:
      case ISOTHERMAL:
        
        /*--- Loop over points on the surface (Least-Squares approximation) ---*/
        for (iVertex = 0; iVertex < geometry->nVertex[iMarker]; iVertex++) {
          iPoint = geometry->vertex[iMarker][iVertex]->GetNode();
          if (geometry->node[iPoint]->GetDomain()) {
            Coord_i = geometry->node[iPoint]->GetCoord();
            AuxVar_i = node[iPoint]->GetAuxVar();
            
            /*--- Inizialization of variables ---*/
            for (iDim = 0; iDim < nDim; iDim++)
              Cvector[iDim] = 0.0;
            su2double r11 = 0.0, r12 = 0.0, r13 = 0.0, r22 = 0.0, r23 = 0.0, r23_a = 0.0, r23_b = 0.0, r33 = 0.0;
            
            for (iNeigh = 0; iNeigh < geometry->node[iPoint]->GetnPoint(); iNeigh++) {
              jPoint = geometry->node[iPoint]->GetPoint(iNeigh);
              Coord_j = geometry->node[jPoint]->GetCoord();
              AuxVar_j = node[jPoint]->GetAuxVar();
              
              su2double weight = 0;
              for (iDim = 0; iDim < nDim; iDim++)
                weight += (Coord_j[iDim]-Coord_i[iDim])*(Coord_j[iDim]-Coord_i[iDim]);
              
              /*--- Sumations for entries of upper triangular matrix R ---*/
              r11 += (Coord_j[0]-Coord_i[0])*(Coord_j[0]-Coord_i[0])/weight;
              r12 += (Coord_j[0]-Coord_i[0])*(Coord_j[1]-Coord_i[1])/weight;
              r22 += (Coord_j[1]-Coord_i[1])*(Coord_j[1]-Coord_i[1])/weight;
              if (nDim == 3) {
                r13 += (Coord_j[0]-Coord_i[0])*(Coord_j[2]-Coord_i[2])/weight;
                r23_a += (Coord_j[1]-Coord_i[1])*(Coord_j[2]-Coord_i[2])/weight;
                r23_b += (Coord_j[0]-Coord_i[0])*(Coord_j[2]-Coord_i[2])/weight;
                r33 += (Coord_j[2]-Coord_i[2])*(Coord_j[2]-Coord_i[2])/weight;
              }
              
              /*--- Entries of c:= transpose(A)*b ---*/
              for (iDim = 0; iDim < nDim; iDim++)
                Cvector[iDim] += (Coord_j[iDim]-Coord_i[iDim])*(AuxVar_j-AuxVar_i)/weight;
            }
            
            /*--- Entries of upper triangular matrix R ---*/
            r11 = sqrt(r11);
            r12 = r12/r11;
            r22 = sqrt(r22-r12*r12);
            if (nDim == 3) {
              r13 = r13/r11;
              r23 = r23_a/r22 - r23_b*r12/(r11*r22);
              r33 = sqrt(r33-r23*r23-r13*r13);
            }
            /*--- S matrix := inv(R)*traspose(inv(R)) ---*/
            if (nDim == 2) {
              su2double detR2 = (r11*r22)*(r11*r22);
              Smatrix[0][0] = (r12*r12+r22*r22)/detR2;
              Smatrix[0][1] = -r11*r12/detR2;
              Smatrix[1][0] = Smatrix[0][1];
              Smatrix[1][1] = r11*r11/detR2;
            }
            else {
              su2double detR2 = (r11*r22*r33)*(r11*r22*r33);
              su2double z11, z12, z13, z22, z23, z33; // aux vars
              z11 = r22*r33;
              z12 = -r12*r33;
              z13 = r12*r23-r13*r22;
              z22 = r11*r33;
              z23 = -r11*r23;
              z33 = r11*r22;
              Smatrix[0][0] = (z11*z11+z12*z12+z13*z13)/detR2;
              Smatrix[0][1] = (z12*z22+z13*z23)/detR2;
              Smatrix[0][2] = (z13*z33)/detR2;
              Smatrix[1][0] = Smatrix[0][1];
              Smatrix[1][1] = (z22*z22+z23*z23)/detR2;
              Smatrix[1][2] = (z23*z33)/detR2;
              Smatrix[2][0] = Smatrix[0][2];
              Smatrix[2][1] = Smatrix[1][2];
              Smatrix[2][2] = (z33*z33)/detR2;
            }
            /*--- Computation of the gradient: S*c ---*/
            su2double product;
            for (iDim = 0; iDim < nDim; iDim++) {
              product = 0.0;
              for (jDim = 0; jDim < nDim; jDim++)
                product += Smatrix[iDim][jDim]*Cvector[jDim];
              node[iPoint]->SetAuxVarGradient(iDim, product);
            }
          }
        } /*--- End of loop over surface points ---*/
        break;
      default:
        break;
    }
  }
  
  /*--- Memory deallocation ---*/
  for (iDim = 0; iDim < nDim; iDim++)
    delete [] Smatrix[iDim];
  delete [] Cvector;
  delete [] Smatrix;
}

void CSolver::SetSolution_Limiter(CGeometry *geometry, CConfig *config) {
  
  unsigned long iEdge, iPoint, jPoint;
  unsigned short iVar, iDim;
  su2double **Gradient_i, **Gradient_j, *Coord_i, *Coord_j,
  *Solution, *Solution_i, *Solution_j, *LocalMinSolution, *LocalMaxSolution,
  *GlobalMinSolution, *GlobalMaxSolution,
  dave, LimK, eps1, eps2, dm, dp, du, ds, y, limiter, SharpEdge_Distance;
  
  dave = config->GetRefElemLength();
  LimK = config->GetVenkat_LimiterCoeff();
  
  if (config->GetKind_SlopeLimit() == NO_LIMITER) {
    
    for (iPoint = 0; iPoint < geometry->GetnPoint(); iPoint++) {
      for (iVar = 0; iVar < nVar; iVar++) {
        node[iPoint]->SetLimiter(iVar, 1.0);
      }
    }
    
  }
  
  else {
    
    /*--- Initialize solution max and solution min and the limiter in the entire domain --*/
    
    for (iPoint = 0; iPoint < geometry->GetnPoint(); iPoint++) {
      for (iVar = 0; iVar < nVar; iVar++) {
        node[iPoint]->SetSolution_Max(iVar, -EPS);
        node[iPoint]->SetSolution_Min(iVar, EPS);
        node[iPoint]->SetLimiter(iVar, 2.0);
      }
    }
    
    /*--- Establish bounds for Spekreijse monotonicity by finding max & min values of neighbor variables --*/
    
    for (iEdge = 0; iEdge < geometry->GetnEdge(); iEdge++) {
      
      /*--- Point identification, Normal vector and area ---*/
      
      iPoint = geometry->edge[iEdge]->GetNode(0);
      jPoint = geometry->edge[iEdge]->GetNode(1);
      
      /*--- Get the conserved variables ---*/
      
      Solution_i = node[iPoint]->GetSolution();
      Solution_j = node[jPoint]->GetSolution();
      
      /*--- Compute the maximum, and minimum values for nodes i & j ---*/
      
      for (iVar = 0; iVar < nVar; iVar++) {
        du = (Solution_j[iVar] - Solution_i[iVar]);
        node[iPoint]->SetSolution_Min(iVar, min(node[iPoint]->GetSolution_Min(iVar), du));
        node[iPoint]->SetSolution_Max(iVar, max(node[iPoint]->GetSolution_Max(iVar), du));
        node[jPoint]->SetSolution_Min(iVar, min(node[jPoint]->GetSolution_Min(iVar), -du));
        node[jPoint]->SetSolution_Max(iVar, max(node[jPoint]->GetSolution_Max(iVar), -du));
      }
      
    }
    
  }
  
  /*--- Barth-Jespersen limiter with Venkatakrishnan modification ---*/
  
  if (config->GetKind_SlopeLimit_Flow() == BARTH_JESPERSEN) {
    
    for (iEdge = 0; iEdge < geometry->GetnEdge(); iEdge++) {
      
      iPoint     = geometry->edge[iEdge]->GetNode(0);
      jPoint     = geometry->edge[iEdge]->GetNode(1);
      Gradient_i = node[iPoint]->GetGradient();
      Gradient_j = node[jPoint]->GetGradient();
      Coord_i    = geometry->node[iPoint]->GetCoord();
      Coord_j    = geometry->node[jPoint]->GetCoord();
      
      AD::StartPreacc();
      AD::SetPreaccIn(Gradient_i, nVar, nDim);
      AD::SetPreaccIn(Gradient_j, nVar, nDim);
      AD::SetPreaccIn(Coord_i, nDim); AD::SetPreaccIn(Coord_j, nDim);

      for (iVar = 0; iVar < nVar; iVar++) {
        
        AD::SetPreaccIn(node[iPoint]->GetSolution_Max(iVar));
        AD::SetPreaccIn(node[iPoint]->GetSolution_Min(iVar));
        AD::SetPreaccIn(node[jPoint]->GetSolution_Max(iVar));
        AD::SetPreaccIn(node[jPoint]->GetSolution_Min(iVar));

        /*--- Calculate the interface left gradient, delta- (dm) ---*/
        
        dm = 0.0;
        for (iDim = 0; iDim < nDim; iDim++)
          dm += 0.5*(Coord_j[iDim]-Coord_i[iDim])*Gradient_i[iVar][iDim];
        
        if (dm == 0.0) { limiter = 2.0; }
        else {
          if ( dm > 0.0 ) dp = node[iPoint]->GetSolution_Max(iVar);
          else dp = node[iPoint]->GetSolution_Min(iVar);
          limiter = dp/dm;
        }
        
        if (limiter < node[iPoint]->GetLimiter(iVar)) {
          node[iPoint]->SetLimiter(iVar, limiter);
          AD::SetPreaccOut(node[iPoint]->GetLimiter()[iVar]);
        }
        
        /*--- Calculate the interface right gradient, delta+ (dp) ---*/
        
        dm = 0.0;
        for (iDim = 0; iDim < nDim; iDim++)
          dm += 0.5*(Coord_i[iDim]-Coord_j[iDim])*Gradient_j[iVar][iDim];
        
        if (dm == 0.0) { limiter = 2.0; }
        else {
          if ( dm > 0.0 ) dp = node[jPoint]->GetSolution_Max(iVar);
          else dp = node[jPoint]->GetSolution_Min(iVar);
          limiter = dp/dm;
        }
        
        if (limiter < node[jPoint]->GetLimiter(iVar)) {
          node[jPoint]->SetLimiter(iVar, limiter);
          AD::SetPreaccOut(node[jPoint]->GetLimiter()[iVar]);
        }

      }
      
      AD::EndPreacc();
      
    }


    for (iPoint = 0; iPoint < geometry->GetnPoint(); iPoint++) {
      for (iVar = 0; iVar < nVar; iVar++) {
        y =  node[iPoint]->GetLimiter(iVar);
        limiter = (y*y + 2.0*y) / (y*y + y + 2.0);
        node[iPoint]->SetLimiter(iVar, limiter);
      }
    }
    
  }

  /*--- Venkatakrishnan limiter ---*/
  
  if ((config->GetKind_SlopeLimit() == VENKATAKRISHNAN) || (config->GetKind_SlopeLimit_Flow() == VENKATAKRISHNAN_WANG)) {
    
    /*--- Allocate memory for the max and min solution value --*/
    
    LocalMinSolution = new su2double [nVar]; GlobalMinSolution = new su2double [nVar];
    LocalMaxSolution = new su2double [nVar]; GlobalMaxSolution = new su2double [nVar];
    
    /*--- Compute the max value and min value of the solution ---*/
    
    Solution = node[iPoint]->GetSolution();
    for (iVar = 0; iVar < nVar; iVar++) {
      LocalMinSolution[iVar] = Solution[iVar];
      LocalMaxSolution[iVar] = Solution[iVar];
    }
    
    for (iPoint = 0; iPoint < geometry->GetnPoint(); iPoint++) {
      
      /*--- Get the solution variables ---*/
      
      Solution = node[iPoint]->GetSolution();
      
      for (iVar = 0; iVar < nVar; iVar++) {
        LocalMinSolution[iVar] = min (LocalMinSolution[iVar], Solution[iVar]);
        LocalMaxSolution[iVar] = max (LocalMaxSolution[iVar], Solution[iVar]);
      }
      
    }
    
#ifdef HAVE_MPI
    SU2_MPI::Allreduce(LocalMinSolution, GlobalMinSolution, nVar, MPI_DOUBLE, MPI_MIN, MPI_COMM_WORLD);
    SU2_MPI::Allreduce(LocalMaxSolution, GlobalMaxSolution, nVar, MPI_DOUBLE, MPI_MAX, MPI_COMM_WORLD);
#else
    for (iVar = 0; iVar < nVar; iVar++) {
      GlobalMinSolution[iVar] = LocalMinSolution[iVar];
      GlobalMaxSolution[iVar] = LocalMaxSolution[iVar];
    }
#endif
    
    for (iEdge = 0; iEdge < geometry->GetnEdge(); iEdge++) {
      
      iPoint     = geometry->edge[iEdge]->GetNode(0);
      jPoint     = geometry->edge[iEdge]->GetNode(1);
      Gradient_i = node[iPoint]->GetGradient();
      Gradient_j = node[jPoint]->GetGradient();
      Coord_i    = geometry->node[iPoint]->GetCoord();
      Coord_j    = geometry->node[jPoint]->GetCoord();
      
      AD::StartPreacc();
      AD::SetPreaccIn(Gradient_i, nVar, nDim);
      AD::SetPreaccIn(Gradient_j, nVar, nDim);
      AD::SetPreaccIn(Coord_i, nDim); AD::SetPreaccIn(Coord_j, nDim);

      for (iVar = 0; iVar < nVar; iVar++) {
        
        if (config->GetKind_SlopeLimit_Flow() == VENKATAKRISHNAN_WANG) {
          eps1 = LimK * (GlobalMaxSolution[iVar] - GlobalMinSolution[iVar]);
          eps2 = eps1*eps1;
        }
        else {
          eps1 = LimK*dave;
          eps2 = eps1*eps1*eps1;
        }
        
        AD::SetPreaccIn(node[iPoint]->GetSolution_Max(iVar));
        AD::SetPreaccIn(node[iPoint]->GetSolution_Min(iVar));
        AD::SetPreaccIn(node[jPoint]->GetSolution_Max(iVar));
        AD::SetPreaccIn(node[jPoint]->GetSolution_Min(iVar));

        /*--- Calculate the interface left gradient, delta- (dm) ---*/
        
        dm = 0.0;
        for (iDim = 0; iDim < nDim; iDim++)
          dm += 0.5*(Coord_j[iDim]-Coord_i[iDim])*Gradient_i[iVar][iDim];
        
        /*--- Calculate the interface right gradient, delta+ (dp) ---*/
        
        if ( dm > 0.0 ) dp = node[iPoint]->GetSolution_Max(iVar);
        else dp = node[iPoint]->GetSolution_Min(iVar);
        
        limiter = ( dp*dp + 2.0*dp*dm + eps2 )/( dp*dp + dp*dm + 2.0*dm*dm + eps2);
        
        if (limiter < node[iPoint]->GetLimiter(iVar)) {
          node[iPoint]->SetLimiter(iVar, limiter);
          AD::SetPreaccOut(node[iPoint]->GetLimiter()[iVar]);
        }
        
        /*-- Repeat for point j on the edge ---*/
        
        dm = 0.0;
        for (iDim = 0; iDim < nDim; iDim++)
          dm += 0.5*(Coord_i[iDim]-Coord_j[iDim])*Gradient_j[iVar][iDim];
        
        if ( dm > 0.0 ) dp = node[jPoint]->GetSolution_Max(iVar);
        else dp = node[jPoint]->GetSolution_Min(iVar);
        
        limiter = ( dp*dp + 2.0*dp*dm + eps2 )/( dp*dp + dp*dm + 2.0*dm*dm + eps2);
        
        if (limiter < node[jPoint]->GetLimiter(iVar)) {
          node[jPoint]->SetLimiter(iVar, limiter);
          AD::SetPreaccOut(node[jPoint]->GetLimiter()[iVar]);
        }
      }
      
      AD::EndPreacc();

    }
    
    delete [] LocalMinSolution; delete [] GlobalMinSolution;
    delete [] LocalMaxSolution; delete [] GlobalMaxSolution;

  }
  
  /*--- Sharp edges limiter ---*/
  
  if (config->GetKind_SlopeLimit() == SHARP_EDGES) {
    
    /*-- Get limiter parameters from the configuration file ---*/
    
    dave = config->GetRefElemLength();
    LimK = config->GetVenkat_LimiterCoeff();
    eps1 = LimK*dave;
    eps2 = eps1*eps1*eps1;
    
    for (iEdge = 0; iEdge < geometry->GetnEdge(); iEdge++) {
      
      iPoint     = geometry->edge[iEdge]->GetNode(0);
      jPoint     = geometry->edge[iEdge]->GetNode(1);
      Gradient_i = node[iPoint]->GetGradient();
      Gradient_j = node[jPoint]->GetGradient();
      Coord_i    = geometry->node[iPoint]->GetCoord();
      Coord_j    = geometry->node[jPoint]->GetCoord();
      
      for (iVar = 0; iVar < nVar; iVar++) {
        
        /*--- Calculate the interface left gradient, delta- (dm) ---*/
        
        dm = 0.0;
        for (iDim = 0; iDim < nDim; iDim++)
          dm += 0.5*(Coord_j[iDim]-Coord_i[iDim])*Gradient_i[iVar][iDim];
        
        /*--- Calculate the interface right gradient, delta+ (dp) ---*/
        
        if ( dm > 0.0 ) dp = node[iPoint]->GetSolution_Max(iVar);
        else dp = node[iPoint]->GetSolution_Min(iVar);
        
        /*--- Compute the distance to a sharp edge ---*/
        
        SharpEdge_Distance = (geometry->node[iPoint]->GetSharpEdge_Distance() - config->GetAdjSharp_LimiterCoeff()*eps1);
        ds = 0.0;
        if (SharpEdge_Distance < -eps1) ds = 0.0;
        if (fabs(SharpEdge_Distance) <= eps1) ds = 0.5*(1.0+(SharpEdge_Distance/eps1)+(1.0/PI_NUMBER)*sin(PI_NUMBER*SharpEdge_Distance/eps1));
        if (SharpEdge_Distance > eps1) ds = 1.0;
        
        limiter = ds * ( dp*dp + 2.0*dp*dm + eps2 )/( dp*dp + dp*dm + 2.0*dm*dm + eps2);
        
        if (limiter < node[iPoint]->GetLimiter(iVar))
          node[iPoint]->SetLimiter(iVar, limiter);
        
        /*-- Repeat for point j on the edge ---*/
        
        dm = 0.0;
        for (iDim = 0; iDim < nDim; iDim++)
          dm += 0.5*(Coord_i[iDim]-Coord_j[iDim])*Gradient_j[iVar][iDim];
        
        if ( dm > 0.0 ) dp = node[jPoint]->GetSolution_Max(iVar);
        else dp = node[jPoint]->GetSolution_Min(iVar);
        
        /*--- Compute the distance to a sharp edge ---*/
        
        SharpEdge_Distance = (geometry->node[jPoint]->GetSharpEdge_Distance() - config->GetAdjSharp_LimiterCoeff()*eps1);
        ds = 0.0;
        if (SharpEdge_Distance < -eps1) ds = 0.0;
        if (fabs(SharpEdge_Distance) <= eps1) ds = 0.5*(1.0+(SharpEdge_Distance/eps1)+(1.0/PI_NUMBER)*sin(PI_NUMBER*SharpEdge_Distance/eps1));
        if (SharpEdge_Distance > eps1) ds = 1.0;
        
        limiter = ds * ( dp*dp + 2.0*dp*dm + eps2 )/( dp*dp + dp*dm + 2.0*dm*dm + eps2);
        
        if (limiter < node[jPoint]->GetLimiter(iVar))
          node[jPoint]->SetLimiter(iVar, limiter);
        
      }
    }
  }
  
  /*--- Sharp edges limiter ---*/
  
  if (config->GetKind_SlopeLimit() == WALL_DISTANCE) {
    
    /*-- Get limiter parameters from the configuration file ---*/
    
    dave = config->GetRefElemLength();
    LimK = config->GetVenkat_LimiterCoeff();
    eps1 = LimK*dave;
    eps2 = eps1*eps1*eps1;
    
    for (iEdge = 0; iEdge < geometry->GetnEdge(); iEdge++) {
      
      iPoint     = geometry->edge[iEdge]->GetNode(0);
      jPoint     = geometry->edge[iEdge]->GetNode(1);
      Gradient_i = node[iPoint]->GetGradient();
      Gradient_j = node[jPoint]->GetGradient();
      Coord_i    = geometry->node[iPoint]->GetCoord();
      Coord_j    = geometry->node[jPoint]->GetCoord();
      
      for (iVar = 0; iVar < nVar; iVar++) {
        
        /*--- Calculate the interface left gradient, delta- (dm) ---*/
        
        dm = 0.0;
        for (iDim = 0; iDim < nDim; iDim++)
          dm += 0.5*(Coord_j[iDim]-Coord_i[iDim])*Gradient_i[iVar][iDim];
        
        /*--- Calculate the interface right gradient, delta+ (dp) ---*/
        
        if ( dm > 0.0 ) dp = node[iPoint]->GetSolution_Max(iVar);
        else dp = node[iPoint]->GetSolution_Min(iVar);
        
        /*--- Compute the distance to a sharp edge ---*/
        
        SharpEdge_Distance = (geometry->node[iPoint]->GetWall_Distance() - config->GetAdjSharp_LimiterCoeff()*eps1);
        ds = 0.0;
        if (SharpEdge_Distance < -eps1) ds = 0.0;
        if (fabs(SharpEdge_Distance) <= eps1) ds = 0.5*(1.0+(SharpEdge_Distance/eps1)+(1.0/PI_NUMBER)*sin(PI_NUMBER*SharpEdge_Distance/eps1));
        if (SharpEdge_Distance > eps1) ds = 1.0;
        
        limiter = ds * ( dp*dp + 2.0*dp*dm + eps2 )/( dp*dp + dp*dm + 2.0*dm*dm + eps2);
        
        if (limiter < node[iPoint]->GetLimiter(iVar))
          node[iPoint]->SetLimiter(iVar, limiter);
        
        /*-- Repeat for point j on the edge ---*/
        
        dm = 0.0;
        for (iDim = 0; iDim < nDim; iDim++)
          dm += 0.5*(Coord_i[iDim]-Coord_j[iDim])*Gradient_j[iVar][iDim];
        
        if ( dm > 0.0 ) dp = node[jPoint]->GetSolution_Max(iVar);
        else dp = node[jPoint]->GetSolution_Min(iVar);
        
        /*--- Compute the distance to a sharp edge ---*/
        
        SharpEdge_Distance = (geometry->node[jPoint]->GetWall_Distance() - config->GetAdjSharp_LimiterCoeff()*eps1);
        ds = 0.0;
        if (SharpEdge_Distance < -eps1) ds = 0.0;
        if (fabs(SharpEdge_Distance) <= eps1) ds = 0.5*(1.0+(SharpEdge_Distance/eps1)+(1.0/PI_NUMBER)*sin(PI_NUMBER*SharpEdge_Distance/eps1));
        if (SharpEdge_Distance > eps1) ds = 1.0;
        
        limiter = ds * ( dp*dp + 2.0*dp*dm + eps2 )/( dp*dp + dp*dm + 2.0*dm*dm + eps2);
        
        if (limiter < node[jPoint]->GetLimiter(iVar))
          node[jPoint]->SetLimiter(iVar, limiter);
        
      }
    }
  }

  
  /*--- Limiter MPI ---*/
  
  InitiateComms(geometry, config, SOLUTION_LIMITER);
  CompleteComms(geometry, config, SOLUTION_LIMITER);
  
}

void CSolver::SetPressureLaplacian(CGeometry *geometry, CConfig *config, su2double *PressureLaplacian) {
  
  unsigned long Point = 0, iPoint = 0, jPoint = 0, iEdge, iVertex;
  unsigned short iMarker, iVar;
  su2double DualArea, Partial_Res, *Normal;
  su2double **UxVar_Gradient, **UyVar_Gradient;
  
  UxVar_Gradient = new su2double* [geometry->GetnPoint()];
  UyVar_Gradient = new su2double* [geometry->GetnPoint()];
  for (iPoint = 0; iPoint < geometry->GetnPoint(); iPoint++) {
    UxVar_Gradient[iPoint] = new su2double [2];
    UyVar_Gradient[iPoint] = new su2double [2];
  }
  
  for (iPoint = 0; iPoint < geometry->GetnPoint(); iPoint++)
    for (iVar = 0; iVar < 2; iVar++) {
      UxVar_Gradient[iPoint][iVar] = 0.0;
      UyVar_Gradient[iPoint][iVar] = 0.0;
    }
  
  /*---  Loop interior edges ---*/
  
  for (iEdge = 0; iEdge < geometry->GetnEdge(); iEdge++) {
    iPoint = geometry->edge[iEdge]->GetNode(0);
    jPoint = geometry->edge[iEdge]->GetNode(1);
    Normal = geometry->edge[iEdge]->GetNormal();
    
    Partial_Res =  0.5 * ( node[iPoint]->GetSolution(1) + node[jPoint]->GetSolution(1)) * Normal[0];
    UxVar_Gradient[iPoint][0] += Partial_Res;
    UxVar_Gradient[jPoint][0] -= Partial_Res;
    
    Partial_Res =  0.5 * ( node[iPoint]->GetSolution(1) + node[jPoint]->GetSolution(1)) * Normal[1];
    UxVar_Gradient[iPoint][1] += Partial_Res;
    UxVar_Gradient[jPoint][1] -= Partial_Res;
    
    Partial_Res =  0.5 * ( node[iPoint]->GetSolution(2) + node[jPoint]->GetSolution(2)) * Normal[0];
    UyVar_Gradient[iPoint][0] += Partial_Res;
    UyVar_Gradient[jPoint][0] -= Partial_Res;
    
    Partial_Res =  0.5 * ( node[iPoint]->GetSolution(2) + node[jPoint]->GetSolution(2)) * Normal[1];
    UyVar_Gradient[iPoint][1] += Partial_Res;
    UyVar_Gradient[jPoint][1] -= Partial_Res;
    
  }
  
  /*---  Loop boundary edges ---*/
  
  for (iMarker = 0; iMarker < geometry->GetnMarker(); iMarker++)
    if (config->GetMarker_All_KindBC(iMarker) != INTERNAL_BOUNDARY)
    for (iVertex = 0; iVertex < geometry->GetnVertex(iMarker); iVertex++) {
      Point = geometry->vertex[iMarker][iVertex]->GetNode();
      Normal = geometry->vertex[iMarker][iVertex]->GetNormal();
      
      Partial_Res =  node[Point]->GetSolution(1) * Normal[0];
      UxVar_Gradient[Point][0] -= Partial_Res;
      
      Partial_Res =  node[Point]->GetSolution(1) * Normal[1];
      UxVar_Gradient[Point][1] -= Partial_Res;
      
      Partial_Res =  node[Point]->GetSolution(2) * Normal[0];
      UyVar_Gradient[Point][0] -= Partial_Res;
      
      Partial_Res =  node[Point]->GetSolution(2) * Normal[1];
      UyVar_Gradient[Point][1] -= Partial_Res;
    }
  
  for (iPoint = 0; iPoint < geometry->GetnPoint(); iPoint++) {
    DualArea = geometry->node[iPoint]->GetVolume();
    PressureLaplacian[iPoint] = (UxVar_Gradient[iPoint][0]*UxVar_Gradient[iPoint][0] + UyVar_Gradient[iPoint][1]*UyVar_Gradient[iPoint][1] +
                                 UxVar_Gradient[iPoint][1]*UyVar_Gradient[iPoint][0] + UxVar_Gradient[iPoint][0]*UyVar_Gradient[iPoint][1])/DualArea ;
    
  }
  
  for (iPoint = 0; iPoint < geometry->GetnPoint(); iPoint++) {
    delete[] UxVar_Gradient[iPoint];
    delete[] UyVar_Gradient[iPoint];
  }
  
  delete[] UxVar_Gradient;
  delete[] UyVar_Gradient;
  
}

void CSolver::Gauss_Elimination(su2double** A, su2double* rhs, unsigned short nVar) {
  
  short iVar, jVar, kVar;
  su2double weight, aux;
  
  if (nVar == 1)
    rhs[0] /= A[0][0];
  else {
    
    /*--- Transform system in Upper Matrix ---*/
    
    for (iVar = 1; iVar < (short)nVar; iVar++) {
      for (jVar = 0; jVar < iVar; jVar++) {
        weight = A[iVar][jVar]/A[jVar][jVar];
        for (kVar = jVar; kVar < (short)nVar; kVar++)
          A[iVar][kVar] -= weight*A[jVar][kVar];
        rhs[iVar] -= weight*rhs[jVar];
      }
    }
    
    /*--- Backwards substitution ---*/
    
    rhs[nVar-1] = rhs[nVar-1]/A[nVar-1][nVar-1];
    for (iVar = (short)nVar-2; iVar >= 0; iVar--) {
      aux = 0;
      for (jVar = iVar+1; jVar < (short)nVar; jVar++)
        aux += A[iVar][jVar]*rhs[jVar];
      rhs[iVar] = (rhs[iVar]-aux)/A[iVar][iVar];
      if (iVar == 0) break;
    }
  }
  
}

void CSolver::Aeroelastic(CSurfaceMovement *surface_movement, CGeometry *geometry, CConfig *config, unsigned long ExtIter) {
  
  /*--- Variables used for Aeroelastic case ---*/
  
  su2double Cl, Cd, Cn, Ct, Cm, Cn_rot;
  su2double Alpha = config->GetAoA()*PI_NUMBER/180.0;
  vector<su2double> structural_solution(4,0.0); //contains solution(displacements and rates) of typical section wing model.
  
  unsigned short iMarker, iMarker_Monitoring, Monitoring;
  string Marker_Tag, Monitoring_Tag;
  
  /*--- Loop over markers and find the ones being monitored. ---*/
  
  for (iMarker = 0; iMarker < config->GetnMarker_All(); iMarker++) {
    Monitoring = config->GetMarker_All_Monitoring(iMarker);
    if (Monitoring == YES) {
      
      /*--- Find the particular marker being monitored and get the forces acting on it. ---*/
      
      for (iMarker_Monitoring = 0; iMarker_Monitoring < config->GetnMarker_Monitoring(); iMarker_Monitoring++) {
        Monitoring_Tag = config->GetMarker_Monitoring_TagBound(iMarker_Monitoring);
        Marker_Tag = config->GetMarker_All_TagBound(iMarker);
        if (Marker_Tag == Monitoring_Tag) {
          
          Cl = GetSurface_CL(iMarker_Monitoring);
          Cd = GetSurface_CD(iMarker_Monitoring);
          
          /*--- For typical section wing model want the force normal to the airfoil (in the direction of the spring) ---*/
          Cn = Cl*cos(Alpha) + Cd*sin(Alpha);
          Ct = -Cl*sin(Alpha) + Cd*cos(Alpha);
          
          Cm = GetSurface_CMz(iMarker_Monitoring);
          
          /*--- Calculate forces for the Typical Section Wing Model taking into account rotation ---*/
          
          /*--- Note that the calculation of the forces and the subsequent displacements ...
           is only correct for the airfoil that starts at the 0 degree position ---*/
          
          if (config->GetKind_GridMovement(ZONE_0) == AEROELASTIC_RIGID_MOTION) {
            su2double Omega, dt, psi;
            dt = config->GetDelta_UnstTimeND();
            Omega  = (config->GetRotation_Rate_Z(ZONE_0)/config->GetOmega_Ref());
            psi = Omega*(dt*ExtIter);
            
            /*--- Correct for the airfoil starting position (This is hardcoded in here) ---*/
            if (Monitoring_Tag == "Airfoil1") {
              psi = psi + 0.0;
            }
            else if (Monitoring_Tag == "Airfoil2") {
              psi = psi + 2.0/3.0*PI_NUMBER;
            }
            else if (Monitoring_Tag == "Airfoil3") {
              psi = psi + 4.0/3.0*PI_NUMBER;
            }
            else
              cout << "WARNING: There is a marker that we are monitoring that doesn't match the values hardcoded above!" << endl;
            
            cout << Monitoring_Tag << " position " << psi*180.0/PI_NUMBER << " degrees. " << endl;
            
            Cn_rot = Cn*cos(psi) - Ct*sin(psi); //Note the signs are different for accounting for the AOA.
            Cn = Cn_rot;
          }
          
          /*--- Solve the aeroelastic equations for the particular marker(surface) ---*/
          
          SolveTypicalSectionWingModel(geometry, Cn, Cm, config, iMarker_Monitoring, structural_solution);
          
          break;
        }
      }
      
      /*--- Compute the new surface node locations ---*/
      surface_movement->AeroelasticDeform(geometry, config, ExtIter, iMarker, iMarker_Monitoring, structural_solution);
      
    }
    
  }
  
}

void CSolver::SetUpTypicalSectionWingModel(vector<vector<su2double> >& Phi, vector<su2double>& omega, CConfig *config) {
  
  /*--- Retrieve values from the config file ---*/
  su2double w_h = config->GetAeroelastic_Frequency_Plunge();
  su2double w_a = config->GetAeroelastic_Frequency_Pitch();
  su2double x_a = config->GetAeroelastic_CG_Location();
  su2double r_a = sqrt(config->GetAeroelastic_Radius_Gyration_Squared());
  su2double w = w_h/w_a;
  
  // Mass Matrix
  vector<vector<su2double> > M(2,vector<su2double>(2,0.0));
  M[0][0] = 1;
  M[0][1] = x_a;
  M[1][0] = x_a;
  M[1][1] = r_a*r_a;
  
  // Stiffness Matrix
  //  vector<vector<su2double> > K(2,vector<su2double>(2,0.0));
  //  K[0][0] = (w_h/w_a)*(w_h/w_a);
  //  K[0][1] = 0.0;
  //  K[1][0] = 0.0;
  //  K[1][1] = r_a*r_a;
  
  /* Eigenvector and Eigenvalue Matrices of the Generalized EigenValue Problem. */
  
  vector<vector<su2double> > Omega2(2,vector<su2double>(2,0.0));
  su2double aux; // auxiliary variable
  aux = sqrt(pow(r_a,2)*pow(w,4) - 2*pow(r_a,2)*pow(w,2) + pow(r_a,2) + 4*pow(x_a,2)*pow(w,2));
  Phi[0][0] = (r_a * (r_a - r_a*pow(w,2) + aux)) / (2*x_a*pow(w, 2));
  Phi[0][1] = (r_a * (r_a - r_a*pow(w,2) - aux)) / (2*x_a*pow(w, 2));
  Phi[1][0] = 1.0;
  Phi[1][1] = 1.0;
  
  Omega2[0][0] = (r_a * (r_a + r_a*pow(w,2) - aux)) / (2*(pow(r_a, 2) - pow(x_a, 2)));
  Omega2[0][1] = 0;
  Omega2[1][0] = 0;
  Omega2[1][1] = (r_a * (r_a + r_a*pow(w,2) + aux)) / (2*(pow(r_a, 2) - pow(x_a, 2)));
  
  /* Nondimesionalize the Eigenvectors such that Phi'*M*Phi = I and PHI'*K*PHI = Omega */
  // Phi'*M*Phi = D
  // D^(-1/2)*Phi'*M*Phi*D^(-1/2) = D^(-1/2)*D^(1/2)*D^(1/2)*D^(-1/2) = I,  D^(-1/2) = inv(sqrt(D))
  // Phi = Phi*D^(-1/2)
  
  vector<vector<su2double> > Aux(2,vector<su2double>(2,0.0));
  vector<vector<su2double> > D(2,vector<su2double>(2,0.0));
  // Aux = M*Phi
  for (int i=0; i<2; i++) {
    for (int j=0; j<2; j++) {
      Aux[i][j] = 0;
      for (int k=0; k<2; k++) {
        Aux[i][j] += M[i][k]*Phi[k][j];
      }
    }
  }
  
  // D = Phi'*Aux
  for (int i=0; i<2; i++) {
    for (int j=0; j<2; j++) {
      D[i][j] = 0;
      for (int k=0; k<2; k++) {
        D[i][j] += Phi[k][i]*Aux[k][j]; //PHI transpose
      }
    }
  }
  
  //Modify the first column
  Phi[0][0] = Phi[0][0] * 1/sqrt(D[0][0]);
  Phi[1][0] = Phi[1][0] * 1/sqrt(D[0][0]);
  //Modify the second column
  Phi[0][1] = Phi[0][1] * 1/sqrt(D[1][1]);
  Phi[1][1] = Phi[1][1] * 1/sqrt(D[1][1]);
  
  // Sqrt of the eigenvalues (frequency of vibration of the modes)
  omega[0] = sqrt(Omega2[0][0]);
  omega[1] = sqrt(Omega2[1][1]);
  
}

void CSolver::SolveTypicalSectionWingModel(CGeometry *geometry, su2double Cl, su2double Cm, CConfig *config, unsigned short iMarker, vector<su2double>& displacements) {
  
  /*--- The aeroelastic model solved in this routine is the typical section wing model
   The details of the implementation are similar to those found in J.J. Alonso 
   "Fully-Implicit Time-Marching Aeroelastic Solutions" 1994. ---*/
  
  /*--- Retrieve values from the config file ---*/
  su2double w_alpha = config->GetAeroelastic_Frequency_Pitch();
  su2double vf      = config->GetAeroelastic_Flutter_Speed_Index();
  su2double b       = config->GetLength_Reynolds()/2.0; // airfoil semichord, Reynolds length is by defaul 1.0
  su2double dt      = config->GetDelta_UnstTimeND();
  dt = dt*w_alpha; //Non-dimensionalize the structural time.
  
  /*--- Structural Equation damping ---*/
  vector<su2double> xi(2,0.0);
  
  /*--- Eigenvectors and Eigenvalues of the Generalized EigenValue Problem. ---*/
  vector<vector<su2double> > Phi(2,vector<su2double>(2,0.0));   // generalized eigenvectors.
  vector<su2double> w(2,0.0);        // sqrt of the generalized eigenvalues (frequency of vibration of the modes).
  SetUpTypicalSectionWingModel(Phi, w, config);
  
  /*--- Solving the Decoupled Aeroelastic Problem with second order time discretization Eq (9) ---*/
  
  /*--- Solution variables description. //x[j][i], j-entry, i-equation. // Time (n+1)->np1, n->n, (n-1)->n1 ---*/
  vector<vector<su2double> > x_np1(2,vector<su2double>(2,0.0));
  
  /*--- Values from previous movement of spring at true time step n+1
   We use this values because we are solving for delta changes not absolute changes ---*/
  vector<vector<su2double> > x_np1_old = config->GetAeroelastic_np1(iMarker);
  
  /*--- Values at previous timesteps. ---*/
  vector<vector<su2double> > x_n = config->GetAeroelastic_n(iMarker);
  vector<vector<su2double> > x_n1 = config->GetAeroelastic_n1(iMarker);
  
  /*--- Set up of variables used to solve the structural problem. ---*/
  vector<su2double> f_tilde(2,0.0);
  vector<vector<su2double> > A_inv(2,vector<su2double>(2,0.0));
  su2double detA;
  su2double s1, s2;
  vector<su2double> rhs(2,0.0); //right hand side
  vector<su2double> eta(2,0.0);
  vector<su2double> eta_dot(2,0.0);
  
  /*--- Forcing Term ---*/
  su2double cons = vf*vf/PI_NUMBER;
  vector<su2double> f(2,0.0);
  f[0] = cons*(-Cl);
  f[1] = cons*(2*-Cm);
  
  //f_tilde = Phi'*f
  for (int i=0; i<2; i++) {
    f_tilde[i] = 0;
    for (int k=0; k<2; k++) {
      f_tilde[i] += Phi[k][i]*f[k]; //PHI transpose
    }
  }
  
  /*--- solve each decoupled equation (The inverse of the 2x2 matrix is provided) ---*/
  for (int i=0; i<2; i++) {
    /* Matrix Inverse */
    detA = 9.0/(4.0*dt*dt) + 3*w[i]*xi[i]/(dt) + w[i]*w[i];
    A_inv[0][0] = 1/detA * (3/(2.0*dt) + 2*xi[i]*w[i]);
    A_inv[0][1] = 1/detA * 1;
    A_inv[1][0] = 1/detA * -w[i]*w[i];
    A_inv[1][1] = 1/detA * 3/(2.0*dt);
    
    /* Source Terms from previous iterations */
    s1 = (-4*x_n[0][i] + x_n1[0][i])/(2.0*dt);
    s2 = (-4*x_n[1][i] + x_n1[1][i])/(2.0*dt);
    
    /* Problem Right Hand Side */
    rhs[0] = -s1;
    rhs[1] = f_tilde[i]-s2;
    
    /* Solve the equations */
    x_np1[0][i] = A_inv[0][0]*rhs[0] + A_inv[0][1]*rhs[1];
    x_np1[1][i] = A_inv[1][0]*rhs[0] + A_inv[1][1]*rhs[1];
    
    eta[i] = x_np1[0][i]-x_np1_old[0][i];  // For displacements, the change(deltas) is used.
    eta_dot[i] = x_np1[1][i]; // For velocities, absolute values are used.
  }
  
  /*--- Transform back from the generalized coordinates to get the actual displacements in plunge and pitch  q = Phi*eta ---*/
  vector<su2double> q(2,0.0);
  vector<su2double> q_dot(2,0.0);
  for (int i=0; i<2; i++) {
    q[i] = 0;
    q_dot[i] = 0;
    for (int k=0; k<2; k++) {
      q[i] += Phi[i][k]*eta[k];
      q_dot[i] += Phi[i][k]*eta_dot[k];
    }
  }
  
  su2double dh = b*q[0];
  su2double dalpha = q[1];
  
  su2double h_dot = w_alpha*b*q_dot[0];  //The w_a brings it back to actual time.
  su2double alpha_dot = w_alpha*q_dot[1];
  
  /*--- Set the solution of the structural equations ---*/
  displacements[0] = dh;
  displacements[1] = dalpha;
  displacements[2] = h_dot;
  displacements[3] = alpha_dot;
  
  /*--- Calculate the total plunge and total pitch displacements for the unsteady step by summing the displacement at each sudo time step ---*/
  su2double pitch, plunge;
  pitch = config->GetAeroelastic_pitch(iMarker);
  plunge = config->GetAeroelastic_plunge(iMarker);
  
  config->SetAeroelastic_pitch(iMarker , pitch+dalpha);
  config->SetAeroelastic_plunge(iMarker , plunge+dh/b);
  
  /*--- Set the Aeroelastic solution at time n+1. This gets update every sudo time step
   and after convering the sudo time step the solution at n+1 get moved to the solution at n
   in SetDualTime_Solver method ---*/
  
  config->SetAeroelastic_np1(iMarker, x_np1);
  
}

void CSolver::Restart_OldGeometry(CGeometry *geometry, CConfig *config) {

  /*--- This function is intended for dual time simulations ---*/

  unsigned long index;

  int Unst_RestartIter;
  ifstream restart_file_n;
  unsigned short iZone = config->GetiZone();
  unsigned short nZone = geometry->GetnZone();
  string filename = config->GetSolution_FlowFileName();
  string filename_n;

  /*--- Auxiliary vector for storing the coordinates ---*/
  su2double *Coord;
  Coord = new su2double[nDim];

  /*--- Variables for reading the restart files ---*/
  string text_line;
  long iPoint_Local;
  unsigned long iPoint_Global_Local = 0, iPoint_Global = 0;

  /*--- Multizone problems require the number of the zone to be appended. ---*/

  if (nZone > 1)
    filename = config->GetMultizone_FileName(filename, iZone);

  /*--- First, we load the restart file for time n ---*/

  /*-------------------------------------------------------------------------------------------*/

  /*--- Modify file name for an unsteady restart ---*/
  Unst_RestartIter = SU2_TYPE::Int(config->GetUnst_RestartIter())-1;
  filename_n = config->GetUnsteady_FileName(filename, Unst_RestartIter);

  /*--- Open the restart file, throw an error if this fails. ---*/

  restart_file_n.open(filename_n.data(), ios::in);
  if (restart_file_n.fail()) {
    SU2_MPI::Error(string("There is no flow restart file ") + filename_n, CURRENT_FUNCTION);
  }

  /*--- First, set all indices to a negative value by default, and Global n indices to 0 ---*/
  iPoint_Global_Local = 0; iPoint_Global = 0;

  /*--- Read all lines in the restart file ---*/
  /*--- The first line is the header ---*/

  getline (restart_file_n, text_line);

  for (iPoint_Global = 0; iPoint_Global < geometry->GetGlobal_nPointDomain(); iPoint_Global++ ) {
    
    getline (restart_file_n, text_line);
    
    istringstream point_line(text_line);

    /*--- Retrieve local index. If this node from the restart file lives
     on the current processor, we will load and instantiate the vars. ---*/

    iPoint_Local = geometry->GetGlobal_to_Local_Point(iPoint_Global);

    if (iPoint_Local > -1) {

      if (nDim == 2) point_line >> index >> Coord[0] >> Coord[1];
      if (nDim == 3) point_line >> index >> Coord[0] >> Coord[1] >> Coord[2];

      geometry->node[iPoint_Local]->SetCoord_n(Coord);

      iPoint_Global_Local++;
    }
  }

  /*--- Detect a wrong solution file ---*/

  if (iPoint_Global_Local < geometry->GetnPointDomain())
    SU2_MPI::Error(string("The solution file ") + filename +
                   string(" doesn't match with the mesh file!\n") +
                   string("It could be empty lines at the end of the file."),
                   CURRENT_FUNCTION);

  /*--- Close the restart file ---*/

  restart_file_n.close();

  /*-------------------------------------------------------------------------------------------*/
  /*-------------------------------------------------------------------------------------------*/

  /*--- Now, we load the restart file for time n-1, if the simulation is 2nd Order ---*/

  if (config->GetUnsteady_Simulation() == DT_STEPPING_2ND) {

    ifstream restart_file_n1;
    string filename_n1;

    /*--- Modify file name for an unsteady restart ---*/
    Unst_RestartIter = SU2_TYPE::Int(config->GetUnst_RestartIter())-2;
    filename_n1 = config->GetUnsteady_FileName(filename, Unst_RestartIter);

    /*--- Open the restart file, throw an error if this fails. ---*/

    restart_file_n.open(filename_n1.data(), ios::in);
    if (restart_file_n.fail()) {
        SU2_MPI::Error(string("There is no flow restart file ") + filename_n1, CURRENT_FUNCTION);

    }

    /*--- First, set all indices to a negative value by default, and Global n indices to 0 ---*/
    iPoint_Global_Local = 0; iPoint_Global = 0;

    /*--- Read all lines in the restart file ---*/
    /*--- The first line is the header ---*/

    getline (restart_file_n, text_line);

    for (iPoint_Global = 0; iPoint_Global < geometry->GetGlobal_nPointDomain(); iPoint_Global++ ) {
      
      getline (restart_file_n, text_line);
      
      istringstream point_line(text_line);

      /*--- Retrieve local index. If this node from the restart file lives
       on the current processor, we will load and instantiate the vars. ---*/

      iPoint_Local = geometry->GetGlobal_to_Local_Point(iPoint_Global);

      if (iPoint_Local > -1) {

        if (nDim == 2) point_line >> index >> Coord[0] >> Coord[1];
        if (nDim == 3) point_line >> index >> Coord[0] >> Coord[1] >> Coord[2];

        geometry->node[iPoint_Local]->SetCoord_n1(Coord);

        iPoint_Global_Local++;
      }

    }

    /*--- Detect a wrong solution file ---*/

    if (iPoint_Global_Local < geometry->GetnPointDomain())
      SU2_MPI::Error(string("The solution file ") + filename +
                     string(" doesn't match with the mesh file!\n") +
                     string("It could be empty lines at the end of the file."),
                     CURRENT_FUNCTION);

    /*--- Close the restart file ---*/

    restart_file_n1.close();

  }

  /*--- It's necessary to communicate this information ---*/
  
  geometry->InitiateComms(geometry, config, COORDINATES_OLD);
  geometry->CompleteComms(geometry, config, COORDINATES_OLD);
  
  delete [] Coord;

}

void CSolver::Read_SU2_Restart_ASCII(CGeometry *geometry, CConfig *config, string val_filename) {

  ifstream restart_file;
  string text_line, Tag;
  unsigned short iVar;
  long index, iPoint_Local = 0; unsigned long iPoint_Global = 0;
  int counter = 0;
  config->fields.clear();

  Restart_Vars = new int[5];

  /*--- First, check that this is not a binary restart file. ---*/

  char fname[100];
  strcpy(fname, val_filename.c_str());
  int magic_number;

#ifndef HAVE_MPI

  /*--- Serial binary input. ---*/

  FILE *fhw;
  fhw = fopen(fname,"rb");
  size_t ret;

  /*--- Error check for opening the file. ---*/

  if (!fhw) {
    SU2_MPI::Error(string("Unable to open SU2 restart file ") + fname, CURRENT_FUNCTION);
  }

  /*--- Attempt to read the first int, which should be our magic number. ---*/

  ret = fread(&magic_number, sizeof(int), 1, fhw);
  if (ret != 1) {
    SU2_MPI::Error("Error reading restart file.", CURRENT_FUNCTION);
  }

  /*--- Check that this is an SU2 binary file. SU2 binary files
   have the hex representation of "SU2" as the first int in the file. ---*/

  if (magic_number == 535532) {
    SU2_MPI::Error(string("File ") + string(fname) + string(" is a binary SU2 restart file, expected ASCII.\n") +
                   string("SU2 reads/writes binary restart files by default.\n") +
                   string("Note that backward compatibility for ASCII restart files is\n") +
                   string("possible with the WRT_BINARY_RESTART / READ_BINARY_RESTART options."), CURRENT_FUNCTION);
  }

  fclose(fhw);

#else

  /*--- Parallel binary input using MPI I/O. ---*/

  MPI_File fhw;
  int ierr;

  /*--- All ranks open the file using MPI. ---*/

  ierr = MPI_File_open(MPI_COMM_WORLD, fname, MPI_MODE_RDONLY, MPI_INFO_NULL, &fhw);

  /*--- Error check opening the file. ---*/

  if (ierr) {
    SU2_MPI::Error(string("Unable to open SU2 restart file ") + string(fname), CURRENT_FUNCTION);
  }

  /*--- Have the master attempt to read the magic number. ---*/

  if (rank == MASTER_NODE)
    MPI_File_read(fhw, &magic_number, 1, MPI_INT, MPI_STATUS_IGNORE);

  /*--- Broadcast the number of variables to all procs and store clearly. ---*/

  SU2_MPI::Bcast(&magic_number, 1, MPI_INT, MASTER_NODE, MPI_COMM_WORLD);

  /*--- Check that this is an SU2 binary file. SU2 binary files
   have the hex representation of "SU2" as the first int in the file. ---*/

  if (magic_number == 535532) {
    SU2_MPI::Error(string("File ") + string(fname) + string(" is a binary SU2 restart file, expected ASCII.\n") +
                   string("SU2 reads/writes binary restart files by default.\n") +
                   string("Note that backward compatibility for ASCII restart files is\n") +
                   string("possible with the WRT_BINARY_RESTART / READ_BINARY_RESTART options."), CURRENT_FUNCTION);
  }

  MPI_File_close(&fhw);

#endif

  /*--- Open the restart file ---*/

  restart_file.open(val_filename.data(), ios::in);

  /*--- In case there is no restart file ---*/

  if (restart_file.fail()) {
    SU2_MPI::Error(string("SU2 ASCII solution file  ") + string(fname) + string(" not found."), CURRENT_FUNCTION);
  }

  /*--- Identify the number of fields (and names) in the restart file ---*/

  getline (restart_file, text_line);
  stringstream ss(text_line);
  while (ss >> Tag) {
    config->fields.push_back(Tag);
    if (ss.peek() == ',') ss.ignore();
  }

  /*--- Set the number of variables, one per field in the
   restart file (without including the PointID) ---*/

  Restart_Vars[1] = (int)config->fields.size() - 1;

  /*--- Allocate memory for the restart data. ---*/

  Restart_Data = new passivedouble[Restart_Vars[1]*geometry->GetnPointDomain()];

  /*--- Read all lines in the restart file and extract data. ---*/

  for (iPoint_Global = 0; iPoint_Global < geometry->GetGlobal_nPointDomain(); iPoint_Global++ ) {

    getline (restart_file, text_line);

    istringstream point_line(text_line);

    /*--- Retrieve local index. If this node from the restart file lives
     on the current processor, we will load and instantiate the vars. ---*/

    iPoint_Local = geometry->GetGlobal_to_Local_Point(iPoint_Global);

    if (iPoint_Local > -1) {

      /*--- The PointID is not stored --*/

      point_line >> index;

      /*--- Store the solution (starting with node coordinates) --*/

      for (iVar = 0; iVar < Restart_Vars[1]; iVar++)
        point_line >> Restart_Data[counter*Restart_Vars[1] + iVar];

      /*--- Increment our local point counter. ---*/

      counter++;

    }
  }

}

void CSolver::Read_SU2_Restart_Binary(CGeometry *geometry, CConfig *config, string val_filename) {

  char str_buf[CGNS_STRING_SIZE], fname[100];
  unsigned short iVar;
  strcpy(fname, val_filename.c_str());
  int nRestart_Vars = 5, nFields;
  Restart_Vars = new int[5];
  config->fields.clear();

#ifndef HAVE_MPI

  /*--- Serial binary input. ---*/

  FILE *fhw;
  fhw = fopen(fname,"rb");
  size_t ret;

  /*--- Error check for opening the file. ---*/

  if (!fhw) {
    SU2_MPI::Error(string("Unable to open SU2 restart file ") + string(fname), CURRENT_FUNCTION);
  }

  /*--- First, read the number of variables and points. ---*/

  ret = fread(Restart_Vars, sizeof(int), nRestart_Vars, fhw);
  if (ret != (unsigned long)nRestart_Vars) {
    SU2_MPI::Error("Error reading restart file.", CURRENT_FUNCTION);
  }

  /*--- Check that this is an SU2 binary file. SU2 binary files
   have the hex representation of "SU2" as the first int in the file. ---*/

  if (Restart_Vars[0] != 535532) {
    SU2_MPI::Error(string("File ") + string(fname) + string(" is not a binary SU2 restart file.\n") +
                   string("SU2 reads/writes binary restart files by default.\n") +
                   string("Note that backward compatibility for ASCII restart files is\n") +
                   string("possible with the WRT_BINARY_RESTART / READ_BINARY_RESTART options."), CURRENT_FUNCTION);
  }

  /*--- Store the number of fields to be read for clarity. ---*/

  nFields = Restart_Vars[1];

  /*--- Read the variable names from the file. Note that we are adopting a
   fixed length of 33 for the string length to match with CGNS. This is
   needed for when we read the strings later. We pad the beginning of the
   variable string vector with the Point_ID tag that wasn't written. ---*/

  config->fields.push_back("Point_ID");
  for (iVar = 0; iVar < nFields; iVar++) {
    ret = fread(str_buf, sizeof(char), CGNS_STRING_SIZE, fhw);
    if (ret != (unsigned long)CGNS_STRING_SIZE) {
      SU2_MPI::Error("Error reading restart file.", CURRENT_FUNCTION);
    }
    config->fields.push_back(str_buf);
  }

  /*--- For now, create a temp 1D buffer to read the data from file. ---*/

  Restart_Data = new passivedouble[nFields*geometry->GetnPointDomain()];

  /*--- Read in the data for the restart at all local points. ---*/

  ret = fread(Restart_Data, sizeof(passivedouble), nFields*geometry->GetnPointDomain(), fhw);
  if (ret != (unsigned long)nFields*geometry->GetnPointDomain()) {
    SU2_MPI::Error("Error reading restart file.", CURRENT_FUNCTION);
  }

  /*--- Close the file. ---*/

  fclose(fhw);

#else

  /*--- Parallel binary input using MPI I/O. ---*/

  MPI_File fhw;
  SU2_MPI::Status status;
  MPI_Datatype etype, filetype;
  MPI_Offset disp;
  unsigned long iPoint_Global, index, iChar;
  string field_buf;

  int ierr;

  /*--- All ranks open the file using MPI. ---*/

  ierr = MPI_File_open(MPI_COMM_WORLD, fname, MPI_MODE_RDONLY, MPI_INFO_NULL, &fhw);

  /*--- Error check opening the file. ---*/

  if (ierr) {
    SU2_MPI::Error(string("Unable to open SU2 restart file ") + string(fname), CURRENT_FUNCTION);
  }

  /*--- First, read the number of variables and points (i.e., cols and rows),
   which we will need in order to read the file later. Also, read the
   variable string names here. Only the master rank reads the header. ---*/

  if (rank == MASTER_NODE)
    MPI_File_read(fhw, Restart_Vars, nRestart_Vars, MPI_INT, MPI_STATUS_IGNORE);

  /*--- Broadcast the number of variables to all procs and store clearly. ---*/

  SU2_MPI::Bcast(Restart_Vars, nRestart_Vars, MPI_INT, MASTER_NODE, MPI_COMM_WORLD);

  /*--- Check that this is an SU2 binary file. SU2 binary files
   have the hex representation of "SU2" as the first int in the file. ---*/

  if (Restart_Vars[0] != 535532) {
    SU2_MPI::Error(string("File ") + string(fname) + string(" is not a binary SU2 restart file.\n") +
                   string("SU2 reads/writes binary restart files by default.\n") +
                   string("Note that backward compatibility for ASCII restart files is\n") +
                   string("possible with the WRT_BINARY_RESTART / READ_BINARY_RESTART options."), CURRENT_FUNCTION);
  }

  /*--- Store the number of fields to be read for clarity. ---*/

  nFields = Restart_Vars[1];

  /*--- Read the variable names from the file. Note that we are adopting a
   fixed length of 33 for the string length to match with CGNS. This is
   needed for when we read the strings later. ---*/

  char *mpi_str_buf = new char[nFields*CGNS_STRING_SIZE];
  if (rank == MASTER_NODE) {
    disp = nRestart_Vars*sizeof(int);
    MPI_File_read_at(fhw, disp, mpi_str_buf, nFields*CGNS_STRING_SIZE,
                     MPI_CHAR, MPI_STATUS_IGNORE);
  }

  /*--- Broadcast the string names of the variables. ---*/

  SU2_MPI::Bcast(mpi_str_buf, nFields*CGNS_STRING_SIZE, MPI_CHAR,
                 MASTER_NODE, MPI_COMM_WORLD);

  /*--- Now parse the string names and load into the config class in case
   we need them for writing visualization files (SU2_SOL). ---*/

  config->fields.push_back("Point_ID");
  for (iVar = 0; iVar < nFields; iVar++) {
    index = iVar*CGNS_STRING_SIZE;
    field_buf.append("\"");
    for (iChar = 0; iChar < (unsigned long)CGNS_STRING_SIZE; iChar++) {
      str_buf[iChar] = mpi_str_buf[index + iChar];
    }
    field_buf.append(str_buf);
    field_buf.append("\"");
    config->fields.push_back(field_buf.c_str());
    field_buf.clear();
  }

  /*--- Free string buffer memory. ---*/

  delete [] mpi_str_buf;

  /*--- We're writing only su2doubles in the data portion of the file. ---*/

  etype = MPI_DOUBLE;

  /*--- We need to ignore the 4 ints describing the nVar_Restart and nPoints,
   along with the string names of the variables. ---*/

  disp = nRestart_Vars*sizeof(int) + CGNS_STRING_SIZE*nFields*sizeof(char);

  /*--- Define a derived datatype for this rank's set of non-contiguous data
   that will be placed in the restart. Here, we are collecting each one of the
   points which are distributed throughout the file in blocks of nVar_Restart data. ---*/

  int *blocklen = new int[geometry->GetnPointDomain()];
  int *displace = new int[geometry->GetnPointDomain()];
  int counter = 0;
  for (iPoint_Global = 0; iPoint_Global < geometry->GetGlobal_nPointDomain(); iPoint_Global++ ) {
    if (geometry->GetGlobal_to_Local_Point(iPoint_Global) > -1) {
      blocklen[counter] = nFields;
      displace[counter] = iPoint_Global*nFields;
      counter++;
    }
  }
  MPI_Type_indexed(geometry->GetnPointDomain(), blocklen, displace, MPI_DOUBLE, &filetype);
  MPI_Type_commit(&filetype);

  /*--- Set the view for the MPI file write, i.e., describe the location in
   the file that this rank "sees" for writing its piece of the restart file. ---*/

  MPI_File_set_view(fhw, disp, etype, filetype, (char*)"native", MPI_INFO_NULL);

  /*--- For now, create a temp 1D buffer to read the data from file. ---*/

  Restart_Data = new passivedouble[nFields*geometry->GetnPointDomain()];

  /*--- Collective call for all ranks to read from their view simultaneously. ---*/

  MPI_File_read_all(fhw, Restart_Data, nFields*geometry->GetnPointDomain(), MPI_DOUBLE, &status);

  /*--- All ranks close the file after writing. ---*/

  MPI_File_close(&fhw);

  /*--- Free the derived datatype and release temp memory. ---*/

  MPI_Type_free(&filetype);

  delete [] blocklen;
  delete [] displace;
  
#endif
  
}

void CSolver::Read_SU2_Restart_Metadata(CGeometry *geometry, CConfig *config, bool adjoint_run, string val_filename) {

	su2double AoA_ = config->GetAoA();
	su2double AoS_ = config->GetAoS();
	su2double BCThrust_ = config->GetInitial_BCThrust();
	su2double dCD_dCL_ = config->GetdCD_dCL();
 su2double dCMx_dCL_ = config->GetdCMx_dCL();
 su2double dCMy_dCL_ = config->GetdCMy_dCL();
 su2double dCMz_dCL_ = config->GetdCMz_dCL();
  string::size_type position;
	unsigned long ExtIter_ = 0;
	ifstream restart_file;
	bool adjoint = (config->GetContinuous_Adjoint()) || (config->GetDiscrete_Adjoint());

	if (config->GetRead_Binary_Restart()) {

		char fname[100];
		strcpy(fname, val_filename.c_str());
		int nVar_Buf = 5;
		int var_buf[5];
		int Restart_Iter = 0;
		passivedouble Restart_Meta_Passive[8] = {0.0,0.0,0.0,0.0,0.0,0.0,0.0,0.0};
		su2double Restart_Meta[8] = {0.0,0.0,0.0,0.0,0.0,0.0,0.0,0.0};

#ifndef HAVE_MPI

		/*--- Serial binary input. ---*/

		FILE *fhw;
		fhw = fopen(fname,"rb");
    size_t ret;

		/*--- Error check for opening the file. ---*/

		if (!fhw) {
      SU2_MPI::Error(string("Unable to open restart file ") + string(fname), CURRENT_FUNCTION);
		}

		/*--- First, read the number of variables and points. ---*/

		ret = fread(var_buf, sizeof(int), nVar_Buf, fhw);
    if (ret != (unsigned long)nVar_Buf) {
      SU2_MPI::Error("Error reading restart file.", CURRENT_FUNCTION);
    }

    /*--- Check that this is an SU2 binary file. SU2 binary files
     have the hex representation of "SU2" as the first int in the file. ---*/

    if (var_buf[0] != 535532) {
      SU2_MPI::Error(string("File ") + string(fname) + string(" is not a binary SU2 restart file.\n") +
                     string("SU2 reads/writes binary restart files by default.\n") +
                     string("Note that backward compatibility for ASCII restart files is\n") +
                     string("possible with the WRT_BINARY_RESTART / READ_BINARY_RESTART options."), CURRENT_FUNCTION);
    }

    /*--- Compute (negative) displacements and grab the metadata. ---*/

		fseek(fhw,-(sizeof(int) + 8*sizeof(passivedouble)), SEEK_END);

		/*--- Read the external iteration. ---*/

		ret = fread(&Restart_Iter, sizeof(int), 1, fhw);
    if (ret != 1) {
      SU2_MPI::Error("Error reading restart file.", CURRENT_FUNCTION);
    }

		/*--- Read the metadata. ---*/

		ret = fread(Restart_Meta_Passive, sizeof(passivedouble), 8, fhw);
    if (ret != 8) {
      SU2_MPI::Error("Error reading restart file.", CURRENT_FUNCTION);
    }

    for (unsigned short iVar = 0; iVar < 8; iVar++)
      Restart_Meta[iVar] = Restart_Meta_Passive[iVar];

		/*--- Close the file. ---*/

		fclose(fhw);

#else

		/*--- Parallel binary input using MPI I/O. ---*/

		MPI_File fhw;
		MPI_Offset disp;
    int ierr;

		/*--- All ranks open the file using MPI. ---*/

		ierr = MPI_File_open(MPI_COMM_WORLD, fname, MPI_MODE_RDONLY, MPI_INFO_NULL, &fhw);

		/*--- Error check opening the file. ---*/

		if (ierr) {
      SU2_MPI::Error(string("Unable to open SU2 restart file ") + string(fname), CURRENT_FUNCTION);
		}

		/*--- First, read the number of variables and points (i.e., cols and rows),
     which we will need in order to read the file later. Also, read the
     variable string names here. Only the master rank reads the header. ---*/

		if (rank == MASTER_NODE)
			MPI_File_read(fhw, var_buf, nVar_Buf, MPI_INT, MPI_STATUS_IGNORE);

		/*--- Broadcast the number of variables to all procs and store clearly. ---*/

		SU2_MPI::Bcast(var_buf, nVar_Buf, MPI_INT, MASTER_NODE, MPI_COMM_WORLD);

    /*--- Check that this is an SU2 binary file. SU2 binary files
     have the hex representation of "SU2" as the first int in the file. ---*/

    if (var_buf[0] != 535532) {
      SU2_MPI::Error(string("File ") + string(fname) + string(" is not a binary SU2 restart file.\n") +
                     string("SU2 reads/writes binary restart files by default.\n") +
                     string("Note that backward compatibility for ASCII restart files is\n") +
                     string("possible with the WRT_BINARY_RESTART / READ_BINARY_RESTART options."), CURRENT_FUNCTION);
    }

    /*--- Access the metadata. ---*/

		if (rank == MASTER_NODE) {

      /*--- External iteration. ---*/

      disp = (nVar_Buf*sizeof(int) + var_buf[1]*CGNS_STRING_SIZE*sizeof(char) +
              var_buf[1]*var_buf[2]*sizeof(passivedouble));
      MPI_File_read_at(fhw, disp, &Restart_Iter, 1, MPI_INT, MPI_STATUS_IGNORE);

			/*--- Additional doubles for AoA, AoS, etc. ---*/

      disp = (nVar_Buf*sizeof(int) + var_buf[1]*CGNS_STRING_SIZE*sizeof(char) +
              var_buf[1]*var_buf[2]*sizeof(passivedouble) + 1*sizeof(int));
      MPI_File_read_at(fhw, disp, Restart_Meta_Passive, 8, MPI_DOUBLE, MPI_STATUS_IGNORE);

		}

		/*--- Communicate metadata. ---*/

		SU2_MPI::Bcast(&Restart_Iter, 1, MPI_INT, MASTER_NODE, MPI_COMM_WORLD);

		/*--- Copy to a su2double structure (because of the SU2_MPI::Bcast
              doesn't work with passive data)---*/

		for (unsigned short iVar = 0; iVar < 8; iVar++)
			Restart_Meta[iVar] = Restart_Meta_Passive[iVar];

		SU2_MPI::Bcast(Restart_Meta, 8, MPI_DOUBLE, MASTER_NODE, MPI_COMM_WORLD);

		/*--- All ranks close the file after writing. ---*/

		MPI_File_close(&fhw);

#endif

		/*--- Store intermediate vals from file I/O in correct variables. ---*/

		ExtIter_  = Restart_Iter;
		AoA_      = Restart_Meta[0];
		AoS_      = Restart_Meta[1];
		BCThrust_ = Restart_Meta[2];
		dCD_dCL_  = Restart_Meta[3];
  dCMx_dCL_  = Restart_Meta[4];
  dCMy_dCL_  = Restart_Meta[5];
  dCMz_dCL_  = Restart_Meta[6];

	} else {

    /*--- First, check that this is not a binary restart file. ---*/

    char fname[100];
    strcpy(fname, val_filename.c_str());
    int magic_number;

#ifndef HAVE_MPI

    /*--- Serial binary input. ---*/

    FILE *fhw;
    fhw = fopen(fname,"rb");
    size_t ret;

    /*--- Error check for opening the file. ---*/

    if (!fhw) {
      SU2_MPI::Error(string("Unable to open SU2 restart file ") + string(fname), CURRENT_FUNCTION);
    }

    /*--- Attempt to read the first int, which should be our magic number. ---*/

    ret = fread(&magic_number, sizeof(int), 1, fhw);
    if (ret != 1) {
      SU2_MPI::Error("Error reading restart file.", CURRENT_FUNCTION);
    }

    /*--- Check that this is an SU2 binary file. SU2 binary files
     have the hex representation of "SU2" as the first int in the file. ---*/

    if (magic_number == 535532) {
      SU2_MPI::Error(string("File ") + string(fname) + string(" is a binary SU2 restart file, expected ASCII.\n") +
                     string("SU2 reads/writes binary restart files by default.\n") +
                     string("Note that backward compatibility for ASCII restart files is\n") +
                     string("possible with the WRT_BINARY_RESTART / READ_BINARY_RESTART options."), CURRENT_FUNCTION);
    }

    fclose(fhw);

#else

    /*--- Parallel binary input using MPI I/O. ---*/

    MPI_File fhw;
    int ierr;

    /*--- All ranks open the file using MPI. ---*/

    ierr = MPI_File_open(MPI_COMM_WORLD, fname, MPI_MODE_RDONLY, MPI_INFO_NULL, &fhw);

    /*--- Error check opening the file. ---*/

    if (ierr) {
      SU2_MPI::Error(string("Unable to open SU2 restart file ") + string(fname), CURRENT_FUNCTION);
    }

    /*--- Have the master attempt to read the magic number. ---*/

    if (rank == MASTER_NODE)
      MPI_File_read(fhw, &magic_number, 1, MPI_INT, MPI_STATUS_IGNORE);

    /*--- Broadcast the number of variables to all procs and store clearly. ---*/

    SU2_MPI::Bcast(&magic_number, 1, MPI_INT, MASTER_NODE, MPI_COMM_WORLD);

    /*--- Check that this is an SU2 binary file. SU2 binary files
     have the hex representation of "SU2" as the first int in the file. ---*/

    if (magic_number == 535532) {
      SU2_MPI::Error(string("File ") + string(fname) + string(" is a binary SU2 restart file, expected ASCII.\n") +
                     string("SU2 reads/writes binary restart files by default.\n") +
                     string("Note that backward compatibility for ASCII restart files is\n") +
                     string("possible with the WRT_BINARY_RESTART / READ_BINARY_RESTART options."), CURRENT_FUNCTION);
    }
    
    MPI_File_close(&fhw);
    
#endif

    /*--- Carry on with ASCII metadata reading. ---*/

		restart_file.open(val_filename.data(), ios::in);
		if (restart_file.fail()) {
			if (rank == MASTER_NODE) {
				cout << " Warning: There is no restart file (" << val_filename.data() << ")."<< endl;
				cout << " Computation will continue without updating metadata parameters." << endl;
			}
		} else {

			unsigned long iPoint_Global = 0;
			string text_line;

			/*--- The first line is the header (General description) ---*/

			getline (restart_file, text_line);

			/*--- Space for the solution ---*/

			for (iPoint_Global = 0; iPoint_Global < geometry->GetGlobal_nPointDomain(); iPoint_Global++ ) {

				getline (restart_file, text_line);

			}

			/*--- Space for extra info (if any) ---*/

			while (getline (restart_file, text_line)) {

				/*--- External iteration ---*/

				position = text_line.find ("EXT_ITER=",0);
				if (position != string::npos) {
					text_line.erase (0,9); ExtIter_ = atoi(text_line.c_str());
				}

				/*--- Angle of attack ---*/

				position = text_line.find ("AOA=",0);
				if (position != string::npos) {
					text_line.erase (0,4); AoA_ = atof(text_line.c_str());
				}

				/*--- Sideslip angle ---*/

				position = text_line.find ("SIDESLIP_ANGLE=",0);
				if (position != string::npos) {
					text_line.erase (0,15); AoS_ = atof(text_line.c_str());
				}

				/*--- BCThrust angle ---*/

				position = text_line.find ("INITIAL_BCTHRUST=",0);
				if (position != string::npos) {
					text_line.erase (0,17); BCThrust_ = atof(text_line.c_str());
				}

				if (adjoint_run) {

					if (config->GetEval_dOF_dCX() == true) {

						/*--- dCD_dCL coefficient ---*/

       position = text_line.find ("DCD_DCL_VALUE=",0);
       if (position != string::npos) {
         text_line.erase (0,14); dCD_dCL_ = atof(text_line.c_str());
       }
       
       /*--- dCMx_dCL coefficient ---*/
       
       position = text_line.find ("DCMX_DCL_VALUE=",0);
       if (position != string::npos) {
         text_line.erase (0,15); dCMx_dCL_ = atof(text_line.c_str());
       }
       
       /*--- dCMy_dCL coefficient ---*/
       
       position = text_line.find ("DCMY_DCL_VALUE=",0);
       if (position != string::npos) {
         text_line.erase (0,15); dCMy_dCL_ = atof(text_line.c_str());
       }
       
       /*--- dCMz_dCL coefficient ---*/
       
       position = text_line.find ("DCMZ_DCL_VALUE=",0);
       if (position != string::npos) {
         text_line.erase (0,15); dCMz_dCL_ = atof(text_line.c_str());
       }
       
					}

				}

			}


			/*--- Close the restart meta file. ---*/

			restart_file.close();

		}
	}

	/*--- Load the metadata. ---*/

	/*--- Only from the direct problem ---*/

	if (!adjoint_run) {

		/*--- Angle of attack ---*/

		if (config->GetDiscard_InFiles() == false) {
			if ((config->GetAoA() != AoA_) &&  (rank == MASTER_NODE)) {
				cout.precision(6);
				cout <<"WARNING: AoA in the solution file (" << AoA_ << " deg.) +" << endl;
				cout << "         AoA offset in mesh file (" << config->GetAoA_Offset() << " deg.) = " << AoA_ + config->GetAoA_Offset() << " deg." << endl;
			}
			config->SetAoA(AoA_ + config->GetAoA_Offset());
		}
		else {
			if ((config->GetAoA() != AoA_) &&  (rank == MASTER_NODE))
				cout <<"WARNING: Discarding the AoA in the solution file." << endl;
		}

		/*--- Sideslip angle ---*/

		if (config->GetDiscard_InFiles() == false) {
			if ((config->GetAoS() != AoS_) &&  (rank == MASTER_NODE)) {
				cout.precision(6);
				cout <<"WARNING: AoS in the solution file (" << AoS_ << " deg.) +" << endl;
				cout << "         AoS offset in mesh file (" << config->GetAoS_Offset() << " deg.) = " << AoS_ + config->GetAoS_Offset() << " deg." << endl;
			}
			config->SetAoS(AoS_ + config->GetAoS_Offset());
		}
		else {
			if ((config->GetAoS() != AoS_) &&  (rank == MASTER_NODE))
				cout <<"WARNING: Discarding the AoS in the solution file." << endl;
		}

		/*--- BCThrust angle ---*/

		if (config->GetDiscard_InFiles() == false) {
			if ((config->GetInitial_BCThrust() != BCThrust_) &&  (rank == MASTER_NODE))
				cout <<"WARNING: SU2 will use the initial BC Thrust provided in the solution file: " << BCThrust_ << " lbs." << endl;
			config->SetInitial_BCThrust(BCThrust_);
		}
		else {
			if ((config->GetInitial_BCThrust() != BCThrust_) &&  (rank == MASTER_NODE))
				cout <<"WARNING: Discarding the BC Thrust in the solution file." << endl;
		}


		/*--- The adjoint problem needs this information from the direct solution ---*/

		if (adjoint) {

			if (config->GetEval_dOF_dCX() == false) {

				if (config->GetDiscard_InFiles() == false) {

      if ((config->GetdCD_dCL() != dCD_dCL_) &&  (rank == MASTER_NODE))
        cout <<"WARNING: SU2 will use the dCD/dCL provided in the direct solution file: " << dCD_dCL_ << "." << endl;
      config->SetdCD_dCL(dCD_dCL_);
      
      if ((config->GetdCMx_dCL() != dCMx_dCL_) &&  (rank == MASTER_NODE))
        cout <<"WARNING: SU2 will use the dCMx/dCL provided in the direct solution file: " << dCMx_dCL_ << "." << endl;
      config->SetdCMx_dCL(dCMx_dCL_);
      
      if ((config->GetdCMy_dCL() != dCMy_dCL_) &&  (rank == MASTER_NODE))
        cout <<"WARNING: SU2 will use the dCMy/dCL provided in the direct solution file: " << dCMy_dCL_ << "." << endl;
      config->SetdCMy_dCL(dCMy_dCL_);
      
      if ((config->GetdCMz_dCL() != dCMz_dCL_) &&  (rank == MASTER_NODE))
        cout <<"WARNING: SU2 will use the dCMz/dCL provided in the direct solution file: " << dCMz_dCL_ << "." << endl;
      config->SetdCMz_dCL(dCMz_dCL_);

				}
				else {
      
      if ((config->GetdCD_dCL() != dCD_dCL_) &&  (rank == MASTER_NODE))
        cout <<"WARNING: Discarding the dCD/dCL in the direct solution file." << endl;
      
      if ((config->GetdCMx_dCL() != dCMx_dCL_) &&  (rank == MASTER_NODE))
        cout <<"WARNING: Discarding the dCMx/dCL in the direct solution file." << endl;
      
      if ((config->GetdCMy_dCL() != dCMy_dCL_) &&  (rank == MASTER_NODE))
        cout <<"WARNING: Discarding the dCMy/dCL in the direct solution file." << endl;
      
      if ((config->GetdCMz_dCL() != dCMz_dCL_) &&  (rank == MASTER_NODE))
        cout <<"WARNING: Discarding the dCMz/dCL in the direct solution file." << endl;
      
    }

			}

		}

	}

	/*--- Only from the adjoint restart file ---*/

	else {

		/*--- The adjoint problem needs this information from the adjoint solution file ---*/

		if (config->GetEval_dOF_dCX() == true) {

			/*--- If it is a restart it will use the value that was stored in the adjoint solution file  ---*/

			if (config->GetRestart()) {

     /*--- dCD_dCL coefficient ---*/
     
     if ((config->GetdCD_dCL() != dCD_dCL_) &&  (rank == MASTER_NODE))
       cout <<"WARNING: SU2 will use the dCD/dCL provided in\nthe adjoint solution file: " << dCD_dCL_ << " ." << endl;
     config->SetdCD_dCL(dCD_dCL_);
     
     /*--- dCMx_dCL coefficient ---*/
     
     if ((config->GetdCMx_dCL() != dCMx_dCL_) &&  (rank == MASTER_NODE))
       cout <<"WARNING: SU2 will use the dCMx/dCL provided in\nthe adjoint solution file: " << dCMx_dCL_ << " ." << endl;
     config->SetdCMx_dCL(dCMx_dCL_);
     
     /*--- dCMy_dCL coefficient ---*/
     
     if ((config->GetdCMy_dCL() != dCMy_dCL_) &&  (rank == MASTER_NODE))
       cout <<"WARNING: SU2 will use the dCMy/dCL provided in\nthe adjoint solution file: " << dCMy_dCL_ << " ." << endl;
     config->SetdCMy_dCL(dCMy_dCL_);
     
     /*--- dCMz_dCL coefficient ---*/
     
     if ((config->GetdCMz_dCL() != dCMz_dCL_) &&  (rank == MASTER_NODE))
       cout <<"WARNING: SU2 will use the dCMz/dCL provided in\nthe adjoint solution file: " << dCMz_dCL_ << " ." << endl;
     config->SetdCMz_dCL(dCMz_dCL_);
     
			}


		}

	}

	/*--- External iteration ---*/

  if ((config->GetDiscard_InFiles() == false) && (!adjoint || (adjoint && config->GetRestart())))
    config->SetExtIter_OffSet(ExtIter_);

}

void CSolver::Read_InletFile_ASCII(CGeometry *geometry, CConfig *config, string val_filename) {

  ifstream inlet_file;
  string text_line;
  unsigned long iVar, iMarker, iChar, iRow;
  int counter = 0;
  string::size_type position;

  /*--- Open the inlet profile file (we have already error checked) ---*/

  inlet_file.open(val_filename.data(), ios::in);

  /*--- Identify the markers and data set in the inlet profile file ---*/

  while (getline (inlet_file, text_line)) {

    position = text_line.find ("NMARK=",0);
    if (position != string::npos) {
      text_line.erase (0,6); nMarker_InletFile = atoi(text_line.c_str());

      nRow_InletFile    = new unsigned long[nMarker_InletFile];
      nRowCum_InletFile = new unsigned long[nMarker_InletFile+1];
      nCol_InletFile    = new unsigned long[nMarker_InletFile];

      for (iMarker = 0 ; iMarker < nMarker_InletFile; iMarker++) {

        getline (inlet_file, text_line);
        text_line.erase (0,11);
        for (iChar = 0; iChar < 20; iChar++) {
          position = text_line.find( " ", 0 );  if (position != string::npos) text_line.erase (position,1);
          position = text_line.find( "\r", 0 ); if (position != string::npos) text_line.erase (position,1);
          position = text_line.find( "\n", 0 ); if (position != string::npos) text_line.erase (position,1);
        }
        Marker_Tags_InletFile.push_back(text_line.c_str());

        getline (inlet_file, text_line);
        text_line.erase (0,5); nRow_InletFile[iMarker] = atoi(text_line.c_str());

        getline (inlet_file, text_line);
        text_line.erase (0,5); nCol_InletFile[iMarker] = atoi(text_line.c_str());

        /*--- Skip the data. This is read in the next loop. ---*/

        for (iRow = 0; iRow < nRow_InletFile[iMarker]; iRow++) getline (inlet_file, text_line);

      }
    } else {
      SU2_MPI::Error("While opening inlet file, no \"NMARK=\" specification was found", CURRENT_FUNCTION);
    }
  }

  inlet_file.close();

  /*--- Compute array bounds and offsets. Allocate data structure. ---*/

  maxCol_InletFile = 0; nRowCum_InletFile[0] = 0;
  for (iMarker = 0; iMarker < nMarker_InletFile; iMarker++) {
    if (nCol_InletFile[iMarker] > maxCol_InletFile)
      maxCol_InletFile = nCol_InletFile[iMarker];

    /*--- Put nRow into cumulative storage format. ---*/

    nRowCum_InletFile[iMarker+1] = nRowCum_InletFile[iMarker] + nRow_InletFile[iMarker];
    
  }

  Inlet_Data = new passivedouble[nRowCum_InletFile[nMarker_InletFile]*maxCol_InletFile];

  for (unsigned long iPoint = 0; iPoint < nRowCum_InletFile[nMarker_InletFile]*maxCol_InletFile; iPoint++)
    Inlet_Data[iPoint] = 0.0;

  /*--- Read all lines in the inlet profile file and extract data. ---*/

  inlet_file.open(val_filename.data(), ios::in);

  counter = 0;
  while (getline (inlet_file, text_line)) {

    position = text_line.find ("NMARK=",0);
    if (position != string::npos) {

      for (iMarker = 0; iMarker < nMarker_InletFile; iMarker++) {

        /*--- Skip the tag, nRow, and nCol lines. ---*/

        getline (inlet_file, text_line);
        getline (inlet_file, text_line);
        getline (inlet_file, text_line);

        /*--- Now read the data for each row and store. ---*/

        for (iRow = 0; iRow < nRow_InletFile[iMarker]; iRow++) {

          getline (inlet_file, text_line);

          istringstream point_line(text_line);

          /*--- Store the values (starting with node coordinates) --*/

          for (iVar = 0; iVar < nCol_InletFile[iMarker]; iVar++)
            point_line >> Inlet_Data[counter*maxCol_InletFile + iVar];

          /*--- Increment our local row counter. ---*/

          counter++;

        }
      }
    }
  }
  
  inlet_file.close();
  
}

void CSolver::LoadInletProfile(CGeometry **geometry,
                               CSolver ***solver,
                               CConfig *config,
                               int val_iter,
                               unsigned short val_kind_solver,
                               unsigned short val_kind_marker) {

  /*-- First, set the solver and marker kind for the particular problem at
   hand. Note that, in the future, these routines can be used for any solver
   and potentially any marker type (beyond inlets). ---*/

  unsigned short KIND_SOLVER = val_kind_solver;
  unsigned short KIND_MARKER = val_kind_marker;

  /*--- Local variables ---*/

  unsigned short iDim, iVar, iMesh, iMarker, jMarker;
  unsigned long iPoint, iVertex, index, iChildren, Point_Fine, iRow;
  su2double Area_Children, Area_Parent, *Coord, dist, min_dist;
  bool dual_time = ((config->GetUnsteady_Simulation() == DT_STEPPING_1ST) ||
                    (config->GetUnsteady_Simulation() == DT_STEPPING_2ND));
  bool time_stepping = config->GetUnsteady_Simulation() == TIME_STEPPING;

  string UnstExt, text_line;
  ifstream restart_file;

  unsigned short iZone = config->GetiZone();
  unsigned short nZone = config->GetnZone();

  string Marker_Tag;
  string profile_filename = config->GetInlet_FileName();
  ifstream inlet_file;

  su2double *Inlet_Values = NULL;
  su2double *Inlet_Fine   = NULL;
  su2double *Normal       = new su2double[nDim];

  unsigned long Marker_Counter = 0;

  /*--- Multizone problems require the number of the zone to be appended. ---*/

  if (nZone > 1)
    profile_filename = config->GetMultizone_FileName(profile_filename, iZone);

  /*--- Modify file name for an unsteady restart ---*/

  if (dual_time || time_stepping)
    profile_filename = config->GetUnsteady_FileName(profile_filename, val_iter);

  /*--- Open the file and check for problems. If a file can not be found,
   then a warning will be printed, but the calculation will continue
   using the uniform inlet values. A template inlet file will be written
   at a later point using COutput. ---*/

  inlet_file.open(profile_filename.data(), ios::in);

  if (!inlet_file.fail()) {

    /*--- Close the file and start the loading. ---*/

    inlet_file.close();

    /*--- Read the profile data from an ASCII file. ---*/

    Read_InletFile_ASCII(geometry[MESH_0], config, profile_filename);

    /*--- Load data from the restart into correct containers. ---*/

    Marker_Counter = 0;

    Inlet_Values = new su2double[maxCol_InletFile];
    Inlet_Fine   = new su2double[maxCol_InletFile];

    unsigned short local_failure = 0;
    ostringstream error_msg;

    const su2double tolerance = config->GetInlet_Profile_Matching_Tolerance();

    for (iMarker = 0; iMarker < config->GetnMarker_All(); iMarker++) {
      if (config->GetMarker_All_KindBC(iMarker) == KIND_MARKER) {

        /*--- Get tag in order to identify the correct inlet data. ---*/

        Marker_Tag = config->GetMarker_All_TagBound(iMarker);

        for (jMarker = 0; jMarker < nMarker_InletFile; jMarker++) {

          /*--- If we have found the matching marker string, continue. ---*/

          if (Marker_Tags_InletFile[jMarker] == Marker_Tag) {

            /*--- Increment our counter for marker matches. ---*/

            Marker_Counter++;

            /*--- Loop through the nodes on this marker. ---*/

            for (iVertex = 0; iVertex < geometry[MESH_0]->nVertex[iMarker]; iVertex++) {

              iPoint   = geometry[MESH_0]->vertex[iMarker][iVertex]->GetNode();
              Coord    = geometry[MESH_0]->node[iPoint]->GetCoord();
              min_dist = 1e16;

              /*--- Find the distance to the closest point in our inlet profile data. ---*/

              for (iRow = nRowCum_InletFile[jMarker]; iRow < nRowCum_InletFile[jMarker+1]; iRow++) {

                /*--- Get the coords for this data point. ---*/

                index = iRow*maxCol_InletFile;

                dist = 0.0;
                for (unsigned short iDim = 0; iDim < nDim; iDim++)
                  dist += pow(Inlet_Data[index+iDim] - Coord[iDim], 2);
                dist = sqrt(dist);

                /*--- Check is this is the closest point and store data if so. ---*/

                if (dist < min_dist) {
                  min_dist = dist;
                  for (iVar = 0; iVar < maxCol_InletFile; iVar++)
                    Inlet_Values[iVar] = Inlet_Data[index+iVar];
                }

              }

              /*--- If the diff is less than the tolerance, match the two.
               We could modify this to simply use the nearest neighbor, or
               eventually add something more elaborate here for interpolation. ---*/

              if (min_dist < tolerance) {

                solver[MESH_0][KIND_SOLVER]->SetInletAtVertex(Inlet_Values, iMarker, iVertex);

              } else {

                unsigned long GlobalIndex = geometry[MESH_0]->node[iPoint]->GetGlobalIndex();
                cout << "WARNING: Did not find a match between the points in the inlet file" << endl;
                cout << "and point " << GlobalIndex;
                cout << std::scientific;
                cout << " at location: [" << Coord[0] << ", " << Coord[1];
                if (nDim ==3) error_msg << ", " << Coord[2];
                cout << "]" << endl;
                cout << "Distance to closest point: " << min_dist << endl;
                cout << "Current tolerance:         " << tolerance << endl;
                cout << endl;
                cout << "You can widen the tolerance for point matching by changing the value" << endl;
                cout << "of the option INLET_MATCHING_TOLERANCE in your *.cfg file." << endl;
                local_failure++;
                break;

              }
            }
          }
        }
      }

      if (local_failure > 0) break;
    }

    if (local_failure > 0) {
      SU2_MPI::Error(string("Prescribed inlet data does not match markers within tolerance."), CURRENT_FUNCTION);
    }

    /*--- Copy the inlet data down to the coarse levels if multigrid is active.
     Here, we use a face area-averaging to restrict the values. ---*/

    for (iMesh = 1; iMesh <= config->GetnMGLevels(); iMesh++) {
      for (iMarker=0; iMarker < config->GetnMarker_All(); iMarker++) {
        if (config->GetMarker_All_KindBC(iMarker) == KIND_MARKER) {

          Marker_Tag = config->GetMarker_All_TagBound(iMarker);
          
          /*--- Loop through the nodes on this marker. ---*/

          for (iVertex = 0; iVertex < geometry[iMesh]->nVertex[iMarker]; iVertex++) {

            /*--- Get the coarse mesh point and compute the boundary area. ---*/

            iPoint = geometry[iMesh]->vertex[iMarker][iVertex]->GetNode();
            geometry[iMesh]->vertex[iMarker][iVertex]->GetNormal(Normal);
            Area_Parent = 0.0;
            for (iDim = 0; iDim < nDim; iDim++) Area_Parent += Normal[iDim]*Normal[iDim];
            Area_Parent = sqrt(Area_Parent);

            /*--- Reset the values for the coarse point. ---*/

            for (iVar = 0; iVar < maxCol_InletFile; iVar++) Inlet_Values[iVar] = 0.0;

            /*-- Loop through the children and extract the inlet values
             from those nodes that lie on the boundary as well as their
             boundary area. We build a face area-averaged value for the
             coarse point values from the fine grid points. Note that
             children from the interior volume will not be included in
             the averaging. ---*/

            for (iChildren = 0; iChildren < geometry[iMesh]->node[iPoint]->GetnChildren_CV(); iChildren++) {
              Point_Fine = geometry[iMesh]->node[iPoint]->GetChildren_CV(iChildren);
              for (iVar = 0; iVar < maxCol_InletFile; iVar++) Inlet_Fine[iVar] = 0.0;
              Area_Children = solver[iMesh-1][KIND_SOLVER]->GetInletAtVertex(Inlet_Fine, Point_Fine, KIND_MARKER, Marker_Tag, geometry[iMesh-1], config);
              for (iVar = 0; iVar < maxCol_InletFile; iVar++) {
                Inlet_Values[iVar] += Inlet_Fine[iVar]*Area_Children/Area_Parent;
              }
            }

            /*--- Set the boundary area-averaged inlet values for the coarse point. ---*/

            solver[iMesh][KIND_SOLVER]->SetInletAtVertex(Inlet_Values, iMarker, iVertex);

          }
        }
      }
    }

    /*--- Delete the class memory that is used to load the inlets. ---*/

    Marker_Tags_InletFile.clear();

    if (nRowCum_InletFile != NULL) {delete [] nRowCum_InletFile; nRowCum_InletFile = NULL;}
    if (nRow_InletFile    != NULL) {delete [] nRow_InletFile;    nRow_InletFile    = NULL;}
    if (nCol_InletFile    != NULL) {delete [] nCol_InletFile;    nCol_InletFile    = NULL;}
    if (Inlet_Data        != NULL) {delete [] Inlet_Data;        Inlet_Data        = NULL;}

  } else {

    if (rank == MASTER_NODE) {
      cout << endl;
      cout << "WARNING: Could not find the input file for the inlet profile." << endl;
      cout << "Looked for: " << profile_filename << "." << endl;
      cout << "A template inlet profile file will be written, and the " << endl;
      cout << "calculation will continue with uniform inlets." << endl << endl;
    }

    /*--- Set the bit to write a template inlet profile file. ---*/

    config->SetWrt_InletFile(true);

    /*--- Set the mean flow inlets to uniform. ---*/

    for (iMesh = 0; iMesh <= config->GetnMGLevels(); iMesh++) {
      for (iMarker = 0; iMarker < config->GetnMarker_All(); iMarker++) {
          solver[iMesh][KIND_SOLVER]->SetUniformInlet(config, iMarker);
      }
    }

  }

  /*--- Deallocated local data. ---*/

  if (Inlet_Values != NULL) delete [] Inlet_Values;
  if (Inlet_Fine   != NULL) delete [] Inlet_Fine;
  delete [] Normal;
  
}

CBaselineSolver::CBaselineSolver(void) : CSolver() { }

CBaselineSolver::CBaselineSolver(CGeometry *geometry, CConfig *config) {

  unsigned long iPoint;
  unsigned short iVar;
  
  nPoint = geometry->GetnPoint();

  /*--- Define geometry constants in the solver structure ---*/

  nDim = geometry->GetnDim();

  /*--- Routines to access the number of variables and string names. ---*/

  SetOutputVariables(geometry, config);

  /*--- Initialize a zero solution and instantiate the CVariable class. ---*/

  Solution = new su2double[nVar];
  for (iVar = 0; iVar < nVar; iVar++) {
    Solution[iVar] = 0.0;
  }

  node = new CVariable*[geometry->GetnPoint()];
  for (iPoint = 0; iPoint < geometry->GetnPoint(); iPoint++) {
    node[iPoint] = new CBaselineVariable(Solution, nVar, config);
  }
  
}

CBaselineSolver::CBaselineSolver(CGeometry *geometry, CConfig *config, unsigned short nVar, vector<string> field_names) {

  unsigned long iPoint;
  unsigned short iVar;
  
  nPoint = geometry->GetnPoint();

  config->fields = field_names;

  Solution = new su2double[nVar];

  for (iVar = 0; iVar < nVar; iVar++) {
    Solution[iVar] = 0.0;
  }

  /*--- Define geometry constants in the solver structure ---*/

  nDim = geometry->GetnDim();

  /*--- Allocate the node variables ---*/

  node = new CVariable*[geometry->GetnPoint()];

  for (iPoint = 0; iPoint < geometry->GetnPoint(); iPoint++) {

    node[iPoint] = new CBaselineVariable(Solution, nVar, config);

  }
  
}

void CBaselineSolver::SetOutputVariables(CGeometry *geometry, CConfig *config) {

  /*--- Open the restart file and extract the nVar and field names. ---*/

  string Tag, text_line, AdjExt, UnstExt;
  unsigned long iExtIter = config->GetExtIter();
  bool fem = (config->GetKind_Solver() == FEM_ELASTICITY);

  unsigned short iZone = config->GetiZone();
  unsigned short nZone = geometry->GetnZone();

  ifstream restart_file;
  string filename;

  /*--- Retrieve filename from config ---*/

  if (config->GetContinuous_Adjoint() || config->GetDiscrete_Adjoint()) {
    filename = config->GetSolution_AdjFileName();
    filename = config->GetObjFunc_Extension(filename);
  } else if (fem) {
    filename = config->GetSolution_FEMFileName();
  } else {
    filename = config->GetSolution_FlowFileName();
  }

  /*--- Multizone problems require the number of the zone to be appended. ---*/

  if (nZone > 1)
    filename = config->GetMultizone_FileName(filename, iZone);

  if (config->GetUnsteady_Simulation() == HARMONIC_BALANCE)
    filename = config->GetMultiInstance_FileName(filename, config->GetiInst());

  /*--- Unsteady problems require an iteration number to be appended. ---*/
  if (config->GetWrt_Unsteady()) {
    filename = config->GetUnsteady_FileName(filename, SU2_TYPE::Int(iExtIter));
  } else if (config->GetWrt_Dynamic()) {
    filename = config->GetUnsteady_FileName(filename, SU2_TYPE::Int(iExtIter));
  }

  /*--- Read only the number of variables in the restart file. ---*/

  if (config->GetRead_Binary_Restart()) {

    char fname[100];
    strcpy(fname, filename.c_str());
    int nVar_Buf = 5;
    int var_buf[5];

#ifndef HAVE_MPI

    /*--- Serial binary input. ---*/

    FILE *fhw;
    fhw = fopen(fname,"rb");
    size_t ret;

    /*--- Error check for opening the file. ---*/

    if (!fhw) {
      SU2_MPI::Error(string("Unable to open SU2 restart file ") + string(fname), CURRENT_FUNCTION);
    }
    
    /*--- First, read the number of variables and points. ---*/

    ret = fread(var_buf, sizeof(int), nVar_Buf, fhw);
    if (ret != (unsigned long)nVar_Buf) {
      SU2_MPI::Error("Error reading restart file.", CURRENT_FUNCTION);
    }

    /*--- Check that this is an SU2 binary file. SU2 binary files
     have the hex representation of "SU2" as the first int in the file. ---*/

    if (var_buf[0] != 535532) {
      SU2_MPI::Error(string("File ") + string(fname) + string(" is not a binary SU2 restart file.\n") +
                     string("SU2 reads/writes binary restart files by default.\n") +
                     string("Note that backward compatibility for ASCII restart files is\n") +
                     string("possible with the WRT_BINARY_RESTART / READ_BINARY_RESTART options."), CURRENT_FUNCTION);
    }
    
    /*--- Close the file. ---*/

    fclose(fhw);

#else

    /*--- Parallel binary input using MPI I/O. ---*/

    MPI_File fhw;
    int ierr;
    
    /*--- All ranks open the file using MPI. ---*/

    ierr = MPI_File_open(MPI_COMM_WORLD, fname, MPI_MODE_RDONLY, MPI_INFO_NULL, &fhw);

    /*--- Error check opening the file. ---*/

    if (ierr) {
      SU2_MPI::Error(string("Unable to open SU2 restart file ") + string(fname), CURRENT_FUNCTION);
    }

    /*--- First, read the number of variables and points (i.e., cols and rows),
     which we will need in order to read the file later. Also, read the
     variable string names here. Only the master rank reads the header. ---*/

    if (rank == MASTER_NODE) {
      MPI_File_read(fhw, var_buf, nVar_Buf, MPI_INT, MPI_STATUS_IGNORE);
    }

    /*--- Broadcast the number of variables to all procs and store more clearly. ---*/

    SU2_MPI::Bcast(var_buf, nVar_Buf, MPI_INT, MASTER_NODE, MPI_COMM_WORLD);

    /*--- Check that this is an SU2 binary file. SU2 binary files
     have the hex representation of "SU2" as the first int in the file. ---*/

    if (var_buf[0] != 535532) {
      SU2_MPI::Error(string("File ") + string(fname) + string(" is not a binary SU2 restart file.\n") +
                     string("SU2 reads/writes binary restart files by default.\n") +
                     string("Note that backward compatibility for ASCII restart files is\n") +
                     string("possible with the WRT_BINARY_RESTART / READ_BINARY_RESTART options."), CURRENT_FUNCTION);
    }

    /*--- All ranks close the file after writing. ---*/
    
    MPI_File_close(&fhw);

#endif

    /*--- Set the number of variables, one per field in the
     restart file (without including the PointID) ---*/

    nVar = var_buf[1];

  } else {

    /*--- First, check that this is not a binary restart file. ---*/

    char fname[100];
    strcpy(fname, filename.c_str());
    int magic_number;

#ifndef HAVE_MPI

    /*--- Serial binary input. ---*/

    FILE *fhw;
    fhw = fopen(fname,"rb");
    size_t ret;

    /*--- Error check for opening the file. ---*/

    if (!fhw) {
      SU2_MPI::Error(string("Unable to open SU2 restart file ") + string(fname), CURRENT_FUNCTION);
    }

    /*--- Attempt to read the first int, which should be our magic number. ---*/

    ret = fread(&magic_number, sizeof(int), 1, fhw);
    if (ret != 1) {
      SU2_MPI::Error("Error reading restart file.", CURRENT_FUNCTION);
    }

    /*--- Check that this is an SU2 binary file. SU2 binary files
     have the hex representation of "SU2" as the first int in the file. ---*/

    if (magic_number == 535532) {
      SU2_MPI::Error(string("File ") + string(fname) + string(" is a binary SU2 restart file, expected ASCII.\n") +
                     string("SU2 reads/writes binary restart files by default.\n") +
                     string("Note that backward compatibility for ASCII restart files is\n") +
                     string("possible with the WRT_BINARY_RESTART / READ_BINARY_RESTART options."), CURRENT_FUNCTION);
    }

    fclose(fhw);

#else

    /*--- Parallel binary input using MPI I/O. ---*/

    MPI_File fhw;
    int ierr;

    /*--- All ranks open the file using MPI. ---*/

    ierr = MPI_File_open(MPI_COMM_WORLD, fname, MPI_MODE_RDONLY, MPI_INFO_NULL, &fhw);

    /*--- Error check opening the file. ---*/

    if (ierr) {
      SU2_MPI::Error(string("Unable to open SU2 restart file ") + string(fname), CURRENT_FUNCTION);
    }

    /*--- Have the master attempt to read the magic number. ---*/

    if (rank == MASTER_NODE)
      MPI_File_read(fhw, &magic_number, 1, MPI_INT, MPI_STATUS_IGNORE);

    /*--- Broadcast the number of variables to all procs and store clearly. ---*/

    SU2_MPI::Bcast(&magic_number, 1, MPI_INT, MASTER_NODE, MPI_COMM_WORLD);

    /*--- Check that this is an SU2 binary file. SU2 binary files
     have the hex representation of "SU2" as the first int in the file. ---*/

    if (magic_number == 535532) {
      SU2_MPI::Error(string("File ") + string(fname) + string(" is a binary SU2 restart file, expected ASCII.\n") +
                     string("SU2 reads/writes binary restart files by default.\n") +
                     string("Note that backward compatibility for ASCII restart files is\n") +
                     string("possible with the WRT_BINARY_RESTART / READ_BINARY_RESTART options."), CURRENT_FUNCTION);
    }
    
    MPI_File_close(&fhw);
    
#endif

    /*--- Open the restart file ---*/

    restart_file.open(filename.data(), ios::in);

    /*--- In case there is no restart file ---*/

    if (restart_file.fail()) {
      SU2_MPI::Error(string("SU2 solution file ") + filename + string(" not found"), CURRENT_FUNCTION);
    }
    
    /*--- Identify the number of fields (and names) in the restart file ---*/

    getline (restart_file, text_line);

    stringstream ss(text_line);
    while (ss >> Tag) {
      config->fields.push_back(Tag);
      if (ss.peek() == ',') ss.ignore();
    }

    /*--- Close the file (the solution date is read later). ---*/
    
    restart_file.close();

    /*--- Set the number of variables, one per field in the
     restart file (without including the PointID) ---*/

    nVar = config->fields.size() - 1;

    /*--- Clear the fields vector since we'll read it again. ---*/

    config->fields.clear();

  }

}

void CBaselineSolver::LoadRestart(CGeometry **geometry, CSolver ***solver, CConfig *config, int val_iter, bool val_update_geo) {

  /*--- Restart the solution from file information ---*/

  string filename;
  unsigned long index;
  string UnstExt, text_line, AdjExt;
  ifstream solution_file;
  unsigned short iDim, iVar;
  unsigned long iExtIter = config->GetExtIter();
  bool fem = (config->GetKind_Solver() == FEM_ELASTICITY);
  bool adjoint = ( config->GetContinuous_Adjoint() || config->GetDiscrete_Adjoint() ); 
  unsigned short iZone = config->GetiZone();
  unsigned short nZone = config->GetnZone();
  unsigned short iInst = config->GetiInst();
  bool grid_movement  = config->GetGrid_Movement();
  bool steady_restart = config->GetSteadyRestart();
  unsigned short turb_model = config->GetKind_Turb_Model();

  su2double *Coord = new su2double [nDim];
  for (iDim = 0; iDim < nDim; iDim++)
    Coord[iDim] = 0.0;

  /*--- Skip coordinates ---*/

  unsigned short skipVars = geometry[iInst]->GetnDim();

  /*--- Retrieve filename from config ---*/

  if (adjoint) {
    filename = config->GetSolution_AdjFileName();
    filename = config->GetObjFunc_Extension(filename);
  } else if (fem) {
    filename = config->GetSolution_FEMFileName();
  } else {
    filename = config->GetSolution_FlowFileName();
  }

  /*--- Multizone problems require the number of the zone to be appended. ---*/

  if (nZone > 1 )
    filename = config->GetMultizone_FileName(filename, iZone);

  if (config->GetUnsteady_Simulation() == HARMONIC_BALANCE)
    filename = config->GetMultiInstance_FileName(filename, config->GetiInst());

  /*--- Unsteady problems require an iteration number to be appended. ---*/

  if (config->GetWrt_Unsteady() || config->GetUnsteady_Simulation() != HARMONIC_BALANCE) {
    filename = config->GetUnsteady_FileName(filename, SU2_TYPE::Int(iExtIter));
  } else if (config->GetWrt_Dynamic()) {
    filename = config->GetUnsteady_FileName(filename, SU2_TYPE::Int(iExtIter));
  }

  /*--- Output the file name to the console. ---*/

  if (rank == MASTER_NODE)
    cout << "Reading and storing the solution from " << filename
    << "." << endl;

  /*--- Read the restart data from either an ASCII or binary SU2 file. ---*/

  if (config->GetRead_Binary_Restart()) {
    Read_SU2_Restart_Binary(geometry[iInst], config, filename);
  } else {
    Read_SU2_Restart_ASCII(geometry[iInst], config, filename);
  }

  int counter = 0;
  long iPoint_Local = 0; unsigned long iPoint_Global = 0;

  /*--- Load data from the restart into correct containers. ---*/

  for (iPoint_Global = 0; iPoint_Global < geometry[iInst]->GetGlobal_nPointDomain(); iPoint_Global++ ) {

    /*--- Retrieve local index. If this node from the restart file lives
     on the current processor, we will load and instantiate the vars. ---*/

    iPoint_Local = geometry[iInst]->GetGlobal_to_Local_Point(iPoint_Global);

    if (iPoint_Local > -1) {
      
      /*--- We need to store this point's data, so jump to the correct
       offset in the buffer of data from the restart file and load it. ---*/

      index = counter*Restart_Vars[1];
      for (iVar = 0; iVar < nVar; iVar++) Solution[iVar] = Restart_Data[index+iVar];
      node[iPoint_Local]->SetSolution(Solution);
     
      /*--- For dynamic meshes, read in and store the
       grid coordinates and grid velocities for each node. ---*/
      
      if (grid_movement && val_update_geo) {

        /*--- First, remove any variables for the turbulence model that
         appear in the restart file before the grid velocities. ---*/

        if (turb_model == SA || turb_model == SA_NEG) {
          index++;
        } else if (turb_model == SST) {
          index+=2;
        }
        
        /*--- Read in the next 2 or 3 variables which are the grid velocities ---*/
        /*--- If we are restarting the solution from a previously computed static calculation (no grid movement) ---*/
        /*--- the grid velocities are set to 0. This is useful for FSI computations ---*/
        
        su2double GridVel[3] = {0.0,0.0,0.0};
        if (!steady_restart) {

          /*--- Rewind the index to retrieve the Coords. ---*/
          index = counter*Restart_Vars[1];
          for (iDim = 0; iDim < nDim; iDim++) { Coord[iDim] = Restart_Data[index+iDim]; }

          /*--- Move the index forward to get the grid velocities. ---*/
          index = counter*Restart_Vars[1] + skipVars + nVar;
          for (iDim = 0; iDim < nDim; iDim++) { GridVel[iDim] = Restart_Data[index+iDim]; }
        }

        for (iDim = 0; iDim < nDim; iDim++) {
          geometry[iInst]->node[iPoint_Local]->SetCoord(iDim, Coord[iDim]);
          geometry[iInst]->node[iPoint_Local]->SetGridVel(iDim, GridVel[iDim]);
        }
      }

      /*--- Increment the overall counter for how many points have been loaded. ---*/
      counter++;
    }
    
  }

  /*--- MPI solution ---*/
  
  InitiateComms(geometry[iInst], config, SOLUTION);
  CompleteComms(geometry[iInst], config, SOLUTION);
  
  /*--- Update the geometry for flows on dynamic meshes ---*/
  
  if (grid_movement && val_update_geo) {
    
    /*--- Communicate the new coordinates and grid velocities at the halos ---*/
    
    geometry[iInst]->InitiateComms(geometry[iInst], config, COORDINATES);
    geometry[iInst]->CompleteComms(geometry[iInst], config, COORDINATES);
    geometry[iInst]->InitiateComms(geometry[iInst], config, GRID_VELOCITY);
    geometry[iInst]->CompleteComms(geometry[iInst], config, GRID_VELOCITY);
    
  }
  
  delete [] Coord;

  /*--- Delete the class memory that is used to load the restart. ---*/

  if (Restart_Vars != NULL) delete [] Restart_Vars;
  if (Restart_Data != NULL) delete [] Restart_Data;
  Restart_Vars = NULL; Restart_Data = NULL;

}

void CBaselineSolver::LoadRestart_FSI(CGeometry *geometry, CConfig *config, int val_iter) {

  /*--- Restart the solution from file information ---*/
  string filename;
  unsigned long index;
  string UnstExt, text_line, AdjExt;
  ifstream solution_file;
  unsigned short iVar;
  unsigned long iExtIter = config->GetExtIter();
  bool fem = (config->GetKind_Solver() == FEM_ELASTICITY);
  bool adjoint = (config->GetContinuous_Adjoint() || config->GetDiscrete_Adjoint());
  unsigned short iZone = config->GetiZone();
  unsigned short nZone = geometry->GetnZone();

  /*--- Retrieve filename from config ---*/
  if (adjoint) {
    filename = config->GetSolution_AdjFileName();
    filename = config->GetObjFunc_Extension(filename);
  } else if (fem) {
    filename = config->GetSolution_FEMFileName();
  } else {
    filename = config->GetSolution_FlowFileName();
  }

  /*--- Multizone problems require the number of the zone to be appended. ---*/

  if (nZone > 1)
    filename = config->GetMultizone_FileName(filename, iZone);

  /*--- Unsteady problems require an iteration number to be appended. ---*/
  if (config->GetWrt_Unsteady() || config->GetUnsteady_Simulation() != HARMONIC_BALANCE) {
    filename = config->GetUnsteady_FileName(filename, SU2_TYPE::Int(iExtIter));
  } else if (config->GetWrt_Dynamic()) {
    filename = config->GetUnsteady_FileName(filename, SU2_TYPE::Int(iExtIter));
  }

  /*--- Output the file name to the console. ---*/

  if (rank == MASTER_NODE)
    cout << "Reading and storing the solution from " << filename
    << "." << endl;

  /*--- Read the restart data from either an ASCII or binary SU2 file. ---*/

  if (config->GetRead_Binary_Restart()) {
    Read_SU2_Restart_Binary(geometry, config, filename);
  } else {
    Read_SU2_Restart_ASCII(geometry, config, filename);
  }

  unsigned short nVar_Local = Restart_Vars[1];
  su2double *Solution_Local = new su2double[nVar_Local];

  int counter = 0;
  long iPoint_Local = 0; unsigned long iPoint_Global = 0;

  /*--- Load data from the restart into correct containers. ---*/
  
  for (iPoint_Global = 0; iPoint_Global < geometry->GetGlobal_nPointDomain(); iPoint_Global++ ) {

    /*--- Retrieve local index. If this node from the restart file lives
     on the current processor, we will load and instantiate the vars. ---*/

    iPoint_Local = geometry->GetGlobal_to_Local_Point(iPoint_Global);

    if (iPoint_Local > -1) {

      /*--- We need to store this point's data, so jump to the correct
       offset in the buffer of data from the restart file and load it. ---*/

      index = counter*Restart_Vars[1];
      for (iVar = 0; iVar < nVar_Local; iVar++) Solution[iVar] = Restart_Data[index+iVar];
      node[iPoint_Local]->SetSolution(Solution);

      /*--- Increment the overall counter for how many points have been loaded. ---*/

      counter++;

    }

  }

  delete [] Solution_Local;

}

CBaselineSolver::~CBaselineSolver(void) { }

CBaselineSolver_FEM::CBaselineSolver_FEM(void) : CSolver() { }

CBaselineSolver_FEM::CBaselineSolver_FEM(CGeometry *geometry, CConfig *config) {

  /*--- Define geometry constants in the solver structure ---*/

  nDim = geometry->GetnDim();

  /*--- Create an object of the class CMeshFEM_DG and retrieve the necessary
   geometrical information for the FEM DG solver. If necessary, it is
   possible to increase nMatchingFacesWithHaloElem a bit, such that
   the computation of the external faces may be more efficient when
   using multiple threads. ---*/

  CMeshFEM_DG *DGGeometry = dynamic_cast<CMeshFEM_DG *>(geometry);

  nVolElemTot   = DGGeometry->GetNVolElemTot();
  nVolElemOwned = DGGeometry->GetNVolElemOwned();
  volElem       = DGGeometry->GetVolElem();

  /*--- Routines to access the number of variables and string names. ---*/

  SetOutputVariables(geometry, config);

  /*--- Determine the total number of DOFs stored on this rank and allocate the memory
   to store the conservative variables. ---*/
  nDOFsLocOwned = 0;
  for(unsigned long i=0; i<nVolElemOwned; ++i) nDOFsLocOwned += volElem[i].nDOFsSol;

  nDOFsLocTot = nDOFsLocOwned;
  for(unsigned long i=nVolElemOwned; i<nVolElemTot; ++i) nDOFsLocTot += volElem[i].nDOFsSol;

  VecSolDOFs.resize(nVar*nDOFsLocTot);

  /*--- Determine the global number of DOFs. ---*/
#ifdef HAVE_MPI
  SU2_MPI::Allreduce(&nDOFsLocOwned, &nDOFsGlobal, 1, MPI_UNSIGNED_LONG, MPI_SUM, MPI_COMM_WORLD);
#else
  nDOFsGlobal = nDOFsLocOwned;
#endif

  /*--- Store the number of DOFs in the geometry class in case of restart. ---*/
  geometry->SetnPointDomain(nDOFsLocOwned);
  geometry->SetGlobal_nPointDomain(nDOFsGlobal);

  /*--- Initialize the solution to zero. ---*/

  unsigned long ii = 0;
  for(unsigned long i=0; i<nDOFsLocTot; ++i) {
    for(unsigned short j=0; j<nVar; ++j, ++ii) {
      VecSolDOFs[ii] = 0.0;
    }
  }

}

void CBaselineSolver_FEM::SetOutputVariables(CGeometry *geometry, CConfig *config) {

  /*--- Open the restart file and extract the nVar and field names. ---*/

  string Tag, text_line, AdjExt, UnstExt;
  unsigned long iExtIter = config->GetExtIter();

  ifstream restart_file;
  string filename;

  /*--- Retrieve filename from config ---*/

  filename = config->GetSolution_FlowFileName();

  /*--- Unsteady problems require an iteration number to be appended. ---*/

  if (config->GetWrt_Unsteady()) {
    filename = config->GetUnsteady_FileName(filename, SU2_TYPE::Int(iExtIter));
  }

  /*--- Read only the number of variables in the restart file. ---*/

  if (config->GetRead_Binary_Restart()) {

    int nVar_Buf = 5;
    int var_buf[5];

#ifndef HAVE_MPI

    /*--- Serial binary input. ---*/

    FILE *fhw;
    fhw = fopen(filename.c_str(),"rb");
    size_t ret;

    /*--- Error check for opening the file. ---*/

    if (!fhw)
      SU2_MPI::Error(string("Unable to open SU2 restart file ") + filename,
                     CURRENT_FUNCTION);

    /*--- First, read the number of variables and points. ---*/

    ret = fread(var_buf, sizeof(int), nVar_Buf, fhw);
    if (ret != (unsigned long)nVar_Buf) {
      SU2_MPI::Error("Error reading restart file.", CURRENT_FUNCTION);
    }

    /*--- Check that this is an SU2 binary file. SU2 binary files
     have the hex representation of "SU2" as the first int in the file. ---*/

    if (var_buf[0] != 535532)
      SU2_MPI::Error(string("File ") + filename + string(" is not a binary SU2 restart file.\n") +
                     string("SU2 reads/writes binary restart files by default.\n") +
                     string("Note that backward compatibility for ASCII restart files is\n") +
                     string("possible with the WRT_BINARY_RESTART / READ_BINARY_RESTART options."), CURRENT_FUNCTION);

    /*--- Close the file. ---*/

    fclose(fhw);

#else

    /*--- Parallel binary input using MPI I/O. ---*/

    MPI_File fhw;
    int ierr;

    /*--- All ranks open the file using MPI. ---*/

    char fname[100];
    strcpy(fname, filename.c_str());
    ierr = MPI_File_open(MPI_COMM_WORLD, fname, MPI_MODE_RDONLY, MPI_INFO_NULL, &fhw);

    /*--- Error check opening the file. ---*/

    if (ierr)
      SU2_MPI::Error(string("Unable to open SU2 restart file ") + filename,
                     CURRENT_FUNCTION);

    /*--- First, read the number of variables and points (i.e., cols and rows),
     which we will need in order to read the file later. Also, read the
     variable string names here. Only the master rank reads the header. ---*/

    if (rank == MASTER_NODE)
      MPI_File_read(fhw, var_buf, nVar_Buf, MPI_INT, MPI_STATUS_IGNORE);

    /*--- Broadcast the number of variables to all procs and store more clearly. ---*/

    SU2_MPI::Bcast(var_buf, nVar_Buf, MPI_INT, MASTER_NODE, MPI_COMM_WORLD);

    /*--- Check that this is an SU2 binary file. SU2 binary files
     have the hex representation of "SU2" as the first int in the file. ---*/

    if (var_buf[0] != 535532)
      SU2_MPI::Error(string("File ") + filename + string(" is not a binary SU2 restart file.\n") +
                     string("SU2 reads/writes binary restart files by default.\n") +
                     string("Note that backward compatibility for ASCII restart files is\n") +
                     string("possible with the WRT_BINARY_RESTART / READ_BINARY_RESTART options."), CURRENT_FUNCTION);

    /*--- All ranks close the file after writing. ---*/

    MPI_File_close(&fhw);

#endif

    /*--- Set the number of variables, one per field in the
     restart file (without including the PointID) ---*/

    nVar = var_buf[1];

  } else {

    /*--- First, check that this is not a binary restart file. ---*/

    int magic_number;

#ifndef HAVE_MPI

    /*--- Serial binary input. ---*/

    FILE *fhw;
    fhw = fopen(filename.c_str(), "rb");
    size_t ret;

    /*--- Error check for opening the file. ---*/

    if (!fhw)
      SU2_MPI::Error(string("Unable to open SU2 restart file ") + filename,
                     CURRENT_FUNCTION);

    /*--- Attempt to read the first int, which should be our magic number. ---*/

    ret = fread(&magic_number, sizeof(int), 1, fhw);
    if (ret != 1) {
      SU2_MPI::Error("Error reading restart file.", CURRENT_FUNCTION);
    }

    /*--- Check that this is an SU2 binary file. SU2 binary files
     have the hex representation of "SU2" as the first int in the file. ---*/

    if (magic_number == 535532)
      SU2_MPI::Error(string("File ") + filename + string(" is a binary SU2 restart file, expected ASCII.\n") +
                     string("SU2 reads/writes binary restart files by default.\n") +
                     string("Note that backward compatibility for ASCII restart files is\n") +
                     string("possible with the WRT_BINARY_RESTART / READ_BINARY_RESTART options."), CURRENT_FUNCTION);
    fclose(fhw);

#else

    /*--- Parallel binary input using MPI I/O. ---*/

    MPI_File fhw;
    int ierr;

    /*--- All ranks open the file using MPI. ---*/

    char fname[100];
    strcpy(fname, filename.c_str());
    ierr = MPI_File_open(MPI_COMM_WORLD, fname, MPI_MODE_RDONLY, MPI_INFO_NULL, &fhw);

    /*--- Error check opening the file. ---*/

    if (ierr)
      SU2_MPI::Error(string("Unable to open SU2 restart file ") + filename,
                     CURRENT_FUNCTION);

    /*--- Have the master attempt to read the magic number. ---*/

    if (rank == MASTER_NODE)
      MPI_File_read(fhw, &magic_number, 1, MPI_INT, MPI_STATUS_IGNORE);

    /*--- Broadcast the number of variables to all procs and store clearly. ---*/

    SU2_MPI::Bcast(&magic_number, 1, MPI_INT, MASTER_NODE, MPI_COMM_WORLD);

    /*--- Check that this is an SU2 binary file. SU2 binary files
     have the hex representation of "SU2" as the first int in the file. ---*/

    if (magic_number == 535532)
      SU2_MPI::Error(string("File ") + filename + string(" is a binary SU2 restart file, expected ASCII.\n") +
                     string("SU2 reads/writes binary restart files by default.\n") +
                     string("Note that backward compatibility for ASCII restart files is\n") +
                     string("possible with the WRT_BINARY_RESTART / READ_BINARY_RESTART options."), CURRENT_FUNCTION);

    MPI_File_close(&fhw);
    
#endif

    /*--- Open the restart file ---*/

    restart_file.open(filename.data(), ios::in);

    /*--- In case there is no restart file ---*/

    if (restart_file.fail())
      SU2_MPI::Error(string("SU2 solution file ") + filename + string(" not found"), CURRENT_FUNCTION);

    /*--- Identify the number of fields (and names) in the restart file ---*/

    getline (restart_file, text_line);

    stringstream ss(text_line);
    while (ss >> Tag) {
      config->fields.push_back(Tag);
      if (ss.peek() == ',') ss.ignore();
    }

    /*--- Close the file (the solution date is read later). ---*/

    restart_file.close();

    /*--- Set the number of variables, one per field in the
     restart file (without including the PointID) ---*/

    nVar = config->fields.size() - 1;

    /*--- Clear the fields vector since we'll read it again. ---*/

    config->fields.clear();

  }

}

void CBaselineSolver_FEM::LoadRestart(CGeometry **geometry, CSolver ***solver, CConfig *config, int val_iter, bool val_update_geo) {

  /*--- Restart the solution from file information ---*/
  unsigned short iVar;
  unsigned long index;

  string UnstExt, text_line;
  ifstream restart_file;

  string restart_filename = config->GetSolution_FlowFileName();

  if (config->GetWrt_Unsteady()) {
    restart_filename = config->GetUnsteady_FileName(restart_filename, SU2_TYPE::Int(val_iter));
  }

  int counter = 0;
  long iPoint_Local = 0; unsigned long iPoint_Global = 0;
  unsigned short rbuf_NotMatching = 0;
  unsigned long nDOF_Read = 0;

  /*--- Read the restart data from either an ASCII or binary SU2 file. ---*/

  if (config->GetRead_Binary_Restart()) {
    Read_SU2_Restart_Binary(geometry[MESH_0], config, restart_filename);
  } else {
    Read_SU2_Restart_ASCII(geometry[MESH_0], config, restart_filename);
  }

  /*--- Load data from the restart into correct containers. ---*/

  counter = 0;
  for (iPoint_Global = 0; iPoint_Global < geometry[MESH_0]->GetGlobal_nPointDomain(); iPoint_Global++) {

    /*--- Retrieve local index. If this node from the restart file lives
     on the current processor, we will load and instantiate the vars. ---*/

    iPoint_Local = geometry[MESH_0]->GetGlobal_to_Local_Point(iPoint_Global);

    if (iPoint_Local > -1) {

      /*--- We need to store this point's data, so jump to the correct
       offset in the buffer of data from the restart file and load it. ---*/

      index = counter*Restart_Vars[1];
      for (iVar = 0; iVar < nVar; iVar++) {
        VecSolDOFs[nVar*iPoint_Local+iVar] = Restart_Data[index+iVar];
      }
      /*--- Update the local counter nDOF_Read. ---*/
      ++nDOF_Read;

      /*--- Increment the overall counter for how many points have been loaded. ---*/
      counter++;
    }

  }

  /*--- Detect a wrong solution file ---*/
  if(nDOF_Read < nDOFsLocOwned) rbuf_NotMatching = 1;

#ifdef HAVE_MPI
  unsigned short sbuf_NotMatching = rbuf_NotMatching;
  SU2_MPI::Allreduce(&sbuf_NotMatching, &rbuf_NotMatching, 1, MPI_UNSIGNED_SHORT, MPI_MAX, MPI_COMM_WORLD);
#endif

  if (rbuf_NotMatching != 0)
    SU2_MPI::Error(string("The solution file ") + restart_filename +
                   string(" doesn't match with the mesh file!\n") +
                   string("It could be empty lines at the end of the file."),
                   CURRENT_FUNCTION);

  /*--- Delete the class memory that is used to load the restart. ---*/

  if (Restart_Vars != NULL) delete [] Restart_Vars;
  if (Restart_Data != NULL) delete [] Restart_Data;
  Restart_Vars = NULL; Restart_Data = NULL;

}

CBaselineSolver_FEM::~CBaselineSolver_FEM(void) { }<|MERGE_RESOLUTION|>--- conflicted
+++ resolved
@@ -88,13 +88,11 @@
   nRow_InletFile    = NULL;
   nCol_InletFile    = NULL;
   Inlet_Data        = NULL;
-<<<<<<< HEAD
-  
-=======
 
   /*--- Variable initialization to avoid valgrid warnings when not used. ---*/
+  
   IterLinSolver = 0;
->>>>>>> 0811066f
+
 }
 
 CSolver::~CSolver(void) {
