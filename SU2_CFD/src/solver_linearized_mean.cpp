/*!
 * \file solution_linearized_mean.cpp
 * \brief Main subrotuines for solving linearized problems (Euler, Navier-Stokes, etc.).
 * \author Aerospace Design Laboratory (Stanford University) <http://su2.stanford.edu>.
 * \version 2.0.7
 *
<<<<<<< HEAD
 * Stanford University Unstructured (SU2),
 * copyright (C) 2012-2013 Aerospace Design Laboratory (ADL), is
 * distributed under the GNU Lesser General Public License (GNU LGPL).
=======
 * Stanford University Unstructured (SU2).
 * Copyright (C) 2012-2013 Aerospace Design Laboratory (ADL).
>>>>>>> 3384cf29
 *
 * SU2 is free software; you can redistribute it and/or
 * modify it under the terms of the GNU Lesser General Public
 * License as published by the Free Software Foundation; either
 * version 2.1 of the License, or (at your option) any later version.
 *
 * SU2 is distributed in the hope that it will be useful,
 * but WITHOUT ANY WARRANTY; without even the implied warranty of
 * MERCHANTABILITY or FITNESS FOR A PARTICULAR PURPOSE.  See the GNU
 * Lesser General Public License for more details.
 *
 * You should have received a copy of the GNU Lesser General Public
<<<<<<< HEAD
 * License along with this library.  If not, see <http://www.gnu.org/licenses/>.
=======
 * License along with SU2. If not, see <http://www.gnu.org/licenses/>.
>>>>>>> 3384cf29
 */

#include "../include/solver_structure.hpp"

CLinEulerSolver::CLinEulerSolver(void) : CSolver() { }

CLinEulerSolver::CLinEulerSolver(CGeometry *geometry, CConfig *config) : CSolver() {
	unsigned long iPoint, index;
	string text_line, mesh_filename;
	unsigned short iDim, iVar;
	ifstream restart_file;
	bool restart = config->GetRestart();
	Gamma = config->GetGamma();
	Gamma_Minus_One = Gamma - 1.0;
	double dull_val;
  
	/*--- Define geometry constants in the solver structure ---*/
	nDim = geometry->GetnDim();
	nVar = geometry->GetnDim()+2;
  nPoint = geometry->GetnPoint();
  nPointDomain = geometry->GetnPointDomain();
  
	node = new CVariable*[geometry->GetnPoint()];
	
	/*--- Define some auxiliar vector related with the residual ---*/
	Residual = new double[nVar];	Residual_RMS = new double[nVar];  
	Residual_i = new double[nVar]; Residual_j = new double[nVar];
	Res_Conv = new double[nVar];	Res_Visc = new double[nVar]; Res_Sour = new double[nVar];
  Residual_Max = new double[nVar]; Point_Max = new unsigned long[nVar];

	/*--- Define some auxiliar vector related with the solution ---*/
	Solution   = new double[nVar];
	Solution_i = new double[nVar];	Solution_j = new double[nVar];
	
	/*--- Define some auxiliar vector related with the geometry ---*/
	Vector_i = new double[nDim];	Vector_j = new double[nDim];
	
	/*--- Jacobians and vector structures for implicit computations ---*/
	if (config->GetKind_TimeIntScheme_LinFlow() == EULER_IMPLICIT) {
		/*--- Point to point Jacobians ---*/
		Jacobian_i = new double* [nVar]; Jacobian_j = new double* [nVar];
		for (iVar = 0; iVar < nVar; iVar++) {
			Jacobian_i[iVar] = new double [nVar]; Jacobian_j[iVar] = new double [nVar]; }
		/*--- Initialization of the structure of the whole Jacobian ---*/
		Jacobian.Initialize(nPoint, nPointDomain, nVar, nVar, geometry);

    LinSysSol.Initialize(nPoint, nPointDomain, nVar, 0.0);
    LinSysRes.Initialize(nPoint, nPointDomain, nVar, 0.0);
	}
	
	/*--- Computation of gradients by least squares ---*/
	if (config->GetKind_Gradient_Method() == WEIGHTED_LEAST_SQUARES) {
		/*--- S matrix := inv(R)*traspose(inv(R)) ---*/
		Smatrix = new double* [nDim]; 
		for (iDim = 0; iDim < nDim; iDim++)
			Smatrix[iDim] = new double [nDim];
		/*--- c vector := transpose(WA)*(Wb) ---*/
		cvector = new double* [nVar]; 
		for (iVar = 0; iVar < nVar; iVar++)
			cvector[iVar] = new double [nDim];
	}
	
	/*--- Delta forces definition and coefficient in all the markers ---*/
	DeltaForceInviscid = new double[nDim];
	CDeltaDrag_Inv = new double[config->GetnMarker_All()];
	CDeltaLift_Inv = new double[config->GetnMarker_All()];
	
	/*--- Linearized flow at the inifinity, inizialization stuff ---*/
	DeltaRho_Inf = 0.0;	
	DeltaE_Inf = 0.0;
	DeltaVel_Inf = new double [nDim];
	if (nDim == 2) {
		DeltaVel_Inf[0] = 0.0;	
		DeltaVel_Inf[1] = 0.0;
	}
	if (nDim == 3) {
		DeltaVel_Inf[0] = 0.0;
		DeltaVel_Inf[1] = 0.0;
		DeltaVel_Inf[2] = 0.0;		
	}
	
	/*--- Restart the solution from file information ---*/
	if (!restart || geometry->GetFinestMGLevel() == false) {
		for (iPoint=0; iPoint < geometry->GetnPoint(); iPoint++)
			node[iPoint] = new CLinEulerVariable(DeltaRho_Inf, DeltaVel_Inf, DeltaE_Inf, nDim, nVar, config);
	}
	else {
    
    /*--- Restart the solution from file information ---*/
		mesh_filename = config->GetSolution_FlowFileName();
    restart_file.open(mesh_filename.data(), ios::in);
		
    /*--- In case there is no file ---*/
		if (restart_file.fail()) {
			cout << "There is no linearized restart file!!" << endl;
			cout << "Press any key to exit..." << endl;
			cin.get(); exit(1);
		}    
    
    /*--- In case this is a parallel simulation, we need to perform the 
     Global2Local index transformation first. ---*/
    long *Global2Local;
    Global2Local = new long[geometry->GetGlobal_nPointDomain()];
    /*--- First, set all indices to a negative value by default ---*/
    for(iPoint = 0; iPoint < geometry->GetGlobal_nPointDomain(); iPoint++) {
      Global2Local[iPoint] = -1;
    }
    /*--- Now fill array with the transform values only for local points ---*/
    for(iPoint = 0; iPoint < geometry->GetnPointDomain(); iPoint++) {
      Global2Local[geometry->node[iPoint]->GetGlobalIndex()] = iPoint;
    }
    
		/*--- Read all lines in the restart file ---*/
    long iPoint_Local; unsigned long iPoint_Global = 0;
    
    /*--- The first line is the header ---*/
    getline (restart_file, text_line);
    
    while (getline (restart_file,text_line)) {
			istringstream point_line(text_line);
      
      /*--- Retrieve local index. If this node from the restart file lives 
       on a different processor, the value of iPoint_Local will be -1. 
       Otherwise, the local index for this node on the current processor 
       will be returned and used to instantiate the vars. ---*/
      iPoint_Local = Global2Local[iPoint_Global];
      if (iPoint_Local >= 0) {
          if (nDim == 2) point_line >> index >> dull_val >> dull_val >> Solution[0] >> Solution[1] >> Solution[2] >> Solution[3];
          if (nDim == 3) point_line >> index >> dull_val >> dull_val >> dull_val >> Solution[0] >> Solution[1] >> Solution[2] >> Solution[3] >> Solution[4];
        node[iPoint_Local] = new CLinEulerVariable(Solution, nDim, nVar, config);
      }
      iPoint_Global++;
    }
    
    /*--- Instantiate the variable class with an arbitrary solution
     at any halo/periodic nodes. The initial solution can be arbitrary,
     because a send/recv is performed immediately in the solver. ---*/
    for(iPoint = geometry->GetnPointDomain(); iPoint < geometry->GetnPoint(); iPoint++) {
      node[iPoint] = new CLinEulerVariable(Solution, nDim, nVar, config);
    }
    
		/*--- Close the restart file ---*/
		restart_file.close();
    
    /*--- Free memory needed for the transformation ---*/
    delete [] Global2Local;
	}
}

CLinEulerSolver::~CLinEulerSolver(void) {
	unsigned short iVar, iDim;
	
	for (iVar = 0; iVar < nVar; iVar++) {
		delete [] Jacobian_i[iVar];
		delete [] Jacobian_j[iVar];
	}
	delete [] Jacobian_i; delete [] Jacobian_j;
	
	delete [] Residual; delete [] Residual_Max;
	delete [] Residual_i; delete [] Residual_j;
	delete [] Res_Conv_i; delete [] Res_Visc_i;
	delete [] Res_Conv_j; delete [] Res_Visc_j;
	delete [] Solution; 
	delete [] Solution_i; delete [] Solution_j;
	delete [] Vector_i; delete [] Vector_j;
	delete [] DeltaForceInviscid; delete [] DeltaVel_Inf;
	delete [] CDeltaDrag_Inv; delete [] CDeltaLift_Inv;
	
	for (iDim = 0; iDim < this->nDim; iDim++)
		delete [] Smatrix[iDim];
	delete [] Smatrix;
	
	for (iVar = 0; iVar < nVar; iVar++)
		delete [] cvector[iVar];
	delete [] cvector;
	
	/*	for (iPoint = 0; iPoint < geometry->GetnPoint(); iPoint++)
	 delete [] node[iPoint];
	 delete [] node; */
}

void CLinEulerSolver::Centered_Residual(CGeometry *geometry, CSolver **solver_container, CNumerics *numerics, 
											 CConfig *config, unsigned short iMesh, unsigned short iRKStep) {
	unsigned long iEdge, iPoint, jPoint;
	bool implicit = (config->GetKind_TimeIntScheme_LinFlow() == EULER_IMPLICIT);
	bool high_order_diss = ((config->GetKind_Centered() == JST) && (iMesh == MESH_0));
	
	if (high_order_diss) 
		SetUndivided_Laplacian(geometry, config);
	
	for (iEdge = 0; iEdge < geometry->GetnEdge(); iEdge++) {
		/*--- Points in edge, normal, and neighbors---*/
		iPoint = geometry->edge[iEdge]->GetNode(0);
		jPoint = geometry->edge[iEdge]->GetNode(1);
		numerics->SetNormal(geometry->edge[iEdge]->GetNormal());
		numerics->SetNeighbor(geometry->node[iPoint]->GetnNeighbor(), geometry->node[jPoint]->GetnNeighbor());

		/*--- Linearized variables w/o reconstruction ---*/
		numerics->SetLinearizedVar(node[iPoint]->GetSolution(), node[jPoint]->GetSolution());

		/*--- Conservative variables w/o reconstruction ---*/
		numerics->SetConservative(solver_container[FLOW_SOL]->node[iPoint]->GetSolution(), 
								solver_container[FLOW_SOL]->node[jPoint]->GetSolution());

		/*--- SoundSpeed enthalpy and lambda variables w/o reconstruction ---*/
		numerics->SetSoundSpeed(solver_container[FLOW_SOL]->node[iPoint]->GetSoundSpeed(), 
							  solver_container[FLOW_SOL]->node[jPoint]->GetSoundSpeed());
		numerics->SetEnthalpy(solver_container[FLOW_SOL]->node[iPoint]->GetEnthalpy(), 
							solver_container[FLOW_SOL]->node[jPoint]->GetEnthalpy());
		numerics->SetLambda(solver_container[FLOW_SOL]->node[iPoint]->GetLambda(), 
						  solver_container[FLOW_SOL]->node[jPoint]->GetLambda());

		/*--- Undivided laplacian ---*/
		if (high_order_diss) 
			numerics->SetUndivided_Laplacian(node[iPoint]->GetUndivided_Laplacian(),node[jPoint]->GetUndivided_Laplacian());
		
		/*--- Compute residual ---*/
		numerics->ComputeResidual(Res_Conv, Res_Visc, Jacobian_i, Jacobian_j, config);
		
		/*--- Update convective and artificial dissipation residuals ---*/
		LinSysRes.AddBlock(iPoint, Res_Conv);
		LinSysRes.SubtractBlock(jPoint, Res_Conv);
    LinSysRes.AddBlock(iPoint, Res_Visc);
    LinSysRes.SubtractBlock(jPoint, Res_Visc);

		/*--- Set implicit stuff ---*/
		if (implicit) {
			Jacobian.AddBlock(iPoint, iPoint, Jacobian_i);
			Jacobian.AddBlock(iPoint, jPoint, Jacobian_j);
			Jacobian.SubtractBlock(jPoint, iPoint, Jacobian_i);
			Jacobian.SubtractBlock(jPoint, jPoint, Jacobian_j);
		}
	}
}

void CLinEulerSolver::SetUndivided_Laplacian(CGeometry *geometry, CConfig *config) { }

void CLinEulerSolver::ExplicitRK_Iteration(CGeometry *geometry, CSolver **solver_container, 
											CConfig *config, unsigned short iRKStep) {
	double *Residual, Vol, Delta, *Res_TruncError;
	unsigned short iVar;
	unsigned long iPoint;
	double RK_AlphaCoeff = config->Get_Alpha_RKStep(iRKStep);

	/*--- Set maximum residual to zero ---*/
	for (iVar = 0; iVar < nVar; iVar++) {
		SetRes_RMS(iVar, 0.0);
    SetRes_Max(iVar, 0.0, 0);
  }
	
	/*--- Update the solution ---*/
	for (iPoint = 0; iPoint < geometry->GetnPointDomain(); iPoint++) {
			Vol = geometry->node[iPoint]->GetVolume();
			Delta = solver_container[FLOW_SOL]->node[iPoint]->GetDelta_Time() / Vol;
			Res_TruncError = node[iPoint]->GetResTruncError();
			Residual = LinSysRes.GetBlock(iPoint);
			for (iVar = 0; iVar < nVar; iVar++) {
				node[iPoint]->AddSolution(iVar, -(Residual[iVar]+Res_TruncError[iVar])*Delta*RK_AlphaCoeff);
				AddRes_RMS(iVar, Residual[iVar]*Residual[iVar]);
        AddRes_Max(iVar, fabs(Residual[iVar]), geometry->node[iPoint]->GetGlobalIndex());
			}
		}
	
  /*--- MPI solution ---*/
  Set_MPI_Solution(geometry, config);
  
  /*--- Compute the root mean square residual ---*/
  SetResidual_RMS(geometry, config);

}

void CLinEulerSolver::Preprocessing(CGeometry *geometry, CSolver **solver_container, CConfig *config, unsigned short iMesh, unsigned short iRKStep, unsigned short RunTime_EqSystem) {
	unsigned long iPoint;
	
	/*--- Residual inicialization ---*/
	for (iPoint = 0; iPoint < geometry->GetnPoint(); iPoint ++) {
		LinSysRes.SetBlock_Zero(iPoint);
	}
	
	/*--- Inicialize the jacobian matrices ---*/
	if (config->GetKind_TimeIntScheme_LinFlow() == EULER_IMPLICIT)
		Jacobian.SetValZero();
}

void CLinEulerSolver::Inviscid_DeltaForces(CGeometry *geometry, CSolver **solver_container, CConfig *config) {
	unsigned long iVertex, Point;
	unsigned short iDim, iMarker, Boundary, Monitoring;
	double  *Face_Normal, dS, DeltaPressure, *Velocity;
	double Alpha = config->GetAoA()*PI_NUMBER / 180.0;
	double Beta  = config->GetAoS()*PI_NUMBER / 180.0;
	double RefAreaCoeff = config->GetRefAreaCoeff();
	double Density_Inf = solver_container[FLOW_SOL]->GetDensity_Inf();
	double ModVelocity_Inf = solver_container[FLOW_SOL]->GetModVelocity_Inf();
	double C_p = 1.0/(0.5*Density_Inf*RefAreaCoeff*ModVelocity_Inf*ModVelocity_Inf);

	/*-- Inicialization ---*/
	Total_CDeltaDrag = 0.0; Total_CDeltaLift = 0.0;
	AllBound_CDeltaDrag_Inv = 0.0; AllBound_CDeltaLift_Inv = 0.0;
	Velocity = new double[nDim];

	/*--- Loop over the Euler markers ---*/
	for (iMarker = 0; iMarker < config->GetnMarker_All(); iMarker++) {
		Boundary = config->GetMarker_All_Boundary(iMarker);
		Monitoring = config->GetMarker_All_Monitoring(iMarker);
		if ((Boundary == EULER_WALL) || (Boundary == HEAT_FLUX) || (Boundary == ISOTHERMAL)) {
			for (iDim = 0; iDim < nDim; iDim++) DeltaForceInviscid[iDim] = 0.0;
			for (iVertex = 0; iVertex < geometry->GetnVertex(iMarker); iVertex++) {
				Point = geometry->vertex[iMarker][iVertex]->GetNode();
				if (geometry->node[Point]->GetDomain()) {
					
					/*--- Compute pressure on the boundary ---*/
					for (iDim = 0; iDim < nDim; iDim++) 
						Velocity[iDim] = solver_container[FLOW_SOL]->node[Point]->GetVelocity(iDim, COMPRESSIBLE);
					
					double rho = solver_container[FLOW_SOL]->node[Point]->GetSolution(0) + node[Point]->GetSolution(0);
					double rhoE = solver_container[FLOW_SOL]->node[Point]->GetSolution(nVar-1) + node[Point]->GetSolution(nVar-1);
					double Pressure = solver_container[FLOW_SOL]->node[Point]->GetPressure(COMPRESSIBLE);
					double rhoVel[3];
					double sqr_vel = 0.0;
					for (iDim = 0; iDim < nDim; iDim++) {
						rhoVel[iDim] = solver_container[FLOW_SOL]->node[Point]->GetSolution(iDim+1) + node[Point]->GetSolution(iDim+1);
						sqr_vel += rhoVel[iDim]*rhoVel[iDim]/(rho*rho);
					}
					DeltaPressure = Gamma_Minus_One*rho*(rhoE/rho-0.5*sqr_vel)-Pressure;
					
					if (Monitoring == YES) {
						Face_Normal = geometry->vertex[iMarker][iVertex]->GetNormal();
						dS = 0.0; for (iDim = 0; iDim < nDim; iDim++) dS += Face_Normal[iDim]*Face_Normal[iDim]; dS = sqrt(dS);
						for (iDim = 0; iDim < nDim; iDim++)
							DeltaForceInviscid[iDim] -= C_p*DeltaPressure*Face_Normal[iDim];
					}
				}
			}
			
			/*--- Transform ForceInviscid into CLift and CDrag ---*/
			if  (Monitoring == YES) {
				if (nDim == 2) {
					CDeltaDrag_Inv[iMarker] =  DeltaForceInviscid[0]*cos(Alpha) + DeltaForceInviscid[1]*sin(Alpha);
					CDeltaLift_Inv[iMarker] = -DeltaForceInviscid[0]*sin(Alpha) + DeltaForceInviscid[1]*cos(Alpha);
				}
				if (nDim == 3) {
					CDeltaDrag_Inv[iMarker] =  DeltaForceInviscid[0]*cos(Alpha)*cos(Beta) + DeltaForceInviscid[1]*sin(Beta) + DeltaForceInviscid[2]*sin(Alpha)*cos(Beta);
					CDeltaLift_Inv[iMarker] = -DeltaForceInviscid[0]*sin(Alpha) + DeltaForceInviscid[2]*cos(Alpha);
				}
				
				AllBound_CDeltaDrag_Inv += CDeltaDrag_Inv[iMarker];
				AllBound_CDeltaLift_Inv += CDeltaLift_Inv[iMarker];
			}
		}
	}
	
	Total_CDeltaDrag += AllBound_CDeltaDrag_Inv;
	Total_CDeltaLift += AllBound_CDeltaLift_Inv;
	
	delete [] Velocity;
}


void CLinEulerSolver::BC_Euler_Wall(CGeometry *geometry, CSolver **solver_container, CNumerics *numerics, CConfig *config, unsigned short val_marker) {
	unsigned short iDim, iVar;
	unsigned long iVertex, iPoint;
	double phi, a1, a2, sqvel, d, *Face_Normal, *U, dS, VelxDeltaRhoVel, Energy, Rho, 
		   *Normal, *Delta_RhoVel, *Vel, *DeltaU, Delta_RhoE, Delta_Rho;

	Normal = new double[nDim];
	Delta_RhoVel = new double[nDim];
	Vel = new double[nDim];
	
	/*--- Loop over all the vertices ---*/
	for (iVertex = 0; iVertex < geometry->nVertex[val_marker]; iVertex++) {
		/*--- Point, normal vector, and area ---*/
		iPoint = geometry->vertex[val_marker][iVertex]->GetNode();
		if (geometry->node[iPoint]->GetDomain()) {
			
			Face_Normal = geometry->vertex[val_marker][iVertex]->GetNormal();
			dS = 0; for (iDim = 0; iDim < nDim; iDim++) dS += Face_Normal[iDim]*Face_Normal[iDim]; dS = sqrt(dS);
			
			/*--- Linearized and flow solution ---*/
			DeltaU = node[iPoint]->GetSolution();
			U = solver_container[FLOW_SOL]->node[iPoint]->GetSolution();
			
			/*--- Value of the linearized velocity projection ---*/
			d = 0.0;
			
			Rho = U[0];
			Energy = U[nDim+1] / Rho;
			Delta_Rho = DeltaU[0];
			Delta_RhoE = DeltaU[nDim+1];
			sqvel = 0.0; VelxDeltaRhoVel = 0.0;
			for (iDim = 0; iDim < nDim; iDim++) {
				Normal[iDim] = -Face_Normal[iDim]/dS;
				Vel[iDim] = U[iDim+1] / Rho;
				Delta_RhoVel[iDim] = DeltaU[iDim+1];
				sqvel += Vel[iDim]*Vel[iDim];
				VelxDeltaRhoVel += Vel[iDim]*Delta_RhoVel[iDim];
			}  
			phi = 0.5*Gamma_Minus_One*sqvel;
			a1 = Gamma*Energy-phi; a2 = Gamma-1.0;
			
			Residual[0] = Rho * d;
			for (iDim = 0; iDim < nDim; iDim++)
				Residual[iDim+1] = Normal[iDim]*(phi*Delta_Rho+a2*(Delta_RhoE-VelxDeltaRhoVel)) + Vel[iDim] * Rho * d;
			Residual[nVar-1] = a1 * Rho * d;
			
			for (iVar = 0; iVar < nVar; iVar++)
				Residual[iVar] = dS * Residual[iVar];
			
			/*--- Add value to the residual ---*/
			LinSysRes.AddBlock(iPoint, Residual);
		}
	}
	
	delete [] Vel;
	delete [] Normal;
	delete [] Delta_RhoVel;
}

void CLinEulerSolver::BC_Far_Field(CGeometry *geometry, CSolver **solver_container, CNumerics *conv_numerics, CNumerics *visc_numerics, CConfig *config, unsigned short val_marker) {
	unsigned long iVertex, iPoint;
	unsigned short iVar, jVar, iDim;
	
	double *Face_Normal;
	double *kappa = new double[nDim];
	double *velocity = new double[nDim];
	double *U_wall = new double[nVar];
	double *U_infty = new double[nVar];
	double *DeltaU_wall = new double[nVar];
	double *DeltaU_infty = new double[nVar];
	double *DeltaU_update = new double[nVar];
	double *W_wall = new double[nVar];
	double *W_infty = new double[nVar];
	double *W_update = new double[nVar];
	double Mach = config->GetMach_FreeStreamND();
	double DeltaMach = 1.0;

	/*--- Loop over all the vertices ---*/
	for (iVertex = 0; iVertex < geometry->nVertex[val_marker]; iVertex++) {
		iPoint = geometry->vertex[val_marker][iVertex]->GetNode();
		
		/*--- If the node belong to the domain ---*/
		if (geometry->node[iPoint]->GetDomain()) {
			
			/*--- Flow solution at the wall ---*/
			for (iVar = 0; iVar < nVar; iVar++)
				U_wall[iVar] = solver_container[FLOW_SOL]->node[iPoint]->GetSolution(iVar);
			
			/*--- Flow Solution at the infinity ---*/
			U_infty[0] = solver_container[FLOW_SOL]->GetDensity_Inf();
			U_infty[1] = solver_container[FLOW_SOL]->GetDensity_Velocity_Inf(0);
			U_infty[2] = solver_container[FLOW_SOL]->GetDensity_Velocity_Inf(1);
			U_infty[3] = solver_container[FLOW_SOL]->GetDensity_Energy_Inf();
			if (nDim == 3) {
				U_infty[3] = solver_container[FLOW_SOL]->GetDensity_Velocity_Inf(2);
				U_infty[4] = solver_container[FLOW_SOL]->GetDensity_Energy_Inf();
			}
			
			/*--- Delta flow solution at the wall ---*/
			for (iVar = 0; iVar < nVar; iVar++)
				DeltaU_wall[iVar] = node[iPoint]->GetSolution(iVar);
			
			/*--- Linearized flow solution at the far-field ---*/
			for (iVar = 0; iVar < nVar; iVar++)
				DeltaU_infty[iVar] = 0.0;			
			DeltaU_infty[nVar-1] = -2.0*DeltaMach/(Gamma*Gamma_Minus_One*Mach*Mach*Mach);			

			/*--- Normal vector ---*/
			Face_Normal = geometry->vertex[val_marker][iVertex]->GetNormal();
			double dS = 0.0;
			for (iDim = 0; iDim < nDim; iDim++)
				dS += Face_Normal[iDim]*Face_Normal[iDim];
			dS = sqrt (dS);
			
			for (iDim = 0; iDim < nDim; iDim++)
				kappa[iDim] = -Face_Normal[iDim]/dS;
			
			/*--- Computation of P and inverse P matrix using values at the infinity ---*/
			double sq_vel = 0.0, vn = 0.0;
			double rho = solver_container[FLOW_SOL]->node[iPoint]->GetSolution(0);
			double rhoE = solver_container[FLOW_SOL]->node[iPoint]->GetSolution(nVar-1);
			for (iDim = 0; iDim < nDim; iDim++) {
				velocity[iDim] = solver_container[FLOW_SOL]->node[iPoint]->GetSolution(iDim+1)/rho;
				sq_vel +=velocity[iDim]*velocity[iDim];
				vn += velocity[iDim]*kappa[iDim]*dS;
			}
			
/*			double sq_vel = 0.0, vn = 0.0;
			double rho = U_infty[0];
			double rhoE = U_infty[nVar-1];
			for (iDim = 0; iDim < nDim; iDim++) {
				velocity[iDim] = U_infty[iDim+1]/rho;
				sq_vel +=velocity[iDim]*velocity[iDim];
				vn += velocity[iDim]*kappa[iDim]*dS;
			}*/
			
			double c = sqrt(Gamma*Gamma_Minus_One*(rhoE/rho-0.5*sq_vel));
			double energy = rhoE / rho;
			
			double **P_Matrix, **invP_Matrix;
			P_Matrix = new double* [nVar];
			invP_Matrix = new double* [nVar];
			for (iVar = 0; iVar < nVar; iVar++) {
				P_Matrix[iVar] = new double [nVar];
				invP_Matrix[iVar] = new double [nVar];
			}
			
			conv_numerics->GetPMatrix_inv(&rho, velocity, &c, kappa, invP_Matrix);
			conv_numerics->GetPMatrix(&rho, velocity, &c, kappa, P_Matrix);
			
			/*--- computation of characteristics variables at the wall ---*/			
			for (iVar=0; iVar < nVar; iVar++) {
				W_wall[iVar] = 0;
				for (jVar=0; jVar < nVar; jVar++)
					W_wall[iVar] +=invP_Matrix[iVar][jVar]*DeltaU_wall[jVar];
			}
			
			/*--- computation of characteristics variables at the far-field ---*/			
			for (iVar=0; iVar < nVar; iVar++) {
				W_infty[iVar] = 0;
				for (jVar=0; jVar < nVar; jVar++)
					W_infty[iVar] +=invP_Matrix[iVar][jVar]*DeltaU_infty[jVar];
			}
			
			/*--- fix characteristics value ---*/			
			if (nDim == 2) {
				if(vn > 0.0) { 
					W_update[0] = W_wall[0];
					W_update[1] = W_wall[1];
				}
				else {
					W_update[0] = W_infty[0];
					W_update[1] = W_infty[1];
				}
				
				if(vn+c*dS > 0.0) W_update[2] = W_wall[2];
				else W_update[2] = W_infty[2];
				
				if(vn-c*dS > 0.0) W_update[3] = W_wall[3];
				else W_update[3] = W_infty[3];
			}
			
			if (nDim == 3) {
				if(vn > 0.0) { 
					W_update[0] = W_wall[0];
					W_update[1] = W_wall[1];
					W_update[2] = W_wall[2];
				}
				else {
					W_update[0] = W_infty[0];
					W_update[1] = W_infty[1];
					W_update[2] = W_infty[2];
				}
				
				if(vn+c*dS > 0.0) W_update[3] = W_wall[3];
				else W_update[3] = W_infty[3];
				
				if(vn-c*dS > 0.0) W_update[4] = W_wall[4];
				else W_update[4] = W_infty[4];
			}
			
			/*--- conservative variables using characteristics ---*/
			for (iVar=0; iVar < nVar; iVar++) {
				DeltaU_update[iVar] = 0;
				for (jVar=0; jVar < nVar; jVar++)
					DeltaU_update[iVar] +=P_Matrix[iVar][jVar]*W_update[jVar];
			}
			
			/*--- Residual computation ---*/
			double **Jac_Matrix;
			Jac_Matrix = new double* [nVar];
			for (iVar = 0; iVar < nVar; iVar++) {
				Jac_Matrix[iVar] = new double [nVar];
			}			
			conv_numerics->GetInviscidProjJac(velocity, &energy, kappa, 1.0, Jac_Matrix);
			for (iVar = 0; iVar < nVar; iVar++) {
				Residual[iVar] = 0;
				for (jVar=0; jVar < nVar; jVar++)
					Residual[iVar] +=Jac_Matrix[iVar][jVar]*DeltaU_update[jVar]*dS;
			}
			
			LinSysRes.AddBlock(iPoint, Residual);
			
		}
	}
}
<|MERGE_RESOLUTION|>--- conflicted
+++ resolved
@@ -1,615 +1,605 @@
-/*!
- * \file solution_linearized_mean.cpp
- * \brief Main subrotuines for solving linearized problems (Euler, Navier-Stokes, etc.).
- * \author Aerospace Design Laboratory (Stanford University) <http://su2.stanford.edu>.
- * \version 2.0.7
- *
-<<<<<<< HEAD
- * Stanford University Unstructured (SU2),
- * copyright (C) 2012-2013 Aerospace Design Laboratory (ADL), is
- * distributed under the GNU Lesser General Public License (GNU LGPL).
-=======
- * Stanford University Unstructured (SU2).
- * Copyright (C) 2012-2013 Aerospace Design Laboratory (ADL).
->>>>>>> 3384cf29
- *
- * SU2 is free software; you can redistribute it and/or
- * modify it under the terms of the GNU Lesser General Public
- * License as published by the Free Software Foundation; either
- * version 2.1 of the License, or (at your option) any later version.
- *
- * SU2 is distributed in the hope that it will be useful,
- * but WITHOUT ANY WARRANTY; without even the implied warranty of
- * MERCHANTABILITY or FITNESS FOR A PARTICULAR PURPOSE.  See the GNU
- * Lesser General Public License for more details.
- *
- * You should have received a copy of the GNU Lesser General Public
-<<<<<<< HEAD
- * License along with this library.  If not, see <http://www.gnu.org/licenses/>.
-=======
- * License along with SU2. If not, see <http://www.gnu.org/licenses/>.
->>>>>>> 3384cf29
- */
-
-#include "../include/solver_structure.hpp"
-
-CLinEulerSolver::CLinEulerSolver(void) : CSolver() { }
-
-CLinEulerSolver::CLinEulerSolver(CGeometry *geometry, CConfig *config) : CSolver() {
-	unsigned long iPoint, index;
-	string text_line, mesh_filename;
-	unsigned short iDim, iVar;
-	ifstream restart_file;
-	bool restart = config->GetRestart();
-	Gamma = config->GetGamma();
-	Gamma_Minus_One = Gamma - 1.0;
-	double dull_val;
-  
-	/*--- Define geometry constants in the solver structure ---*/
-	nDim = geometry->GetnDim();
-	nVar = geometry->GetnDim()+2;
-  nPoint = geometry->GetnPoint();
-  nPointDomain = geometry->GetnPointDomain();
-  
-	node = new CVariable*[geometry->GetnPoint()];
-	
-	/*--- Define some auxiliar vector related with the residual ---*/
-	Residual = new double[nVar];	Residual_RMS = new double[nVar];  
-	Residual_i = new double[nVar]; Residual_j = new double[nVar];
-	Res_Conv = new double[nVar];	Res_Visc = new double[nVar]; Res_Sour = new double[nVar];
-  Residual_Max = new double[nVar]; Point_Max = new unsigned long[nVar];
-
-	/*--- Define some auxiliar vector related with the solution ---*/
-	Solution   = new double[nVar];
-	Solution_i = new double[nVar];	Solution_j = new double[nVar];
-	
-	/*--- Define some auxiliar vector related with the geometry ---*/
-	Vector_i = new double[nDim];	Vector_j = new double[nDim];
-	
-	/*--- Jacobians and vector structures for implicit computations ---*/
-	if (config->GetKind_TimeIntScheme_LinFlow() == EULER_IMPLICIT) {
-		/*--- Point to point Jacobians ---*/
-		Jacobian_i = new double* [nVar]; Jacobian_j = new double* [nVar];
-		for (iVar = 0; iVar < nVar; iVar++) {
-			Jacobian_i[iVar] = new double [nVar]; Jacobian_j[iVar] = new double [nVar]; }
-		/*--- Initialization of the structure of the whole Jacobian ---*/
-		Jacobian.Initialize(nPoint, nPointDomain, nVar, nVar, geometry);
-
-    LinSysSol.Initialize(nPoint, nPointDomain, nVar, 0.0);
-    LinSysRes.Initialize(nPoint, nPointDomain, nVar, 0.0);
-	}
-	
-	/*--- Computation of gradients by least squares ---*/
-	if (config->GetKind_Gradient_Method() == WEIGHTED_LEAST_SQUARES) {
-		/*--- S matrix := inv(R)*traspose(inv(R)) ---*/
-		Smatrix = new double* [nDim]; 
-		for (iDim = 0; iDim < nDim; iDim++)
-			Smatrix[iDim] = new double [nDim];
-		/*--- c vector := transpose(WA)*(Wb) ---*/
-		cvector = new double* [nVar]; 
-		for (iVar = 0; iVar < nVar; iVar++)
-			cvector[iVar] = new double [nDim];
-	}
-	
-	/*--- Delta forces definition and coefficient in all the markers ---*/
-	DeltaForceInviscid = new double[nDim];
-	CDeltaDrag_Inv = new double[config->GetnMarker_All()];
-	CDeltaLift_Inv = new double[config->GetnMarker_All()];
-	
-	/*--- Linearized flow at the inifinity, inizialization stuff ---*/
-	DeltaRho_Inf = 0.0;	
-	DeltaE_Inf = 0.0;
-	DeltaVel_Inf = new double [nDim];
-	if (nDim == 2) {
-		DeltaVel_Inf[0] = 0.0;	
-		DeltaVel_Inf[1] = 0.0;
-	}
-	if (nDim == 3) {
-		DeltaVel_Inf[0] = 0.0;
-		DeltaVel_Inf[1] = 0.0;
-		DeltaVel_Inf[2] = 0.0;		
-	}
-	
-	/*--- Restart the solution from file information ---*/
-	if (!restart || geometry->GetFinestMGLevel() == false) {
-		for (iPoint=0; iPoint < geometry->GetnPoint(); iPoint++)
-			node[iPoint] = new CLinEulerVariable(DeltaRho_Inf, DeltaVel_Inf, DeltaE_Inf, nDim, nVar, config);
-	}
-	else {
-    
-    /*--- Restart the solution from file information ---*/
-		mesh_filename = config->GetSolution_FlowFileName();
-    restart_file.open(mesh_filename.data(), ios::in);
-		
-    /*--- In case there is no file ---*/
-		if (restart_file.fail()) {
-			cout << "There is no linearized restart file!!" << endl;
-			cout << "Press any key to exit..." << endl;
-			cin.get(); exit(1);
-		}    
-    
-    /*--- In case this is a parallel simulation, we need to perform the 
-     Global2Local index transformation first. ---*/
-    long *Global2Local;
-    Global2Local = new long[geometry->GetGlobal_nPointDomain()];
-    /*--- First, set all indices to a negative value by default ---*/
-    for(iPoint = 0; iPoint < geometry->GetGlobal_nPointDomain(); iPoint++) {
-      Global2Local[iPoint] = -1;
-    }
-    /*--- Now fill array with the transform values only for local points ---*/
-    for(iPoint = 0; iPoint < geometry->GetnPointDomain(); iPoint++) {
-      Global2Local[geometry->node[iPoint]->GetGlobalIndex()] = iPoint;
-    }
-    
-		/*--- Read all lines in the restart file ---*/
-    long iPoint_Local; unsigned long iPoint_Global = 0;
-    
-    /*--- The first line is the header ---*/
-    getline (restart_file, text_line);
-    
-    while (getline (restart_file,text_line)) {
-			istringstream point_line(text_line);
-      
-      /*--- Retrieve local index. If this node from the restart file lives 
-       on a different processor, the value of iPoint_Local will be -1. 
-       Otherwise, the local index for this node on the current processor 
-       will be returned and used to instantiate the vars. ---*/
-      iPoint_Local = Global2Local[iPoint_Global];
-      if (iPoint_Local >= 0) {
-          if (nDim == 2) point_line >> index >> dull_val >> dull_val >> Solution[0] >> Solution[1] >> Solution[2] >> Solution[3];
-          if (nDim == 3) point_line >> index >> dull_val >> dull_val >> dull_val >> Solution[0] >> Solution[1] >> Solution[2] >> Solution[3] >> Solution[4];
-        node[iPoint_Local] = new CLinEulerVariable(Solution, nDim, nVar, config);
-      }
-      iPoint_Global++;
-    }
-    
-    /*--- Instantiate the variable class with an arbitrary solution
-     at any halo/periodic nodes. The initial solution can be arbitrary,
-     because a send/recv is performed immediately in the solver. ---*/
-    for(iPoint = geometry->GetnPointDomain(); iPoint < geometry->GetnPoint(); iPoint++) {
-      node[iPoint] = new CLinEulerVariable(Solution, nDim, nVar, config);
-    }
-    
-		/*--- Close the restart file ---*/
-		restart_file.close();
-    
-    /*--- Free memory needed for the transformation ---*/
-    delete [] Global2Local;
-	}
-}
-
-CLinEulerSolver::~CLinEulerSolver(void) {
-	unsigned short iVar, iDim;
-	
-	for (iVar = 0; iVar < nVar; iVar++) {
-		delete [] Jacobian_i[iVar];
-		delete [] Jacobian_j[iVar];
-	}
-	delete [] Jacobian_i; delete [] Jacobian_j;
-	
-	delete [] Residual; delete [] Residual_Max;
-	delete [] Residual_i; delete [] Residual_j;
-	delete [] Res_Conv_i; delete [] Res_Visc_i;
-	delete [] Res_Conv_j; delete [] Res_Visc_j;
-	delete [] Solution; 
-	delete [] Solution_i; delete [] Solution_j;
-	delete [] Vector_i; delete [] Vector_j;
-	delete [] DeltaForceInviscid; delete [] DeltaVel_Inf;
-	delete [] CDeltaDrag_Inv; delete [] CDeltaLift_Inv;
-	
-	for (iDim = 0; iDim < this->nDim; iDim++)
-		delete [] Smatrix[iDim];
-	delete [] Smatrix;
-	
-	for (iVar = 0; iVar < nVar; iVar++)
-		delete [] cvector[iVar];
-	delete [] cvector;
-	
-	/*	for (iPoint = 0; iPoint < geometry->GetnPoint(); iPoint++)
-	 delete [] node[iPoint];
-	 delete [] node; */
-}
-
-void CLinEulerSolver::Centered_Residual(CGeometry *geometry, CSolver **solver_container, CNumerics *numerics, 
-											 CConfig *config, unsigned short iMesh, unsigned short iRKStep) {
-	unsigned long iEdge, iPoint, jPoint;
-	bool implicit = (config->GetKind_TimeIntScheme_LinFlow() == EULER_IMPLICIT);
-	bool high_order_diss = ((config->GetKind_Centered() == JST) && (iMesh == MESH_0));
-	
-	if (high_order_diss) 
-		SetUndivided_Laplacian(geometry, config);
-	
-	for (iEdge = 0; iEdge < geometry->GetnEdge(); iEdge++) {
-		/*--- Points in edge, normal, and neighbors---*/
-		iPoint = geometry->edge[iEdge]->GetNode(0);
-		jPoint = geometry->edge[iEdge]->GetNode(1);
-		numerics->SetNormal(geometry->edge[iEdge]->GetNormal());
-		numerics->SetNeighbor(geometry->node[iPoint]->GetnNeighbor(), geometry->node[jPoint]->GetnNeighbor());
-
-		/*--- Linearized variables w/o reconstruction ---*/
-		numerics->SetLinearizedVar(node[iPoint]->GetSolution(), node[jPoint]->GetSolution());
-
-		/*--- Conservative variables w/o reconstruction ---*/
-		numerics->SetConservative(solver_container[FLOW_SOL]->node[iPoint]->GetSolution(), 
-								solver_container[FLOW_SOL]->node[jPoint]->GetSolution());
-
-		/*--- SoundSpeed enthalpy and lambda variables w/o reconstruction ---*/
-		numerics->SetSoundSpeed(solver_container[FLOW_SOL]->node[iPoint]->GetSoundSpeed(), 
-							  solver_container[FLOW_SOL]->node[jPoint]->GetSoundSpeed());
-		numerics->SetEnthalpy(solver_container[FLOW_SOL]->node[iPoint]->GetEnthalpy(), 
-							solver_container[FLOW_SOL]->node[jPoint]->GetEnthalpy());
-		numerics->SetLambda(solver_container[FLOW_SOL]->node[iPoint]->GetLambda(), 
-						  solver_container[FLOW_SOL]->node[jPoint]->GetLambda());
-
-		/*--- Undivided laplacian ---*/
-		if (high_order_diss) 
-			numerics->SetUndivided_Laplacian(node[iPoint]->GetUndivided_Laplacian(),node[jPoint]->GetUndivided_Laplacian());
-		
-		/*--- Compute residual ---*/
-		numerics->ComputeResidual(Res_Conv, Res_Visc, Jacobian_i, Jacobian_j, config);
-		
-		/*--- Update convective and artificial dissipation residuals ---*/
-		LinSysRes.AddBlock(iPoint, Res_Conv);
-		LinSysRes.SubtractBlock(jPoint, Res_Conv);
-    LinSysRes.AddBlock(iPoint, Res_Visc);
-    LinSysRes.SubtractBlock(jPoint, Res_Visc);
-
-		/*--- Set implicit stuff ---*/
-		if (implicit) {
-			Jacobian.AddBlock(iPoint, iPoint, Jacobian_i);
-			Jacobian.AddBlock(iPoint, jPoint, Jacobian_j);
-			Jacobian.SubtractBlock(jPoint, iPoint, Jacobian_i);
-			Jacobian.SubtractBlock(jPoint, jPoint, Jacobian_j);
-		}
-	}
-}
-
-void CLinEulerSolver::SetUndivided_Laplacian(CGeometry *geometry, CConfig *config) { }
-
-void CLinEulerSolver::ExplicitRK_Iteration(CGeometry *geometry, CSolver **solver_container, 
-											CConfig *config, unsigned short iRKStep) {
-	double *Residual, Vol, Delta, *Res_TruncError;
-	unsigned short iVar;
-	unsigned long iPoint;
-	double RK_AlphaCoeff = config->Get_Alpha_RKStep(iRKStep);
-
-	/*--- Set maximum residual to zero ---*/
-	for (iVar = 0; iVar < nVar; iVar++) {
-		SetRes_RMS(iVar, 0.0);
-    SetRes_Max(iVar, 0.0, 0);
-  }
-	
-	/*--- Update the solution ---*/
-	for (iPoint = 0; iPoint < geometry->GetnPointDomain(); iPoint++) {
-			Vol = geometry->node[iPoint]->GetVolume();
-			Delta = solver_container[FLOW_SOL]->node[iPoint]->GetDelta_Time() / Vol;
-			Res_TruncError = node[iPoint]->GetResTruncError();
-			Residual = LinSysRes.GetBlock(iPoint);
-			for (iVar = 0; iVar < nVar; iVar++) {
-				node[iPoint]->AddSolution(iVar, -(Residual[iVar]+Res_TruncError[iVar])*Delta*RK_AlphaCoeff);
-				AddRes_RMS(iVar, Residual[iVar]*Residual[iVar]);
-        AddRes_Max(iVar, fabs(Residual[iVar]), geometry->node[iPoint]->GetGlobalIndex());
-			}
-		}
-	
-  /*--- MPI solution ---*/
-  Set_MPI_Solution(geometry, config);
-  
-  /*--- Compute the root mean square residual ---*/
-  SetResidual_RMS(geometry, config);
-
-}
-
-void CLinEulerSolver::Preprocessing(CGeometry *geometry, CSolver **solver_container, CConfig *config, unsigned short iMesh, unsigned short iRKStep, unsigned short RunTime_EqSystem) {
-	unsigned long iPoint;
-	
-	/*--- Residual inicialization ---*/
-	for (iPoint = 0; iPoint < geometry->GetnPoint(); iPoint ++) {
-		LinSysRes.SetBlock_Zero(iPoint);
-	}
-	
-	/*--- Inicialize the jacobian matrices ---*/
-	if (config->GetKind_TimeIntScheme_LinFlow() == EULER_IMPLICIT)
-		Jacobian.SetValZero();
-}
-
-void CLinEulerSolver::Inviscid_DeltaForces(CGeometry *geometry, CSolver **solver_container, CConfig *config) {
-	unsigned long iVertex, Point;
-	unsigned short iDim, iMarker, Boundary, Monitoring;
-	double  *Face_Normal, dS, DeltaPressure, *Velocity;
-	double Alpha = config->GetAoA()*PI_NUMBER / 180.0;
-	double Beta  = config->GetAoS()*PI_NUMBER / 180.0;
-	double RefAreaCoeff = config->GetRefAreaCoeff();
-	double Density_Inf = solver_container[FLOW_SOL]->GetDensity_Inf();
-	double ModVelocity_Inf = solver_container[FLOW_SOL]->GetModVelocity_Inf();
-	double C_p = 1.0/(0.5*Density_Inf*RefAreaCoeff*ModVelocity_Inf*ModVelocity_Inf);
-
-	/*-- Inicialization ---*/
-	Total_CDeltaDrag = 0.0; Total_CDeltaLift = 0.0;
-	AllBound_CDeltaDrag_Inv = 0.0; AllBound_CDeltaLift_Inv = 0.0;
-	Velocity = new double[nDim];
-
-	/*--- Loop over the Euler markers ---*/
-	for (iMarker = 0; iMarker < config->GetnMarker_All(); iMarker++) {
-		Boundary = config->GetMarker_All_Boundary(iMarker);
-		Monitoring = config->GetMarker_All_Monitoring(iMarker);
-		if ((Boundary == EULER_WALL) || (Boundary == HEAT_FLUX) || (Boundary == ISOTHERMAL)) {
-			for (iDim = 0; iDim < nDim; iDim++) DeltaForceInviscid[iDim] = 0.0;
-			for (iVertex = 0; iVertex < geometry->GetnVertex(iMarker); iVertex++) {
-				Point = geometry->vertex[iMarker][iVertex]->GetNode();
-				if (geometry->node[Point]->GetDomain()) {
-					
-					/*--- Compute pressure on the boundary ---*/
-					for (iDim = 0; iDim < nDim; iDim++) 
-						Velocity[iDim] = solver_container[FLOW_SOL]->node[Point]->GetVelocity(iDim, COMPRESSIBLE);
-					
-					double rho = solver_container[FLOW_SOL]->node[Point]->GetSolution(0) + node[Point]->GetSolution(0);
-					double rhoE = solver_container[FLOW_SOL]->node[Point]->GetSolution(nVar-1) + node[Point]->GetSolution(nVar-1);
-					double Pressure = solver_container[FLOW_SOL]->node[Point]->GetPressure(COMPRESSIBLE);
-					double rhoVel[3];
-					double sqr_vel = 0.0;
-					for (iDim = 0; iDim < nDim; iDim++) {
-						rhoVel[iDim] = solver_container[FLOW_SOL]->node[Point]->GetSolution(iDim+1) + node[Point]->GetSolution(iDim+1);
-						sqr_vel += rhoVel[iDim]*rhoVel[iDim]/(rho*rho);
-					}
-					DeltaPressure = Gamma_Minus_One*rho*(rhoE/rho-0.5*sqr_vel)-Pressure;
-					
-					if (Monitoring == YES) {
-						Face_Normal = geometry->vertex[iMarker][iVertex]->GetNormal();
-						dS = 0.0; for (iDim = 0; iDim < nDim; iDim++) dS += Face_Normal[iDim]*Face_Normal[iDim]; dS = sqrt(dS);
-						for (iDim = 0; iDim < nDim; iDim++)
-							DeltaForceInviscid[iDim] -= C_p*DeltaPressure*Face_Normal[iDim];
-					}
-				}
-			}
-			
-			/*--- Transform ForceInviscid into CLift and CDrag ---*/
-			if  (Monitoring == YES) {
-				if (nDim == 2) {
-					CDeltaDrag_Inv[iMarker] =  DeltaForceInviscid[0]*cos(Alpha) + DeltaForceInviscid[1]*sin(Alpha);
-					CDeltaLift_Inv[iMarker] = -DeltaForceInviscid[0]*sin(Alpha) + DeltaForceInviscid[1]*cos(Alpha);
-				}
-				if (nDim == 3) {
-					CDeltaDrag_Inv[iMarker] =  DeltaForceInviscid[0]*cos(Alpha)*cos(Beta) + DeltaForceInviscid[1]*sin(Beta) + DeltaForceInviscid[2]*sin(Alpha)*cos(Beta);
-					CDeltaLift_Inv[iMarker] = -DeltaForceInviscid[0]*sin(Alpha) + DeltaForceInviscid[2]*cos(Alpha);
-				}
-				
-				AllBound_CDeltaDrag_Inv += CDeltaDrag_Inv[iMarker];
-				AllBound_CDeltaLift_Inv += CDeltaLift_Inv[iMarker];
-			}
-		}
-	}
-	
-	Total_CDeltaDrag += AllBound_CDeltaDrag_Inv;
-	Total_CDeltaLift += AllBound_CDeltaLift_Inv;
-	
-	delete [] Velocity;
-}
-
-
-void CLinEulerSolver::BC_Euler_Wall(CGeometry *geometry, CSolver **solver_container, CNumerics *numerics, CConfig *config, unsigned short val_marker) {
-	unsigned short iDim, iVar;
-	unsigned long iVertex, iPoint;
-	double phi, a1, a2, sqvel, d, *Face_Normal, *U, dS, VelxDeltaRhoVel, Energy, Rho, 
-		   *Normal, *Delta_RhoVel, *Vel, *DeltaU, Delta_RhoE, Delta_Rho;
-
-	Normal = new double[nDim];
-	Delta_RhoVel = new double[nDim];
-	Vel = new double[nDim];
-	
-	/*--- Loop over all the vertices ---*/
-	for (iVertex = 0; iVertex < geometry->nVertex[val_marker]; iVertex++) {
-		/*--- Point, normal vector, and area ---*/
-		iPoint = geometry->vertex[val_marker][iVertex]->GetNode();
-		if (geometry->node[iPoint]->GetDomain()) {
-			
-			Face_Normal = geometry->vertex[val_marker][iVertex]->GetNormal();
-			dS = 0; for (iDim = 0; iDim < nDim; iDim++) dS += Face_Normal[iDim]*Face_Normal[iDim]; dS = sqrt(dS);
-			
-			/*--- Linearized and flow solution ---*/
-			DeltaU = node[iPoint]->GetSolution();
-			U = solver_container[FLOW_SOL]->node[iPoint]->GetSolution();
-			
-			/*--- Value of the linearized velocity projection ---*/
-			d = 0.0;
-			
-			Rho = U[0];
-			Energy = U[nDim+1] / Rho;
-			Delta_Rho = DeltaU[0];
-			Delta_RhoE = DeltaU[nDim+1];
-			sqvel = 0.0; VelxDeltaRhoVel = 0.0;
-			for (iDim = 0; iDim < nDim; iDim++) {
-				Normal[iDim] = -Face_Normal[iDim]/dS;
-				Vel[iDim] = U[iDim+1] / Rho;
-				Delta_RhoVel[iDim] = DeltaU[iDim+1];
-				sqvel += Vel[iDim]*Vel[iDim];
-				VelxDeltaRhoVel += Vel[iDim]*Delta_RhoVel[iDim];
-			}  
-			phi = 0.5*Gamma_Minus_One*sqvel;
-			a1 = Gamma*Energy-phi; a2 = Gamma-1.0;
-			
-			Residual[0] = Rho * d;
-			for (iDim = 0; iDim < nDim; iDim++)
-				Residual[iDim+1] = Normal[iDim]*(phi*Delta_Rho+a2*(Delta_RhoE-VelxDeltaRhoVel)) + Vel[iDim] * Rho * d;
-			Residual[nVar-1] = a1 * Rho * d;
-			
-			for (iVar = 0; iVar < nVar; iVar++)
-				Residual[iVar] = dS * Residual[iVar];
-			
-			/*--- Add value to the residual ---*/
-			LinSysRes.AddBlock(iPoint, Residual);
-		}
-	}
-	
-	delete [] Vel;
-	delete [] Normal;
-	delete [] Delta_RhoVel;
-}
-
-void CLinEulerSolver::BC_Far_Field(CGeometry *geometry, CSolver **solver_container, CNumerics *conv_numerics, CNumerics *visc_numerics, CConfig *config, unsigned short val_marker) {
-	unsigned long iVertex, iPoint;
-	unsigned short iVar, jVar, iDim;
-	
-	double *Face_Normal;
-	double *kappa = new double[nDim];
-	double *velocity = new double[nDim];
-	double *U_wall = new double[nVar];
-	double *U_infty = new double[nVar];
-	double *DeltaU_wall = new double[nVar];
-	double *DeltaU_infty = new double[nVar];
-	double *DeltaU_update = new double[nVar];
-	double *W_wall = new double[nVar];
-	double *W_infty = new double[nVar];
-	double *W_update = new double[nVar];
-	double Mach = config->GetMach_FreeStreamND();
-	double DeltaMach = 1.0;
-
-	/*--- Loop over all the vertices ---*/
-	for (iVertex = 0; iVertex < geometry->nVertex[val_marker]; iVertex++) {
-		iPoint = geometry->vertex[val_marker][iVertex]->GetNode();
-		
-		/*--- If the node belong to the domain ---*/
-		if (geometry->node[iPoint]->GetDomain()) {
-			
-			/*--- Flow solution at the wall ---*/
-			for (iVar = 0; iVar < nVar; iVar++)
-				U_wall[iVar] = solver_container[FLOW_SOL]->node[iPoint]->GetSolution(iVar);
-			
-			/*--- Flow Solution at the infinity ---*/
-			U_infty[0] = solver_container[FLOW_SOL]->GetDensity_Inf();
-			U_infty[1] = solver_container[FLOW_SOL]->GetDensity_Velocity_Inf(0);
-			U_infty[2] = solver_container[FLOW_SOL]->GetDensity_Velocity_Inf(1);
-			U_infty[3] = solver_container[FLOW_SOL]->GetDensity_Energy_Inf();
-			if (nDim == 3) {
-				U_infty[3] = solver_container[FLOW_SOL]->GetDensity_Velocity_Inf(2);
-				U_infty[4] = solver_container[FLOW_SOL]->GetDensity_Energy_Inf();
-			}
-			
-			/*--- Delta flow solution at the wall ---*/
-			for (iVar = 0; iVar < nVar; iVar++)
-				DeltaU_wall[iVar] = node[iPoint]->GetSolution(iVar);
-			
-			/*--- Linearized flow solution at the far-field ---*/
-			for (iVar = 0; iVar < nVar; iVar++)
-				DeltaU_infty[iVar] = 0.0;			
-			DeltaU_infty[nVar-1] = -2.0*DeltaMach/(Gamma*Gamma_Minus_One*Mach*Mach*Mach);			
-
-			/*--- Normal vector ---*/
-			Face_Normal = geometry->vertex[val_marker][iVertex]->GetNormal();
-			double dS = 0.0;
-			for (iDim = 0; iDim < nDim; iDim++)
-				dS += Face_Normal[iDim]*Face_Normal[iDim];
-			dS = sqrt (dS);
-			
-			for (iDim = 0; iDim < nDim; iDim++)
-				kappa[iDim] = -Face_Normal[iDim]/dS;
-			
-			/*--- Computation of P and inverse P matrix using values at the infinity ---*/
-			double sq_vel = 0.0, vn = 0.0;
-			double rho = solver_container[FLOW_SOL]->node[iPoint]->GetSolution(0);
-			double rhoE = solver_container[FLOW_SOL]->node[iPoint]->GetSolution(nVar-1);
-			for (iDim = 0; iDim < nDim; iDim++) {
-				velocity[iDim] = solver_container[FLOW_SOL]->node[iPoint]->GetSolution(iDim+1)/rho;
-				sq_vel +=velocity[iDim]*velocity[iDim];
-				vn += velocity[iDim]*kappa[iDim]*dS;
-			}
-			
-/*			double sq_vel = 0.0, vn = 0.0;
-			double rho = U_infty[0];
-			double rhoE = U_infty[nVar-1];
-			for (iDim = 0; iDim < nDim; iDim++) {
-				velocity[iDim] = U_infty[iDim+1]/rho;
-				sq_vel +=velocity[iDim]*velocity[iDim];
-				vn += velocity[iDim]*kappa[iDim]*dS;
-			}*/
-			
-			double c = sqrt(Gamma*Gamma_Minus_One*(rhoE/rho-0.5*sq_vel));
-			double energy = rhoE / rho;
-			
-			double **P_Matrix, **invP_Matrix;
-			P_Matrix = new double* [nVar];
-			invP_Matrix = new double* [nVar];
-			for (iVar = 0; iVar < nVar; iVar++) {
-				P_Matrix[iVar] = new double [nVar];
-				invP_Matrix[iVar] = new double [nVar];
-			}
-			
-			conv_numerics->GetPMatrix_inv(&rho, velocity, &c, kappa, invP_Matrix);
-			conv_numerics->GetPMatrix(&rho, velocity, &c, kappa, P_Matrix);
-			
-			/*--- computation of characteristics variables at the wall ---*/			
-			for (iVar=0; iVar < nVar; iVar++) {
-				W_wall[iVar] = 0;
-				for (jVar=0; jVar < nVar; jVar++)
-					W_wall[iVar] +=invP_Matrix[iVar][jVar]*DeltaU_wall[jVar];
-			}
-			
-			/*--- computation of characteristics variables at the far-field ---*/			
-			for (iVar=0; iVar < nVar; iVar++) {
-				W_infty[iVar] = 0;
-				for (jVar=0; jVar < nVar; jVar++)
-					W_infty[iVar] +=invP_Matrix[iVar][jVar]*DeltaU_infty[jVar];
-			}
-			
-			/*--- fix characteristics value ---*/			
-			if (nDim == 2) {
-				if(vn > 0.0) { 
-					W_update[0] = W_wall[0];
-					W_update[1] = W_wall[1];
-				}
-				else {
-					W_update[0] = W_infty[0];
-					W_update[1] = W_infty[1];
-				}
-				
-				if(vn+c*dS > 0.0) W_update[2] = W_wall[2];
-				else W_update[2] = W_infty[2];
-				
-				if(vn-c*dS > 0.0) W_update[3] = W_wall[3];
-				else W_update[3] = W_infty[3];
-			}
-			
-			if (nDim == 3) {
-				if(vn > 0.0) { 
-					W_update[0] = W_wall[0];
-					W_update[1] = W_wall[1];
-					W_update[2] = W_wall[2];
-				}
-				else {
-					W_update[0] = W_infty[0];
-					W_update[1] = W_infty[1];
-					W_update[2] = W_infty[2];
-				}
-				
-				if(vn+c*dS > 0.0) W_update[3] = W_wall[3];
-				else W_update[3] = W_infty[3];
-				
-				if(vn-c*dS > 0.0) W_update[4] = W_wall[4];
-				else W_update[4] = W_infty[4];
-			}
-			
-			/*--- conservative variables using characteristics ---*/
-			for (iVar=0; iVar < nVar; iVar++) {
-				DeltaU_update[iVar] = 0;
-				for (jVar=0; jVar < nVar; jVar++)
-					DeltaU_update[iVar] +=P_Matrix[iVar][jVar]*W_update[jVar];
-			}
-			
-			/*--- Residual computation ---*/
-			double **Jac_Matrix;
-			Jac_Matrix = new double* [nVar];
-			for (iVar = 0; iVar < nVar; iVar++) {
-				Jac_Matrix[iVar] = new double [nVar];
-			}			
-			conv_numerics->GetInviscidProjJac(velocity, &energy, kappa, 1.0, Jac_Matrix);
-			for (iVar = 0; iVar < nVar; iVar++) {
-				Residual[iVar] = 0;
-				for (jVar=0; jVar < nVar; jVar++)
-					Residual[iVar] +=Jac_Matrix[iVar][jVar]*DeltaU_update[jVar]*dS;
-			}
-			
-			LinSysRes.AddBlock(iPoint, Residual);
-			
-		}
-	}
-}
+/*!
+ * \file solution_linearized_mean.cpp
+ * \brief Main subrotuines for solving linearized problems (Euler, Navier-Stokes, etc.).
+ * \author Aerospace Design Laboratory (Stanford University) <http://su2.stanford.edu>.
+ * \version 2.0.7
+ *
+ * Stanford University Unstructured (SU2).
+ * Copyright (C) 2012-2013 Aerospace Design Laboratory (ADL).
+ *
+ * SU2 is free software; you can redistribute it and/or
+ * modify it under the terms of the GNU Lesser General Public
+ * License as published by the Free Software Foundation; either
+ * version 2.1 of the License, or (at your option) any later version.
+ *
+ * SU2 is distributed in the hope that it will be useful,
+ * but WITHOUT ANY WARRANTY; without even the implied warranty of
+ * MERCHANTABILITY or FITNESS FOR A PARTICULAR PURPOSE.  See the GNU
+ * Lesser General Public License for more details.
+ *
+ * You should have received a copy of the GNU Lesser General Public
+ * License along with SU2. If not, see <http://www.gnu.org/licenses/>.
+ */
+
+#include "../include/solver_structure.hpp"
+
+CLinEulerSolver::CLinEulerSolver(void) : CSolver() { }
+
+CLinEulerSolver::CLinEulerSolver(CGeometry *geometry, CConfig *config) : CSolver() {
+	unsigned long iPoint, index;
+	string text_line, mesh_filename;
+	unsigned short iDim, iVar;
+	ifstream restart_file;
+	bool restart = config->GetRestart();
+	Gamma = config->GetGamma();
+	Gamma_Minus_One = Gamma - 1.0;
+	double dull_val;
+  
+	/*--- Define geometry constants in the solver structure ---*/
+	nDim = geometry->GetnDim();
+	nVar = geometry->GetnDim()+2;
+  nPoint = geometry->GetnPoint();
+  nPointDomain = geometry->GetnPointDomain();
+  
+	node = new CVariable*[geometry->GetnPoint()];
+	
+	/*--- Define some auxiliar vector related with the residual ---*/
+	Residual = new double[nVar];	Residual_RMS = new double[nVar];  
+	Residual_i = new double[nVar]; Residual_j = new double[nVar];
+	Res_Conv = new double[nVar];	Res_Visc = new double[nVar]; Res_Sour = new double[nVar];
+  Residual_Max = new double[nVar]; Point_Max = new unsigned long[nVar];
+
+	/*--- Define some auxiliar vector related with the solution ---*/
+	Solution   = new double[nVar];
+	Solution_i = new double[nVar];	Solution_j = new double[nVar];
+	
+	/*--- Define some auxiliar vector related with the geometry ---*/
+	Vector_i = new double[nDim];	Vector_j = new double[nDim];
+	
+	/*--- Jacobians and vector structures for implicit computations ---*/
+	if (config->GetKind_TimeIntScheme_LinFlow() == EULER_IMPLICIT) {
+		/*--- Point to point Jacobians ---*/
+		Jacobian_i = new double* [nVar]; Jacobian_j = new double* [nVar];
+		for (iVar = 0; iVar < nVar; iVar++) {
+			Jacobian_i[iVar] = new double [nVar]; Jacobian_j[iVar] = new double [nVar]; }
+		/*--- Initialization of the structure of the whole Jacobian ---*/
+		Jacobian.Initialize(nPoint, nPointDomain, nVar, nVar, geometry);
+
+    LinSysSol.Initialize(nPoint, nPointDomain, nVar, 0.0);
+    LinSysRes.Initialize(nPoint, nPointDomain, nVar, 0.0);
+	}
+	
+	/*--- Computation of gradients by least squares ---*/
+	if (config->GetKind_Gradient_Method() == WEIGHTED_LEAST_SQUARES) {
+		/*--- S matrix := inv(R)*traspose(inv(R)) ---*/
+		Smatrix = new double* [nDim]; 
+		for (iDim = 0; iDim < nDim; iDim++)
+			Smatrix[iDim] = new double [nDim];
+		/*--- c vector := transpose(WA)*(Wb) ---*/
+		cvector = new double* [nVar]; 
+		for (iVar = 0; iVar < nVar; iVar++)
+			cvector[iVar] = new double [nDim];
+	}
+	
+	/*--- Delta forces definition and coefficient in all the markers ---*/
+	DeltaForceInviscid = new double[nDim];
+	CDeltaDrag_Inv = new double[config->GetnMarker_All()];
+	CDeltaLift_Inv = new double[config->GetnMarker_All()];
+	
+	/*--- Linearized flow at the inifinity, inizialization stuff ---*/
+	DeltaRho_Inf = 0.0;	
+	DeltaE_Inf = 0.0;
+	DeltaVel_Inf = new double [nDim];
+	if (nDim == 2) {
+		DeltaVel_Inf[0] = 0.0;	
+		DeltaVel_Inf[1] = 0.0;
+	}
+	if (nDim == 3) {
+		DeltaVel_Inf[0] = 0.0;
+		DeltaVel_Inf[1] = 0.0;
+		DeltaVel_Inf[2] = 0.0;		
+	}
+	
+	/*--- Restart the solution from file information ---*/
+	if (!restart || geometry->GetFinestMGLevel() == false) {
+		for (iPoint=0; iPoint < geometry->GetnPoint(); iPoint++)
+			node[iPoint] = new CLinEulerVariable(DeltaRho_Inf, DeltaVel_Inf, DeltaE_Inf, nDim, nVar, config);
+	}
+	else {
+    
+    /*--- Restart the solution from file information ---*/
+		mesh_filename = config->GetSolution_FlowFileName();
+    restart_file.open(mesh_filename.data(), ios::in);
+		
+    /*--- In case there is no file ---*/
+		if (restart_file.fail()) {
+			cout << "There is no linearized restart file!!" << endl;
+			cout << "Press any key to exit..." << endl;
+			cin.get(); exit(1);
+		}    
+    
+    /*--- In case this is a parallel simulation, we need to perform the 
+     Global2Local index transformation first. ---*/
+    long *Global2Local;
+    Global2Local = new long[geometry->GetGlobal_nPointDomain()];
+    /*--- First, set all indices to a negative value by default ---*/
+    for(iPoint = 0; iPoint < geometry->GetGlobal_nPointDomain(); iPoint++) {
+      Global2Local[iPoint] = -1;
+    }
+    /*--- Now fill array with the transform values only for local points ---*/
+    for(iPoint = 0; iPoint < geometry->GetnPointDomain(); iPoint++) {
+      Global2Local[geometry->node[iPoint]->GetGlobalIndex()] = iPoint;
+    }
+    
+		/*--- Read all lines in the restart file ---*/
+    long iPoint_Local; unsigned long iPoint_Global = 0;
+    
+    /*--- The first line is the header ---*/
+    getline (restart_file, text_line);
+    
+    while (getline (restart_file,text_line)) {
+			istringstream point_line(text_line);
+      
+      /*--- Retrieve local index. If this node from the restart file lives 
+       on a different processor, the value of iPoint_Local will be -1. 
+       Otherwise, the local index for this node on the current processor 
+       will be returned and used to instantiate the vars. ---*/
+      iPoint_Local = Global2Local[iPoint_Global];
+      if (iPoint_Local >= 0) {
+          if (nDim == 2) point_line >> index >> dull_val >> dull_val >> Solution[0] >> Solution[1] >> Solution[2] >> Solution[3];
+          if (nDim == 3) point_line >> index >> dull_val >> dull_val >> dull_val >> Solution[0] >> Solution[1] >> Solution[2] >> Solution[3] >> Solution[4];
+        node[iPoint_Local] = new CLinEulerVariable(Solution, nDim, nVar, config);
+      }
+      iPoint_Global++;
+    }
+    
+    /*--- Instantiate the variable class with an arbitrary solution
+     at any halo/periodic nodes. The initial solution can be arbitrary,
+     because a send/recv is performed immediately in the solver. ---*/
+    for(iPoint = geometry->GetnPointDomain(); iPoint < geometry->GetnPoint(); iPoint++) {
+      node[iPoint] = new CLinEulerVariable(Solution, nDim, nVar, config);
+    }
+    
+		/*--- Close the restart file ---*/
+		restart_file.close();
+    
+    /*--- Free memory needed for the transformation ---*/
+    delete [] Global2Local;
+	}
+}
+
+CLinEulerSolver::~CLinEulerSolver(void) {
+	unsigned short iVar, iDim;
+	
+	for (iVar = 0; iVar < nVar; iVar++) {
+		delete [] Jacobian_i[iVar];
+		delete [] Jacobian_j[iVar];
+	}
+	delete [] Jacobian_i; delete [] Jacobian_j;
+	
+	delete [] Residual; delete [] Residual_Max;
+	delete [] Residual_i; delete [] Residual_j;
+	delete [] Res_Conv_i; delete [] Res_Visc_i;
+	delete [] Res_Conv_j; delete [] Res_Visc_j;
+	delete [] Solution; 
+	delete [] Solution_i; delete [] Solution_j;
+	delete [] Vector_i; delete [] Vector_j;
+	delete [] DeltaForceInviscid; delete [] DeltaVel_Inf;
+	delete [] CDeltaDrag_Inv; delete [] CDeltaLift_Inv;
+	
+	for (iDim = 0; iDim < this->nDim; iDim++)
+		delete [] Smatrix[iDim];
+	delete [] Smatrix;
+	
+	for (iVar = 0; iVar < nVar; iVar++)
+		delete [] cvector[iVar];
+	delete [] cvector;
+	
+	/*	for (iPoint = 0; iPoint < geometry->GetnPoint(); iPoint++)
+	 delete [] node[iPoint];
+	 delete [] node; */
+}
+
+void CLinEulerSolver::Centered_Residual(CGeometry *geometry, CSolver **solver_container, CNumerics *numerics, 
+											 CConfig *config, unsigned short iMesh, unsigned short iRKStep) {
+	unsigned long iEdge, iPoint, jPoint;
+	bool implicit = (config->GetKind_TimeIntScheme_LinFlow() == EULER_IMPLICIT);
+	bool high_order_diss = ((config->GetKind_Centered() == JST) && (iMesh == MESH_0));
+	
+	if (high_order_diss) 
+		SetUndivided_Laplacian(geometry, config);
+	
+	for (iEdge = 0; iEdge < geometry->GetnEdge(); iEdge++) {
+		/*--- Points in edge, normal, and neighbors---*/
+		iPoint = geometry->edge[iEdge]->GetNode(0);
+		jPoint = geometry->edge[iEdge]->GetNode(1);
+		numerics->SetNormal(geometry->edge[iEdge]->GetNormal());
+		numerics->SetNeighbor(geometry->node[iPoint]->GetnNeighbor(), geometry->node[jPoint]->GetnNeighbor());
+
+		/*--- Linearized variables w/o reconstruction ---*/
+		numerics->SetLinearizedVar(node[iPoint]->GetSolution(), node[jPoint]->GetSolution());
+
+		/*--- Conservative variables w/o reconstruction ---*/
+		numerics->SetConservative(solver_container[FLOW_SOL]->node[iPoint]->GetSolution(), 
+								solver_container[FLOW_SOL]->node[jPoint]->GetSolution());
+
+		/*--- SoundSpeed enthalpy and lambda variables w/o reconstruction ---*/
+		numerics->SetSoundSpeed(solver_container[FLOW_SOL]->node[iPoint]->GetSoundSpeed(), 
+							  solver_container[FLOW_SOL]->node[jPoint]->GetSoundSpeed());
+		numerics->SetEnthalpy(solver_container[FLOW_SOL]->node[iPoint]->GetEnthalpy(), 
+							solver_container[FLOW_SOL]->node[jPoint]->GetEnthalpy());
+		numerics->SetLambda(solver_container[FLOW_SOL]->node[iPoint]->GetLambda(), 
+						  solver_container[FLOW_SOL]->node[jPoint]->GetLambda());
+
+		/*--- Undivided laplacian ---*/
+		if (high_order_diss) 
+			numerics->SetUndivided_Laplacian(node[iPoint]->GetUndivided_Laplacian(),node[jPoint]->GetUndivided_Laplacian());
+		
+		/*--- Compute residual ---*/
+		numerics->ComputeResidual(Res_Conv, Res_Visc, Jacobian_i, Jacobian_j, config);
+		
+		/*--- Update convective and artificial dissipation residuals ---*/
+		LinSysRes.AddBlock(iPoint, Res_Conv);
+		LinSysRes.SubtractBlock(jPoint, Res_Conv);
+    LinSysRes.AddBlock(iPoint, Res_Visc);
+    LinSysRes.SubtractBlock(jPoint, Res_Visc);
+
+		/*--- Set implicit stuff ---*/
+		if (implicit) {
+			Jacobian.AddBlock(iPoint, iPoint, Jacobian_i);
+			Jacobian.AddBlock(iPoint, jPoint, Jacobian_j);
+			Jacobian.SubtractBlock(jPoint, iPoint, Jacobian_i);
+			Jacobian.SubtractBlock(jPoint, jPoint, Jacobian_j);
+		}
+	}
+}
+
+void CLinEulerSolver::SetUndivided_Laplacian(CGeometry *geometry, CConfig *config) { }
+
+void CLinEulerSolver::ExplicitRK_Iteration(CGeometry *geometry, CSolver **solver_container, 
+											CConfig *config, unsigned short iRKStep) {
+	double *Residual, Vol, Delta, *Res_TruncError;
+	unsigned short iVar;
+	unsigned long iPoint;
+	double RK_AlphaCoeff = config->Get_Alpha_RKStep(iRKStep);
+
+	/*--- Set maximum residual to zero ---*/
+	for (iVar = 0; iVar < nVar; iVar++) {
+		SetRes_RMS(iVar, 0.0);
+    SetRes_Max(iVar, 0.0, 0);
+  }
+	
+	/*--- Update the solution ---*/
+	for (iPoint = 0; iPoint < geometry->GetnPointDomain(); iPoint++) {
+			Vol = geometry->node[iPoint]->GetVolume();
+			Delta = solver_container[FLOW_SOL]->node[iPoint]->GetDelta_Time() / Vol;
+			Res_TruncError = node[iPoint]->GetResTruncError();
+			Residual = LinSysRes.GetBlock(iPoint);
+			for (iVar = 0; iVar < nVar; iVar++) {
+				node[iPoint]->AddSolution(iVar, -(Residual[iVar]+Res_TruncError[iVar])*Delta*RK_AlphaCoeff);
+				AddRes_RMS(iVar, Residual[iVar]*Residual[iVar]);
+        AddRes_Max(iVar, fabs(Residual[iVar]), geometry->node[iPoint]->GetGlobalIndex());
+			}
+		}
+	
+  /*--- MPI solution ---*/
+  Set_MPI_Solution(geometry, config);
+  
+  /*--- Compute the root mean square residual ---*/
+  SetResidual_RMS(geometry, config);
+
+}
+
+void CLinEulerSolver::Preprocessing(CGeometry *geometry, CSolver **solver_container, CConfig *config, unsigned short iMesh, unsigned short iRKStep, unsigned short RunTime_EqSystem) {
+	unsigned long iPoint;
+	
+	/*--- Residual inicialization ---*/
+	for (iPoint = 0; iPoint < geometry->GetnPoint(); iPoint ++) {
+		LinSysRes.SetBlock_Zero(iPoint);
+	}
+	
+	/*--- Inicialize the jacobian matrices ---*/
+	if (config->GetKind_TimeIntScheme_LinFlow() == EULER_IMPLICIT)
+		Jacobian.SetValZero();
+}
+
+void CLinEulerSolver::Inviscid_DeltaForces(CGeometry *geometry, CSolver **solver_container, CConfig *config) {
+	unsigned long iVertex, Point;
+	unsigned short iDim, iMarker, Boundary, Monitoring;
+	double  *Face_Normal, dS, DeltaPressure, *Velocity;
+	double Alpha = config->GetAoA()*PI_NUMBER / 180.0;
+	double Beta  = config->GetAoS()*PI_NUMBER / 180.0;
+	double RefAreaCoeff = config->GetRefAreaCoeff();
+	double Density_Inf = solver_container[FLOW_SOL]->GetDensity_Inf();
+	double ModVelocity_Inf = solver_container[FLOW_SOL]->GetModVelocity_Inf();
+	double C_p = 1.0/(0.5*Density_Inf*RefAreaCoeff*ModVelocity_Inf*ModVelocity_Inf);
+
+	/*-- Inicialization ---*/
+	Total_CDeltaDrag = 0.0; Total_CDeltaLift = 0.0;
+	AllBound_CDeltaDrag_Inv = 0.0; AllBound_CDeltaLift_Inv = 0.0;
+	Velocity = new double[nDim];
+
+	/*--- Loop over the Euler markers ---*/
+	for (iMarker = 0; iMarker < config->GetnMarker_All(); iMarker++) {
+		Boundary = config->GetMarker_All_Boundary(iMarker);
+		Monitoring = config->GetMarker_All_Monitoring(iMarker);
+		if ((Boundary == EULER_WALL) || (Boundary == HEAT_FLUX) || (Boundary == ISOTHERMAL)) {
+			for (iDim = 0; iDim < nDim; iDim++) DeltaForceInviscid[iDim] = 0.0;
+			for (iVertex = 0; iVertex < geometry->GetnVertex(iMarker); iVertex++) {
+				Point = geometry->vertex[iMarker][iVertex]->GetNode();
+				if (geometry->node[Point]->GetDomain()) {
+					
+					/*--- Compute pressure on the boundary ---*/
+					for (iDim = 0; iDim < nDim; iDim++) 
+						Velocity[iDim] = solver_container[FLOW_SOL]->node[Point]->GetVelocity(iDim, COMPRESSIBLE);
+					
+					double rho = solver_container[FLOW_SOL]->node[Point]->GetSolution(0) + node[Point]->GetSolution(0);
+					double rhoE = solver_container[FLOW_SOL]->node[Point]->GetSolution(nVar-1) + node[Point]->GetSolution(nVar-1);
+					double Pressure = solver_container[FLOW_SOL]->node[Point]->GetPressure(COMPRESSIBLE);
+					double rhoVel[3];
+					double sqr_vel = 0.0;
+					for (iDim = 0; iDim < nDim; iDim++) {
+						rhoVel[iDim] = solver_container[FLOW_SOL]->node[Point]->GetSolution(iDim+1) + node[Point]->GetSolution(iDim+1);
+						sqr_vel += rhoVel[iDim]*rhoVel[iDim]/(rho*rho);
+					}
+					DeltaPressure = Gamma_Minus_One*rho*(rhoE/rho-0.5*sqr_vel)-Pressure;
+					
+					if (Monitoring == YES) {
+						Face_Normal = geometry->vertex[iMarker][iVertex]->GetNormal();
+						dS = 0.0; for (iDim = 0; iDim < nDim; iDim++) dS += Face_Normal[iDim]*Face_Normal[iDim]; dS = sqrt(dS);
+						for (iDim = 0; iDim < nDim; iDim++)
+							DeltaForceInviscid[iDim] -= C_p*DeltaPressure*Face_Normal[iDim];
+					}
+				}
+			}
+			
+			/*--- Transform ForceInviscid into CLift and CDrag ---*/
+			if  (Monitoring == YES) {
+				if (nDim == 2) {
+					CDeltaDrag_Inv[iMarker] =  DeltaForceInviscid[0]*cos(Alpha) + DeltaForceInviscid[1]*sin(Alpha);
+					CDeltaLift_Inv[iMarker] = -DeltaForceInviscid[0]*sin(Alpha) + DeltaForceInviscid[1]*cos(Alpha);
+				}
+				if (nDim == 3) {
+					CDeltaDrag_Inv[iMarker] =  DeltaForceInviscid[0]*cos(Alpha)*cos(Beta) + DeltaForceInviscid[1]*sin(Beta) + DeltaForceInviscid[2]*sin(Alpha)*cos(Beta);
+					CDeltaLift_Inv[iMarker] = -DeltaForceInviscid[0]*sin(Alpha) + DeltaForceInviscid[2]*cos(Alpha);
+				}
+				
+				AllBound_CDeltaDrag_Inv += CDeltaDrag_Inv[iMarker];
+				AllBound_CDeltaLift_Inv += CDeltaLift_Inv[iMarker];
+			}
+		}
+	}
+	
+	Total_CDeltaDrag += AllBound_CDeltaDrag_Inv;
+	Total_CDeltaLift += AllBound_CDeltaLift_Inv;
+	
+	delete [] Velocity;
+}
+
+
+void CLinEulerSolver::BC_Euler_Wall(CGeometry *geometry, CSolver **solver_container, CNumerics *numerics, CConfig *config, unsigned short val_marker) {
+	unsigned short iDim, iVar;
+	unsigned long iVertex, iPoint;
+	double phi, a1, a2, sqvel, d, *Face_Normal, *U, dS, VelxDeltaRhoVel, Energy, Rho, 
+		   *Normal, *Delta_RhoVel, *Vel, *DeltaU, Delta_RhoE, Delta_Rho;
+
+	Normal = new double[nDim];
+	Delta_RhoVel = new double[nDim];
+	Vel = new double[nDim];
+	
+	/*--- Loop over all the vertices ---*/
+	for (iVertex = 0; iVertex < geometry->nVertex[val_marker]; iVertex++) {
+		/*--- Point, normal vector, and area ---*/
+		iPoint = geometry->vertex[val_marker][iVertex]->GetNode();
+		if (geometry->node[iPoint]->GetDomain()) {
+			
+			Face_Normal = geometry->vertex[val_marker][iVertex]->GetNormal();
+			dS = 0; for (iDim = 0; iDim < nDim; iDim++) dS += Face_Normal[iDim]*Face_Normal[iDim]; dS = sqrt(dS);
+			
+			/*--- Linearized and flow solution ---*/
+			DeltaU = node[iPoint]->GetSolution();
+			U = solver_container[FLOW_SOL]->node[iPoint]->GetSolution();
+			
+			/*--- Value of the linearized velocity projection ---*/
+			d = 0.0;
+			
+			Rho = U[0];
+			Energy = U[nDim+1] / Rho;
+			Delta_Rho = DeltaU[0];
+			Delta_RhoE = DeltaU[nDim+1];
+			sqvel = 0.0; VelxDeltaRhoVel = 0.0;
+			for (iDim = 0; iDim < nDim; iDim++) {
+				Normal[iDim] = -Face_Normal[iDim]/dS;
+				Vel[iDim] = U[iDim+1] / Rho;
+				Delta_RhoVel[iDim] = DeltaU[iDim+1];
+				sqvel += Vel[iDim]*Vel[iDim];
+				VelxDeltaRhoVel += Vel[iDim]*Delta_RhoVel[iDim];
+			}  
+			phi = 0.5*Gamma_Minus_One*sqvel;
+			a1 = Gamma*Energy-phi; a2 = Gamma-1.0;
+			
+			Residual[0] = Rho * d;
+			for (iDim = 0; iDim < nDim; iDim++)
+				Residual[iDim+1] = Normal[iDim]*(phi*Delta_Rho+a2*(Delta_RhoE-VelxDeltaRhoVel)) + Vel[iDim] * Rho * d;
+			Residual[nVar-1] = a1 * Rho * d;
+			
+			for (iVar = 0; iVar < nVar; iVar++)
+				Residual[iVar] = dS * Residual[iVar];
+			
+			/*--- Add value to the residual ---*/
+			LinSysRes.AddBlock(iPoint, Residual);
+		}
+	}
+	
+	delete [] Vel;
+	delete [] Normal;
+	delete [] Delta_RhoVel;
+}
+
+void CLinEulerSolver::BC_Far_Field(CGeometry *geometry, CSolver **solver_container, CNumerics *conv_numerics, CNumerics *visc_numerics, CConfig *config, unsigned short val_marker) {
+	unsigned long iVertex, iPoint;
+	unsigned short iVar, jVar, iDim;
+	
+	double *Face_Normal;
+	double *kappa = new double[nDim];
+	double *velocity = new double[nDim];
+	double *U_wall = new double[nVar];
+	double *U_infty = new double[nVar];
+	double *DeltaU_wall = new double[nVar];
+	double *DeltaU_infty = new double[nVar];
+	double *DeltaU_update = new double[nVar];
+	double *W_wall = new double[nVar];
+	double *W_infty = new double[nVar];
+	double *W_update = new double[nVar];
+	double Mach = config->GetMach_FreeStreamND();
+	double DeltaMach = 1.0;
+
+	/*--- Loop over all the vertices ---*/
+	for (iVertex = 0; iVertex < geometry->nVertex[val_marker]; iVertex++) {
+		iPoint = geometry->vertex[val_marker][iVertex]->GetNode();
+		
+		/*--- If the node belong to the domain ---*/
+		if (geometry->node[iPoint]->GetDomain()) {
+			
+			/*--- Flow solution at the wall ---*/
+			for (iVar = 0; iVar < nVar; iVar++)
+				U_wall[iVar] = solver_container[FLOW_SOL]->node[iPoint]->GetSolution(iVar);
+			
+			/*--- Flow Solution at the infinity ---*/
+			U_infty[0] = solver_container[FLOW_SOL]->GetDensity_Inf();
+			U_infty[1] = solver_container[FLOW_SOL]->GetDensity_Velocity_Inf(0);
+			U_infty[2] = solver_container[FLOW_SOL]->GetDensity_Velocity_Inf(1);
+			U_infty[3] = solver_container[FLOW_SOL]->GetDensity_Energy_Inf();
+			if (nDim == 3) {
+				U_infty[3] = solver_container[FLOW_SOL]->GetDensity_Velocity_Inf(2);
+				U_infty[4] = solver_container[FLOW_SOL]->GetDensity_Energy_Inf();
+			}
+			
+			/*--- Delta flow solution at the wall ---*/
+			for (iVar = 0; iVar < nVar; iVar++)
+				DeltaU_wall[iVar] = node[iPoint]->GetSolution(iVar);
+			
+			/*--- Linearized flow solution at the far-field ---*/
+			for (iVar = 0; iVar < nVar; iVar++)
+				DeltaU_infty[iVar] = 0.0;			
+			DeltaU_infty[nVar-1] = -2.0*DeltaMach/(Gamma*Gamma_Minus_One*Mach*Mach*Mach);			
+
+			/*--- Normal vector ---*/
+			Face_Normal = geometry->vertex[val_marker][iVertex]->GetNormal();
+			double dS = 0.0;
+			for (iDim = 0; iDim < nDim; iDim++)
+				dS += Face_Normal[iDim]*Face_Normal[iDim];
+			dS = sqrt (dS);
+			
+			for (iDim = 0; iDim < nDim; iDim++)
+				kappa[iDim] = -Face_Normal[iDim]/dS;
+			
+			/*--- Computation of P and inverse P matrix using values at the infinity ---*/
+			double sq_vel = 0.0, vn = 0.0;
+			double rho = solver_container[FLOW_SOL]->node[iPoint]->GetSolution(0);
+			double rhoE = solver_container[FLOW_SOL]->node[iPoint]->GetSolution(nVar-1);
+			for (iDim = 0; iDim < nDim; iDim++) {
+				velocity[iDim] = solver_container[FLOW_SOL]->node[iPoint]->GetSolution(iDim+1)/rho;
+				sq_vel +=velocity[iDim]*velocity[iDim];
+				vn += velocity[iDim]*kappa[iDim]*dS;
+			}
+			
+/*			double sq_vel = 0.0, vn = 0.0;
+			double rho = U_infty[0];
+			double rhoE = U_infty[nVar-1];
+			for (iDim = 0; iDim < nDim; iDim++) {
+				velocity[iDim] = U_infty[iDim+1]/rho;
+				sq_vel +=velocity[iDim]*velocity[iDim];
+				vn += velocity[iDim]*kappa[iDim]*dS;
+			}*/
+			
+			double c = sqrt(Gamma*Gamma_Minus_One*(rhoE/rho-0.5*sq_vel));
+			double energy = rhoE / rho;
+			
+			double **P_Matrix, **invP_Matrix;
+			P_Matrix = new double* [nVar];
+			invP_Matrix = new double* [nVar];
+			for (iVar = 0; iVar < nVar; iVar++) {
+				P_Matrix[iVar] = new double [nVar];
+				invP_Matrix[iVar] = new double [nVar];
+			}
+			
+			conv_numerics->GetPMatrix_inv(&rho, velocity, &c, kappa, invP_Matrix);
+			conv_numerics->GetPMatrix(&rho, velocity, &c, kappa, P_Matrix);
+			
+			/*--- computation of characteristics variables at the wall ---*/			
+			for (iVar=0; iVar < nVar; iVar++) {
+				W_wall[iVar] = 0;
+				for (jVar=0; jVar < nVar; jVar++)
+					W_wall[iVar] +=invP_Matrix[iVar][jVar]*DeltaU_wall[jVar];
+			}
+			
+			/*--- computation of characteristics variables at the far-field ---*/			
+			for (iVar=0; iVar < nVar; iVar++) {
+				W_infty[iVar] = 0;
+				for (jVar=0; jVar < nVar; jVar++)
+					W_infty[iVar] +=invP_Matrix[iVar][jVar]*DeltaU_infty[jVar];
+			}
+			
+			/*--- fix characteristics value ---*/			
+			if (nDim == 2) {
+				if(vn > 0.0) { 
+					W_update[0] = W_wall[0];
+					W_update[1] = W_wall[1];
+				}
+				else {
+					W_update[0] = W_infty[0];
+					W_update[1] = W_infty[1];
+				}
+				
+				if(vn+c*dS > 0.0) W_update[2] = W_wall[2];
+				else W_update[2] = W_infty[2];
+				
+				if(vn-c*dS > 0.0) W_update[3] = W_wall[3];
+				else W_update[3] = W_infty[3];
+			}
+			
+			if (nDim == 3) {
+				if(vn > 0.0) { 
+					W_update[0] = W_wall[0];
+					W_update[1] = W_wall[1];
+					W_update[2] = W_wall[2];
+				}
+				else {
+					W_update[0] = W_infty[0];
+					W_update[1] = W_infty[1];
+					W_update[2] = W_infty[2];
+				}
+				
+				if(vn+c*dS > 0.0) W_update[3] = W_wall[3];
+				else W_update[3] = W_infty[3];
+				
+				if(vn-c*dS > 0.0) W_update[4] = W_wall[4];
+				else W_update[4] = W_infty[4];
+			}
+			
+			/*--- conservative variables using characteristics ---*/
+			for (iVar=0; iVar < nVar; iVar++) {
+				DeltaU_update[iVar] = 0;
+				for (jVar=0; jVar < nVar; jVar++)
+					DeltaU_update[iVar] +=P_Matrix[iVar][jVar]*W_update[jVar];
+			}
+			
+			/*--- Residual computation ---*/
+			double **Jac_Matrix;
+			Jac_Matrix = new double* [nVar];
+			for (iVar = 0; iVar < nVar; iVar++) {
+				Jac_Matrix[iVar] = new double [nVar];
+			}			
+			conv_numerics->GetInviscidProjJac(velocity, &energy, kappa, 1.0, Jac_Matrix);
+			for (iVar = 0; iVar < nVar; iVar++) {
+				Residual[iVar] = 0;
+				for (jVar=0; jVar < nVar; jVar++)
+					Residual[iVar] +=Jac_Matrix[iVar][jVar]*DeltaU_update[jVar]*dS;
+			}
+			
+			LinSysRes.AddBlock(iPoint, Residual);
+			
+		}
+	}
+}