--- conflicted
+++ resolved
@@ -42,15 +42,8 @@
                 CNumerics(val_nDim, val_nVar, config) {
 
   implicit = (config->GetKind_TimeIntScheme_Flow() == EULER_IMPLICIT);
-<<<<<<< HEAD
   rom = config->GetReduced_Model();
   
-=======
-  /* A grid is defined as dynamic if there's rigid grid movement or grid deformation AND the problem is time domain */
-  dynamic_grid = config->GetDynamic_Grid();
-  fix_factor = config->GetCent_Jac_Fix_Factor();
-
->>>>>>> efaf499d
   Gamma = config->GetGamma();
   Gamma_Minus_One = Gamma - 1.0;
 
@@ -147,17 +140,10 @@
       ProjGridVel += 0.5*(GridVel_i[iDim]+GridVel_j[iDim])*Normal[iDim];
 
     for (iVar = 0; iVar < nVar; iVar++) {
-<<<<<<< HEAD
       val_residual[iVar] -= ProjVelocity * 0.5*(U_i[iVar] + U_j[iVar]);
       if (implicit or rom) {
         val_Jacobian_i[iVar][iVar] -= 0.5*ProjVelocity;
         val_Jacobian_j[iVar][iVar] -= 0.5*ProjVelocity;
-=======
-      val_residual[iVar] -= ProjGridVel * 0.5*(U_i[iVar] + U_j[iVar]);
-      if (implicit) {
-        val_Jacobian_i[iVar][iVar] -= 0.5*ProjGridVel;
-        val_Jacobian_j[iVar][iVar] -= 0.5*ProjGridVel;
->>>>>>> efaf499d
       }
     }
   }
@@ -196,13 +182,7 @@
   }
   Diff_U[nVar-1] = Density_i*Enthalpy_i-Density_j*Enthalpy_j;
   
-<<<<<<< HEAD
-  /*--- Jacobian computation ---*/
-
-  if (implicit or rom) {
-=======
   DissipationTerm(val_residual, val_Jacobian_i, val_Jacobian_j);
->>>>>>> efaf499d
 
   if (preacc) {
     AD::SetPreaccOut(val_residual, nVar);
