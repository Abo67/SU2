﻿/*!
 * \file CNEMOEulerVariable.cpp
 * \brief Definition of the solution fields.
<<<<<<< HEAD
<<<<<<< HEAD
 * \author F. Palacios, T. Economon, S.R. Copeland, W. Maier
 * \version 7.0.5 "Blackbird"
=======
 * \author C. Garbacz, W. Maier, S.R. Copeland.
=======
 * \author C. Garbacz, W. Maier, S.R. Copeland
>>>>>>> 69d4487f
 * \version 7.0.6 "Blackbird"
>>>>>>> origin/feature_NEMO
 *
 * SU2 Project Website: https://su2code.github.io
 *
 * The SU2 Project is maintained by the SU2 Foundation 
 * (http://su2foundation.org)
 *
 * Copyright 2012-2020, SU2 Contributors (cf. AUTHORS.md)
 *
 * SU2 is free software; you can redistribute it and/or
 * modify it under the terms of the GNU Lesser General Public
 * License as published by the Free Software Foundation; either
 * version 2.1 of the License, or (at your option) any later version.
 *
 * SU2 is distributed in the hope that it will be useful,
 * but WITHOUT ANY WARRANTY; without even the implied warranty of
 * MERCHANTABILITY or FITNESS FOR A PARTICULAR PURPOSE. See the GNU
 * Lesser General Public License for more details.
 *
 * You should have received a copy of the GNU Lesser General Public
 * License along with SU2. If not, see <http://www.gnu.org/licenses/>.
 */

#include "../../include/variables/CNEMOEulerVariable.hpp"
#include <math.h>

CNEMOEulerVariable::CNEMOEulerVariable(su2double val_pressure,
                                       const su2double *val_massfrac,
                                       su2double *val_mach,
                                       su2double val_temperature,
                                       su2double val_temperature_ve,
                                       unsigned long npoint,
                                       unsigned long ndim,
                                       unsigned long nvar,
                                       unsigned long nvarprim,
                                       unsigned long nvarprimgrad,
                                       CConfig *config,
                                       CNEMOGas *fluidmodel) : CVariable(npoint,
                                                                    ndim,
                                                                    nvar,
                                                                    config   ),
                                      Gradient_Reconstruction(config->GetReconstructionGradientRequired() ? Gradient_Aux : Gradient) {
 
  vector<su2double> energies; 
  unsigned short iDim, iSpecies;
  su2double soundspeed, sqvel, rho;

  /*--- Setting variable amounts ---*/
  nDim         = ndim;
  nPrimVar     = nvarprim;
  nPrimVarGrad = nvarprimgrad;

  nSpecies     = config->GetnSpecies();
  RHOS_INDEX    = 0;
  T_INDEX       = nSpecies;
  TVE_INDEX     = nSpecies+1;
  VEL_INDEX     = nSpecies+2;
  P_INDEX       = nSpecies+nDim+2;
  RHO_INDEX     = nSpecies+nDim+3;
  H_INDEX       = nSpecies+nDim+4;
  A_INDEX       = nSpecies+nDim+5;
  RHOCVTR_INDEX = nSpecies+nDim+6;
  RHOCVVE_INDEX = nSpecies+nDim+7;

  /*--- Allocate & initialize residual vectors ---*/

  Res_TruncError.resize(nPoint,nVar) = su2double(0.0);

  /*--- Only for residual smoothing (multigrid) ---*/

  for (unsigned long iMesh = 0; iMesh <= config->GetnMGLevels(); iMesh++) {
    if (config->GetMG_CorrecSmooth(iMesh) > 0) {
      Residual_Sum.resize(nPoint,nVar);
      Residual_Old.resize(nPoint,nVar);
      break;
    }
  }

  /*--- Allocate undivided laplacian (centered) and limiter (upwind)---*/
  if (config->GetKind_ConvNumScheme_Flow() == SPACE_CENTERED)
    Undivided_Laplacian.resize(nPoint,nVar);

  /*--- Always allocate the slope limiter,
   and the auxiliar variables (check the logic - JST with 2nd order Turb model - ) ---*/
  Limiter.resize(nPoint,nVar) = su2double(0.0);

  Solution_Max.resize(nPoint,nVar) = su2double(0.0);
  Solution_Min.resize(nPoint,nVar) = su2double(0.0);

  /*--- Primitive and secondary variables ---*/
  Primitive.resize(nPoint,nPrimVar) = su2double(0.0);
  Primitive_Aux.resize(nPoint,nPrimVar) = su2double(0.0);
  Secondary.resize(nPoint,nPrimVar) = su2double(0.0);
  
  dPdU.resize(nPoint, nVar)      = su2double(0.0);
  dTdU.resize(nPoint, nVar)      = su2double(0.0);
  dTvedU.resize(nPoint, nVar)    = su2double(0.0);
  Cvves.resize(nPoint, nSpecies) = su2double(0.0);
  eves.resize(nPoint, nSpecies)  = su2double(0.0);
  
  /*--- Compressible flow, gradients primitive variables ---*/
  Gradient_Primitive.resize(nPoint,nPrimVarGrad,nDim,0.0);
  Gradient.resize(nPoint,nVar,nDim,0.0);

  if (config->GetReconstructionGradientRequired()) {
    Gradient_Aux.resize(nPoint,nPrimVarGrad,nDim,0.0);
  }

  if (config->GetKind_Gradient_Method() == WEIGHTED_LEAST_SQUARES) {
    Rmatrix.resize(nPoint,nDim,nDim,0.0);
  }

  Velocity2.resize(nPoint) = su2double(0.0);
  Max_Lambda_Inv.resize(nPoint) = su2double(0.0);
  Delta_Time.resize(nPoint) = su2double(0.0);
  Lambda.resize(nPoint) = su2double(0.0);
  Sensor.resize(nPoint) = su2double(0.0);

  /* Non-physical point (first-order) initialization. */
  Non_Physical.resize(nPoint) = false;

  /* Under-relaxation parameter. */
  LocalCFL.resize(nPoint) = su2double(0.0);

  /*--- Loop over all points --*/
  for(unsigned long iPoint = 0; iPoint < nPoint; ++iPoint){

      /*--- Reset velocity^2 [m2/s2] to zero ---*/
    sqvel = 0.0;

    /*--- Set mixture state ---*/
    fluidmodel->SetTDStatePTTv(val_pressure, val_massfrac, val_temperature, val_temperature_ve);

    /*--- Compute necessary quantities ---*/
    rho = fluidmodel->GetDensity();
    soundspeed = fluidmodel->GetSoundSpeed();
    for (iDim = 0; iDim < nDim; iDim++){
      sqvel += val_mach[iDim]*soundspeed * val_mach[iDim]*soundspeed;
    }
    energies = fluidmodel->GetMixtureEnergies();      

    /*--- Initialize Solution & Solution_Old vectors ---*/
    for (iSpecies = 0; iSpecies < nSpecies; iSpecies++) 
      Solution(iPoint,iSpecies)     = rho*val_massfrac[iSpecies];
    for (iDim = 0; iDim < nDim; iDim++) 
      Solution(iPoint,nSpecies+iDim)     = rho*val_mach[iDim]*soundspeed;
    
    Solution(iPoint,nSpecies+nDim)       = rho*(energies[0]+0.5*sqvel);
    Solution(iPoint,nSpecies+nDim+1)     = rho*(energies[1]);

    Solution_Old = Solution;

    /*--- Assign primitive variables ---*/
    Primitive(iPoint,T_INDEX)   = val_temperature;
    Primitive(iPoint,TVE_INDEX) = val_temperature_ve;
    Primitive(iPoint,P_INDEX)   = val_pressure;
  }
}

void CNEMOEulerVariable::SetVelocity2(unsigned long iPoint) {

  unsigned short iDim;

  Velocity2(iPoint) = 0.0;
  for (iDim = 0; iDim < nDim; iDim++) {
    Primitive(iPoint,VEL_INDEX+iDim) = Solution(iPoint,nSpecies+iDim) / Primitive(iPoint,RHO_INDEX);
    Velocity2(iPoint) +=  Solution(iPoint,nSpecies+iDim)*Solution(iPoint,nSpecies+iDim)
        / (Primitive(iPoint,RHO_INDEX)*Primitive(iPoint,RHO_INDEX));
  }
}

bool CNEMOEulerVariable::SetPrimVar(unsigned long iPoint, CFluidModel *FluidModel) {

  bool nonPhys;
  unsigned short iVar;

  fluidmodel = static_cast<CNEMOGas*>(FluidModel);

  /*--- Convert conserved to primitive variables ---*/
  nonPhys = Cons2PrimVar(Solution[iPoint], Primitive[iPoint],
                         dPdU[iPoint], dTdU[iPoint], dTvedU[iPoint], eves[iPoint], Cvves[iPoint]);

  if (nonPhys) {
    for (iVar = 0; iVar < nVar; iVar++)
      Solution(iPoint,iVar) = Solution_Old(iPoint,iVar);
  }

  SetVelocity2(iPoint);

  return nonPhys;
}

bool CNEMOEulerVariable::Cons2PrimVar(su2double *U, su2double *V,
                                      su2double *val_dPdU, su2double *val_dTdU,
                                      su2double *val_dTvedU, su2double *val_eves,
                                      su2double *val_Cvves) {

  bool nonPhys;
  unsigned short iDim, iSpecies;
  su2double rho, rhoE, rhoEve, rhoEve_min, rhoEve_max,
  sqvel, rhoCvtr, rhoCvve, Tmin, Tmax, Tvemin, Tvemax;
  vector<su2double> rhos;

  rhos.resize(nSpecies,0.0);

  /*--- Conserved & primitive vector layout ---*/
  // U:  [rho1, ..., rhoNs, rhou, rhov, rhow, rhoe, rhoeve]^T
  // V: [rho1, ..., rhoNs, T, Tve, u, v, w, P, rho, h, a, rhoCvtr, rhoCvve]^T

  /*--- Set booleans ---*/
  nonPhys = false;

  /*--- Set temperature clipping values ---*/
  Tmin   = 50.0; Tmax   = 8E4;
  Tvemin = 50.0; Tvemax = 8E4;

  /*--- Rename variables for convenience ---*/
  rhoE   = U[nSpecies+nDim];          // Density * energy [J/m3]
  rhoEve = U[nSpecies+nDim+1];        // Density * energy_ve [J/m3]

  /*--- Assign species & mixture density ---*/
  // Note: if any species densities are < 0, these values are re-assigned
  //       in the primitive AND conserved vectors to ensure positive density
  V[RHO_INDEX] = 0.0;
  for (iSpecies = 0; iSpecies < nSpecies; iSpecies++) {
    if (U[iSpecies] < 0.0) {
      U[iSpecies]            = 1E-20;
      V[RHOS_INDEX+iSpecies] = 1E-20;
      rhos[iSpecies]         = 1E-20;
      //nonPhys                = true;
    } else {
      V[RHOS_INDEX+iSpecies] = U[iSpecies];
      rhos[iSpecies]         = U[iSpecies];
    }
    V[RHO_INDEX]            += U[iSpecies];
  }

  // Rename for convenience
  rho = V[RHO_INDEX];

  /*--- Assign velocity^2 ---*/
  sqvel = 0.0;
  for (iDim = 0; iDim < nDim; iDim++) {
    V[VEL_INDEX+iDim] = U[nSpecies+iDim]/V[RHO_INDEX];
    sqvel            += V[VEL_INDEX+iDim]*V[VEL_INDEX+iDim];
  }

  /*--- Assign temperatures ---*/
  vector<su2double>  T  = fluidmodel->GetTemperatures(rhos, rhoE, rhoEve, 0.5*rho*sqvel);//rhoE - rho*0.5*sqvel, rhoEve);
  
  /*--- Translational-Rotational Temperature ---*/
  V[T_INDEX] = T[0];
  
  // Determine if the temperature lies within the acceptable range
  if (V[T_INDEX] == Tmin) {
    nonPhys = true;
  } else if (V[T_INDEX] == Tmax){
    nonPhys = true;
  }
  
  /*--- Vibrational-Electronic Temperature ---*/
  vector<su2double> eves_min = fluidmodel->GetSpeciesEve(Tvemin);
  vector<su2double> eves_max = fluidmodel->GetSpeciesEve(Tvemax);

  // Check for non-physical solutions
  rhoEve_min = 0.0;
  rhoEve_max = 0.0;
  for (iSpecies = 0; iSpecies < nSpecies; iSpecies++) {
    rhoEve_min += U[iSpecies] * eves_min[iSpecies];
    rhoEve_max += U[iSpecies] * eves_max[iSpecies];
  }
  if (rhoEve < rhoEve_min) {
    nonPhys      = true;
    V[TVE_INDEX] = Tvemin;
    U[nSpecies+nDim+1] = rhoEve_min;
  } else if (rhoEve > rhoEve_max) {
    nonPhys      = true;
    V[TVE_INDEX] = Tvemax;
    U[nSpecies+nDim+1] = rhoEve_max;
  } else {
    V[TVE_INDEX]   = T[1];
  }

  // Determine other properties of the mixture at the current state  
  vector<su2double> cvves = fluidmodel->GetSpeciesCvVibEle(); 
  vector<su2double> eves = fluidmodel->GetSpeciesEve(V[TVE_INDEX]); 

  for (iSpecies = 0; iSpecies < nSpecies; iSpecies++) {
    val_eves[iSpecies]  = eves[iSpecies];
    val_Cvves[iSpecies] = cvves[iSpecies];
  }

  rhoCvtr = fluidmodel->GetrhoCvtr();
  rhoCvve = fluidmodel->GetrhoCvve();  
  
  V[RHOCVTR_INDEX] = rhoCvtr;
  V[RHOCVVE_INDEX] = rhoCvve;

  /*--- Pressure ---*/
  V[P_INDEX] = fluidmodel->GetPressure();

  if (V[P_INDEX] < 0.0) {
    V[P_INDEX] = 1E-20;
    nonPhys = true;
  }

  /*--- Partial derivatives of pressure and temperature ---*/
  fluidmodel->GetdPdU  (V, eves, val_dPdU  );
  fluidmodel->GetdTdU  (V, val_dTdU );
  fluidmodel->GetdTvedU(V, eves, val_dTvedU);


  /*--- Sound speed ---*/
  V[A_INDEX] = fluidmodel->GetSoundSpeed();

  /*--- Enthalpy ---*/
  V[H_INDEX] = (U[nSpecies+nDim] + V[P_INDEX])/V[RHO_INDEX];

  return nonPhys;
}

void CNEMOEulerVariable::SetSolution_New() { Solution_New = Solution; }
<|MERGE_RESOLUTION|>--- conflicted
+++ resolved
@@ -1,335 +1,326 @@
-﻿/*!
- * \file CNEMOEulerVariable.cpp
- * \brief Definition of the solution fields.
-<<<<<<< HEAD
-<<<<<<< HEAD
- * \author F. Palacios, T. Economon, S.R. Copeland, W. Maier
- * \version 7.0.5 "Blackbird"
-=======
- * \author C. Garbacz, W. Maier, S.R. Copeland.
-=======
- * \author C. Garbacz, W. Maier, S.R. Copeland
->>>>>>> 69d4487f
- * \version 7.0.6 "Blackbird"
->>>>>>> origin/feature_NEMO
- *
- * SU2 Project Website: https://su2code.github.io
- *
- * The SU2 Project is maintained by the SU2 Foundation 
- * (http://su2foundation.org)
- *
- * Copyright 2012-2020, SU2 Contributors (cf. AUTHORS.md)
- *
- * SU2 is free software; you can redistribute it and/or
- * modify it under the terms of the GNU Lesser General Public
- * License as published by the Free Software Foundation; either
- * version 2.1 of the License, or (at your option) any later version.
- *
- * SU2 is distributed in the hope that it will be useful,
- * but WITHOUT ANY WARRANTY; without even the implied warranty of
- * MERCHANTABILITY or FITNESS FOR A PARTICULAR PURPOSE. See the GNU
- * Lesser General Public License for more details.
- *
- * You should have received a copy of the GNU Lesser General Public
- * License along with SU2. If not, see <http://www.gnu.org/licenses/>.
- */
-
-#include "../../include/variables/CNEMOEulerVariable.hpp"
-#include <math.h>
-
-CNEMOEulerVariable::CNEMOEulerVariable(su2double val_pressure,
-                                       const su2double *val_massfrac,
-                                       su2double *val_mach,
-                                       su2double val_temperature,
-                                       su2double val_temperature_ve,
-                                       unsigned long npoint,
-                                       unsigned long ndim,
-                                       unsigned long nvar,
-                                       unsigned long nvarprim,
-                                       unsigned long nvarprimgrad,
-                                       CConfig *config,
-                                       CNEMOGas *fluidmodel) : CVariable(npoint,
-                                                                    ndim,
-                                                                    nvar,
-                                                                    config   ),
-                                      Gradient_Reconstruction(config->GetReconstructionGradientRequired() ? Gradient_Aux : Gradient) {
- 
-  vector<su2double> energies; 
-  unsigned short iDim, iSpecies;
-  su2double soundspeed, sqvel, rho;
-
-  /*--- Setting variable amounts ---*/
-  nDim         = ndim;
-  nPrimVar     = nvarprim;
-  nPrimVarGrad = nvarprimgrad;
-
-  nSpecies     = config->GetnSpecies();
-  RHOS_INDEX    = 0;
-  T_INDEX       = nSpecies;
-  TVE_INDEX     = nSpecies+1;
-  VEL_INDEX     = nSpecies+2;
-  P_INDEX       = nSpecies+nDim+2;
-  RHO_INDEX     = nSpecies+nDim+3;
-  H_INDEX       = nSpecies+nDim+4;
-  A_INDEX       = nSpecies+nDim+5;
-  RHOCVTR_INDEX = nSpecies+nDim+6;
-  RHOCVVE_INDEX = nSpecies+nDim+7;
-
-  /*--- Allocate & initialize residual vectors ---*/
-
-  Res_TruncError.resize(nPoint,nVar) = su2double(0.0);
-
-  /*--- Only for residual smoothing (multigrid) ---*/
-
-  for (unsigned long iMesh = 0; iMesh <= config->GetnMGLevels(); iMesh++) {
-    if (config->GetMG_CorrecSmooth(iMesh) > 0) {
-      Residual_Sum.resize(nPoint,nVar);
-      Residual_Old.resize(nPoint,nVar);
-      break;
-    }
-  }
-
-  /*--- Allocate undivided laplacian (centered) and limiter (upwind)---*/
-  if (config->GetKind_ConvNumScheme_Flow() == SPACE_CENTERED)
-    Undivided_Laplacian.resize(nPoint,nVar);
-
-  /*--- Always allocate the slope limiter,
-   and the auxiliar variables (check the logic - JST with 2nd order Turb model - ) ---*/
-  Limiter.resize(nPoint,nVar) = su2double(0.0);
-
-  Solution_Max.resize(nPoint,nVar) = su2double(0.0);
-  Solution_Min.resize(nPoint,nVar) = su2double(0.0);
-
-  /*--- Primitive and secondary variables ---*/
-  Primitive.resize(nPoint,nPrimVar) = su2double(0.0);
-  Primitive_Aux.resize(nPoint,nPrimVar) = su2double(0.0);
-  Secondary.resize(nPoint,nPrimVar) = su2double(0.0);
-  
-  dPdU.resize(nPoint, nVar)      = su2double(0.0);
-  dTdU.resize(nPoint, nVar)      = su2double(0.0);
-  dTvedU.resize(nPoint, nVar)    = su2double(0.0);
-  Cvves.resize(nPoint, nSpecies) = su2double(0.0);
-  eves.resize(nPoint, nSpecies)  = su2double(0.0);
-  
-  /*--- Compressible flow, gradients primitive variables ---*/
-  Gradient_Primitive.resize(nPoint,nPrimVarGrad,nDim,0.0);
-  Gradient.resize(nPoint,nVar,nDim,0.0);
-
-  if (config->GetReconstructionGradientRequired()) {
-    Gradient_Aux.resize(nPoint,nPrimVarGrad,nDim,0.0);
-  }
-
-  if (config->GetKind_Gradient_Method() == WEIGHTED_LEAST_SQUARES) {
-    Rmatrix.resize(nPoint,nDim,nDim,0.0);
-  }
-
-  Velocity2.resize(nPoint) = su2double(0.0);
-  Max_Lambda_Inv.resize(nPoint) = su2double(0.0);
-  Delta_Time.resize(nPoint) = su2double(0.0);
-  Lambda.resize(nPoint) = su2double(0.0);
-  Sensor.resize(nPoint) = su2double(0.0);
-
-  /* Non-physical point (first-order) initialization. */
-  Non_Physical.resize(nPoint) = false;
-
-  /* Under-relaxation parameter. */
-  LocalCFL.resize(nPoint) = su2double(0.0);
-
-  /*--- Loop over all points --*/
-  for(unsigned long iPoint = 0; iPoint < nPoint; ++iPoint){
-
-      /*--- Reset velocity^2 [m2/s2] to zero ---*/
-    sqvel = 0.0;
-
-    /*--- Set mixture state ---*/
-    fluidmodel->SetTDStatePTTv(val_pressure, val_massfrac, val_temperature, val_temperature_ve);
-
-    /*--- Compute necessary quantities ---*/
-    rho = fluidmodel->GetDensity();
-    soundspeed = fluidmodel->GetSoundSpeed();
-    for (iDim = 0; iDim < nDim; iDim++){
-      sqvel += val_mach[iDim]*soundspeed * val_mach[iDim]*soundspeed;
-    }
-    energies = fluidmodel->GetMixtureEnergies();      
-
-    /*--- Initialize Solution & Solution_Old vectors ---*/
-    for (iSpecies = 0; iSpecies < nSpecies; iSpecies++) 
-      Solution(iPoint,iSpecies)     = rho*val_massfrac[iSpecies];
-    for (iDim = 0; iDim < nDim; iDim++) 
-      Solution(iPoint,nSpecies+iDim)     = rho*val_mach[iDim]*soundspeed;
-    
-    Solution(iPoint,nSpecies+nDim)       = rho*(energies[0]+0.5*sqvel);
-    Solution(iPoint,nSpecies+nDim+1)     = rho*(energies[1]);
-
-    Solution_Old = Solution;
-
-    /*--- Assign primitive variables ---*/
-    Primitive(iPoint,T_INDEX)   = val_temperature;
-    Primitive(iPoint,TVE_INDEX) = val_temperature_ve;
-    Primitive(iPoint,P_INDEX)   = val_pressure;
-  }
-}
-
-void CNEMOEulerVariable::SetVelocity2(unsigned long iPoint) {
-
-  unsigned short iDim;
-
-  Velocity2(iPoint) = 0.0;
-  for (iDim = 0; iDim < nDim; iDim++) {
-    Primitive(iPoint,VEL_INDEX+iDim) = Solution(iPoint,nSpecies+iDim) / Primitive(iPoint,RHO_INDEX);
-    Velocity2(iPoint) +=  Solution(iPoint,nSpecies+iDim)*Solution(iPoint,nSpecies+iDim)
-        / (Primitive(iPoint,RHO_INDEX)*Primitive(iPoint,RHO_INDEX));
-  }
-}
-
-bool CNEMOEulerVariable::SetPrimVar(unsigned long iPoint, CFluidModel *FluidModel) {
-
-  bool nonPhys;
-  unsigned short iVar;
-
-  fluidmodel = static_cast<CNEMOGas*>(FluidModel);
-
-  /*--- Convert conserved to primitive variables ---*/
-  nonPhys = Cons2PrimVar(Solution[iPoint], Primitive[iPoint],
-                         dPdU[iPoint], dTdU[iPoint], dTvedU[iPoint], eves[iPoint], Cvves[iPoint]);
-
-  if (nonPhys) {
-    for (iVar = 0; iVar < nVar; iVar++)
-      Solution(iPoint,iVar) = Solution_Old(iPoint,iVar);
-  }
-
-  SetVelocity2(iPoint);
-
-  return nonPhys;
-}
-
-bool CNEMOEulerVariable::Cons2PrimVar(su2double *U, su2double *V,
-                                      su2double *val_dPdU, su2double *val_dTdU,
-                                      su2double *val_dTvedU, su2double *val_eves,
-                                      su2double *val_Cvves) {
-
-  bool nonPhys;
-  unsigned short iDim, iSpecies;
-  su2double rho, rhoE, rhoEve, rhoEve_min, rhoEve_max,
-  sqvel, rhoCvtr, rhoCvve, Tmin, Tmax, Tvemin, Tvemax;
-  vector<su2double> rhos;
-
-  rhos.resize(nSpecies,0.0);
-
-  /*--- Conserved & primitive vector layout ---*/
-  // U:  [rho1, ..., rhoNs, rhou, rhov, rhow, rhoe, rhoeve]^T
-  // V: [rho1, ..., rhoNs, T, Tve, u, v, w, P, rho, h, a, rhoCvtr, rhoCvve]^T
-
-  /*--- Set booleans ---*/
-  nonPhys = false;
-
-  /*--- Set temperature clipping values ---*/
-  Tmin   = 50.0; Tmax   = 8E4;
-  Tvemin = 50.0; Tvemax = 8E4;
-
-  /*--- Rename variables for convenience ---*/
-  rhoE   = U[nSpecies+nDim];          // Density * energy [J/m3]
-  rhoEve = U[nSpecies+nDim+1];        // Density * energy_ve [J/m3]
-
-  /*--- Assign species & mixture density ---*/
-  // Note: if any species densities are < 0, these values are re-assigned
-  //       in the primitive AND conserved vectors to ensure positive density
-  V[RHO_INDEX] = 0.0;
-  for (iSpecies = 0; iSpecies < nSpecies; iSpecies++) {
-    if (U[iSpecies] < 0.0) {
-      U[iSpecies]            = 1E-20;
-      V[RHOS_INDEX+iSpecies] = 1E-20;
-      rhos[iSpecies]         = 1E-20;
-      //nonPhys                = true;
-    } else {
-      V[RHOS_INDEX+iSpecies] = U[iSpecies];
-      rhos[iSpecies]         = U[iSpecies];
-    }
-    V[RHO_INDEX]            += U[iSpecies];
-  }
-
-  // Rename for convenience
-  rho = V[RHO_INDEX];
-
-  /*--- Assign velocity^2 ---*/
-  sqvel = 0.0;
-  for (iDim = 0; iDim < nDim; iDim++) {
-    V[VEL_INDEX+iDim] = U[nSpecies+iDim]/V[RHO_INDEX];
-    sqvel            += V[VEL_INDEX+iDim]*V[VEL_INDEX+iDim];
-  }
-
-  /*--- Assign temperatures ---*/
-  vector<su2double>  T  = fluidmodel->GetTemperatures(rhos, rhoE, rhoEve, 0.5*rho*sqvel);//rhoE - rho*0.5*sqvel, rhoEve);
-  
-  /*--- Translational-Rotational Temperature ---*/
-  V[T_INDEX] = T[0];
-  
-  // Determine if the temperature lies within the acceptable range
-  if (V[T_INDEX] == Tmin) {
-    nonPhys = true;
-  } else if (V[T_INDEX] == Tmax){
-    nonPhys = true;
-  }
-  
-  /*--- Vibrational-Electronic Temperature ---*/
-  vector<su2double> eves_min = fluidmodel->GetSpeciesEve(Tvemin);
-  vector<su2double> eves_max = fluidmodel->GetSpeciesEve(Tvemax);
-
-  // Check for non-physical solutions
-  rhoEve_min = 0.0;
-  rhoEve_max = 0.0;
-  for (iSpecies = 0; iSpecies < nSpecies; iSpecies++) {
-    rhoEve_min += U[iSpecies] * eves_min[iSpecies];
-    rhoEve_max += U[iSpecies] * eves_max[iSpecies];
-  }
-  if (rhoEve < rhoEve_min) {
-    nonPhys      = true;
-    V[TVE_INDEX] = Tvemin;
-    U[nSpecies+nDim+1] = rhoEve_min;
-  } else if (rhoEve > rhoEve_max) {
-    nonPhys      = true;
-    V[TVE_INDEX] = Tvemax;
-    U[nSpecies+nDim+1] = rhoEve_max;
-  } else {
-    V[TVE_INDEX]   = T[1];
-  }
-
-  // Determine other properties of the mixture at the current state  
-  vector<su2double> cvves = fluidmodel->GetSpeciesCvVibEle(); 
-  vector<su2double> eves = fluidmodel->GetSpeciesEve(V[TVE_INDEX]); 
-
-  for (iSpecies = 0; iSpecies < nSpecies; iSpecies++) {
-    val_eves[iSpecies]  = eves[iSpecies];
-    val_Cvves[iSpecies] = cvves[iSpecies];
-  }
-
-  rhoCvtr = fluidmodel->GetrhoCvtr();
-  rhoCvve = fluidmodel->GetrhoCvve();  
-  
-  V[RHOCVTR_INDEX] = rhoCvtr;
-  V[RHOCVVE_INDEX] = rhoCvve;
-
-  /*--- Pressure ---*/
-  V[P_INDEX] = fluidmodel->GetPressure();
-
-  if (V[P_INDEX] < 0.0) {
-    V[P_INDEX] = 1E-20;
-    nonPhys = true;
-  }
-
-  /*--- Partial derivatives of pressure and temperature ---*/
-  fluidmodel->GetdPdU  (V, eves, val_dPdU  );
-  fluidmodel->GetdTdU  (V, val_dTdU );
-  fluidmodel->GetdTvedU(V, eves, val_dTvedU);
-
-
-  /*--- Sound speed ---*/
-  V[A_INDEX] = fluidmodel->GetSoundSpeed();
-
-  /*--- Enthalpy ---*/
-  V[H_INDEX] = (U[nSpecies+nDim] + V[P_INDEX])/V[RHO_INDEX];
-
-  return nonPhys;
-}
-
-void CNEMOEulerVariable::SetSolution_New() { Solution_New = Solution; }
+﻿/*!
+ * \file CNEMOEulerVariable.cpp
+ * \brief Definition of the solution fields.
+ * \author C. Garbacz, W. Maier, S.R. Copeland
+ * \version 7.0.6 "Blackbird"
+ *
+ * SU2 Project Website: https://su2code.github.io
+ *
+ * The SU2 Project is maintained by the SU2 Foundation 
+ * (http://su2foundation.org)
+ *
+ * Copyright 2012-2020, SU2 Contributors (cf. AUTHORS.md)
+ *
+ * SU2 is free software; you can redistribute it and/or
+ * modify it under the terms of the GNU Lesser General Public
+ * License as published by the Free Software Foundation; either
+ * version 2.1 of the License, or (at your option) any later version.
+ *
+ * SU2 is distributed in the hope that it will be useful,
+ * but WITHOUT ANY WARRANTY; without even the implied warranty of
+ * MERCHANTABILITY or FITNESS FOR A PARTICULAR PURPOSE. See the GNU
+ * Lesser General Public License for more details.
+ *
+ * You should have received a copy of the GNU Lesser General Public
+ * License along with SU2. If not, see <http://www.gnu.org/licenses/>.
+ */
+
+#include "../../include/variables/CNEMOEulerVariable.hpp"
+#include <math.h>
+
+CNEMOEulerVariable::CNEMOEulerVariable(su2double val_pressure,
+                                       const su2double *val_massfrac,
+                                       su2double *val_mach,
+                                       su2double val_temperature,
+                                       su2double val_temperature_ve,
+                                       unsigned long npoint,
+                                       unsigned long ndim,
+                                       unsigned long nvar,
+                                       unsigned long nvarprim,
+                                       unsigned long nvarprimgrad,
+                                       CConfig *config,
+                                       CNEMOGas *fluidmodel) : CVariable(npoint,
+                                                                    ndim,
+                                                                    nvar,
+                                                                    config   ),
+                                      Gradient_Reconstruction(config->GetReconstructionGradientRequired() ? Gradient_Aux : Gradient) {
+ 
+  vector<su2double> energies; 
+  unsigned short iDim, iSpecies;
+  su2double soundspeed, sqvel, rho;
+
+  /*--- Setting variable amounts ---*/
+  nDim         = ndim;
+  nPrimVar     = nvarprim;
+  nPrimVarGrad = nvarprimgrad;
+
+  nSpecies     = config->GetnSpecies();
+  RHOS_INDEX    = 0;
+  T_INDEX       = nSpecies;
+  TVE_INDEX     = nSpecies+1;
+  VEL_INDEX     = nSpecies+2;
+  P_INDEX       = nSpecies+nDim+2;
+  RHO_INDEX     = nSpecies+nDim+3;
+  H_INDEX       = nSpecies+nDim+4;
+  A_INDEX       = nSpecies+nDim+5;
+  RHOCVTR_INDEX = nSpecies+nDim+6;
+  RHOCVVE_INDEX = nSpecies+nDim+7;
+
+  /*--- Allocate & initialize residual vectors ---*/
+
+  Res_TruncError.resize(nPoint,nVar) = su2double(0.0);
+
+  /*--- Only for residual smoothing (multigrid) ---*/
+
+  for (unsigned long iMesh = 0; iMesh <= config->GetnMGLevels(); iMesh++) {
+    if (config->GetMG_CorrecSmooth(iMesh) > 0) {
+      Residual_Sum.resize(nPoint,nVar);
+      Residual_Old.resize(nPoint,nVar);
+      break;
+    }
+  }
+
+  /*--- Allocate undivided laplacian (centered) and limiter (upwind)---*/
+  if (config->GetKind_ConvNumScheme_Flow() == SPACE_CENTERED)
+    Undivided_Laplacian.resize(nPoint,nVar);
+
+  /*--- Always allocate the slope limiter,
+   and the auxiliar variables (check the logic - JST with 2nd order Turb model - ) ---*/
+  Limiter.resize(nPoint,nVar) = su2double(0.0);
+
+  Solution_Max.resize(nPoint,nVar) = su2double(0.0);
+  Solution_Min.resize(nPoint,nVar) = su2double(0.0);
+
+  /*--- Primitive and secondary variables ---*/
+  Primitive.resize(nPoint,nPrimVar) = su2double(0.0);
+  Primitive_Aux.resize(nPoint,nPrimVar) = su2double(0.0);
+  Secondary.resize(nPoint,nPrimVar) = su2double(0.0);
+  
+  dPdU.resize(nPoint, nVar)      = su2double(0.0);
+  dTdU.resize(nPoint, nVar)      = su2double(0.0);
+  dTvedU.resize(nPoint, nVar)    = su2double(0.0);
+  Cvves.resize(nPoint, nSpecies) = su2double(0.0);
+  eves.resize(nPoint, nSpecies)  = su2double(0.0);
+  
+  /*--- Compressible flow, gradients primitive variables ---*/
+  Gradient_Primitive.resize(nPoint,nPrimVarGrad,nDim,0.0);
+  Gradient.resize(nPoint,nVar,nDim,0.0);
+
+  if (config->GetReconstructionGradientRequired()) {
+    Gradient_Aux.resize(nPoint,nPrimVarGrad,nDim,0.0);
+  }
+
+  if (config->GetKind_Gradient_Method() == WEIGHTED_LEAST_SQUARES) {
+    Rmatrix.resize(nPoint,nDim,nDim,0.0);
+  }
+
+  Velocity2.resize(nPoint) = su2double(0.0);
+  Max_Lambda_Inv.resize(nPoint) = su2double(0.0);
+  Delta_Time.resize(nPoint) = su2double(0.0);
+  Lambda.resize(nPoint) = su2double(0.0);
+  Sensor.resize(nPoint) = su2double(0.0);
+
+  /* Non-physical point (first-order) initialization. */
+  Non_Physical.resize(nPoint) = false;
+
+  /* Under-relaxation parameter. */
+  LocalCFL.resize(nPoint) = su2double(0.0);
+
+  /*--- Loop over all points --*/
+  for(unsigned long iPoint = 0; iPoint < nPoint; ++iPoint){
+
+      /*--- Reset velocity^2 [m2/s2] to zero ---*/
+    sqvel = 0.0;
+
+    /*--- Set mixture state ---*/
+    fluidmodel->SetTDStatePTTv(val_pressure, val_massfrac, val_temperature, val_temperature_ve);
+
+    /*--- Compute necessary quantities ---*/
+    rho = fluidmodel->GetDensity();
+    soundspeed = fluidmodel->GetSoundSpeed();
+    for (iDim = 0; iDim < nDim; iDim++){
+      sqvel += val_mach[iDim]*soundspeed * val_mach[iDim]*soundspeed;
+    }
+    energies = fluidmodel->GetMixtureEnergies();      
+
+    /*--- Initialize Solution & Solution_Old vectors ---*/
+    for (iSpecies = 0; iSpecies < nSpecies; iSpecies++) 
+      Solution(iPoint,iSpecies)     = rho*val_massfrac[iSpecies];
+    for (iDim = 0; iDim < nDim; iDim++) 
+      Solution(iPoint,nSpecies+iDim)     = rho*val_mach[iDim]*soundspeed;
+    
+    Solution(iPoint,nSpecies+nDim)       = rho*(energies[0]+0.5*sqvel);
+    Solution(iPoint,nSpecies+nDim+1)     = rho*(energies[1]);
+
+    Solution_Old = Solution;
+
+    /*--- Assign primitive variables ---*/
+    Primitive(iPoint,T_INDEX)   = val_temperature;
+    Primitive(iPoint,TVE_INDEX) = val_temperature_ve;
+    Primitive(iPoint,P_INDEX)   = val_pressure;
+  }
+}
+
+void CNEMOEulerVariable::SetVelocity2(unsigned long iPoint) {
+
+  unsigned short iDim;
+
+  Velocity2(iPoint) = 0.0;
+  for (iDim = 0; iDim < nDim; iDim++) {
+    Primitive(iPoint,VEL_INDEX+iDim) = Solution(iPoint,nSpecies+iDim) / Primitive(iPoint,RHO_INDEX);
+    Velocity2(iPoint) +=  Solution(iPoint,nSpecies+iDim)*Solution(iPoint,nSpecies+iDim)
+        / (Primitive(iPoint,RHO_INDEX)*Primitive(iPoint,RHO_INDEX));
+  }
+}
+
+bool CNEMOEulerVariable::SetPrimVar(unsigned long iPoint, CFluidModel *FluidModel) {
+
+  bool nonPhys;
+  unsigned short iVar;
+
+  fluidmodel = static_cast<CNEMOGas*>(FluidModel);
+
+  /*--- Convert conserved to primitive variables ---*/
+  nonPhys = Cons2PrimVar(Solution[iPoint], Primitive[iPoint],
+                         dPdU[iPoint], dTdU[iPoint], dTvedU[iPoint], eves[iPoint], Cvves[iPoint]);
+
+  if (nonPhys) {
+    for (iVar = 0; iVar < nVar; iVar++)
+      Solution(iPoint,iVar) = Solution_Old(iPoint,iVar);
+  }
+
+  SetVelocity2(iPoint);
+
+  return nonPhys;
+}
+
+bool CNEMOEulerVariable::Cons2PrimVar(su2double *U, su2double *V,
+                                      su2double *val_dPdU, su2double *val_dTdU,
+                                      su2double *val_dTvedU, su2double *val_eves,
+                                      su2double *val_Cvves) {
+
+  bool nonPhys;
+  unsigned short iDim, iSpecies;
+  su2double rho, rhoE, rhoEve, rhoEve_min, rhoEve_max,
+  sqvel, rhoCvtr, rhoCvve, Tmin, Tmax, Tvemin, Tvemax;
+  vector<su2double> rhos;
+
+  rhos.resize(nSpecies,0.0);
+
+  /*--- Conserved & primitive vector layout ---*/
+  // U:  [rho1, ..., rhoNs, rhou, rhov, rhow, rhoe, rhoeve]^T
+  // V: [rho1, ..., rhoNs, T, Tve, u, v, w, P, rho, h, a, rhoCvtr, rhoCvve]^T
+
+  /*--- Set booleans ---*/
+  nonPhys = false;
+
+  /*--- Set temperature clipping values ---*/
+  Tmin   = 50.0; Tmax   = 8E4;
+  Tvemin = 50.0; Tvemax = 8E4;
+
+  /*--- Rename variables for convenience ---*/
+  rhoE   = U[nSpecies+nDim];          // Density * energy [J/m3]
+  rhoEve = U[nSpecies+nDim+1];        // Density * energy_ve [J/m3]
+
+  /*--- Assign species & mixture density ---*/
+  // Note: if any species densities are < 0, these values are re-assigned
+  //       in the primitive AND conserved vectors to ensure positive density
+  V[RHO_INDEX] = 0.0;
+  for (iSpecies = 0; iSpecies < nSpecies; iSpecies++) {
+    if (U[iSpecies] < 0.0) {
+      U[iSpecies]            = 1E-20;
+      V[RHOS_INDEX+iSpecies] = 1E-20;
+      rhos[iSpecies]         = 1E-20;
+      //nonPhys                = true;
+    } else {
+      V[RHOS_INDEX+iSpecies] = U[iSpecies];
+      rhos[iSpecies]         = U[iSpecies];
+    }
+    V[RHO_INDEX]            += U[iSpecies];
+  }
+
+  // Rename for convenience
+  rho = V[RHO_INDEX];
+
+  /*--- Assign velocity^2 ---*/
+  sqvel = 0.0;
+  for (iDim = 0; iDim < nDim; iDim++) {
+    V[VEL_INDEX+iDim] = U[nSpecies+iDim]/V[RHO_INDEX];
+    sqvel            += V[VEL_INDEX+iDim]*V[VEL_INDEX+iDim];
+  }
+
+  /*--- Assign temperatures ---*/
+  vector<su2double>  T  = fluidmodel->GetTemperatures(rhos, rhoE, rhoEve, 0.5*rho*sqvel);//rhoE - rho*0.5*sqvel, rhoEve);
+  
+  /*--- Translational-Rotational Temperature ---*/
+  V[T_INDEX] = T[0];
+  
+  // Determine if the temperature lies within the acceptable range
+  if (V[T_INDEX] == Tmin) {
+    nonPhys = true;
+  } else if (V[T_INDEX] == Tmax){
+    nonPhys = true;
+  }
+  
+  /*--- Vibrational-Electronic Temperature ---*/
+  vector<su2double> eves_min = fluidmodel->GetSpeciesEve(Tvemin);
+  vector<su2double> eves_max = fluidmodel->GetSpeciesEve(Tvemax);
+
+  // Check for non-physical solutions
+  rhoEve_min = 0.0;
+  rhoEve_max = 0.0;
+  for (iSpecies = 0; iSpecies < nSpecies; iSpecies++) {
+    rhoEve_min += U[iSpecies] * eves_min[iSpecies];
+    rhoEve_max += U[iSpecies] * eves_max[iSpecies];
+  }
+  if (rhoEve < rhoEve_min) {
+    nonPhys      = true;
+    V[TVE_INDEX] = Tvemin;
+    U[nSpecies+nDim+1] = rhoEve_min;
+  } else if (rhoEve > rhoEve_max) {
+    nonPhys      = true;
+    V[TVE_INDEX] = Tvemax;
+    U[nSpecies+nDim+1] = rhoEve_max;
+  } else {
+    V[TVE_INDEX]   = T[1];
+  }
+
+  // Determine other properties of the mixture at the current state  
+  vector<su2double> cvves = fluidmodel->GetSpeciesCvVibEle(); 
+  vector<su2double> eves = fluidmodel->GetSpeciesEve(V[TVE_INDEX]); 
+
+  for (iSpecies = 0; iSpecies < nSpecies; iSpecies++) {
+    val_eves[iSpecies]  = eves[iSpecies];
+    val_Cvves[iSpecies] = cvves[iSpecies];
+  }
+
+  rhoCvtr = fluidmodel->GetrhoCvtr();
+  rhoCvve = fluidmodel->GetrhoCvve();  
+  
+  V[RHOCVTR_INDEX] = rhoCvtr;
+  V[RHOCVVE_INDEX] = rhoCvve;
+
+  /*--- Pressure ---*/
+  V[P_INDEX] = fluidmodel->GetPressure();
+
+  if (V[P_INDEX] < 0.0) {
+    V[P_INDEX] = 1E-20;
+    nonPhys = true;
+  }
+
+  /*--- Partial derivatives of pressure and temperature ---*/
+  fluidmodel->GetdPdU  (V, eves, val_dPdU  );
+  fluidmodel->GetdTdU  (V, val_dTdU );
+  fluidmodel->GetdTvedU(V, eves, val_dTvedU);
+
+
+  /*--- Sound speed ---*/
+  V[A_INDEX] = fluidmodel->GetSoundSpeed();
+
+  /*--- Enthalpy ---*/
+  V[H_INDEX] = (U[nSpecies+nDim] + V[P_INDEX])/V[RHO_INDEX];
+
+  return nonPhys;
+}
+
+void CNEMOEulerVariable::SetSolution_New() { Solution_New = Solution; }