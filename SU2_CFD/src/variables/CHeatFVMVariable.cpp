/*!
 * \file CHeatFVMVariable.cpp
 * \brief Definition of the solution fields.
 * \author F. Palacios, T. Economon
 * \version 6.2.0 "Falcon"
 *
 * The current SU2 release has been coordinated by the
 * SU2 International Developers Society <www.su2devsociety.org>
 * with selected contributions from the open-source community.
 *
 * The main research teams contributing to the current release are:
 *  - Prof. Juan J. Alonso's group at Stanford University.
 *  - Prof. Piero Colonna's group at Delft University of Technology.
 *  - Prof. Nicolas R. Gauger's group at Kaiserslautern University of Technology.
 *  - Prof. Alberto Guardone's group at Polytechnic University of Milan.
 *  - Prof. Rafael Palacios' group at Imperial College London.
 *  - Prof. Vincent Terrapon's group at the University of Liege.
 *  - Prof. Edwin van der Weide's group at the University of Twente.
 *  - Lab. of New Concepts in Aeronautics at Tech. Institute of Aeronautics.
 *
 * Copyright 2012-2019, Francisco D. Palacios, Thomas D. Economon,
 *                      Tim Albring, and the SU2 contributors.
 *
 * SU2 is free software; you can redistribute it and/or
 * modify it under the terms of the GNU Lesser General Public
 * License as published by the Free Software Foundation; either
 * version 2.1 of the License, or (at your option) any later version.
 *
 * SU2 is distributed in the hope that it will be useful,
 * but WITHOUT ANY WARRANTY; without even the implied warranty of
 * MERCHANTABILITY or FITNESS FOR A PARTICULAR PURPOSE. See the GNU
 * Lesser General Public License for more details.
 *
 * You should have received a copy of the GNU Lesser General Public
 * License along with SU2. If not, see <http://www.gnu.org/licenses/>.
 */

#include "../../include/variables/CHeatFVMVariable.hpp"


CHeatFVMVariable::CHeatFVMVariable(su2double heat, Idx_t npoint, Idx_t ndim, Idx_t nvar, CConfig *config)
  : CVariable(npoint, ndim, nvar, config) {

  bool low_fidelity = false;
  bool dual_time = ((config->GetTime_Marching() == DT_STEPPING_1ST) ||
                    (config->GetTime_Marching() == DT_STEPPING_2ND));

  /*--- Initialization of heat variable ---*/

  Solution = heat;
  Solution_Old = heat;

  /*--- Allocate residual structures ---*/

  Res_TruncError.resize(nPoint,nVar) = su2double(0.0);

  /*--- Only for residual smoothing (multigrid) ---*/

  for (Idx_t iMesh = 0; iMesh <= config->GetnMGLevels(); iMesh++) {
    if ((config->GetMG_CorrecSmooth(iMesh) > 0) || low_fidelity) {
      Residual_Sum.resize(nPoint,nVar);
      Residual_Old.resize(nPoint,nVar);
      break;
    }
  }

  /*--- Allocate and initialize solution for dual time strategy ---*/
  if (dual_time) {
    Solution_time_n  = heat;
    Solution_time_n1 = heat;
  }

<<<<<<< HEAD
  if (config->GetKind_ConvNumScheme_Heat() == SPACE_CENTERED) {
    Undivided_Laplacian = new su2double [nVar];
  }
  
  if (config->GetMultizone_Problem() || config->GetMultiphysicsDiscrete_Adjoint())
=======
  if (config->GetKind_ConvNumScheme_Heat() == SPACE_CENTERED)
    Undivided_Laplacian.resize(nPoint,nVar);

  Max_Lambda_Inv.resize(nPoint);
  Max_Lambda_Visc.resize(nPoint);
  Delta_Time.resize(nPoint);

  if (config->GetMultizone_Problem())
>>>>>>> def6b926
    Set_BGSSolution_k();
}<|MERGE_RESOLUTION|>--- conflicted
+++ resolved
@@ -70,13 +70,6 @@
     Solution_time_n1 = heat;
   }
 
-<<<<<<< HEAD
-  if (config->GetKind_ConvNumScheme_Heat() == SPACE_CENTERED) {
-    Undivided_Laplacian = new su2double [nVar];
-  }
-  
-  if (config->GetMultizone_Problem() || config->GetMultiphysicsDiscrete_Adjoint())
-=======
   if (config->GetKind_ConvNumScheme_Heat() == SPACE_CENTERED)
     Undivided_Laplacian.resize(nPoint,nVar);
 
@@ -84,7 +77,6 @@
   Max_Lambda_Visc.resize(nPoint);
   Delta_Time.resize(nPoint);
 
-  if (config->GetMultizone_Problem())
->>>>>>> def6b926
+  if (config->GetMultizone_Problem() || config->GetMultiphysicsDiscrete_Adjoint())
     Set_BGSSolution_k();
 }