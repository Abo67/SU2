/*!
 * \file CEulerVariable.cpp
 * \brief Definition of the solution fields.
 * \author F. Palacios, T. Economon
 * \version 6.2.0 "Falcon"
 *
 * The current SU2 release has been coordinated by the
 * SU2 International Developers Society <www.su2devsociety.org>
 * with selected contributions from the open-source community.
 *
 * The main research teams contributing to the current release are:
 *  - Prof. Juan J. Alonso's group at Stanford University.
 *  - Prof. Piero Colonna's group at Delft University of Technology.
 *  - Prof. Nicolas R. Gauger's group at Kaiserslautern University of Technology.
 *  - Prof. Alberto Guardone's group at Polytechnic University of Milan.
 *  - Prof. Rafael Palacios' group at Imperial College London.
 *  - Prof. Vincent Terrapon's group at the University of Liege.
 *  - Prof. Edwin van der Weide's group at the University of Twente.
 *  - Lab. of New Concepts in Aeronautics at Tech. Institute of Aeronautics.
 *
 * Copyright 2012-2019, Francisco D. Palacios, Thomas D. Economon,
 *                      Tim Albring, and the SU2 contributors.
 *
 * SU2 is free software; you can redistribute it and/or
 * modify it under the terms of the GNU Lesser General Public
 * License as published by the Free Software Foundation; either
 * version 2.1 of the License, or (at your option) any later version.
 *
 * SU2 is distributed in the hope that it will be useful,
 * but WITHOUT ANY WARRANTY; without even the implied warranty of
 * MERCHANTABILITY or FITNESS FOR A PARTICULAR PURPOSE. See the GNU
 * Lesser General Public License for more details.
 *
 * You should have received a copy of the GNU Lesser General Public
 * License along with SU2. If not, see <http://www.gnu.org/licenses/>.
 */

#include "../../include/variables/CEulerVariable.hpp"


CEulerVariable::CEulerVariable(su2double density, const su2double *velocity, su2double energy, unsigned long npoint,
                               unsigned long ndim, unsigned long nvar, CConfig *config) : CVariable(npoint, ndim, nvar, config) {

  bool dual_time = (config->GetTime_Marching() == DT_STEPPING_1ST) ||
                   (config->GetTime_Marching() == DT_STEPPING_2ND);
  bool viscous   = config->GetViscous();
  bool windgust  = config->GetWind_Gust();
  bool classical_rk4 = (config->GetKind_TimeIntScheme_Flow() == CLASSICAL_RK4_EXPLICIT);

  /*--- Allocate and initialize the primitive variables and gradients ---*/

  nPrimVar          = nDim+9;
  nPrimVarGrad      = nDim+4;
  nSecondaryVar     = viscous? 8 : 2;
  nSecondaryVarGrad = 2;

  /*--- Allocate residual structures ---*/

  Res_TruncError.resize(nPoint,nVar) = su2double(0.0);

  /*--- Only for residual smoothing (multigrid) ---*/

  for (unsigned long iMesh = 0; iMesh <= config->GetnMGLevels(); iMesh++) {
    if (config->GetMG_CorrecSmooth(iMesh) > 0) {
      Residual_Sum.resize(nPoint,nVar);
      Residual_Old.resize(nPoint,nVar);
      break;
    }
  }

  /*--- Allocate undivided laplacian (centered) and limiter (upwind)---*/

  if (config->GetKind_ConvNumScheme_Flow() == SPACE_CENTERED)
    Undivided_Laplacian.resize(nPoint,nVar);

  /*--- Always allocate the slope limiter,
   and the auxiliar variables (check the logic - JST with 2nd order Turb model - ) ---*/

  Limiter_Primitive.resize(nPoint,nPrimVarGrad) = su2double(0.0);
  Limiter.resize(nPoint,nVar) = su2double(0.0);

  Solution_Max.resize(nPoint,nPrimVarGrad) = su2double(0.0);
  Solution_Min.resize(nPoint,nPrimVarGrad) = su2double(0.0);

  /*--- Solution initialization ---*/

  su2double val_solution[5] = {su2double(1.0), velocity[0], velocity[1], energy, energy};
  if(nDim==3) val_solution[3] = velocity[2];

  for(unsigned long iPoint = 0; iPoint < nPoint; ++iPoint)
    for (unsigned long iVar = 0; iVar < nVar; ++iVar)
      Solution(iPoint,iVar) = density*val_solution[iVar];

  Solution_Old = Solution;

  /*--- New solution initialization for Classical RK4 ---*/

  if (classical_rk4) Solution_New = Solution;

  /*--- Allocate and initializate solution for dual time strategy ---*/

  if (dual_time) {
    Solution_time_n = Solution;
    Solution_time_n1 = Solution;
  }

  /*--- Allocate space for the harmonic balance source terms ---*/

  if (config->GetTime_Marching() == HARMONIC_BALANCE)
    HB_Source.resize(nPoint,nVar) = su2double(0.0);

  /*--- Allocate vector for wind gust and wind gust derivative field ---*/

  if (windgust) {
    WindGust.resize(nPoint,nDim);
    WindGustDer.resize(nPoint,nDim+1);
  }

  /*--- Compressible flow, primitive variables nDim+5, (T, vx, vy, vz, P, rho, h, c) ---*/

  Primitive.resize(nPoint,nPrimVar) = su2double(0.0);
  Secondary.resize(nPoint,nSecondaryVar) = su2double(0.0);

  /*--- Compressible flow, gradients primitive variables nDim+4, (T, vx, vy, vz, P, rho, h)
        We need P, and rho for running the adjoint problem ---*/

  Gradient_Primitive.resize(nPoint,nPrimVarGrad,nDim,0.0);

  if (config->GetKind_Gradient_Method() == WEIGHTED_LEAST_SQUARES) {
    Rmatrix.resize(nPoint,nDim,nDim,0.0);
  }

  if (config->GetMultizone_Problem())
    Set_BGSSolution_k();

  Velocity2.resize(nPoint) = su2double(0.0);
  Max_Lambda_Inv.resize(nPoint) = su2double(0.0);
  Delta_Time.resize(nPoint) = su2double(0.0);
  Lambda.resize(nPoint) = su2double(0.0);
  Sensor.resize(nPoint) = su2double(0.0);

}

void CEulerVariable::SetGradient_PrimitiveZero() {
  Gradient_Primitive.storage.setConstant(0.0);
}

bool CEulerVariable::SetPrimVar(unsigned long iPoint, CFluidModel *FluidModel) {

  bool RightVol = true;

  SetVelocity(iPoint);   // Computes velocity and velocity^2
  su2double density      = GetDensity(iPoint);
  su2double staticEnergy = GetEnergy(iPoint)-0.5*Velocity2(iPoint);

  /*--- Check will be moved inside fluid model plus error description strings ---*/

  FluidModel->SetTDState_rhoe(density, staticEnergy);

  bool check_dens  = SetDensity(iPoint);
  bool check_press = SetPressure(iPoint, FluidModel->GetPressure());
  bool check_sos   = SetSoundSpeed(iPoint, FluidModel->GetSoundSpeed2());
  bool check_temp  = SetTemperature(iPoint, FluidModel->GetTemperature());

  /*--- Check that the solution has a physical meaning ---*/

  if (check_dens || check_press || check_sos || check_temp) {

    /*--- Copy the old solution ---*/

    for (unsigned long iVar = 0; iVar < nVar; iVar++)
      Solution(iPoint, iVar) = Solution_Old(iPoint, iVar);

    /*--- Recompute the primitive variables ---*/

    SetVelocity(iPoint);   // Computes velocity and velocity^2
    su2double density = GetDensity(iPoint);
    su2double staticEnergy = GetEnergy(iPoint)-0.5*Velocity2(iPoint);
    /* check will be moved inside fluid model plus error description strings*/
    FluidModel->SetTDState_rhoe(density, staticEnergy);

    SetDensity(iPoint);
    SetPressure(iPoint, FluidModel->GetPressure());
    SetSoundSpeed(iPoint, FluidModel->GetSoundSpeed2());
    SetTemperature(iPoint, FluidModel->GetTemperature());

    RightVol = false;

  }

  SetEnthalpy(iPoint); // Requires pressure computation.

  return RightVol;
}

void CEulerVariable::SetSecondaryVar(unsigned long iPoint, CFluidModel *FluidModel) {

   /*--- Compute secondary thermo-physical properties (partial derivatives...) ---*/

   SetdPdrho_e(iPoint, FluidModel->GetdPdrho_e());
   SetdPde_rho(iPoint, FluidModel->GetdPde_rho());

<<<<<<< HEAD
}
=======
}

void CEulerVariable::SetSolution_New() { Solution_New = Solution; }
>>>>>>> 972606f5
<|MERGE_RESOLUTION|>--- conflicted
+++ resolved
@@ -200,10 +200,6 @@
    SetdPdrho_e(iPoint, FluidModel->GetdPdrho_e());
    SetdPde_rho(iPoint, FluidModel->GetdPde_rho());
 
-<<<<<<< HEAD
-}
-=======
-}
-
-void CEulerVariable::SetSolution_New() { Solution_New = Solution; }
->>>>>>> 972606f5
+}
+
+void CEulerVariable::SetSolution_New() { Solution_New = Solution; }