--- conflicted
+++ resolved
@@ -135,8 +135,7 @@
   Lambda.resize(nPoint) = su2double(0.0);
   Sensor.resize(nPoint) = su2double(0.0);
 
-<<<<<<< HEAD
-  if (config->GetError_Estimate() || config->GetKind_SU2() == SU2_MET) {
+  if (config->GetError_Estimate()) {
     AnisoMetr.resize(nPoint,3*(nDim-1)) = su2double(0.0);
   }
 
@@ -144,7 +143,6 @@
 
 void CEulerVariable::SetGradient_PrimitiveZero() {
   Gradient_Primitive.storage.setConstant(0.0);
-=======
   /* Under-relaxation parameter. */
   UnderRelaxation.resize(nPoint) = su2double(1.0);
   LocalCFL.resize(nPoint) = su2double(0.0);
@@ -153,7 +151,6 @@
   Non_Physical.resize(nPoint) = false;
   Non_Physical_Counter.resize(nPoint) = 0;
   
->>>>>>> cc6fe0ea
 }
 
 bool CEulerVariable::SetPrimVar(unsigned long iPoint, CFluidModel *FluidModel) {
