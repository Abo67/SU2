--- conflicted
+++ resolved
@@ -8248,7 +8248,98 @@
   
 }
 
-<<<<<<< HEAD
+void COutput::SetSensitivity_Files(CGeometry **geometry, CConfig **config, unsigned short val_nZone){
+
+  unsigned short iMarker,iDim, nDim, iVar, nMarker, nVar;
+  unsigned long iVertex, iPoint, nPoint, nVertex;
+  su2double *Normal, Prod, Sens = 0.0, SensDim, Area;
+
+  unsigned short iZone;
+
+  CSolver **solver = new CSolver*[val_nZone];
+
+  for (iZone = 0; iZone < val_nZone; iZone++) {
+
+
+    nPoint = geometry[iZone]->GetnPoint();
+    nDim   = geometry[iZone]->GetnDim();
+    nMarker = config[iZone]->GetnMarker_All();
+    nVar = nDim + 1;
+
+    /* --- We create a baseline solver to easily merge the sensitivity information --- */
+
+    vector<string> fieldnames;
+    fieldnames.push_back("\"Point\",");
+    fieldnames.push_back("\"x\",");
+    fieldnames.push_back("\"y\",");
+    if (nDim == 3){
+      fieldnames.push_back("\"z\",");
+    }
+    fieldnames.push_back("\"Sensitivity_x\",");
+    fieldnames.push_back("\"Sensitivity_y\",");
+    if (nDim == 3){
+      fieldnames.push_back("\"Sensitivity_z\",");
+    }
+    fieldnames.push_back("\"Sensitivity\"");
+
+    solver[iZone] = new CBaselineSolver(geometry[iZone], config[iZone], nVar+nDim, fieldnames);
+
+    for (iPoint = 0; iPoint < nPoint; iPoint++){
+      for (iDim = 0; iDim < nDim; iDim++){
+        solver[iZone]->node[iPoint]->SetSolution(iDim, geometry[iZone]->node[iPoint]->GetCoord(iDim));
+      }
+      for (iVar = 0; iVar < nDim; iVar++){
+        solver[iZone]->node[iPoint]->SetSolution(iVar+nDim, geometry[iZone]->GetSensitivity(iPoint, iVar));
+      }
+    }
+
+    /*--- Compute the sensitivity in normal direction ---*/
+
+    for (iMarker = 0; iMarker < nMarker; iMarker++){
+
+      if((config[iZone]->GetMarker_All_KindBC(iMarker) == HEAT_FLUX ) ||
+         (config[iZone]->GetMarker_All_KindBC(iMarker) == EULER_WALL ) ||
+         (config[iZone]->GetMarker_All_KindBC(iMarker) == ISOTHERMAL )){
+
+        nVertex = geometry[iZone]->GetnVertex(iMarker);
+
+        for (iVertex = 0; iVertex < nVertex; iVertex++){
+          iPoint = geometry[iZone]->vertex[iMarker][iVertex]->GetNode();
+          Normal = geometry[iZone]->vertex[iMarker][iVertex]->GetNormal();
+          Prod = 0.0;
+          Area = 0.0;
+          for (iDim = 0; iDim < nDim; iDim++){
+
+            /*--- Retrieve the gradient calculated with discrete adjoint method --- */
+
+            SensDim = geometry[iZone]->GetSensitivity(iPoint, iDim);
+
+            /*--- Calculate scalar product for projection onto the normal vector ---*/
+
+            Prod += Normal[iDim]*SensDim;
+
+            Area += Normal[iDim]*Normal[iDim];
+          }
+
+          Area = sqrt(Area);
+
+          /*--- Projection of the gradient onto the normal vector of the surface ---*/
+
+          Sens = Prod/Area;
+
+          solver[iZone]->node[iPoint]->SetSolution(2*nDim, Sens);
+
+        }
+      }
+    }
+  }
+
+  /*--- Merge the information and write the output files ---*/
+
+  SetBaselineResult_Files(solver,geometry, config, 0, val_nZone);
+
+}
+
 void COutput::SetFlowControl_Sens(CSolver ****solver_container, CConfig **config, unsigned short val_iZone){
 
   ofstream FlowControl_file;
@@ -8320,96 +8411,5 @@
   }
   delete [] Buffer_Send_Sens_FlowParam;
   delete [] Buffer_Recv_Sens_FlowParam;
-=======
-void COutput::SetSensitivity_Files(CGeometry **geometry, CConfig **config, unsigned short val_nZone){
-
-  unsigned short iMarker,iDim, nDim, iVar, nMarker, nVar;
-  unsigned long iVertex, iPoint, nPoint, nVertex;
-  su2double *Normal, Prod, Sens = 0.0, SensDim, Area;
-
-  unsigned short iZone;
-
-  CSolver **solver = new CSolver*[val_nZone];
-
-  for (iZone = 0; iZone < val_nZone; iZone++) {
-
-
-    nPoint = geometry[iZone]->GetnPoint();
-    nDim   = geometry[iZone]->GetnDim();
-    nMarker = config[iZone]->GetnMarker_All();
-    nVar = nDim + 1;
-
-    /* --- We create a baseline solver to easily merge the sensitivity information --- */
-
-    vector<string> fieldnames;
-    fieldnames.push_back("\"Point\",");
-    fieldnames.push_back("\"x\",");
-    fieldnames.push_back("\"y\",");
-    if (nDim == 3){
-      fieldnames.push_back("\"z\",");
-    }
-    fieldnames.push_back("\"Sensitivity_x\",");
-    fieldnames.push_back("\"Sensitivity_y\",");
-    if (nDim == 3){
-      fieldnames.push_back("\"Sensitivity_z\",");
-    }
-    fieldnames.push_back("\"Sensitivity\"");
-
-    solver[iZone] = new CBaselineSolver(geometry[iZone], config[iZone], nVar+nDim, fieldnames);
-
-    for (iPoint = 0; iPoint < nPoint; iPoint++){
-      for (iDim = 0; iDim < nDim; iDim++){
-        solver[iZone]->node[iPoint]->SetSolution(iDim, geometry[iZone]->node[iPoint]->GetCoord(iDim));
-      }
-      for (iVar = 0; iVar < nDim; iVar++){
-        solver[iZone]->node[iPoint]->SetSolution(iVar+nDim, geometry[iZone]->GetSensitivity(iPoint, iVar));
-      }
-    }
-
-    /*--- Compute the sensitivity in normal direction ---*/
-
-    for (iMarker = 0; iMarker < nMarker; iMarker++){
-
-      if((config[iZone]->GetMarker_All_KindBC(iMarker) == HEAT_FLUX ) ||
-         (config[iZone]->GetMarker_All_KindBC(iMarker) == EULER_WALL ) ||
-         (config[iZone]->GetMarker_All_KindBC(iMarker) == ISOTHERMAL )){
-
-        nVertex = geometry[iZone]->GetnVertex(iMarker);
-
-        for (iVertex = 0; iVertex < nVertex; iVertex++){
-          iPoint = geometry[iZone]->vertex[iMarker][iVertex]->GetNode();
-          Normal = geometry[iZone]->vertex[iMarker][iVertex]->GetNormal();
-          Prod = 0.0;
-          Area = 0.0;
-          for (iDim = 0; iDim < nDim; iDim++){
-
-            /*--- Retrieve the gradient calculated with discrete adjoint method --- */
-
-            SensDim = geometry[iZone]->GetSensitivity(iPoint, iDim);
-
-            /*--- Calculate scalar product for projection onto the normal vector ---*/
-
-            Prod += Normal[iDim]*SensDim;
-
-            Area += Normal[iDim]*Normal[iDim];
-          }
-
-          Area = sqrt(Area);
-
-          /*--- Projection of the gradient onto the normal vector of the surface ---*/
-
-          Sens = Prod/Area;
-
-          solver[iZone]->node[iPoint]->SetSolution(2*nDim, Sens);
-
-        }
-      }
-    }
-  }
-
-  /*--- Merge the information and write the output files ---*/
-
-  SetBaselineResult_Files(solver,geometry, config, 0, val_nZone);
-
->>>>>>> 18a89457
 }
+
