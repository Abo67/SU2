/*!
 * \file output_structure.cpp
 * \brief Main subroutines for output solver information
 * \author F. Palacios, T. Economon
 * \version 4.1.3 "Cardinal"
 *
 * SU2 Lead Developers: Dr. Francisco Palacios (Francisco.D.Palacios@boeing.com).
 *                      Dr. Thomas D. Economon (economon@stanford.edu).
 *
 * SU2 Developers: Prof. Juan J. Alonso's group at Stanford University.
 *                 Prof. Piero Colonna's group at Delft University of Technology.
 *                 Prof. Nicolas R. Gauger's group at Kaiserslautern University of Technology.
 *                 Prof. Alberto Guardone's group at Polytechnic University of Milan.
 *                 Prof. Rafael Palacios' group at Imperial College London.
 *
 * Copyright (C) 2012-2016 SU2, the open-source CFD code.
 *
 * SU2 is free software; you can redistribute it and/or
 * modify it under the terms of the GNU Lesser General Public
 * License as published by the Free Software Foundation; either
 * version 2.1 of the License, or (at your option) any later version.
 *
 * SU2 is distributed in the hope that it will be useful,
 * but WITHOUT ANY WARRANTY; without even the implied warranty of
 * MERCHANTABILITY or FITNESS FOR A PARTICULAR PURPOSE. See the GNU
 * Lesser General Public License for more details.
 *
 * You should have received a copy of the GNU Lesser General Public
 * License along with SU2. If not, see <http://www.gnu.org/licenses/>.
 */

#include "../include/output_structure.hpp"

COutput::COutput(void) {
  
  /*--- Initialize point and connectivity counters to zero. ---*/
  
  nGlobal_Poin      = 0;
  nSurf_Poin        = 0;
  nGlobal_Elem      = 0;
  nSurf_Elem        = 0;
  nGlobal_Tria      = 0;
  nGlobal_Quad      = 0;
  nGlobal_Tetr      = 0;
  nGlobal_Hexa      = 0;
  nGlobal_Pris      = 0;
  nGlobal_Pyra      = 0;
  nGlobal_Line      = 0;
  nGlobal_BoundTria = 0;
  nGlobal_BoundQuad = 0;
  
  /*--- Initialize pointers to NULL ---*/
  
  Coords = NULL;
  Conn_Line = NULL;     Conn_BoundTria = NULL;  Conn_BoundQuad = NULL;
  Conn_Tria = NULL;     Conn_Quad = NULL;       Conn_Tetr = NULL;
  Conn_Hexa = NULL;     Conn_Pris = NULL;       Conn_Pyra = NULL;
  Data = NULL;

  /*--- Initialize CGNS write flag ---*/
  
  wrote_base_file = false;
  
  /*--- Initialize CGNS write flag ---*/
  
  wrote_CGNS_base = false;
  
  /*--- Initialize Tecplot surface flag ---*/
  
  wrote_surf_file = false;
  
  /*--- Initialize Paraview write flag ---*/
  
  wrote_Paraview_base = false;
  
  /*--- Initialize residual ---*/

  RhoRes_New = EPS;
  RhoRes_Old = EPS;
  
}

COutput::~COutput(void) {
  /* delete pointers initialized at construction*/
  /* Coords and Conn_*(Connectivity) have their own dealloc functions */
  /* Data is taken care of in DeallocateSolution function */

}

void COutput::SetSurfaceCSV_Flow(CConfig *config, CGeometry *geometry,
                                 CSolver *FlowSolver, unsigned long iExtIter,
                                 unsigned short val_iZone) {
  
  unsigned short iMarker;
  unsigned long iPoint, iVertex, Global_Index;
  su2double PressCoeff = 0.0, SkinFrictionCoeff[3];
  su2double xCoord = 0.0, yCoord = 0.0, zCoord = 0.0, Mach, Pressure;
  char cstr[200];
  
  unsigned short solver = config->GetKind_Solver();
  unsigned short nDim = geometry->GetnDim();
  
#ifndef HAVE_MPI
  
  unsigned short iDim;
  su2double HeatFlux;
  char buffer [50];
  ofstream SurfFlow_file;
  
  /*--- Write file name with extension if unsteady ---*/
  strcpy (cstr, config->GetSurfFlowCoeff_FileName().c_str());
  
  if (config->GetUnsteady_Simulation() == TIME_SPECTRAL) {
    if (SU2_TYPE::Int(val_iZone) < 10) SPRINTF (buffer, "_0000%d.csv", SU2_TYPE::Int(val_iZone));
    if ((SU2_TYPE::Int(val_iZone) >= 10)   && (SU2_TYPE::Int(val_iZone) < 100))   SPRINTF (buffer, "_000%d.csv", SU2_TYPE::Int(val_iZone));
    if ((SU2_TYPE::Int(val_iZone) >= 100)  && (SU2_TYPE::Int(val_iZone) < 1000))  SPRINTF (buffer, "_00%d.csv", SU2_TYPE::Int(val_iZone));
    if ((SU2_TYPE::Int(val_iZone) >= 1000) && (SU2_TYPE::Int(val_iZone) < 10000)) SPRINTF (buffer, "_0%d.csv", SU2_TYPE::Int(val_iZone));
    if (SU2_TYPE::Int(val_iZone) >= 10000) SPRINTF (buffer, "_%d.csv", SU2_TYPE::Int(val_iZone));
    
  } else if (config->GetUnsteady_Simulation() && config->GetWrt_Unsteady()) {
    if ((SU2_TYPE::Int(iExtIter) >= 0)    && (SU2_TYPE::Int(iExtIter) < 10))    SPRINTF (buffer, "_0000%d.csv", SU2_TYPE::Int(iExtIter));
    if ((SU2_TYPE::Int(iExtIter) >= 10)   && (SU2_TYPE::Int(iExtIter) < 100))   SPRINTF (buffer, "_000%d.csv",  SU2_TYPE::Int(iExtIter));
    if ((SU2_TYPE::Int(iExtIter) >= 100)  && (SU2_TYPE::Int(iExtIter) < 1000))  SPRINTF (buffer, "_00%d.csv",   SU2_TYPE::Int(iExtIter));
    if ((SU2_TYPE::Int(iExtIter) >= 1000) && (SU2_TYPE::Int(iExtIter) < 10000)) SPRINTF (buffer, "_0%d.csv",    SU2_TYPE::Int(iExtIter));
    if (SU2_TYPE::Int(iExtIter) >= 10000) SPRINTF (buffer, "_%d.csv", SU2_TYPE::Int(iExtIter));
  }
  else
    SPRINTF (buffer, ".csv");
  
  strcat (cstr, buffer);
  SurfFlow_file.precision(15);
  SurfFlow_file.open(cstr, ios::out);
  
  SurfFlow_file << "\"Global_Index\", \"x_coord\", \"y_coord\", ";
  if (nDim == 3) SurfFlow_file << "\"z_coord\", ";
  SurfFlow_file << "\"Pressure\", \"C<sub>p</sub>\", ";
  
  switch (solver) {
    case EULER : SurfFlow_file <<  "\"Mach\"" << endl; break;
    case NAVIER_STOKES: case RANS:
      if (nDim == 2) SurfFlow_file <<  "\"C<sub>f</sub>_x\", \"C<sub>f</sub>_y\", \"h\"" << endl;
      if (nDim == 3) SurfFlow_file <<  "\"C<sub>f</sub>_x\", \"C<sub>f</sub>_y\", \"C<sub>f</sub>_z\", \"h\"" << endl;
      break;
  }
  
  for (iMarker = 0; iMarker < config->GetnMarker_All(); iMarker++) {
    if (config->GetMarker_All_Plotting(iMarker) == YES) {
      for (iVertex = 0; iVertex < geometry->nVertex[iMarker]; iVertex++) {
        iPoint = geometry->vertex[iMarker][iVertex]->GetNode();
        Global_Index = geometry->node[iPoint]->GetGlobalIndex();
        xCoord = geometry->node[iPoint]->GetCoord(0);
        yCoord = geometry->node[iPoint]->GetCoord(1);
        if (nDim == 3) zCoord = geometry->node[iPoint]->GetCoord(2);
        
        /*--- The output should be in inches ---*/
        
        if (config->GetSystemMeasurements() == US) {
          xCoord *= 12.0; yCoord *= 12.0;
          if (nDim == 3) zCoord *= 12.0;
        }
        
        Pressure = FlowSolver->node[iPoint]->GetPressure();
        PressCoeff = FlowSolver->GetCPressure(iMarker, iVertex);
        SurfFlow_file << scientific << Global_Index << ", " << xCoord << ", " << yCoord << ", ";
        if (nDim == 3) SurfFlow_file << scientific << zCoord << ", ";
        SurfFlow_file << scientific << Pressure << ", " << PressCoeff << ", ";
        switch (solver) {
          case EULER :
            Mach = sqrt(FlowSolver->node[iPoint]->GetVelocity2()) / FlowSolver->node[iPoint]->GetSoundSpeed();
            SurfFlow_file << scientific << Mach << endl;
            break;
          case RANS:
            
            for (iDim = 0; iDim < nDim; iDim++)
              SkinFrictionCoeff[iDim] = FlowSolver->GetCSkinFriction(iMarker, iVertex, iDim);
            HeatFlux = FlowSolver->GetHeatFlux(iMarker, iVertex);
            
            if (nDim == 2) SurfFlow_file << scientific << SkinFrictionCoeff[0] << ", " << SkinFrictionCoeff[1] << ", " << HeatFlux << endl;
            if (nDim == 3) SurfFlow_file << scientific << SkinFrictionCoeff[0] << ", " << SkinFrictionCoeff[1] << ", " << SkinFrictionCoeff[2] << ", " << HeatFlux << endl;
            
            break;
        }
      }
    }
  }
  
  SurfFlow_file.close();
  
#else
  
  int rank, iProcessor, nProcessor;
  MPI_Comm_rank(MPI_COMM_WORLD, &rank);
  MPI_Comm_size(MPI_COMM_WORLD, &nProcessor);
  
  unsigned long Buffer_Send_nVertex[1], *Buffer_Recv_nVertex = NULL;
  unsigned long nVertex_Surface = 0, nLocalVertex_Surface = 0;
  unsigned long MaxLocalVertex_Surface = 0;
  
  /*--- Find the max number of surface vertices among all
   partitions and set up buffers. The master node will handle the
   writing of the CSV file after gathering all of the data. ---*/
  
  nLocalVertex_Surface = 0;
  for (iMarker = 0; iMarker < config->GetnMarker_All(); iMarker++)
    if (config->GetMarker_All_Plotting(iMarker) == YES)
      for (iVertex = 0; iVertex < geometry->GetnVertex(iMarker); iVertex++) {
        iPoint = geometry->vertex[iMarker][iVertex]->GetNode();
        if (geometry->node[iPoint]->GetDomain()) nLocalVertex_Surface++;
      }
  
  /*--- Communicate the number of local vertices on each partition
   to the master node ---*/
  
  Buffer_Send_nVertex[0] = nLocalVertex_Surface;
  if (rank == MASTER_NODE) Buffer_Recv_nVertex = new unsigned long [nProcessor];
  
  SU2_MPI::Allreduce(&nLocalVertex_Surface, &MaxLocalVertex_Surface, 1, MPI_UNSIGNED_LONG, MPI_MAX, MPI_COMM_WORLD);
  SU2_MPI::Gather(&Buffer_Send_nVertex, 1, MPI_UNSIGNED_LONG, Buffer_Recv_nVertex, 1, MPI_UNSIGNED_LONG, MASTER_NODE, MPI_COMM_WORLD);
  
  /*--- Send and Recv buffers ---*/
  
  su2double *Buffer_Send_Coord_x = new su2double [MaxLocalVertex_Surface];
  su2double *Buffer_Recv_Coord_x = NULL;
  
  su2double *Buffer_Send_Coord_y = new su2double [MaxLocalVertex_Surface];
  su2double *Buffer_Recv_Coord_y = NULL;
  
  su2double *Buffer_Send_Coord_z = new su2double [MaxLocalVertex_Surface];
  su2double *Buffer_Recv_Coord_z = NULL;
  
  su2double *Buffer_Send_Press = new su2double [MaxLocalVertex_Surface];
  su2double *Buffer_Recv_Press = NULL;
  
  su2double *Buffer_Send_CPress = new su2double [MaxLocalVertex_Surface];
  su2double *Buffer_Recv_CPress = NULL;
  
  su2double *Buffer_Send_Mach = new su2double [MaxLocalVertex_Surface];
  su2double *Buffer_Recv_Mach = NULL;
  
  su2double *Buffer_Send_SkinFriction_x = new su2double [MaxLocalVertex_Surface];
  su2double *Buffer_Recv_SkinFriction_x = NULL;
  
  su2double *Buffer_Send_SkinFriction_y = new su2double [MaxLocalVertex_Surface];
  su2double *Buffer_Recv_SkinFriction_y = NULL;
  
  su2double *Buffer_Send_SkinFriction_z = new su2double [MaxLocalVertex_Surface];
  su2double *Buffer_Recv_SkinFriction_z = NULL;
  
  su2double *Buffer_Send_HeatTransfer = new su2double [MaxLocalVertex_Surface];
  su2double *Buffer_Recv_HeatTransfer = NULL;
  
  unsigned long *Buffer_Send_GlobalIndex = new unsigned long [MaxLocalVertex_Surface];
  unsigned long *Buffer_Recv_GlobalIndex = NULL;
  
  /*--- Prepare the receive buffers on the master node only. ---*/
  
  if (rank == MASTER_NODE) {
    Buffer_Recv_Coord_x = new su2double [nProcessor*MaxLocalVertex_Surface];
    Buffer_Recv_Coord_y = new su2double [nProcessor*MaxLocalVertex_Surface];
    if (nDim == 3) Buffer_Recv_Coord_z = new su2double [nProcessor*MaxLocalVertex_Surface];
    Buffer_Recv_Press   = new su2double [nProcessor*MaxLocalVertex_Surface];
    Buffer_Recv_CPress  = new su2double [nProcessor*MaxLocalVertex_Surface];
    Buffer_Recv_Mach    = new su2double [nProcessor*MaxLocalVertex_Surface];
    Buffer_Recv_SkinFriction_x = new su2double [nProcessor*MaxLocalVertex_Surface];
    Buffer_Recv_SkinFriction_y = new su2double [nProcessor*MaxLocalVertex_Surface];
    if (nDim == 3) Buffer_Recv_SkinFriction_z = new su2double [nProcessor*MaxLocalVertex_Surface];
    Buffer_Recv_HeatTransfer = new su2double [nProcessor*MaxLocalVertex_Surface];
    Buffer_Recv_GlobalIndex  = new unsigned long [nProcessor*MaxLocalVertex_Surface];
  }
  
  /*--- Loop over all vertices in this partition and load the
   data of the specified type into the buffer to be sent to
   the master node. ---*/
  
  nVertex_Surface = 0;
  for (iMarker = 0; iMarker < config->GetnMarker_All(); iMarker++)
    if (config->GetMarker_All_Plotting(iMarker) == YES)
      for (iVertex = 0; iVertex < geometry->GetnVertex(iMarker); iVertex++) {
        iPoint = geometry->vertex[iMarker][iVertex]->GetNode();
        if (geometry->node[iPoint]->GetDomain()) {
          Buffer_Send_Press[nVertex_Surface] = FlowSolver->node[iPoint]->GetPressure();
          Buffer_Send_CPress[nVertex_Surface] = FlowSolver->GetCPressure(iMarker, iVertex);
          Buffer_Send_Coord_x[nVertex_Surface] = geometry->node[iPoint]->GetCoord(0);
          Buffer_Send_Coord_y[nVertex_Surface] = geometry->node[iPoint]->GetCoord(1);
          if (nDim == 3) { Buffer_Send_Coord_z[nVertex_Surface] = geometry->node[iPoint]->GetCoord(2); }
          
          /*--- If US system, the output should be in inches ---*/
          
          if (config->GetSystemMeasurements() == US) {
            Buffer_Send_Coord_x[nVertex_Surface] *= 12.0;
            Buffer_Send_Coord_y[nVertex_Surface] *= 12.0;
            if (nDim == 3) Buffer_Send_Coord_z[nVertex_Surface] *= 12.0;
          }
          
          Buffer_Send_GlobalIndex[nVertex_Surface] = geometry->node[iPoint]->GetGlobalIndex();
          
          if (solver == EULER)
            Buffer_Send_Mach[nVertex_Surface] = sqrt(FlowSolver->node[iPoint]->GetVelocity2()) / FlowSolver->node[iPoint]->GetSoundSpeed();
          if ((solver == NAVIER_STOKES) || (solver == RANS)) {
            Buffer_Send_SkinFriction_x[nVertex_Surface] = FlowSolver->GetCSkinFriction(iMarker, iVertex, 0);
            Buffer_Send_SkinFriction_y[nVertex_Surface] = FlowSolver->GetCSkinFriction(iMarker, iVertex, 1);
            if (nDim == 3) Buffer_Send_SkinFriction_z[nVertex_Surface] = FlowSolver->GetCSkinFriction(iMarker, iVertex, 2);
          }
          nVertex_Surface++;
        }
      }
  
  /*--- Send the information to the master node ---*/
  
  SU2_MPI::Gather(Buffer_Send_Coord_x, MaxLocalVertex_Surface, MPI_DOUBLE, Buffer_Recv_Coord_x, MaxLocalVertex_Surface, MPI_DOUBLE, MASTER_NODE, MPI_COMM_WORLD);
  SU2_MPI::Gather(Buffer_Send_Coord_y, MaxLocalVertex_Surface, MPI_DOUBLE, Buffer_Recv_Coord_y, MaxLocalVertex_Surface, MPI_DOUBLE, MASTER_NODE, MPI_COMM_WORLD);
  if (nDim == 3) SU2_MPI::Gather(Buffer_Send_Coord_z, MaxLocalVertex_Surface, MPI_DOUBLE, Buffer_Recv_Coord_z, MaxLocalVertex_Surface, MPI_DOUBLE, MASTER_NODE, MPI_COMM_WORLD);
  SU2_MPI::Gather(Buffer_Send_Press, MaxLocalVertex_Surface, MPI_DOUBLE, Buffer_Recv_Press, MaxLocalVertex_Surface, MPI_DOUBLE, MASTER_NODE, MPI_COMM_WORLD);
  SU2_MPI::Gather(Buffer_Send_CPress, MaxLocalVertex_Surface, MPI_DOUBLE, Buffer_Recv_CPress, MaxLocalVertex_Surface, MPI_DOUBLE, MASTER_NODE, MPI_COMM_WORLD);
  if (solver == EULER) SU2_MPI::Gather(Buffer_Send_Mach, MaxLocalVertex_Surface, MPI_DOUBLE, Buffer_Recv_Mach, MaxLocalVertex_Surface, MPI_DOUBLE, MASTER_NODE, MPI_COMM_WORLD);
  if ((solver == NAVIER_STOKES) || (solver == RANS)) {
    SU2_MPI::Gather(Buffer_Send_SkinFriction_x, MaxLocalVertex_Surface, MPI_DOUBLE, Buffer_Recv_SkinFriction_x, MaxLocalVertex_Surface, MPI_DOUBLE, MASTER_NODE, MPI_COMM_WORLD);
    SU2_MPI::Gather(Buffer_Send_SkinFriction_y, MaxLocalVertex_Surface, MPI_DOUBLE, Buffer_Recv_SkinFriction_y, MaxLocalVertex_Surface, MPI_DOUBLE, MASTER_NODE, MPI_COMM_WORLD);
    if (nDim == 3) SU2_MPI::Gather(Buffer_Send_SkinFriction_z, MaxLocalVertex_Surface, MPI_DOUBLE, Buffer_Recv_SkinFriction_z, MaxLocalVertex_Surface, MPI_DOUBLE, MASTER_NODE, MPI_COMM_WORLD);
  }
  SU2_MPI::Gather(Buffer_Send_GlobalIndex, MaxLocalVertex_Surface, MPI_UNSIGNED_LONG, Buffer_Recv_GlobalIndex, MaxLocalVertex_Surface, MPI_UNSIGNED_LONG, MASTER_NODE, MPI_COMM_WORLD);
  
  /*--- The master node unpacks the data and writes the surface CSV file ---*/
  
  if (rank == MASTER_NODE) {
    
    /*--- Write file name with extension if unsteady ---*/
    char buffer[50];
    string filename = config->GetSurfFlowCoeff_FileName();
    ofstream SurfFlow_file;
    
    /*--- Write file name with extension if unsteady ---*/
    strcpy (cstr, filename.c_str());
    if (config->GetUnsteady_Simulation() == TIME_SPECTRAL) {
      if (SU2_TYPE::Int(val_iZone) < 10) SPRINTF (buffer, "_0000%d.csv", SU2_TYPE::Int(val_iZone));
      if ((SU2_TYPE::Int(val_iZone) >= 10) && (SU2_TYPE::Int(val_iZone) < 100)) SPRINTF (buffer, "_000%d.csv", SU2_TYPE::Int(val_iZone));
      if ((SU2_TYPE::Int(val_iZone) >= 100) && (SU2_TYPE::Int(val_iZone) < 1000)) SPRINTF (buffer, "_00%d.csv", SU2_TYPE::Int(val_iZone));
      if ((SU2_TYPE::Int(val_iZone) >= 1000) && (SU2_TYPE::Int(val_iZone) < 10000)) SPRINTF (buffer, "_0%d.csv", SU2_TYPE::Int(val_iZone));
      if (SU2_TYPE::Int(val_iZone) >= 10000) SPRINTF (buffer, "_%d.csv", SU2_TYPE::Int(val_iZone));
      
    } else if (config->GetUnsteady_Simulation() && config->GetWrt_Unsteady()) {
      if ((SU2_TYPE::Int(iExtIter) >= 0)    && (SU2_TYPE::Int(iExtIter) < 10))    SPRINTF (buffer, "_0000%d.csv", SU2_TYPE::Int(iExtIter));
      if ((SU2_TYPE::Int(iExtIter) >= 10)   && (SU2_TYPE::Int(iExtIter) < 100))   SPRINTF (buffer, "_000%d.csv",  SU2_TYPE::Int(iExtIter));
      if ((SU2_TYPE::Int(iExtIter) >= 100)  && (SU2_TYPE::Int(iExtIter) < 1000))  SPRINTF (buffer, "_00%d.csv",   SU2_TYPE::Int(iExtIter));
      if ((SU2_TYPE::Int(iExtIter) >= 1000) && (SU2_TYPE::Int(iExtIter) < 10000)) SPRINTF (buffer, "_0%d.csv",    SU2_TYPE::Int(iExtIter));
      if (SU2_TYPE::Int(iExtIter) >= 10000) SPRINTF (buffer, "_%d.csv", SU2_TYPE::Int(iExtIter));
    }
    else
      SPRINTF (buffer, ".csv");
    
    strcat (cstr, buffer);
    SurfFlow_file.precision(15);
    SurfFlow_file.open(cstr, ios::out);
    
    SurfFlow_file << "\"Global_Index\", \"x_coord\", \"y_coord\", ";
    if (nDim == 3) SurfFlow_file << "\"z_coord\", ";
    SurfFlow_file << "\"Pressure\", \"C<sub>p</sub>\", ";
    
    switch (solver) {
      case EULER : SurfFlow_file <<  "\"Mach\"" << endl; break;
      case NAVIER_STOKES: case RANS:
        if (nDim == 2) SurfFlow_file << "\"C<sub>f</sub>_x\", \"C<sub>f</sub>_y\"" << endl;
        if (nDim == 3) SurfFlow_file << "\"C<sub>f</sub>_x\", \"C<sub>f</sub>_y\", \"C<sub>f</sub>_z\"" << endl;
        break;
    }
    
    /*--- Loop through all of the collected data and write each node's values ---*/
    
    unsigned long Total_Index;
    for (iProcessor = 0; iProcessor < nProcessor; iProcessor++) {
      for (iVertex = 0; iVertex < Buffer_Recv_nVertex[iProcessor]; iVertex++) {
        
        /*--- Current index position and global index ---*/
        Total_Index  = iProcessor*MaxLocalVertex_Surface+iVertex;
        Global_Index = Buffer_Recv_GlobalIndex[Total_Index];
        
        /*--- Retrieve the merged data for this node ---*/
        xCoord = Buffer_Recv_Coord_x[Total_Index];
        yCoord = Buffer_Recv_Coord_y[Total_Index];
        if (nDim == 3) zCoord = Buffer_Recv_Coord_z[Total_Index];
        Pressure   = Buffer_Recv_Press[Total_Index];
        PressCoeff = Buffer_Recv_CPress[Total_Index];
        
        /*--- Write the first part of the data ---*/
        SurfFlow_file << scientific << Global_Index << ", " << xCoord << ", " << yCoord << ", ";
        if (nDim == 3) SurfFlow_file << scientific << zCoord << ", ";
        SurfFlow_file << scientific << Pressure << ", " << PressCoeff << ", ";
        
        /*--- Write the solver-dependent part of the data ---*/
        switch (solver) {
          case EULER :
            Mach = Buffer_Recv_Mach[Total_Index];
            SurfFlow_file << scientific << Mach << endl;
            break;
          case NAVIER_STOKES: case RANS:
            SkinFrictionCoeff[0] = Buffer_Recv_SkinFriction_x[Total_Index];
            SkinFrictionCoeff[1] = Buffer_Recv_SkinFriction_y[Total_Index];
            if (nDim == 3) SkinFrictionCoeff[2] = Buffer_Recv_SkinFriction_z[Total_Index];
            if (nDim == 2) SurfFlow_file << scientific << SkinFrictionCoeff[0] << ", " << SkinFrictionCoeff[1] << endl;
            if (nDim == 3) SurfFlow_file << scientific << SkinFrictionCoeff[0] << ", " << SkinFrictionCoeff[1] << ", " << SkinFrictionCoeff[2] << endl;
            break;
        }
      }
    }
    
    /*--- Close the CSV file ---*/
    SurfFlow_file.close();
    
    /*--- Release the recv buffers on the master node ---*/
    
    delete [] Buffer_Recv_Coord_x;
    delete [] Buffer_Recv_Coord_y;
    if (nDim == 3) delete [] Buffer_Recv_Coord_z;
    delete [] Buffer_Recv_Press;
    delete [] Buffer_Recv_CPress;
    delete [] Buffer_Recv_Mach;
    delete [] Buffer_Recv_SkinFriction_x;
    delete [] Buffer_Recv_SkinFriction_y;
    if (nDim == 3) delete [] Buffer_Recv_SkinFriction_z;
    delete [] Buffer_Recv_HeatTransfer;
    delete [] Buffer_Recv_GlobalIndex;
    
    delete [] Buffer_Recv_nVertex;
    
  }
  
  /*--- Release the memory for the remaining buffers and exit ---*/
  
  delete [] Buffer_Send_Coord_x;
  delete [] Buffer_Send_Coord_y;
  delete [] Buffer_Send_Coord_z;
  delete [] Buffer_Send_Press;
  delete [] Buffer_Send_CPress;
  delete [] Buffer_Send_Mach;
  delete [] Buffer_Send_SkinFriction_x;
  delete [] Buffer_Send_SkinFriction_y;
  delete [] Buffer_Send_SkinFriction_z;
  delete [] Buffer_Send_HeatTransfer;
  delete [] Buffer_Send_GlobalIndex;
  
#endif
  
}

void COutput::SetSurfaceCSV_Adjoint(CConfig *config, CGeometry *geometry, CSolver *AdjSolver, CSolver *FlowSolution, unsigned long iExtIter, unsigned short val_iZone) {
  
#ifndef HAVE_MPI
  
  unsigned long iPoint, iVertex, Global_Index;
  su2double *Solution, xCoord, yCoord, zCoord;
  unsigned short iMarker;
  char cstr[200], buffer[50];
  ofstream SurfAdj_file;
  
  /*--- Write file name with extension if unsteady ---*/
  strcpy (cstr, config->GetSurfAdjCoeff_FileName().c_str());
  
  if (config->GetUnsteady_Simulation() == TIME_SPECTRAL) {
    if (SU2_TYPE::Int(val_iZone) < 10) SPRINTF (buffer, "_0000%d.csv", SU2_TYPE::Int(val_iZone));
    if ((SU2_TYPE::Int(val_iZone) >= 10) && (SU2_TYPE::Int(val_iZone) < 100)) SPRINTF (buffer, "_000%d.csv", SU2_TYPE::Int(val_iZone));
    if ((SU2_TYPE::Int(val_iZone) >= 100) && (SU2_TYPE::Int(val_iZone) < 1000)) SPRINTF (buffer, "_00%d.csv", SU2_TYPE::Int(val_iZone));
    if ((SU2_TYPE::Int(val_iZone) >= 1000) && (SU2_TYPE::Int(val_iZone) < 10000)) SPRINTF (buffer, "_0%d.csv", SU2_TYPE::Int(val_iZone));
    if (SU2_TYPE::Int(val_iZone) >= 10000) SPRINTF (buffer, "_%d.csv", SU2_TYPE::Int(val_iZone));
    
  } else if (config->GetUnsteady_Simulation() && config->GetWrt_Unsteady()) {
    if ((SU2_TYPE::Int(iExtIter) >= 0)    && (SU2_TYPE::Int(iExtIter) < 10))    SPRINTF (buffer, "_0000%d.csv", SU2_TYPE::Int(iExtIter));
    if ((SU2_TYPE::Int(iExtIter) >= 10)   && (SU2_TYPE::Int(iExtIter) < 100))   SPRINTF (buffer, "_000%d.csv",  SU2_TYPE::Int(iExtIter));
    if ((SU2_TYPE::Int(iExtIter) >= 100)  && (SU2_TYPE::Int(iExtIter) < 1000))  SPRINTF (buffer, "_00%d.csv",   SU2_TYPE::Int(iExtIter));
    if ((SU2_TYPE::Int(iExtIter) >= 1000) && (SU2_TYPE::Int(iExtIter) < 10000)) SPRINTF (buffer, "_0%d.csv",    SU2_TYPE::Int(iExtIter));
    if (SU2_TYPE::Int(iExtIter) >= 10000) SPRINTF (buffer, "_%d.csv", SU2_TYPE::Int(iExtIter));
  }
  else
    SPRINTF (buffer, ".csv");
  
  strcat(cstr, buffer);
  SurfAdj_file.precision(15);
  SurfAdj_file.open(cstr, ios::out);
  
  if (geometry->GetnDim() == 2) {
    SurfAdj_file <<  "\"Point\",\"Sensitivity\",\"PsiRho\",\"Phi_x\",\"Phi_y\",\"PsiE\",\"x_coord\",\"y_coord\"";
    if (config->GetDiscrete_Adjoint()){
      SurfAdj_file << ",\"x_Sens\",\"y_Sens\"";
    }
    SurfAdj_file << endl;

    for (iMarker = 0; iMarker < config->GetnMarker_All(); iMarker++) {
      if (config->GetMarker_All_Plotting(iMarker) == YES)
        for (iVertex = 0; iVertex < geometry->nVertex[iMarker]; iVertex++) {
          iPoint = geometry->vertex[iMarker][iVertex]->GetNode();
          Global_Index = geometry->node[iPoint]->GetGlobalIndex();
          Solution = AdjSolver->node[iPoint]->GetSolution();
          xCoord = geometry->node[iPoint]->GetCoord(0);
          yCoord = geometry->node[iPoint]->GetCoord(1);
          
          /*--- If US system, the output should be in inches ---*/
          
          if (config->GetSystemMeasurements() == US) {
            xCoord *= 12.0;
            yCoord *= 12.0;
          }
          
          SurfAdj_file << scientific << Global_Index << ", " << AdjSolver->GetCSensitivity(iMarker, iVertex) << ", " << Solution[0] << ", "
          << Solution[1] << ", " << Solution[2] << ", " << Solution[3] <<", " << xCoord <<", "<< yCoord;
          if (config->GetDiscrete_Adjoint()){
            SurfAdj_file << ", " << AdjSolver->node[iPoint]->GetSensitivity(0) << ", " << AdjSolver->node[iPoint]->GetSensitivity(1);
          }
          SurfAdj_file << endl;
        }
    }
  }
  
  if (geometry->GetnDim() == 3) {
    SurfAdj_file <<  "\"Point\",\"Sensitivity\",\"PsiRho\",\"Phi_x\",\"Phi_y\",\"Phi_z\",\"PsiE\",\"x_coord\",\"y_coord\",\"z_coord\"";
    if (config->GetDiscrete_Adjoint()){
      SurfAdj_file << ",\"x_Sens\",\"y_Sens\",\"z_Sens\"";
    }
    SurfAdj_file << endl;
    for (iMarker = 0; iMarker < config->GetnMarker_All(); iMarker++) {
      if (config->GetMarker_All_Plotting(iMarker) == YES)
        for (iVertex = 0; iVertex < geometry->nVertex[iMarker]; iVertex++) {
          iPoint = geometry->vertex[iMarker][iVertex]->GetNode();
          Global_Index = geometry->node[iPoint]->GetGlobalIndex();
          Solution = AdjSolver->node[iPoint]->GetSolution();
          
          xCoord = geometry->node[iPoint]->GetCoord(0);
          yCoord = geometry->node[iPoint]->GetCoord(1);
          zCoord = geometry->node[iPoint]->GetCoord(2);
          
          /*--- If US system, the output should be in inches ---*/
          
          if (config->GetSystemMeasurements() == US) {
            xCoord *= 12.0;
            yCoord *= 12.0;
            zCoord *= 12.0;
          }
          
          SurfAdj_file << scientific << Global_Index << ", " << AdjSolver->GetCSensitivity(iMarker, iVertex) << ", " << Solution[0] << ", "
          << Solution[1] << ", " << Solution[2] << ", " << Solution[3] << ", " << Solution[4] << ", "<< xCoord <<", "<< yCoord <<", "<< zCoord;
          if (config->GetDiscrete_Adjoint()){
            SurfAdj_file << ", " << AdjSolver->node[iPoint]->GetSensitivity(0) << ", " << AdjSolver->node[iPoint]->GetSensitivity(1)
                         << ", " << AdjSolver->node[iPoint]->GetSensitivity(2);
          }
          SurfAdj_file << endl;
        }
    }
  }
  
  SurfAdj_file.close();
  
#else
  int rank, iProcessor, nProcessor;
  
  MPI_Comm_rank(MPI_COMM_WORLD, &rank);
  MPI_Comm_size(MPI_COMM_WORLD, &nProcessor);
  
  unsigned short nDim = geometry->GetnDim(), iMarker;
  su2double *Solution, *Coord;
  unsigned long Buffer_Send_nVertex[1], iVertex, iPoint, nVertex_Surface = 0, nLocalVertex_Surface = 0,
  MaxLocalVertex_Surface = 0, nBuffer_Scalar;
  unsigned long *Buffer_Receive_nVertex = NULL;
  ofstream SurfAdj_file;
  
  /*--- Write the surface .csv file ---*/
  nLocalVertex_Surface = 0;
  for (iMarker = 0; iMarker < config->GetnMarker_All(); iMarker++)
    if (config->GetMarker_All_Plotting(iMarker) == YES)
      for (iVertex = 0; iVertex < geometry->GetnVertex(iMarker); iVertex++) {
        iPoint = geometry->vertex[iMarker][iVertex]->GetNode();
        if (geometry->node[iPoint]->GetDomain()) nLocalVertex_Surface ++;
      }
  
  if (rank == MASTER_NODE)
    Buffer_Receive_nVertex = new unsigned long [nProcessor];
  
  Buffer_Send_nVertex[0] = nLocalVertex_Surface;
  
  SU2_MPI::Allreduce(&nLocalVertex_Surface, &MaxLocalVertex_Surface, 1, MPI_UNSIGNED_LONG, MPI_MAX, MPI_COMM_WORLD);
  SU2_MPI::Gather(&Buffer_Send_nVertex, 1, MPI_UNSIGNED_LONG, Buffer_Receive_nVertex, 1, MPI_UNSIGNED_LONG, MASTER_NODE, MPI_COMM_WORLD);
  
  su2double *Buffer_Send_Coord_x = new su2double[MaxLocalVertex_Surface];
  su2double *Buffer_Send_Coord_y= new su2double[MaxLocalVertex_Surface];
  su2double *Buffer_Send_Coord_z= new su2double[MaxLocalVertex_Surface];
  unsigned long *Buffer_Send_GlobalPoint= new unsigned long[MaxLocalVertex_Surface];
  su2double *Buffer_Send_Sensitivity= new su2double[MaxLocalVertex_Surface];
  su2double *Buffer_Send_PsiRho= new su2double[MaxLocalVertex_Surface];
  su2double *Buffer_Send_Phi_x= new su2double[MaxLocalVertex_Surface];
  su2double *Buffer_Send_Phi_y= new su2double[MaxLocalVertex_Surface];
  su2double *Buffer_Send_Phi_z= new su2double[MaxLocalVertex_Surface];
  su2double *Buffer_Send_PsiE= new su2double[MaxLocalVertex_Surface];

  su2double *Buffer_Send_Sens_x = NULL, *Buffer_Send_Sens_y = NULL, *Buffer_Send_Sens_z = NULL;

  if (config->GetDiscrete_Adjoint()){
    Buffer_Send_Sens_x = new su2double[MaxLocalVertex_Surface];
    Buffer_Send_Sens_y = new su2double[MaxLocalVertex_Surface];
    if (nDim == 3){
      Buffer_Send_Sens_z = new su2double[MaxLocalVertex_Surface];
    }
  }
  
  nVertex_Surface = 0;
  for (iMarker = 0; iMarker < config->GetnMarker_All(); iMarker++)
    if (config->GetMarker_All_Plotting(iMarker) == YES)
      for (iVertex = 0; iVertex < geometry->GetnVertex(iMarker); iVertex++) {
        iPoint = geometry->vertex[iMarker][iVertex]->GetNode();
        if (geometry->node[iPoint]->GetDomain()) {
          Solution = AdjSolver->node[iPoint]->GetSolution();
          //Normal = geometry->vertex[iMarker][iVertex]->GetNormal();
          Coord = geometry->node[iPoint]->GetCoord();
          //d = AdjSolver->node[iPoint]->GetForceProj_Vector();
          Buffer_Send_GlobalPoint[nVertex_Surface] = geometry->node[iPoint]->GetGlobalIndex();
          Buffer_Send_Coord_x[nVertex_Surface] = Coord[0];
          Buffer_Send_Coord_y[nVertex_Surface] = Coord[1];
          Buffer_Send_Sensitivity[nVertex_Surface] =  AdjSolver->GetCSensitivity(iMarker, iVertex);
          Buffer_Send_PsiRho[nVertex_Surface] = Solution[0];
          Buffer_Send_Phi_x[nVertex_Surface] = Solution[1];
          Buffer_Send_Phi_y[nVertex_Surface] = Solution[2];
          if (nDim == 2) Buffer_Send_PsiE[nVertex_Surface] = Solution[3];
          if (nDim == 3) {
            Buffer_Send_Coord_z[nVertex_Surface] = Coord[2];
            Buffer_Send_Phi_z[nVertex_Surface] = Solution[3];
            Buffer_Send_PsiE[nVertex_Surface] = Solution[4];
          }
          if (config->GetDiscrete_Adjoint()){
            Buffer_Send_Sens_x[nVertex_Surface] = AdjSolver->node[iPoint]->GetSensitivity(0);
            Buffer_Send_Sens_y[nVertex_Surface] = AdjSolver->node[iPoint]->GetSensitivity(1);
            if (nDim == 3){
              Buffer_Send_Sens_z[nVertex_Surface] = AdjSolver->node[iPoint]->GetSensitivity(2);
            }
          }
          
          /*--- If US system, the output should be in inches ---*/
          
          if (config->GetSystemMeasurements() == US) {
            Buffer_Send_Coord_x[nVertex_Surface] *= 12.0;
            Buffer_Send_Coord_y[nVertex_Surface] *= 12.0;
            if (nDim == 3) Buffer_Send_Coord_z[nVertex_Surface] *= 12.0;
          }
          
          nVertex_Surface++;
        }
      }
  
  su2double *Buffer_Receive_Coord_x = NULL, *Buffer_Receive_Coord_y = NULL, *Buffer_Receive_Coord_z = NULL, *Buffer_Receive_Sensitivity = NULL,
  *Buffer_Receive_PsiRho = NULL, *Buffer_Receive_Phi_x = NULL, *Buffer_Receive_Phi_y = NULL, *Buffer_Receive_Phi_z = NULL,
  *Buffer_Receive_PsiE = NULL, *Buffer_Receive_Sens_x = NULL, *Buffer_Receive_Sens_y = NULL, *Buffer_Receive_Sens_z = NULL;
  unsigned long *Buffer_Receive_GlobalPoint = NULL;
  
  if (rank == MASTER_NODE) {
    Buffer_Receive_Coord_x = new su2double [nProcessor*MaxLocalVertex_Surface];
    Buffer_Receive_Coord_y = new su2double [nProcessor*MaxLocalVertex_Surface];
    if (nDim == 3) Buffer_Receive_Coord_z = new su2double [nProcessor*MaxLocalVertex_Surface];
    Buffer_Receive_GlobalPoint = new unsigned long [nProcessor*MaxLocalVertex_Surface];
    Buffer_Receive_Sensitivity = new su2double [nProcessor*MaxLocalVertex_Surface];
    Buffer_Receive_PsiRho = new su2double [nProcessor*MaxLocalVertex_Surface];
    Buffer_Receive_Phi_x = new su2double [nProcessor*MaxLocalVertex_Surface];
    Buffer_Receive_Phi_y = new su2double [nProcessor*MaxLocalVertex_Surface];
    if (nDim == 3) Buffer_Receive_Phi_z = new su2double [nProcessor*MaxLocalVertex_Surface];
    Buffer_Receive_PsiE = new su2double [nProcessor*MaxLocalVertex_Surface];
    if (config->GetDiscrete_Adjoint()){
      Buffer_Receive_Sens_x = new su2double[nProcessor*MaxLocalVertex_Surface];
      Buffer_Receive_Sens_y = new su2double[nProcessor*MaxLocalVertex_Surface];
      if (nDim == 3){
        Buffer_Receive_Sens_z = new su2double[nProcessor*MaxLocalVertex_Surface];
      }
    }
  }
  
  nBuffer_Scalar = MaxLocalVertex_Surface;
  
  /*--- Send the information to the Master node ---*/
  SU2_MPI::Gather(Buffer_Send_Coord_x, nBuffer_Scalar, MPI_DOUBLE, Buffer_Receive_Coord_x, nBuffer_Scalar, MPI_DOUBLE, MASTER_NODE, MPI_COMM_WORLD);
  SU2_MPI::Gather(Buffer_Send_Coord_y, nBuffer_Scalar, MPI_DOUBLE, Buffer_Receive_Coord_y, nBuffer_Scalar, MPI_DOUBLE, MASTER_NODE, MPI_COMM_WORLD);
  if (nDim == 3) SU2_MPI::Gather(Buffer_Send_Coord_z, nBuffer_Scalar, MPI_DOUBLE, Buffer_Receive_Coord_z, nBuffer_Scalar, MPI_DOUBLE, MASTER_NODE, MPI_COMM_WORLD);
  SU2_MPI::Gather(Buffer_Send_GlobalPoint, nBuffer_Scalar, MPI_UNSIGNED_LONG, Buffer_Receive_GlobalPoint, nBuffer_Scalar, MPI_UNSIGNED_LONG, MASTER_NODE, MPI_COMM_WORLD);
  SU2_MPI::Gather(Buffer_Send_Sensitivity, nBuffer_Scalar, MPI_DOUBLE, Buffer_Receive_Sensitivity, nBuffer_Scalar, MPI_DOUBLE, MASTER_NODE, MPI_COMM_WORLD);
  SU2_MPI::Gather(Buffer_Send_PsiRho, nBuffer_Scalar, MPI_DOUBLE, Buffer_Receive_PsiRho, nBuffer_Scalar, MPI_DOUBLE, MASTER_NODE, MPI_COMM_WORLD);
  SU2_MPI::Gather(Buffer_Send_Phi_x, nBuffer_Scalar, MPI_DOUBLE, Buffer_Receive_Phi_x, nBuffer_Scalar, MPI_DOUBLE, MASTER_NODE, MPI_COMM_WORLD);
  SU2_MPI::Gather(Buffer_Send_Phi_y, nBuffer_Scalar, MPI_DOUBLE, Buffer_Receive_Phi_y, nBuffer_Scalar, MPI_DOUBLE, MASTER_NODE, MPI_COMM_WORLD);
  if (nDim == 3) SU2_MPI::Gather(Buffer_Send_Phi_z, nBuffer_Scalar, MPI_DOUBLE, Buffer_Receive_Phi_z, nBuffer_Scalar, MPI_DOUBLE, MASTER_NODE, MPI_COMM_WORLD);
  SU2_MPI::Gather(Buffer_Send_PsiE, nBuffer_Scalar, MPI_DOUBLE, Buffer_Receive_PsiE, nBuffer_Scalar, MPI_DOUBLE, MASTER_NODE, MPI_COMM_WORLD);
  if (config->GetDiscrete_Adjoint()){
    SU2_MPI::Gather(Buffer_Send_Sens_x, nBuffer_Scalar, MPI_DOUBLE, Buffer_Receive_Sens_x, nBuffer_Scalar, MPI_DOUBLE, MASTER_NODE, MPI_COMM_WORLD);
    SU2_MPI::Gather(Buffer_Send_Sens_y, nBuffer_Scalar, MPI_DOUBLE, Buffer_Receive_Sens_y, nBuffer_Scalar, MPI_DOUBLE, MASTER_NODE, MPI_COMM_WORLD);
    if (nDim == 3){
      SU2_MPI::Gather(Buffer_Send_Sens_z, nBuffer_Scalar, MPI_DOUBLE, Buffer_Receive_Sens_z, nBuffer_Scalar, MPI_DOUBLE, MASTER_NODE, MPI_COMM_WORLD);
    }
  }
  
  /*--- The master node is the one who writes the surface files ---*/
  if (rank == MASTER_NODE) {
    unsigned long iVertex, GlobalPoint, position;
    char cstr[200], buffer[50];
    ofstream SurfAdj_file;
    string filename = config->GetSurfAdjCoeff_FileName();
        
    /*--- Write file name with extension if unsteady ---*/
    strcpy (cstr, filename.c_str());
    
    if (config->GetUnsteady_Simulation() == TIME_SPECTRAL) {
      if (SU2_TYPE::Int(val_iZone) < 10) SPRINTF (buffer, "_0000%d.csv", SU2_TYPE::Int(val_iZone));
      if ((SU2_TYPE::Int(val_iZone) >= 10) && (SU2_TYPE::Int(val_iZone) < 100)) SPRINTF (buffer, "_000%d.csv", SU2_TYPE::Int(val_iZone));
      if ((SU2_TYPE::Int(val_iZone) >= 100) && (SU2_TYPE::Int(val_iZone) < 1000)) SPRINTF (buffer, "_00%d.csv", SU2_TYPE::Int(val_iZone));
      if ((SU2_TYPE::Int(val_iZone) >= 1000) && (SU2_TYPE::Int(val_iZone) < 10000)) SPRINTF (buffer, "_0%d.csv", SU2_TYPE::Int(val_iZone));
      if (SU2_TYPE::Int(val_iZone) >= 10000) SPRINTF (buffer, "_%d.csv", SU2_TYPE::Int(val_iZone));
      
    } else if (config->GetUnsteady_Simulation() && config->GetWrt_Unsteady()) {
      if ((SU2_TYPE::Int(iExtIter) >= 0) && (SU2_TYPE::Int(iExtIter) < 10)) SPRINTF (buffer, "_0000%d.csv", SU2_TYPE::Int(iExtIter));
      if ((SU2_TYPE::Int(iExtIter) >= 10) && (SU2_TYPE::Int(iExtIter) < 100)) SPRINTF (buffer, "_000%d.csv", SU2_TYPE::Int(iExtIter));
      if ((SU2_TYPE::Int(iExtIter) >= 100) && (SU2_TYPE::Int(iExtIter) < 1000)) SPRINTF (buffer, "_00%d.csv", SU2_TYPE::Int(iExtIter));
      if ((SU2_TYPE::Int(iExtIter) >= 1000) && (SU2_TYPE::Int(iExtIter) < 10000)) SPRINTF (buffer, "_0%d.csv", SU2_TYPE::Int(iExtIter));
      if (SU2_TYPE::Int(iExtIter) >= 10000) SPRINTF (buffer, "_%d.csv", SU2_TYPE::Int(iExtIter));
    }
    else
      SPRINTF (buffer, ".csv");
    
    strcat (cstr, buffer);
    SurfAdj_file.open(cstr, ios::out);
    SurfAdj_file.precision(15);
    
    /*--- Write the 2D surface flow coefficient file ---*/
    if (geometry->GetnDim() == 2) {
      
      SurfAdj_file <<  "\"Point\",\"Sensitivity\",\"PsiRho\",\"Phi_x\",\"Phi_y\",\"PsiE\",\"x_coord\",\"y_coord\"";
      if (config->GetDiscrete_Adjoint()){
        SurfAdj_file << ",\" x_Sens\",\"y_Sens\"";
      }
      SurfAdj_file << endl;

      for (iProcessor = 0; iProcessor < nProcessor; iProcessor++)
        for (iVertex = 0; iVertex < Buffer_Receive_nVertex[iProcessor]; iVertex++) {
          
          position = iProcessor*MaxLocalVertex_Surface+iVertex;
          GlobalPoint = Buffer_Receive_GlobalPoint[position];
          
          SurfAdj_file << scientific << GlobalPoint <<
          ", " << Buffer_Receive_Sensitivity[position] << ", " << Buffer_Receive_PsiRho[position] <<
          ", " << Buffer_Receive_Phi_x[position] << ", " << Buffer_Receive_Phi_y[position] <<
          ", " << Buffer_Receive_PsiE[position] << ", " << Buffer_Receive_Coord_x[position] <<
          ", "<< Buffer_Receive_Coord_y[position];
          if (config->GetDiscrete_Adjoint()){
            SurfAdj_file << ", " << Buffer_Receive_Sens_x[position] << ", " << Buffer_Receive_Sens_y[position];
          }
          SurfAdj_file << endl;
        }
    }
    
    /*--- Write the 3D surface flow coefficient file ---*/
    if (geometry->GetnDim() == 3) {
      
      SurfAdj_file <<  "\"Point\",\"Sensitivity\",\"PsiRho\",\"Phi_x\",\"Phi_y\",\"Phi_z\",\"PsiE\",\"x_coord\",\"y_coord\",\"z_coord\"";
      if (config->GetDiscrete_Adjoint()){
        SurfAdj_file << ",\"x_Sens\",\"y_Sens\",\"z_Sens\"";
      }
      SurfAdj_file << endl;

      for (iProcessor = 0; iProcessor < nProcessor; iProcessor++)
        for (iVertex = 0; iVertex < Buffer_Receive_nVertex[iProcessor]; iVertex++) {
          position = iProcessor*MaxLocalVertex_Surface+iVertex;
          GlobalPoint = Buffer_Receive_GlobalPoint[position];
          
          SurfAdj_file << scientific << GlobalPoint <<
          ", " << Buffer_Receive_Sensitivity[position] << ", " << Buffer_Receive_PsiRho[position] <<
          ", " << Buffer_Receive_Phi_x[position] << ", " << Buffer_Receive_Phi_y[position] << ", " << Buffer_Receive_Phi_z[position] <<
          ", " << Buffer_Receive_PsiE[position] <<", "<< Buffer_Receive_Coord_x[position] <<
          ", "<< Buffer_Receive_Coord_y[position] <<", "<< Buffer_Receive_Coord_z[position];
          if (config->GetDiscrete_Adjoint()){
            SurfAdj_file << ", " << Buffer_Receive_Sens_x[position] << ", " << Buffer_Receive_Sens_y[position] << ", " << Buffer_Receive_Sens_z[position];
          }
          SurfAdj_file << endl;
        }
    }
    
  }
  
  if (rank == MASTER_NODE) {
    delete [] Buffer_Receive_nVertex;
    delete [] Buffer_Receive_Coord_x;
    delete [] Buffer_Receive_Coord_y;
    if (nDim == 3) delete [] Buffer_Receive_Coord_z;
    delete [] Buffer_Receive_Sensitivity;
    delete [] Buffer_Receive_PsiRho;
    delete [] Buffer_Receive_Phi_x;
    delete [] Buffer_Receive_Phi_y;
    if (nDim == 3) delete [] Buffer_Receive_Phi_z;
    delete [] Buffer_Receive_PsiE;
    delete [] Buffer_Receive_GlobalPoint;
    if (config->GetDiscrete_Adjoint()){
      delete [] Buffer_Receive_Sens_x;
      delete [] Buffer_Receive_Sens_y;
      if (nDim == 3){
        delete [] Buffer_Receive_Sens_z;
      }
    }
  }
  
  delete [] Buffer_Send_Coord_x;
  delete [] Buffer_Send_Coord_y;
  delete [] Buffer_Send_Coord_z;
  delete [] Buffer_Send_GlobalPoint;
  delete [] Buffer_Send_Sensitivity;
  delete [] Buffer_Send_PsiRho;
  delete [] Buffer_Send_Phi_x;
  delete [] Buffer_Send_Phi_y;
  delete [] Buffer_Send_Phi_z;
  delete [] Buffer_Send_PsiE;
  if (Buffer_Send_Sens_x != NULL) delete [] Buffer_Send_Sens_x;
  if (Buffer_Send_Sens_y != NULL) delete [] Buffer_Send_Sens_y;
  if (Buffer_Send_Sens_z != NULL) delete [] Buffer_Send_Sens_z;
  
  SurfAdj_file.close();
  
#endif
}

void COutput::MergeConnectivity(CConfig *config, CGeometry *geometry, unsigned short val_iZone) {
  
  int rank = MASTER_NODE;
  int size = SINGLE_NODE;
  
#ifdef HAVE_MPI
  MPI_Comm_rank(MPI_COMM_WORLD, &rank);
  MPI_Comm_size(MPI_COMM_WORLD, &size);
#endif
  
  /*--- Flags identifying the types of files to be written. ---*/
  
  bool Wrt_Vol = config->GetWrt_Vol_Sol();
  bool Wrt_Srf = config->GetWrt_Srf_Sol();
  
  /*--- Merge connectivity for each type of element (excluding halos). Note
   that we only need to merge the connectivity once, as it does not change
   during computation. Check whether the base file has been written. ---*/
  
    /*--- Merge volumetric grid. ---*/
    
    if (Wrt_Vol) {
      
      if ((rank == MASTER_NODE) && (size != SINGLE_NODE) && (nGlobal_Tria != 0))
        cout <<"Merging volumetric triangle grid connectivity." << endl;
      MergeVolumetricConnectivity(config, geometry, TRIANGLE    );
      
      if ((rank == MASTER_NODE) && (size != SINGLE_NODE) && (nGlobal_Quad != 0))
        cout <<"Merging volumetric quadrilateral grid connectivity." << endl;
      MergeVolumetricConnectivity(config, geometry, QUADRILATERAL   );
      
      if ((rank == MASTER_NODE) && (size != SINGLE_NODE) && (nGlobal_Tetr != 0))
        cout <<"Merging volumetric tetrahedron grid connectivity." << endl;
      MergeVolumetricConnectivity(config, geometry, TETRAHEDRON );
      
      if ((rank == MASTER_NODE) && (size != SINGLE_NODE) && (nGlobal_Hexa != 0))
        cout <<"Merging volumetric hexahedron grid connectivity." << endl;
      MergeVolumetricConnectivity(config, geometry, HEXAHEDRON  );
      
      if ((rank == MASTER_NODE) && (size != SINGLE_NODE) && (nGlobal_Pris != 0))
        cout <<"Merging volumetric prism grid connectivity." << endl;
      MergeVolumetricConnectivity(config, geometry, PRISM       );
      
      if ((rank == MASTER_NODE) && (size != SINGLE_NODE) && (nGlobal_Pyra != 0))
        cout <<"Merging volumetric pyramid grid connectivity." << endl;
      MergeVolumetricConnectivity(config, geometry, PYRAMID     );
      
    }
    
    /*--- Merge surface grid. ---*/
    
    if (Wrt_Srf) {
      
      if ((rank == MASTER_NODE) && (size != SINGLE_NODE) && (nGlobal_Line != 0))
        cout <<"Merging surface line grid connectivity." << endl;
      MergeSurfaceConnectivity(config, geometry, LINE);
      
      if ((rank == MASTER_NODE) && (size != SINGLE_NODE) && (nGlobal_BoundTria != 0))
        cout <<"Merging surface triangle grid connectivity." << endl;
      MergeSurfaceConnectivity(config, geometry, TRIANGLE);
      
      if ((rank == MASTER_NODE) && (size != SINGLE_NODE) && (nGlobal_BoundQuad != 0))
        cout <<"Merging surface quadrilateral grid connectivity." << endl;
      MergeSurfaceConnectivity(config, geometry, QUADRILATERAL);
      
    }
    
    /*--- Update total number of volume elements after merge. ---*/
    
    nGlobal_Elem = nGlobal_Tria + nGlobal_Quad + nGlobal_Tetr +
    nGlobal_Hexa + nGlobal_Pyra + nGlobal_Pris;
    
    /*--- Update total number of surface elements after merge. ---*/
    
    nSurf_Elem = nGlobal_Line + nGlobal_BoundTria + nGlobal_BoundQuad;

}

void COutput::MergeCoordinates(CConfig *config, CGeometry *geometry) {
  
  /*--- Local variables needed on all processors ---*/
  
  unsigned short iDim, nDim = geometry->GetnDim();
  unsigned long iPoint;
  
  unsigned short kind_SU2 = config->GetKind_SU2();
  
#ifndef HAVE_MPI
  
  /*--- In serial, the single process has access to all geometry, so simply
   load the coordinates into the data structure. ---*/
  
  unsigned short iMarker;
  unsigned long iVertex, nTotalPoints = 0;
  int SendRecv;
  
  bool isPeriodic;
  
  /*--- First, create a structure to locate any periodic halo nodes ---*/
  int *Local_Halo = new int[geometry->GetnPoint()];
  for (iPoint = 0; iPoint < geometry->GetnPoint(); iPoint++)
    Local_Halo[iPoint] = !geometry->node[iPoint]->GetDomain();
  
  for (iMarker = 0; iMarker < config->GetnMarker_All(); iMarker++) {
    if (config->GetMarker_All_KindBC(iMarker) == SEND_RECEIVE) {
      SendRecv = config->GetMarker_All_SendRecv(iMarker);
      for (iVertex = 0; iVertex < geometry->nVertex[iMarker]; iVertex++) {
        iPoint = geometry->vertex[iMarker][iVertex]->GetNode();

        /* --- For SU2_CFD and SU2_SOL we want to remove the periodic halo nodes,
         * but for SU2_DEF we want them to be included, therefore the definition of a periodic point
         * is different in each case --- */

        if (kind_SU2 == SU2_DEF){
          isPeriodic = ((geometry->vertex[iMarker][iVertex]->GetRotation_Type() > 0));
        }else{
          isPeriodic = ((geometry->vertex[iMarker][iVertex]->GetRotation_Type() > 0) &&
                        (geometry->vertex[iMarker][iVertex]->GetRotation_Type() % 2 == 1));
        }

        if (isPeriodic && (SendRecv < 0)) {
          Local_Halo[iPoint] = false;
        }
      }
      
    }
  }
  
  /*--- Total number of points in the mesh (this might include periodic points). ---*/
  for (iPoint = 0; iPoint < geometry->GetnPoint(); iPoint++)
    if (!Local_Halo[iPoint]) nTotalPoints++;
  
  nGlobal_Poin = nTotalPoints;
  nGlobal_Doma = geometry->GetnPointDomain();
  
  /*--- Allocate the coordinates data structure. ---*/
  
  Coords = new su2double*[nDim];
  for (iDim = 0; iDim < nDim; iDim++) {
    Coords[iDim] = new su2double[nGlobal_Poin];
  }
  
  /*--- Loop over the mesh to collect the coords of the local points ---*/
  
  for (iPoint = 0; iPoint < geometry->GetnPoint(); iPoint++) {
    
    /*--- Check if the node belongs to the domain (i.e, not a halo node). 
     Sort by the global index, even in serial there is a renumbering (e.g. RCM). ---*/
    
    if (!Local_Halo[iPoint]) {
      
      /*--- Retrieve the current coordinates at this node. ---*/
      
      unsigned long iGlobal_Index = geometry->node[iPoint]->GetGlobalIndex();
      
      for (iDim = 0; iDim < nDim; iDim++) {
        Coords[iDim][iGlobal_Index] = geometry->node[iPoint]->GetCoord(iDim);
        
        /*--- If US system, the output should be in inches ---*/
        
        if ((config->GetSystemMeasurements() == US) && (config->GetKind_SU2() != SU2_DEF)) {
          Coords[iDim][iGlobal_Index] *= 12.0;
        }
        
      }
      
    }
  }

  
  delete [] Local_Halo;
  
#else
  
  /*--- MPI preprocessing ---*/
  int iProcessor, nProcessor, rank;
  unsigned long jPoint;

  MPI_Comm_rank(MPI_COMM_WORLD, &rank);
  MPI_Comm_size(MPI_COMM_WORLD, &nProcessor);
  
  bool Wrt_Halo = config->GetWrt_Halo(), isPeriodic;
  
  /*--- Local variables needed for merging the geometry with MPI. ---*/
  
  unsigned long iVertex, iMarker;
  unsigned long Buffer_Send_nPoin[1], *Buffer_Recv_nPoin = NULL;
  unsigned long nLocalPoint = 0, MaxLocalPoint = 0;
  unsigned long iGlobal_Index = 0, nBuffer_Scalar = 0;
  
  if (rank == MASTER_NODE) Buffer_Recv_nPoin = new unsigned long[nProcessor];
  
  int *Local_Halo = new int[geometry->GetnPoint()];
  for (iPoint = 0; iPoint < geometry->GetnPoint(); iPoint++)
    Local_Halo[iPoint] = !geometry->node[iPoint]->GetDomain();
  
  /*--- Search all send/recv boundaries on this partition for any periodic
   nodes that were part of the original domain. We want to recover these
   for visualization purposes. ---*/
  
  if (Wrt_Halo) {
    nLocalPoint = geometry->GetnPoint();
  } else {
    for (iMarker = 0; iMarker < config->GetnMarker_All(); iMarker++) {
      if (config->GetMarker_All_KindBC(iMarker) == SEND_RECEIVE) {
        
        /*--- Checking for less than or equal to the rank, because there may
         be some periodic halo nodes that send info to the same rank. ---*/
        
        for (iVertex = 0; iVertex < geometry->nVertex[iMarker]; iVertex++) {
          iPoint = geometry->vertex[iMarker][iVertex]->GetNode();

          /* --- For SU2_CFD and SU2_SOL we want to remove the periodic halo nodes,
           * but for SU2_DEF we want them to be included, therefore the definition of a periodic point
           * is different in each case --- */

          if (kind_SU2 == SU2_DEF){
            isPeriodic = ((geometry->vertex[iMarker][iVertex]->GetRotation_Type() > 0));
          }else{
          isPeriodic = ((geometry->vertex[iMarker][iVertex]->GetRotation_Type() > 0) &&
                        (geometry->vertex[iMarker][iVertex]->GetRotation_Type() % 2 == 1));
          }
          if (isPeriodic){
            Local_Halo[iPoint] = false;
          }
        }
      }
    }
    
    /*--- Sum total number of nodes that belong to the domain ---*/
    
    for (iPoint = 0; iPoint < geometry->GetnPoint(); iPoint++)
      if (Local_Halo[iPoint] == false)
        nLocalPoint++;
  }
  Buffer_Send_nPoin[0] = nLocalPoint;
  
  /*--- Communicate the total number of nodes on this domain. ---*/
  
  SU2_MPI::Gather(&Buffer_Send_nPoin, 1, MPI_UNSIGNED_LONG,
             Buffer_Recv_nPoin, 1, MPI_UNSIGNED_LONG, MASTER_NODE, MPI_COMM_WORLD);
  SU2_MPI::Allreduce(&nLocalPoint, &MaxLocalPoint, 1, MPI_UNSIGNED_LONG, MPI_MAX, MPI_COMM_WORLD);
  
  if (rank == MASTER_NODE) {
    nGlobal_Doma = 0;
    for (iProcessor = 0; iProcessor < nProcessor; iProcessor++) {
      nGlobal_Doma += Buffer_Recv_nPoin[iProcessor];
    }
  }
  nBuffer_Scalar = MaxLocalPoint;
  
  /*--- Send and Recv buffers. ---*/
  
  su2double *Buffer_Send_X = new su2double[MaxLocalPoint];
  su2double *Buffer_Recv_X = NULL;
  
  su2double *Buffer_Send_Y = new su2double[MaxLocalPoint];
  su2double *Buffer_Recv_Y = NULL;
  
  su2double *Buffer_Send_Z = NULL, *Buffer_Recv_Z = NULL;
  if (nDim == 3) Buffer_Send_Z = new su2double[MaxLocalPoint];
  
  unsigned long *Buffer_Send_GlobalIndex = new unsigned long[MaxLocalPoint];
  unsigned long *Buffer_Recv_GlobalIndex = NULL;
  
  /*--- Prepare the receive buffers in the master node only. ---*/
  
  if (rank == MASTER_NODE) {
    
    Buffer_Recv_X = new su2double[nProcessor*MaxLocalPoint];
    Buffer_Recv_Y = new su2double[nProcessor*MaxLocalPoint];
    if (nDim == 3) Buffer_Recv_Z = new su2double[nProcessor*MaxLocalPoint];
    Buffer_Recv_GlobalIndex = new unsigned long[nProcessor*MaxLocalPoint];
    
    /*--- Sum total number of nodes to be written and allocate arrays ---*/
    nGlobal_Poin = 0;
    for (iProcessor = 0; iProcessor < nProcessor; iProcessor++) {
      nGlobal_Poin += Buffer_Recv_nPoin[iProcessor];
    }
    Coords = new su2double*[nDim];
    for (iDim = 0; iDim < nDim; iDim++) {
      Coords[iDim] = new su2double[nGlobal_Poin];
    }
  }
  
  /*--- Main communication routine. Loop over each coordinate and perform
   the MPI comm. Temporary 1-D buffers are used to send the coordinates at
   all nodes on each partition to the master node. These are then unpacked
   by the master and sorted by global index in one large n-dim. array. ---*/
  
  /*--- Loop over this partition to collect the coords of the local points. ---*/
  su2double *Coords_Local; jPoint = 0;
  for (iPoint = 0; iPoint < geometry->GetnPoint(); iPoint++) {
    
    /*--- Check for halos and write only if requested ---*/
    if (!Local_Halo[iPoint] || Wrt_Halo) {
      
      /*--- Retrieve local coordinates at this node. ---*/
      Coords_Local = geometry->node[iPoint]->GetCoord();
      
      /*--- Load local coords into the temporary send buffer. ---*/
      Buffer_Send_X[jPoint] = Coords_Local[0];
      Buffer_Send_Y[jPoint] = Coords_Local[1];
      if (nDim == 3) Buffer_Send_Z[jPoint] = Coords_Local[2];
      
      /*--- If US system, the output should be in inches ---*/
      
      if ((config->GetSystemMeasurements() == US) && (config->GetKind_SU2() != SU2_DEF)) {
        Buffer_Send_X[jPoint] *= 12.0;
        Buffer_Send_Y[jPoint] *= 12.0;
        if (nDim == 3) Buffer_Send_Z[jPoint] *= 12.0;
      }
      
      /*--- Store the global index for this local node. ---*/
      Buffer_Send_GlobalIndex[jPoint] = geometry->node[iPoint]->GetGlobalIndex();
      
      /*--- Increment jPoint as the counter. We need this because iPoint
       may include halo nodes that we skip over during this loop. ---*/
      jPoint++;
    }
  }

  /*--- Gather the coordinate data on the master node using MPI. ---*/

  SU2_MPI::Gather(Buffer_Send_X, nBuffer_Scalar, MPI_DOUBLE, Buffer_Recv_X, nBuffer_Scalar, MPI_DOUBLE, MASTER_NODE, MPI_COMM_WORLD);
  SU2_MPI::Gather(Buffer_Send_Y, nBuffer_Scalar, MPI_DOUBLE, Buffer_Recv_Y, nBuffer_Scalar, MPI_DOUBLE, MASTER_NODE, MPI_COMM_WORLD);
  if (nDim == 3) {
    SU2_MPI::Gather(Buffer_Send_Z, nBuffer_Scalar, MPI_DOUBLE, Buffer_Recv_Z, nBuffer_Scalar, MPI_DOUBLE, MASTER_NODE, MPI_COMM_WORLD);
  }
  SU2_MPI::Gather(Buffer_Send_GlobalIndex, nBuffer_Scalar, MPI_UNSIGNED_LONG, Buffer_Recv_GlobalIndex, nBuffer_Scalar, MPI_UNSIGNED_LONG, MASTER_NODE, MPI_COMM_WORLD);

  /*--- The master node unpacks and sorts this variable by global index ---*/
  
  if (rank == MASTER_NODE) {
    jPoint = 0;
    for (iProcessor = 0; iProcessor < nProcessor; iProcessor++) {
      for (iPoint = 0; iPoint < Buffer_Recv_nPoin[iProcessor]; iPoint++) {
        /*--- Get global index, then loop over each variable and store ---*/
        iGlobal_Index = Buffer_Recv_GlobalIndex[jPoint];
        if (iGlobal_Index >= nGlobal_Poin){
          cout << iGlobal_Index << " " << nGlobal_Poin << endl;
        }
        Coords[0][iGlobal_Index] = Buffer_Recv_X[jPoint];
        Coords[1][iGlobal_Index] = Buffer_Recv_Y[jPoint];
        if (nDim == 3) Coords[2][iGlobal_Index] = Buffer_Recv_Z[jPoint];
        jPoint++;
      }
      /*--- Adjust jPoint to index of next proc's data in the buffers. ---*/
      jPoint = (iProcessor+1)*nBuffer_Scalar;
    }
  }

  /*--- Immediately release the temporary data buffers. ---*/
  
  delete [] Local_Halo;
  delete [] Buffer_Send_X;
  delete [] Buffer_Send_Y;
  if (Buffer_Send_Z != NULL) delete [] Buffer_Send_Z;
  delete [] Buffer_Send_GlobalIndex;
  if (rank == MASTER_NODE) {
    delete [] Buffer_Recv_X;
    delete [] Buffer_Recv_Y;
    if (Buffer_Recv_Z != NULL)  delete [] Buffer_Recv_Z;
    delete [] Buffer_Recv_GlobalIndex;
    delete [] Buffer_Recv_nPoin;
  }
  
#endif
  
}

void COutput::MergeVolumetricConnectivity(CConfig *config, CGeometry *geometry, unsigned short Elem_Type) {
  
  int iProcessor;
  unsigned short NODES_PER_ELEMENT;
  unsigned long iPoint, iNode, jNode;
  unsigned long iElem = 0;
  unsigned long nLocalElem = 0, nElem_Total = 0;
  
  unsigned long iVertex, iMarker;
  unsigned long jElem;
  int SendRecv, RecvFrom;
  
  unsigned long Buffer_Send_nElem[1], *Buffer_Recv_nElem = NULL;
  unsigned long nBuffer_Scalar = 0;
  unsigned long kNode = 0, kElem = 0;
  unsigned long MaxLocalElem = 0, iGlobal_Index, jPoint, kPoint;
  
  bool Wrt_Halo = config->GetWrt_Halo();
  bool *Write_Elem = NULL, notPeriodic, notHalo, addedPeriodic, isPeriodic;

  unsigned short kind_SU2 = config->GetKind_SU2();

  int *Conn_Elem = NULL;

  int rank = MASTER_NODE;
  int size = SINGLE_NODE;

#ifdef HAVE_MPI
  MPI_Comm_rank(MPI_COMM_WORLD, &rank);
  MPI_Comm_size(MPI_COMM_WORLD, &size);
#endif
  
  
  /*--- Store the local number of this element type and the number of nodes
   per this element type. In serial, this will be the total number of this
   element type in the entire mesh. In parallel, it is the number on only
   the current partition. ---*/
  
  switch (Elem_Type) {
    case TRIANGLE:
      nLocalElem = geometry->GetnElemTria();
      NODES_PER_ELEMENT = N_POINTS_TRIANGLE;
      break;
    case QUADRILATERAL:
      nLocalElem = geometry->GetnElemQuad();
      NODES_PER_ELEMENT = N_POINTS_QUADRILATERAL;
      break;
    case TETRAHEDRON:
      nLocalElem = geometry->GetnElemTetr();
      NODES_PER_ELEMENT = N_POINTS_TETRAHEDRON;
      break;
    case HEXAHEDRON:
      nLocalElem = geometry->GetnElemHexa();
      NODES_PER_ELEMENT = N_POINTS_HEXAHEDRON;
      break;
    case PRISM:
      nLocalElem = geometry->GetnElemPris();
      NODES_PER_ELEMENT = N_POINTS_PRISM;
      break;
    case PYRAMID:
      nLocalElem = geometry->GetnElemPyra();
      NODES_PER_ELEMENT = N_POINTS_PYRAMID;
      break;
    default:
      cout << "Error: Unrecognized element type \n";
      exit(EXIT_FAILURE); break;
  }
  
  /*--- Find the max number of this element type among all
   partitions and set up buffers. ---*/
  
  Buffer_Send_nElem[0] = nLocalElem;
  if (rank == MASTER_NODE) Buffer_Recv_nElem = new unsigned long[size];
  
#ifdef HAVE_MPI
  SU2_MPI::Allreduce(&nLocalElem, &MaxLocalElem, 1, MPI_UNSIGNED_LONG, MPI_MAX, MPI_COMM_WORLD);
  SU2_MPI::Gather(&Buffer_Send_nElem, 1, MPI_UNSIGNED_LONG, Buffer_Recv_nElem, 1, MPI_UNSIGNED_LONG, MASTER_NODE, MPI_COMM_WORLD);
#else
  MaxLocalElem = nLocalElem;
  Buffer_Recv_nElem[0] = Buffer_Send_nElem[0];
#endif
  
  nBuffer_Scalar = MaxLocalElem*NODES_PER_ELEMENT;
  
  /*--- Send and Recv buffers ---*/
  
  unsigned long *Buffer_Send_Elem = new unsigned long[nBuffer_Scalar];
  unsigned long *Buffer_Recv_Elem = NULL;
  
  unsigned short *Buffer_Send_Halo = new unsigned short[MaxLocalElem];
  unsigned short *Buffer_Recv_Halo = NULL;
  
  /*--- Prepare the receive buffers on the master node only. ---*/
  
  if (rank == MASTER_NODE) {
    Buffer_Recv_Elem = new unsigned long[size*nBuffer_Scalar];
    Buffer_Recv_Halo = new unsigned short[size*MaxLocalElem];
    Conn_Elem = new int[size*MaxLocalElem*NODES_PER_ELEMENT];
  }
  
  /*--- Force the removal of all added periodic elements (use global index).
   First, we isolate and create a list of all added periodic points, excluding
   those that we part of the original domain (we want these to be in the
   output files). ---*/
  
  vector<unsigned long> Added_Periodic;
  Added_Periodic.clear();

  if (kind_SU2 != SU2_DEF){
  for (iMarker = 0; iMarker < config->GetnMarker_All(); iMarker++) {
    if (config->GetMarker_All_KindBC(iMarker) == SEND_RECEIVE) {
      SendRecv = config->GetMarker_All_SendRecv(iMarker);
      for (iVertex = 0; iVertex < geometry->nVertex[iMarker]; iVertex++) {
        iPoint = geometry->vertex[iMarker][iVertex]->GetNode();

        if ((geometry->vertex[iMarker][iVertex]->GetRotation_Type() > 0) &&
            (geometry->vertex[iMarker][iVertex]->GetRotation_Type() % 2 == 0) &&
            (SendRecv < 0)) {
          Added_Periodic.push_back(geometry->node[iPoint]->GetGlobalIndex());
        }
      }
    }
  }
  }
  
  /*--- Now we communicate this information to all processors, so that they
   can force the removal of these particular nodes by flagging them as halo
   points. In general, this should be a small percentage of the total mesh,
   so the communication/storage costs here shouldn't be prohibitive. ---*/
  
  /*--- First communicate the number of points that each rank has found ---*/
  unsigned long nAddedPeriodic = 0, maxAddedPeriodic = 0;
  unsigned long Buffer_Send_nAddedPeriodic[1], *Buffer_Recv_nAddedPeriodic = NULL;
  Buffer_Recv_nAddedPeriodic = new unsigned long[size];
  
  nAddedPeriodic = Added_Periodic.size();
  Buffer_Send_nAddedPeriodic[0] = nAddedPeriodic;

#ifdef HAVE_MPI
  SU2_MPI::Allreduce(&nAddedPeriodic, &maxAddedPeriodic, 1, MPI_UNSIGNED_LONG,
                MPI_MAX, MPI_COMM_WORLD);
  SU2_MPI::Allgather(&Buffer_Send_nAddedPeriodic, 1, MPI_UNSIGNED_LONG,
                Buffer_Recv_nAddedPeriodic,  1, MPI_UNSIGNED_LONG, MPI_COMM_WORLD);
#else
  maxAddedPeriodic = nAddedPeriodic;
  Buffer_Recv_nAddedPeriodic[0] = Buffer_Send_nAddedPeriodic[0];
#endif
  
  /*--- Communicate the global index values of all added periodic nodes. ---*/
  unsigned long *Buffer_Send_AddedPeriodic = new unsigned long[maxAddedPeriodic];
  unsigned long *Buffer_Recv_AddedPeriodic = new unsigned long[size*maxAddedPeriodic];
  
  for (iPoint = 0; iPoint < Added_Periodic.size(); iPoint++) {
    Buffer_Send_AddedPeriodic[iPoint] = Added_Periodic[iPoint];
  }
  
  /*--- Gather the element connectivity information. All processors will now
   have a copy of the global index values for all added periodic points. ---*/

#ifdef HAVE_MPI
  SU2_MPI::Allgather(Buffer_Send_AddedPeriodic, maxAddedPeriodic, MPI_UNSIGNED_LONG,
                Buffer_Recv_AddedPeriodic, maxAddedPeriodic, MPI_UNSIGNED_LONG,
                MPI_COMM_WORLD);
#else
  for (iPoint = 0; iPoint < maxAddedPeriodic; iPoint++) Buffer_Recv_AddedPeriodic[iPoint] = Buffer_Send_AddedPeriodic[iPoint];
#endif
  
  /*--- Search all send/recv boundaries on this partition for halo cells. In
   particular, consider only the recv conditions (these are the true halo
   nodes). Check the ranks of the processors that are communicating and
   choose to keep only the halo cells from the higher rank processor. Here,
   we are also choosing to keep periodic nodes that were part of the original
   domain. We will check the communicated list of added periodic points. ---*/
  
  int *Local_Halo = new int[geometry->GetnPoint()];
  for (iPoint = 0; iPoint < geometry->GetnPoint(); iPoint++)
    Local_Halo[iPoint] = !geometry->node[iPoint]->GetDomain();
  
  for (iMarker = 0; iMarker < config->GetnMarker_All(); iMarker++) {
    if (config->GetMarker_All_KindBC(iMarker) == SEND_RECEIVE) {
      SendRecv = config->GetMarker_All_SendRecv(iMarker);
      RecvFrom = abs(SendRecv)-1;
      
      for (iVertex = 0; iVertex < geometry->nVertex[iMarker]; iVertex++) {
        iPoint = geometry->vertex[iMarker][iVertex]->GetNode();
        iGlobal_Index = geometry->node[iPoint]->GetGlobalIndex();
        
        /*--- We need to keep one copy of overlapping halo cells. ---*/
        notHalo = ((geometry->vertex[iMarker][iVertex]->GetRotation_Type() == 0) &&
                   (SendRecv < 0) && (rank > RecvFrom));
        
        /*--- We want to keep the periodic nodes that were part of the original domain.
         *    For SU2_DEF we want to keep all periodic nodes. ---*/

        if (kind_SU2 == SU2_DEF){
          isPeriodic = ((geometry->vertex[iMarker][iVertex]->GetRotation_Type() > 0));
        }else{
          isPeriodic = ((geometry->vertex[iMarker][iVertex]->GetRotation_Type() > 0) &&
                        (geometry->vertex[iMarker][iVertex]->GetRotation_Type() % 2 == 1));
        }

        notPeriodic = (isPeriodic && (SendRecv < 0));
        
        /*--- Lastly, check that this isn't an added periodic point that
         we will forcibly remove. Use the communicated list of these points. ---*/
        addedPeriodic = false; kPoint = 0;
        for (iProcessor = 0; iProcessor < size; iProcessor++) {
          for (jPoint = 0; jPoint < Buffer_Recv_nAddedPeriodic[iProcessor]; jPoint++) {
            if (iGlobal_Index == Buffer_Recv_AddedPeriodic[kPoint+jPoint])
              addedPeriodic = true;
          }
          /*--- Adjust jNode to index of next proc's data in the buffers. ---*/
          kPoint = (iProcessor+1)*maxAddedPeriodic;
        }
        
        /*--- If we found either of these types of nodes, flag them to be kept. ---*/
        if ((notHalo || notPeriodic) && !addedPeriodic) {
          Local_Halo[iPoint] = false;
        }
      }
    }
  }
  
  /*--- Loop over all elements in this partition and load the
   elements of the current type into the buffer to be sent to
   the master node. ---*/
  
  jNode = 0; jElem = 0;
  for (iElem = 0; iElem < geometry->GetnElem(); iElem++) {
    if (geometry->elem[iElem]->GetVTK_Type() == Elem_Type) {
      
      /*--- Loop over all nodes in this element and load the
       connectivity into the send buffer. ---*/
      
      Buffer_Send_Halo[jElem] = false;
      for (iNode = 0; iNode < NODES_PER_ELEMENT; iNode++) {
        
        /*--- Store the global index values directly. ---*/
        
        iPoint = geometry->elem[iElem]->GetNode(iNode);
        Buffer_Send_Elem[jNode] = geometry->node[iPoint]->GetGlobalIndex();
        
        /*--- Check if this is a halo node. If so, flag this element
         as a halo cell. We will use this later to sort and remove
         any duplicates from the connectivity list. ---*/
        
        if (Local_Halo[iPoint]) {
          Buffer_Send_Halo[jElem] = true;
        }
        
        /*--- Increment jNode as the counter. We need this because iElem
         may include other elements that we skip over during this loop. ---*/
        
        jNode++;
      }
      jElem++;
    }
  }
  
  /*--- Gather the element connectivity information. ---*/

#ifdef HAVE_MPI
  SU2_MPI::Gather(Buffer_Send_Elem, nBuffer_Scalar, MPI_UNSIGNED_LONG, Buffer_Recv_Elem, nBuffer_Scalar, MPI_UNSIGNED_LONG, MASTER_NODE, MPI_COMM_WORLD);
  SU2_MPI::Gather(Buffer_Send_Halo, MaxLocalElem, MPI_UNSIGNED_SHORT, Buffer_Recv_Halo, MaxLocalElem, MPI_UNSIGNED_SHORT, MASTER_NODE, MPI_COMM_WORLD);
#else
  for (iPoint = 0; iPoint < nBuffer_Scalar; iPoint++) Buffer_Recv_Elem[iPoint] = Buffer_Send_Elem[iPoint];
  for (iPoint = 0; iPoint < MaxLocalElem; iPoint++) Buffer_Recv_Halo[iPoint] = Buffer_Send_Halo[iPoint];
#endif
  
  /*--- The master node unpacks and sorts the connectivity. ---*/
  
  if (rank == MASTER_NODE) {
    
    /*---  We need to remove any duplicate elements (halo cells) that
     exist on multiple partitions. Start by initializing all elements
     to the "write" state by using a boolean array. ---*/
    
    Write_Elem = new bool[size*MaxLocalElem];
    for (iElem = 0; iElem < size*MaxLocalElem; iElem++) {
      Write_Elem[iElem] = true;
    }
    
    /*--- Remove the rind layer from the solution only if requested ---*/
    
    if (!Wrt_Halo) {
      
      /*--- Loop for flagging duplicate elements so that they are not
       included in the final connectivity list. ---*/
      
      kElem = 0;
      for (iProcessor = 0; iProcessor < size; iProcessor++) {
        for (iElem = 0; iElem < Buffer_Recv_nElem[iProcessor]; iElem++) {
          
          /*--- Check if this element was marked as a halo. ---*/
          if (Buffer_Recv_Halo[kElem+iElem])
            Write_Elem[kElem+iElem] = false;
          
        }
        kElem = (iProcessor+1)*MaxLocalElem;
      }
    }
    
    /*--- Store the unique connectivity list for this element type. ---*/
    
    jNode = 0; kNode = 0; jElem = 0; nElem_Total = 0;
    for (iProcessor = 0; iProcessor < size; iProcessor++) {
      for (iElem = 0; iElem < Buffer_Recv_nElem[iProcessor]; iElem++) {
        
        /*--- Only write the elements that were flagged for it. ---*/
        if (Write_Elem[jElem+iElem]) {
          
          /*--- Increment total count for this element type ---*/
          nElem_Total++;
          
          /*--- Get global index, then loop over each variable and store.
           Note that we are adding one to the index value because CGNS/Tecplot
           use 1-based indexing.---*/
          
          for (iNode = 0; iNode < NODES_PER_ELEMENT; iNode++) {
            Conn_Elem[kNode] = (int)Buffer_Recv_Elem[jNode+iElem*NODES_PER_ELEMENT+iNode] + 1;
            kNode++;
          }
        }
      }
      /*--- Adjust jNode to index of next proc's data in the buffers. ---*/
      jElem = (iProcessor+1)*MaxLocalElem;
      jNode = (iProcessor+1)*nBuffer_Scalar;
    }
  }
  
  /*--- Immediately release the temporary buffers. ---*/
  delete [] Buffer_Send_Elem;
  delete [] Buffer_Send_Halo;
  delete [] Buffer_Recv_nAddedPeriodic;
  delete [] Buffer_Send_AddedPeriodic;
  delete [] Buffer_Recv_AddedPeriodic;
  delete [] Local_Halo;
  if (rank == MASTER_NODE) {
    delete [] Buffer_Recv_nElem;
    delete [] Buffer_Recv_Elem;
    delete [] Buffer_Recv_Halo;
    delete [] Write_Elem;
  }
  
  /*--- Store the particular global element count in the class data,
   and set the class data pointer to the connectivity array. ---*/
  
  if (rank == MASTER_NODE) {
    switch (Elem_Type) {
      case TRIANGLE:
        nGlobal_Tria = nElem_Total;
        if (nGlobal_Tria > 0) Conn_Tria = Conn_Elem;
        break;
      case QUADRILATERAL:
        nGlobal_Quad = nElem_Total;
        if (nGlobal_Quad > 0) Conn_Quad = Conn_Elem;
        break;
      case TETRAHEDRON:
        nGlobal_Tetr = nElem_Total;
        if (nGlobal_Tetr > 0) Conn_Tetr = Conn_Elem;
        break;
      case HEXAHEDRON:
        nGlobal_Hexa = nElem_Total;
        if (nGlobal_Hexa > 0) Conn_Hexa = Conn_Elem;
        break;
      case PRISM:
        nGlobal_Pris = nElem_Total;
        if (nGlobal_Pris > 0) Conn_Pris = Conn_Elem;
        break;
      case PYRAMID:
        nGlobal_Pyra = nElem_Total;
        if (nGlobal_Pyra > 0) Conn_Pyra = Conn_Elem;
        break;
      default:
        cout << "Error: Unrecognized element type \n";
        exit(EXIT_FAILURE); break;
    }
  }
  
}

void COutput::MergeSurfaceConnectivity(CConfig *config, CGeometry *geometry, unsigned short Elem_Type) {
  
  unsigned short NODES_PER_ELEMENT;
  
  unsigned short iMarker;
  unsigned long iPoint, iNode, jNode;
  unsigned long iElem = 0;
  unsigned long nLocalElem = 0, nElem_Total = 0;
  
  int iProcessor;
  unsigned long jElem;
  
  unsigned long iVertex;
  
  int SendRecv, RecvFrom;
  
  unsigned long Buffer_Send_nElem[1], *Buffer_Recv_nElem = NULL;
  unsigned long nBuffer_Scalar = 0;
  unsigned long kNode = 0, kElem = 0;
  unsigned long MaxLocalElem = 0, iGlobal_Index, jPoint, kPoint;
  
  bool Wrt_Halo = config->GetWrt_Halo();
  bool *Write_Elem = NULL, notPeriodic, notHalo, addedPeriodic;

  
  int *Conn_Elem = NULL;

  int rank = MASTER_NODE;
  int size = SINGLE_NODE;
  
#ifdef HAVE_MPI
  MPI_Comm_rank(MPI_COMM_WORLD, &rank);
  MPI_Comm_size(MPI_COMM_WORLD, &size);
#endif
  
  /*--- Store the local number of this element type and the number of nodes
   per this element type. In serial, this will be the total number of this
   element type in the entire mesh. In parallel, it is the number on only
   the current partition. ---*/
  
  nLocalElem = 0;
  
  for (iMarker = 0; iMarker < config->GetnMarker_All(); iMarker++) {
    if (config->GetMarker_All_Plotting(iMarker) == YES) {
      for (iElem = 0; iElem < geometry->GetnElem_Bound(iMarker); iElem++) {
        if (geometry->bound[iMarker][iElem]->GetVTK_Type() == Elem_Type) {
          nLocalElem++;
        }
      }
    }
  }
  
  switch (Elem_Type) {
    case LINE:
      NODES_PER_ELEMENT = N_POINTS_LINE;
      break;
    case TRIANGLE:
      NODES_PER_ELEMENT = N_POINTS_TRIANGLE;
      break;
    case QUADRILATERAL:
      NODES_PER_ELEMENT = N_POINTS_QUADRILATERAL;
      break;
    default:
      cout << "Error: Unrecognized element type \n";
      exit(EXIT_FAILURE); break;
  }
  
  /*--- Find the max number of this element type among all
   partitions and set up buffers. ---*/
  
  Buffer_Send_nElem[0] = nLocalElem;
  if (rank == MASTER_NODE) Buffer_Recv_nElem = new unsigned long[size];
  
#ifdef HAVE_MPI
  SU2_MPI::Allreduce(&nLocalElem, &MaxLocalElem, 1, MPI_UNSIGNED_LONG, MPI_MAX, MPI_COMM_WORLD);
  SU2_MPI::Gather(&Buffer_Send_nElem, 1, MPI_UNSIGNED_LONG, Buffer_Recv_nElem, 1, MPI_UNSIGNED_LONG, MASTER_NODE, MPI_COMM_WORLD);
#else
  MaxLocalElem = nLocalElem;
  Buffer_Recv_nElem[0] = Buffer_Send_nElem[0];
#endif
  
  nBuffer_Scalar = MaxLocalElem*NODES_PER_ELEMENT;
  
  /*--- Send and Recv buffers ---*/
  
  unsigned long *Buffer_Send_Elem = new unsigned long[nBuffer_Scalar];
  unsigned long *Buffer_Recv_Elem = NULL;
  
  unsigned short *Buffer_Send_Halo = new unsigned short[MaxLocalElem];
  unsigned short *Buffer_Recv_Halo = NULL;
  
  /*--- Prepare the receive buffers on the master node only. ---*/
  
  if (rank == MASTER_NODE) {
    Buffer_Recv_Elem = new unsigned long[size*nBuffer_Scalar];
    Buffer_Recv_Halo = new unsigned short[size*MaxLocalElem];
    Conn_Elem = new int[size*MaxLocalElem*NODES_PER_ELEMENT];
  }
  
  /*--- Force the removal of all added periodic elements (use global index).
   First, we isolate and create a list of all added periodic points, excluding
   those that we part of the original domain (we want these to be in the
   output files). ---*/
  
  vector<unsigned long> Added_Periodic;
  Added_Periodic.clear();
  for (iMarker = 0; iMarker < config->GetnMarker_All(); iMarker++) {
    if (config->GetMarker_All_KindBC(iMarker) == SEND_RECEIVE) {
      SendRecv = config->GetMarker_All_SendRecv(iMarker);
      for (iVertex = 0; iVertex < geometry->nVertex[iMarker]; iVertex++) {
        iPoint = geometry->vertex[iMarker][iVertex]->GetNode();
        if ((geometry->vertex[iMarker][iVertex]->GetRotation_Type() > 0) &&
            (geometry->vertex[iMarker][iVertex]->GetRotation_Type() % 2 == 0) &&
            (SendRecv < 0)) {
          Added_Periodic.push_back(geometry->node[iPoint]->GetGlobalIndex());
        }
      }
    }
  }
  
  /*--- Now we communicate this information to all processors, so that they
   can force the removal of these particular nodes by flagging them as halo
   points. In general, this should be a small percentage of the total mesh,
   so the communication/storage costs here shouldn't be prohibitive. ---*/
  
  /*--- First communicate the number of points that each rank has found ---*/
  unsigned long nAddedPeriodic = 0, maxAddedPeriodic = 0;
  unsigned long Buffer_Send_nAddedPeriodic[1], *Buffer_Recv_nAddedPeriodic = NULL;
  Buffer_Recv_nAddedPeriodic = new unsigned long[size];
  
  nAddedPeriodic = Added_Periodic.size();
  Buffer_Send_nAddedPeriodic[0] = nAddedPeriodic;

#ifdef HAVE_MPI
  SU2_MPI::Allreduce(&nAddedPeriodic, &maxAddedPeriodic, 1, MPI_UNSIGNED_LONG,
                MPI_MAX, MPI_COMM_WORLD);
  SU2_MPI::Allgather(&Buffer_Send_nAddedPeriodic, 1, MPI_UNSIGNED_LONG,
                Buffer_Recv_nAddedPeriodic,  1, MPI_UNSIGNED_LONG, MPI_COMM_WORLD);
#else
  maxAddedPeriodic = nAddedPeriodic;
  Buffer_Recv_nAddedPeriodic[0] = Buffer_Send_nAddedPeriodic[0];
#endif
  
  /*--- Communicate the global index values of all added periodic nodes. ---*/
  unsigned long *Buffer_Send_AddedPeriodic = new unsigned long[maxAddedPeriodic];
  unsigned long *Buffer_Recv_AddedPeriodic = new unsigned long[size*maxAddedPeriodic];
  
  for (iPoint = 0; iPoint < Added_Periodic.size(); iPoint++) {
    Buffer_Send_AddedPeriodic[iPoint] = Added_Periodic[iPoint];
  }
  
  /*--- Gather the element connectivity information. All processors will now
   have a copy of the global index values for all added periodic points. ---*/

#ifdef HAVE_MPI
  SU2_MPI::Allgather(Buffer_Send_AddedPeriodic, maxAddedPeriodic, MPI_UNSIGNED_LONG,
                Buffer_Recv_AddedPeriodic, maxAddedPeriodic, MPI_UNSIGNED_LONG,
                MPI_COMM_WORLD);
#else
  for (iPoint = 0; iPoint < maxAddedPeriodic; iPoint++) Buffer_Recv_AddedPeriodic[iPoint] = Buffer_Send_AddedPeriodic[iPoint];
#endif
  
  /*--- Search all send/recv boundaries on this partition for halo cells. In
   particular, consider only the recv conditions (these are the true halo
   nodes). Check the ranks of the processors that are communicating and
   choose to keep only the halo cells from the higher rank processor. Here,
   we are also choosing to keep periodic nodes that were part of the original
   domain. We will check the communicated list of added periodic points. ---*/
  
  int *Local_Halo = new int[geometry->GetnPoint()];
  for (iPoint = 0; iPoint < geometry->GetnPoint(); iPoint++)
    Local_Halo[iPoint] = !geometry->node[iPoint]->GetDomain();
  
  for (iMarker = 0; iMarker < config->GetnMarker_All(); iMarker++) {
    if (config->GetMarker_All_KindBC(iMarker) == SEND_RECEIVE) {
      SendRecv = config->GetMarker_All_SendRecv(iMarker);
      RecvFrom = abs(SendRecv)-1;
      
      for (iVertex = 0; iVertex < geometry->nVertex[iMarker]; iVertex++) {
        iPoint = geometry->vertex[iMarker][iVertex]->GetNode();
        iGlobal_Index = geometry->node[iPoint]->GetGlobalIndex();
        
        /*--- We need to keep one copy of overlapping halo cells. ---*/
        notHalo = ((geometry->vertex[iMarker][iVertex]->GetRotation_Type() == 0) &&
                   (SendRecv < 0) && (rank > RecvFrom));
        
        /*--- We want to keep the periodic nodes that were part of the original domain ---*/
        notPeriodic = ((geometry->vertex[iMarker][iVertex]->GetRotation_Type() > 0) &&
                       (geometry->vertex[iMarker][iVertex]->GetRotation_Type() % 2 == 1) &&
                       (SendRecv < 0));
        
        /*--- Lastly, check that this isn't an added periodic point that
         we will forcibly remove. Use the communicated list of these points. ---*/
        addedPeriodic = false; kPoint = 0;
        for (iProcessor = 0; iProcessor < size; iProcessor++) {
          for (jPoint = 0; jPoint < Buffer_Recv_nAddedPeriodic[iProcessor]; jPoint++) {
            if (iGlobal_Index == Buffer_Recv_AddedPeriodic[kPoint+jPoint])
              addedPeriodic = true;
          }
          /*--- Adjust jNode to index of next proc's data in the buffers. ---*/
          kPoint = (iProcessor+1)*maxAddedPeriodic;
        }
        
        /*--- If we found either of these types of nodes, flag them to be kept. ---*/
        if ((notHalo || notPeriodic) && !addedPeriodic) {
          Local_Halo[iPoint] = false;
        }
      }
    }
  }
  
  /*--- Loop over all elements in this partition and load the
   elements of the current type into the buffer to be sent to
   the master node. ---*/
  jNode = 0; jElem = 0;
  for (iMarker = 0; iMarker < config->GetnMarker_All(); iMarker++)
    if (config->GetMarker_All_Plotting(iMarker) == YES)
      for (iElem = 0; iElem < geometry->GetnElem_Bound(iMarker); iElem++) {
        
        if (geometry->bound[iMarker][iElem]->GetVTK_Type() == Elem_Type) {
          
          /*--- Loop over all nodes in this element and load the
           connectivity into the send buffer. ---*/
          
          Buffer_Send_Halo[jElem] = false;
          for (iNode = 0; iNode < NODES_PER_ELEMENT; iNode++) {
            
            /*--- Store the global index values directly. ---*/
            
            iPoint = geometry->bound[iMarker][iElem]->GetNode(iNode);
            Buffer_Send_Elem[jNode] = geometry->node[iPoint]->GetGlobalIndex();
            
            /*--- Check if this is a halo node. If so, flag this element
             as a halo cell. We will use this later to sort and remove
             any duplicates from the connectivity list. ---*/
            
            if (Local_Halo[iPoint])
              Buffer_Send_Halo[jElem] = true;
            
            /*--- Increment jNode as the counter. We need this because iElem
             may include other elements that we skip over during this loop. ---*/
            
            jNode++;
          }
          jElem++;
        }
      }
  
  /*--- Gather the element connectivity information. ---*/

#ifdef HAVE_MPI
  SU2_MPI::Gather(Buffer_Send_Elem, nBuffer_Scalar, MPI_UNSIGNED_LONG, Buffer_Recv_Elem, nBuffer_Scalar, MPI_UNSIGNED_LONG, MASTER_NODE, MPI_COMM_WORLD);
  SU2_MPI::Gather(Buffer_Send_Halo, MaxLocalElem, MPI_UNSIGNED_SHORT, Buffer_Recv_Halo, MaxLocalElem, MPI_UNSIGNED_SHORT, MASTER_NODE, MPI_COMM_WORLD);
#else
  for (iPoint = 0; iPoint < nBuffer_Scalar; iPoint++) Buffer_Recv_Elem[iPoint] = Buffer_Send_Elem[iPoint];
  for (iPoint = 0; iPoint < MaxLocalElem; iPoint++) Buffer_Recv_Halo[iPoint] = Buffer_Send_Halo[iPoint];
#endif
  
  /*--- The master node unpacks and sorts the connectivity. ---*/
  
  if (rank == MASTER_NODE) {
    
    /*---  We need to remove any duplicate elements (halo cells) that
     exist on multiple partitions. Start by initializing all elements
     to the "write" state by using a boolean array. ---*/
    
    Write_Elem = new bool[size*MaxLocalElem];
    for (iElem = 0; iElem < size*MaxLocalElem; iElem++) {
      Write_Elem[iElem] = true;
    }
    
    /*--- Remove the rind layer from the solution only if requested ---*/
    
    if (!Wrt_Halo) {
      
      /*--- Loop for flagging duplicate elements so that they are not
       included in the final connectivity list. ---*/
      
      kElem = 0;
      for (iProcessor = 0; iProcessor < size; iProcessor++) {
        for (iElem = 0; iElem < Buffer_Recv_nElem[iProcessor]; iElem++) {
          
          /*--- Check if this element was marked as a halo. ---*/
          if (Buffer_Recv_Halo[kElem+iElem])
            Write_Elem[kElem+iElem] = false;
          
        }
        kElem = (iProcessor+1)*MaxLocalElem;
      }
    }
    
    /*--- Store the unique connectivity list for this element type. ---*/
    
    jNode = 0; kNode = 0; jElem = 0; nElem_Total = 0;
    for (iProcessor = 0; iProcessor < size; iProcessor++) {
      for (iElem = 0; iElem < Buffer_Recv_nElem[iProcessor]; iElem++) {
        
        /*--- Only write the elements that were flagged for it. ---*/
        if (Write_Elem[jElem+iElem]) {
          
          /*--- Increment total count for this element type ---*/
          nElem_Total++;
          
          /*--- Get global index, then loop over each variable and store.
           Note that we are adding one to the index value because CGNS/Tecplot
           use 1-based indexing.---*/
          
          for (iNode = 0; iNode < NODES_PER_ELEMENT; iNode++) {
            Conn_Elem[kNode] = (int)Buffer_Recv_Elem[jNode+iElem*NODES_PER_ELEMENT+iNode] + 1;
            kNode++;
          }
        }
      }
      /*--- Adjust jNode to index of next proc's data in the buffers. ---*/
      jElem = (iProcessor+1)*MaxLocalElem;
      jNode = (iProcessor+1)*nBuffer_Scalar;
    }
  }
  
  /*--- Immediately release the temporary buffers. ---*/
  delete [] Buffer_Send_Elem;
  delete [] Buffer_Send_Halo;
  delete [] Buffer_Recv_nAddedPeriodic;
  delete [] Buffer_Send_AddedPeriodic;
  delete [] Buffer_Recv_AddedPeriodic;
  delete [] Local_Halo;
  if (rank == MASTER_NODE) {
    delete [] Buffer_Recv_nElem;
    delete [] Buffer_Recv_Elem;
    delete [] Buffer_Recv_Halo;
    delete [] Write_Elem;
  }
  
  /*--- Store the particular global element count in the class data,
   and set the class data pointer to the connectivity array. ---*/
  
  if (rank == MASTER_NODE) {
    switch (Elem_Type) {
      case LINE:
        nGlobal_Line = nElem_Total;
        if (nGlobal_Line > 0) Conn_Line = Conn_Elem;
        break;
      case TRIANGLE:
        nGlobal_BoundTria = nElem_Total;
        if (nGlobal_BoundTria > 0) Conn_BoundTria = Conn_Elem;
        break;
      case QUADRILATERAL:
        nGlobal_BoundQuad = nElem_Total;
        if (nGlobal_BoundQuad > 0) Conn_BoundQuad = Conn_Elem;
        break;
      default:
        cout << "Error: Unrecognized element type \n";
        exit(EXIT_FAILURE); break;
    }
  }
  
}

void COutput::MergeSolution(CConfig *config, CGeometry *geometry, CSolver **solver, unsigned short val_iZone) {
  
  unsigned short Kind_Solver  = config->GetKind_Solver();
  unsigned short iVar = 0, jVar = 0, FirstIndex = NONE, SecondIndex = NONE, ThirdIndex = NONE;
  unsigned short nVar_First = 0, nVar_Second = 0, nVar_Third = 0;
  unsigned short iVar_GridVel = 0, iVar_PressCp = 0, iVar_Density = 0, iVar_Lam = 0, iVar_MachMean = 0,
  iVar_ViscCoeffs = 0, iVar_HeatCoeffs = 0, iVar_Sens = 0, iVar_Extra = 0, iVar_Eddy = 0, iVar_Sharp = 0,
  iVar_FEA_Vel = 0, iVar_FEA_Accel = 0, iVar_FEA_Stress = 0, iVar_FEA_Stress_3D = 0,
  iVar_FEA_Extra = 0, iVar_SensDim = 0;
  unsigned long iPoint = 0, jPoint = 0, iVertex = 0, iMarker = 0;
  su2double Gas_Constant, Mach2Vel, Mach_Motion, RefDensity, RefPressure = 0.0, factor = 0.0;
  
  su2double *Aux_Frict_x = NULL, *Aux_Frict_y = NULL, *Aux_Frict_z = NULL, *Aux_Heat = NULL, *Aux_yPlus = NULL, *Aux_Sens = NULL;
  
  unsigned short CurrentIndex;
  int *Local_Halo;
  unsigned long Buffer_Send_nPoint[1], *Buffer_Recv_nPoint = NULL;
  unsigned long nLocalPoint = 0, MaxLocalPoint = 0;
  unsigned long iGlobal_Index = 0, nBuffer_Scalar = 0;
  bool Wrt_Halo = config->GetWrt_Halo(), isPeriodic;

  int iProcessor;
  int rank = MASTER_NODE;
  int size = SINGLE_NODE;
  
#ifdef HAVE_MPI
  MPI_Comm_rank(MPI_COMM_WORLD, &rank);
  MPI_Comm_size(MPI_COMM_WORLD, &size);
#endif
  
  bool grid_movement  = (config->GetGrid_Movement());
  bool compressible   = (config->GetKind_Regime() == COMPRESSIBLE);
  bool incompressible = (config->GetKind_Regime() == INCOMPRESSIBLE);
  bool freesurface    = (config->GetKind_Regime() == FREESURFACE);
  bool transition     = (config->GetKind_Trans_Model() == LM);
  bool flow           = (( config->GetKind_Solver() == EULER             ) ||
                         ( config->GetKind_Solver() == NAVIER_STOKES     ) ||
                         ( config->GetKind_Solver() == RANS              ) ||
                         ( config->GetKind_Solver() == ADJ_EULER         ) ||
                         ( config->GetKind_Solver() == ADJ_NAVIER_STOKES ) ||
                         ( config->GetKind_Solver() == ADJ_RANS          )   );
  bool fem = (config->GetKind_Solver() == FEM_ELASTICITY);
  
  unsigned short iDim;
  unsigned short nDim = geometry->GetnDim();
  su2double RefAreaCoeff = config->GetRefAreaCoeff();
  su2double Gamma = config->GetGamma();
  su2double RefVel2, *Normal, Area;
  
  /*--- Set the non-dimensionalization ---*/
  if (flow) {
    if (grid_movement) {
      Gas_Constant = config->GetGas_ConstantND();
      Mach2Vel = sqrt(Gamma*Gas_Constant*config->GetTemperature_FreeStreamND());
      Mach_Motion = config->GetMach_Motion();
      RefVel2 = (Mach_Motion*Mach2Vel)*(Mach_Motion*Mach2Vel);
    }
    else {
      RefVel2 = 0.0;
      for (iDim = 0; iDim < nDim; iDim++)
        RefVel2  += solver[FLOW_SOL]->GetVelocity_Inf(iDim)*solver[FLOW_SOL]->GetVelocity_Inf(iDim);
    }
    RefDensity  = solver[FLOW_SOL]->GetDensity_Inf();
    RefPressure = solver[FLOW_SOL]->GetPressure_Inf();
    factor = 1.0 / (0.5*RefDensity*RefAreaCoeff*RefVel2);
  }
  
  /*--- Prepare send buffers for the conservative variables. Need to
   find the total number of conservative variables and also the
   index for their particular solution container. ---*/
  
  switch (Kind_Solver) {
    case EULER : case NAVIER_STOKES: FirstIndex = FLOW_SOL; SecondIndex = NONE; ThirdIndex = NONE; break;
    case RANS : FirstIndex = FLOW_SOL; SecondIndex = TURB_SOL; if (transition) ThirdIndex=TRANS_SOL; else ThirdIndex = NONE; break;
    case POISSON_EQUATION: FirstIndex = POISSON_SOL; SecondIndex = NONE; ThirdIndex = NONE; break;
    case WAVE_EQUATION: FirstIndex = WAVE_SOL; SecondIndex = NONE; ThirdIndex = NONE; break;
    case HEAT_EQUATION: FirstIndex = HEAT_SOL; SecondIndex = NONE; ThirdIndex = NONE; break;
    case FEM_ELASTICITY: FirstIndex = FEA_SOL; SecondIndex = NONE; ThirdIndex = NONE; break;
    case ADJ_EULER : case ADJ_NAVIER_STOKES : FirstIndex = ADJFLOW_SOL; SecondIndex = NONE; ThirdIndex = NONE; break;
    case ADJ_RANS : FirstIndex = ADJFLOW_SOL; if (config->GetFrozen_Visc()) SecondIndex = NONE; else SecondIndex = ADJTURB_SOL; ThirdIndex = NONE; break;
    case DISC_ADJ_EULER: case DISC_ADJ_NAVIER_STOKES: FirstIndex = ADJFLOW_SOL; SecondIndex = NONE; ThirdIndex = NONE; break;
    case DISC_ADJ_RANS: FirstIndex = ADJFLOW_SOL; SecondIndex = ADJTURB_SOL; ThirdIndex = NONE; break;
    default: SecondIndex = NONE; ThirdIndex = NONE; break;
  }
  
  nVar_First = solver[FirstIndex]->GetnVar();
  if (SecondIndex != NONE) nVar_Second = solver[SecondIndex]->GetnVar();
  if (ThirdIndex != NONE) nVar_Third = solver[ThirdIndex]->GetnVar();
  nVar_Consv = nVar_First + nVar_Second + nVar_Third;
  nVar_Total = nVar_Consv;
  
  if (!config->GetLow_MemoryOutput()) {
    
    /*--- Add the limiters ---*/
    
    if (config->GetWrt_Limiters()) nVar_Total += nVar_Consv;
    
    /*--- Add the residuals ---*/
    
    if (config->GetWrt_Residuals()) nVar_Total += nVar_Consv;
    
    /*--- Add the grid velocity to the restart file for the unsteady adjoint ---*/
    
    if (grid_movement && !fem) {
      iVar_GridVel = nVar_Total;
      if (geometry->GetnDim() == 2) nVar_Total += 2;
      else if (geometry->GetnDim() == 3) nVar_Total += 3;
    }
    
    /*--- Add density to the restart file ---*/

    if ((config->GetKind_Regime() == FREESURFACE)) {
      iVar_Density = nVar_Total; nVar_Total += 1;
    }
    
    /*--- Add Pressure, Temperature, Cp, Mach to the restart file ---*/

    if ((Kind_Solver == EULER) || (Kind_Solver == NAVIER_STOKES) || (Kind_Solver == RANS)) {
      iVar_PressCp = nVar_Total; nVar_Total += 3;
      iVar_MachMean = nVar_Total; nVar_Total += 1;
    }
    
    /*--- Add Laminar Viscosity, Skin Friction, Heat Flux, & yPlus to the restart file ---*/

    if ((Kind_Solver == NAVIER_STOKES) || (Kind_Solver == RANS)) {
      iVar_Lam = nVar_Total;
      nVar_Total += 1;
      iVar_ViscCoeffs = nVar_Total;
      if (geometry->GetnDim() == 2) nVar_Total += 2;
      else if (geometry->GetnDim() == 3) nVar_Total += 3;
      iVar_HeatCoeffs = nVar_Total;
      nVar_Total += 2;
    }
    
    /*--- Add Eddy Viscosity to the restart file ---*/

    if (Kind_Solver == RANS) {
      iVar_Eddy = nVar_Total; nVar_Total += 1;
    }
    
    /*--- Add Sharp edges to the restart file ---*/

    if (config->GetWrt_SharpEdges()) {
      if ((Kind_Solver == EULER) || (Kind_Solver == NAVIER_STOKES) || (Kind_Solver == RANS)) {
        iVar_Sharp = nVar_Total; nVar_Total += 1;
      }
    }
    
    //if (Kind_Solver == POISSON_EQUATION) {
    //  iVar_EF = nVar_Total; nVar_Total += geometry->GetnDim();
    //}
    
    if (( Kind_Solver == ADJ_EULER              ) || ( Kind_Solver == ADJ_NAVIER_STOKES      ) ||
        ( Kind_Solver == ADJ_RANS               )) {
      iVar_Sens   = nVar_Total; nVar_Total += 2;
    }
    
    if (Kind_Solver == FEM_ELASTICITY)  {
      /*--- If the analysis is dynamic... ---*/
      if (config->GetDynamic_Analysis() == DYNAMIC){
    	  /*--- Velocities ---*/
    	  iVar_FEA_Vel = nVar_Total;
          if (geometry->GetnDim() == 2) nVar_Total += 2;
          else if (geometry->GetnDim() == 3) nVar_Total += 3;
    	  /*--- Accelerations ---*/
          iVar_FEA_Accel = nVar_Total;
          if (geometry->GetnDim() == 2) nVar_Total += 2;
          else if (geometry->GetnDim() == 3) nVar_Total += 3;
      }
      iVar_FEA_Stress  = nVar_Total; nVar_Total += 3;
	  	  if (geometry->GetnDim() == 3) {iVar_FEA_Stress_3D = nVar_Total; nVar_Total += 3;}
      iVar_FEA_Extra = nVar_Total; nVar_Total += 1;
    }

    if ((Kind_Solver == DISC_ADJ_EULER)         ||
        (Kind_Solver == DISC_ADJ_NAVIER_STOKES) ||
         (Kind_Solver == DISC_ADJ_RANS)){
      iVar_Sens    = nVar_Total; nVar_Total += 1;
      iVar_SensDim = nVar_Total; nVar_Total += nDim;
    }
    
    if (config->GetExtraOutput()) {
      if (Kind_Solver == RANS) {
        iVar_Extra  = nVar_Total; nVar_Extra  = solver[TURB_SOL]->GetnOutputVariables(); nVar_Total += nVar_Extra;
      }
    }
    
  }
  
  Local_Halo = new int[geometry->GetnPoint()];
  for (iPoint = 0; iPoint < geometry->GetnPoint(); iPoint++)
    Local_Halo[iPoint] = !geometry->node[iPoint]->GetDomain();
  
  /*--- Search all send/recv boundaries on this partition for any periodic
   nodes that were part of the original domain. We want to recover these
   for visualization purposes. ---*/
  
  if (Wrt_Halo) {
    nLocalPoint = geometry->GetnPoint();
  } else {
    for (iMarker = 0; iMarker < config->GetnMarker_All(); iMarker++) {
      if (config->GetMarker_All_KindBC(iMarker) == SEND_RECEIVE) {
        
        /*--- Checking for less than or equal to the rank, because there may
         be some periodic halo nodes that send info to the same rank. ---*/
        
        for (iVertex = 0; iVertex < geometry->nVertex[iMarker]; iVertex++) {
          iPoint = geometry->vertex[iMarker][iVertex]->GetNode();
          isPeriodic = ((geometry->vertex[iMarker][iVertex]->GetRotation_Type() > 0) &&
                        (geometry->vertex[iMarker][iVertex]->GetRotation_Type() % 2 == 1));
          if (isPeriodic) Local_Halo[iPoint] = false;
        }
      }
    }
    
    /*--- Sum total number of nodes that belong to the domain ---*/
    
    for (iPoint = 0; iPoint < geometry->GetnPoint(); iPoint++)
      if (Local_Halo[iPoint] == false)
        nLocalPoint++;
    
  }
  Buffer_Send_nPoint[0] = nLocalPoint;
  
  /*--- Each processor sends its local number of nodes to the master. ---*/
  
  if (rank == MASTER_NODE) Buffer_Recv_nPoint = new unsigned long[size];
  
#ifdef HAVE_MPI
  SU2_MPI::Allreduce(&nLocalPoint, &MaxLocalPoint, 1, MPI_UNSIGNED_LONG, MPI_MAX, MPI_COMM_WORLD);
  SU2_MPI::Gather(&Buffer_Send_nPoint, 1, MPI_UNSIGNED_LONG, Buffer_Recv_nPoint, 1, MPI_UNSIGNED_LONG, MASTER_NODE, MPI_COMM_WORLD);
#else
  MaxLocalPoint = nLocalPoint;
  Buffer_Recv_nPoint[0] = Buffer_Send_nPoint[0];
#endif
  
  nBuffer_Scalar = MaxLocalPoint;
  
  /*--- Send and Recv buffers. ---*/
  
  su2double *Buffer_Send_Var = new su2double[MaxLocalPoint];
  su2double *Buffer_Recv_Var = NULL;
  
  su2double *Buffer_Send_Res = new su2double[MaxLocalPoint];
  su2double *Buffer_Recv_Res = NULL;
  
  su2double *Buffer_Send_Vol = new su2double[MaxLocalPoint];
  su2double *Buffer_Recv_Vol = NULL;
  
  unsigned long *Buffer_Send_GlobalIndex = new unsigned long[MaxLocalPoint];
  unsigned long *Buffer_Recv_GlobalIndex = NULL;
  
  /*--- Auxiliary vectors for surface coefficients ---*/
  
  if ((Kind_Solver == NAVIER_STOKES) || (Kind_Solver == RANS)) {
    Aux_Frict_x = new su2double[geometry->GetnPoint()];
    Aux_Frict_y = new su2double[geometry->GetnPoint()];
    Aux_Frict_z = new su2double[geometry->GetnPoint()];
    Aux_Heat  = new su2double[geometry->GetnPoint()];
    Aux_yPlus = new su2double[geometry->GetnPoint()];
  }
  
  if ((Kind_Solver == ADJ_EULER) ||
      (Kind_Solver == ADJ_NAVIER_STOKES) ||
      (Kind_Solver == ADJ_RANS)  ||
      (Kind_Solver == DISC_ADJ_EULER) ||
      (Kind_Solver == DISC_ADJ_NAVIER_STOKES) ||
      (Kind_Solver == DISC_ADJ_RANS)) {
    Aux_Sens = new su2double[geometry->GetnPoint()];
  }
  
  /*--- Prepare the receive buffers in the master node only. ---*/
  
  if (rank == MASTER_NODE) {
    
    Buffer_Recv_Var = new su2double[size*MaxLocalPoint];
    Buffer_Recv_Res = new su2double[size*MaxLocalPoint];
    Buffer_Recv_Vol = new su2double[size*MaxLocalPoint];
    Buffer_Recv_GlobalIndex = new unsigned long[size*MaxLocalPoint];
    
    /*--- Sum total number of nodes to be written and allocate arrays ---*/
    nGlobal_Poin = 0;
    for (iProcessor = 0; iProcessor < size; iProcessor++) {
      nGlobal_Poin += Buffer_Recv_nPoint[iProcessor];
    }
    Data = new su2double*[nVar_Total];
    for (iVar = 0; iVar < nVar_Total; iVar++) {
      Data[iVar] = new su2double[nGlobal_Poin];
    }
  }
  
  /*--- Main communication routine. Loop over each variable that has
   been requested by the user and perform the MPI comm. Temporary
   1-D buffers are used to send the solution for each variable at all
   nodes on each partition to the master node. These are then unpacked
   by the master and sorted by global index in one large n-dim. array. ---*/
  
  for (iVar = 0; iVar < nVar_Consv; iVar++) {
    
    /*--- Logic for which solution class to draw from. ---*/
    
    jVar = iVar;
    CurrentIndex = FirstIndex;
    if ((SecondIndex != NONE) && (iVar > nVar_First-1)) {
      jVar = iVar - nVar_First;
      CurrentIndex = SecondIndex;
    }
    if ((SecondIndex != NONE) && (ThirdIndex != NONE) && (iVar > (nVar_First + nVar_Second-1))) {
      jVar = iVar - nVar_First - nVar_Second;
      CurrentIndex = ThirdIndex;
    }
    
    /*--- Loop over this partition to collect the current variable ---*/
    
    jPoint = 0;
    for (iPoint = 0; iPoint < geometry->GetnPoint(); iPoint++) {
      
      /*--- Check for halos & write only if requested ---*/
      
      if (!Local_Halo[iPoint] || Wrt_Halo) {
        
        /*--- Get this variable into the temporary send buffer. ---*/
        
        Buffer_Send_Var[jPoint] = solver[CurrentIndex]->node[iPoint]->GetSolution(jVar);
        
        if (!config->GetLow_MemoryOutput()) {
          
          if (config->GetWrt_Limiters()) {
            Buffer_Send_Vol[jPoint] = solver[CurrentIndex]->node[iPoint]->GetLimiter_Primitive(jVar);
          }
          
          if (config->GetWrt_Residuals()) {
            if (!config->GetDiscrete_Adjoint()){
              Buffer_Send_Res[jPoint] = solver[CurrentIndex]->LinSysRes.GetBlock(iPoint, jVar);
            } else {
              Buffer_Send_Res[jPoint] = solver[CurrentIndex]->node[iPoint]->GetSolution(jVar) -
                                        solver[CurrentIndex]->node[iPoint]->GetSolution_Old(jVar);
            }
          }
          
        }
        
        /*--- Only send/recv the volumes & global indices during the first loop ---*/
        
        if (iVar == 0) {
          Buffer_Send_GlobalIndex[jPoint] = geometry->node[iPoint]->GetGlobalIndex();
        }
        
        jPoint++;
        
      }
    }
    
    /*--- Gather the data on the master node. ---*/
    
#ifdef HAVE_MPI
    SU2_MPI::Gather(Buffer_Send_Var, nBuffer_Scalar, MPI_DOUBLE, Buffer_Recv_Var, nBuffer_Scalar, MPI_DOUBLE, MASTER_NODE, MPI_COMM_WORLD);
#else
    for (iPoint = 0; iPoint < nBuffer_Scalar; iPoint++) Buffer_Recv_Var[iPoint] = Buffer_Send_Var[iPoint];
#endif
    if (!config->GetLow_MemoryOutput()) {
      
      if (config->GetWrt_Limiters()) {
#ifdef HAVE_MPI
        SU2_MPI::Gather(Buffer_Send_Vol, nBuffer_Scalar, MPI_DOUBLE, Buffer_Recv_Vol, nBuffer_Scalar, MPI_DOUBLE, MASTER_NODE, MPI_COMM_WORLD);
#else
        for (iPoint = 0; iPoint < nBuffer_Scalar; iPoint++) Buffer_Recv_Vol[iPoint] = Buffer_Send_Vol[iPoint];
#endif
      }
      
      if (config->GetWrt_Residuals()) {
#ifdef HAVE_MPI
        SU2_MPI::Gather(Buffer_Send_Res, nBuffer_Scalar, MPI_DOUBLE, Buffer_Recv_Res, nBuffer_Scalar, MPI_DOUBLE, MASTER_NODE, MPI_COMM_WORLD);
#else
        for (iPoint = 0; iPoint < nBuffer_Scalar; iPoint++) Buffer_Recv_Res[iPoint] = Buffer_Send_Res[iPoint];
#endif
      }
      
    }
    
    if (iVar == 0) {
#ifdef HAVE_MPI
      SU2_MPI::Gather(Buffer_Send_GlobalIndex, nBuffer_Scalar, MPI_UNSIGNED_LONG, Buffer_Recv_GlobalIndex, nBuffer_Scalar, MPI_UNSIGNED_LONG, MASTER_NODE, MPI_COMM_WORLD);
#else
      for (iPoint = 0; iPoint < nBuffer_Scalar; iPoint++) Buffer_Recv_GlobalIndex[iPoint] = Buffer_Send_GlobalIndex[iPoint];
#endif
    }
    
    /*--- The master node unpacks and sorts this variable by global index ---*/
    
    if (rank == MASTER_NODE) {
      jPoint = 0;
      for (iProcessor = 0; iProcessor < size; iProcessor++) {
        for (iPoint = 0; iPoint < Buffer_Recv_nPoint[iProcessor]; iPoint++) {
          
          /*--- Get global index, then loop over each variable and store ---*/
          
          iGlobal_Index = Buffer_Recv_GlobalIndex[jPoint];
          
          Data[iVar][iGlobal_Index] = Buffer_Recv_Var[jPoint];
          
          if (!config->GetLow_MemoryOutput()) {
            
            if (config->GetWrt_Limiters()) {
              Data[iVar+nVar_Consv][iGlobal_Index] = Buffer_Recv_Vol[jPoint];
            }
            
            if (config->GetWrt_Residuals()) {
              unsigned short ExtraIndex;
              ExtraIndex = nVar_Consv;
              if (config->GetWrt_Limiters()) ExtraIndex = 2*nVar_Consv;
              Data[iVar+ExtraIndex][iGlobal_Index] = Buffer_Recv_Res[jPoint];
            }
            
          }
          
          jPoint++;
        }
        /*--- Adjust jPoint to index of next proc's data in the buffers. ---*/
        jPoint = (iProcessor+1)*nBuffer_Scalar;
      }
    }
    
  }
  
  if (!config->GetLow_MemoryOutput()) {
    
    /*--- Additional communication routine for the grid velocity. Note that
     we are reusing the same temporary buffers from above for efficiency.
     Also, in the future more routines like this could be used to write
     an arbitrary number of additional variables to the file. ---*/
    
    if (grid_movement && !fem) {
      
      /*--- Loop over this partition to collect the current variable ---*/
      
      jPoint = 0; su2double *Grid_Vel;
      for (iPoint = 0; iPoint < geometry->GetnPoint(); iPoint++) {
        
        /*--- Check for halos & write only if requested ---*/
        
        if (!Local_Halo[iPoint] || Wrt_Halo) {
          
          /*--- Load buffers with the three grid velocity components. ---*/
          
          Grid_Vel = geometry->node[iPoint]->GetGridVel();
          Buffer_Send_Var[jPoint] = Grid_Vel[0];
          Buffer_Send_Res[jPoint] = Grid_Vel[1];
          if (geometry->GetnDim() == 3) Buffer_Send_Vol[jPoint] = Grid_Vel[2];
          jPoint++;
        }
      }
      
      /*--- Gather the data on the master node. ---*/
      
#ifdef HAVE_MPI
      SU2_MPI::Gather(Buffer_Send_Var, nBuffer_Scalar, MPI_DOUBLE, Buffer_Recv_Var, nBuffer_Scalar, MPI_DOUBLE, MASTER_NODE, MPI_COMM_WORLD);
      SU2_MPI::Gather(Buffer_Send_Res, nBuffer_Scalar, MPI_DOUBLE, Buffer_Recv_Res, nBuffer_Scalar, MPI_DOUBLE, MASTER_NODE, MPI_COMM_WORLD);
      if (geometry->GetnDim() == 3) {
        SU2_MPI::Gather(Buffer_Send_Vol, nBuffer_Scalar, MPI_DOUBLE, Buffer_Recv_Vol, nBuffer_Scalar, MPI_DOUBLE, MASTER_NODE, MPI_COMM_WORLD);
      }
#else
      for (iPoint = 0; iPoint < nBuffer_Scalar; iPoint++) Buffer_Recv_Var[iPoint] = Buffer_Send_Var[iPoint];
      for (iPoint = 0; iPoint < nBuffer_Scalar; iPoint++) Buffer_Recv_Res[iPoint] = Buffer_Send_Res[iPoint];
      if (geometry->GetnDim() == 3) {
        for (iPoint = 0; iPoint < nBuffer_Scalar; iPoint++) Buffer_Recv_Vol[iPoint] = Buffer_Send_Vol[iPoint];
      }
#endif
      
      /*--- The master node unpacks and sorts this variable by global index ---*/
      
      if (rank == MASTER_NODE) {
        jPoint = 0; iVar = iVar_GridVel;
        for (iProcessor = 0; iProcessor < size; iProcessor++) {
          for (iPoint = 0; iPoint < Buffer_Recv_nPoint[iProcessor]; iPoint++) {
            
            /*--- Get global index, then loop over each variable and store ---*/
            
            iGlobal_Index = Buffer_Recv_GlobalIndex[jPoint];
            Data[iVar][iGlobal_Index]   = Buffer_Recv_Var[jPoint];
            Data[iVar+1][iGlobal_Index] = Buffer_Recv_Res[jPoint];
            if (geometry->GetnDim() == 3)
              Data[iVar+2][iGlobal_Index] = Buffer_Recv_Vol[jPoint];
            jPoint++;
          }
          
          /*--- Adjust jPoint to index of next proc's data in the buffers. ---*/
          
          jPoint = (iProcessor+1)*nBuffer_Scalar;
        }
      }
    }
    
    /*--- Communicate the Density in Free-surface problems ---*/
    
    if (config->GetKind_Regime() == FREESURFACE) {
      
      /*--- Loop over this partition to collect the current variable ---*/
      
      jPoint = 0;
      for (iPoint = 0; iPoint < geometry->GetnPoint(); iPoint++) {
        
        /*--- Check for halos & write only if requested ---*/
        
        if (!Local_Halo[iPoint] || Wrt_Halo) {
          
          /*--- Load buffers with the pressure and mach variables. ---*/
          Buffer_Send_Var[jPoint] = solver[FLOW_SOL]->node[iPoint]->GetDensityInc();
          jPoint++;
        }
      }
      
      /*--- Gather the data on the master node. ---*/
      
#ifdef HAVE_MPI
      SU2_MPI::Gather(Buffer_Send_Var, nBuffer_Scalar, MPI_DOUBLE, Buffer_Recv_Var, nBuffer_Scalar, MPI_DOUBLE, MASTER_NODE, MPI_COMM_WORLD);
#else
      for (iPoint = 0; iPoint < nBuffer_Scalar; iPoint++) Buffer_Recv_Var[iPoint] = Buffer_Send_Var[iPoint];
#endif
      
      /*--- The master node unpacks and sorts this variable by global index ---*/
      
      if (rank == MASTER_NODE) {
        jPoint = 0; iVar = iVar_Density;
        for (iProcessor = 0; iProcessor < size; iProcessor++) {
          for (iPoint = 0; iPoint < Buffer_Recv_nPoint[iProcessor]; iPoint++) {
            
            /*--- Get global index, then loop over each variable and store ---*/
            
            iGlobal_Index = Buffer_Recv_GlobalIndex[jPoint];
            Data[iVar][iGlobal_Index] = Buffer_Recv_Var[jPoint];
            jPoint++;
          }
          /*--- Adjust jPoint to index of next proc's data in the buffers. ---*/
          
          jPoint = (iProcessor+1)*nBuffer_Scalar;
        }
      }
      
    }
    
    /*--- Communicate Pressure, Cp, and Mach ---*/
    
    if ((Kind_Solver == EULER) || (Kind_Solver == NAVIER_STOKES) || (Kind_Solver == RANS)) {
      
      /*--- First, loop through the mesh in order to find and store the
       value of the coefficient of pressure at any surface nodes. They
       will be placed in an auxiliary vector and then communicated like
       all other volumetric variables. ---*/
      
      /*--- Loop over this partition to collect the current variable ---*/
      
      jPoint = 0;
      for (iPoint = 0; iPoint < geometry->GetnPoint(); iPoint++) {
        
        /*--- Check for halos & write only if requested ---*/
        
        if (!Local_Halo[iPoint] || Wrt_Halo) {
          
          /*--- Load buffers with the pressure, Cp, and mach variables. ---*/
          
          if (compressible) {
            Buffer_Send_Var[jPoint] = solver[FLOW_SOL]->node[iPoint]->GetPressure();
            Buffer_Send_Res[jPoint] = solver[FLOW_SOL]->node[iPoint]->GetTemperature();
            Buffer_Send_Vol[jPoint] = (solver[FLOW_SOL]->node[iPoint]->GetPressure() - RefPressure)*factor*RefAreaCoeff;
          }
          if (incompressible || freesurface) {
            Buffer_Send_Var[jPoint] = solver[FLOW_SOL]->node[iPoint]->GetPressureInc();
            Buffer_Send_Res[jPoint] = 0.0;
            Buffer_Send_Vol[jPoint] = (solver[FLOW_SOL]->node[iPoint]->GetPressureInc() - RefPressure)*factor*RefAreaCoeff;
          }
          jPoint++;
        }
      }
      
      /*--- Gather the data on the master node. ---*/
      
#ifdef HAVE_MPI
      SU2_MPI::Gather(Buffer_Send_Var, nBuffer_Scalar, MPI_DOUBLE, Buffer_Recv_Var, nBuffer_Scalar, MPI_DOUBLE, MASTER_NODE, MPI_COMM_WORLD);
      SU2_MPI::Gather(Buffer_Send_Res, nBuffer_Scalar, MPI_DOUBLE, Buffer_Recv_Res, nBuffer_Scalar, MPI_DOUBLE, MASTER_NODE, MPI_COMM_WORLD);
      SU2_MPI::Gather(Buffer_Send_Vol, nBuffer_Scalar, MPI_DOUBLE, Buffer_Recv_Vol, nBuffer_Scalar, MPI_DOUBLE, MASTER_NODE, MPI_COMM_WORLD);
#else
      for (iPoint = 0; iPoint < nBuffer_Scalar; iPoint++) Buffer_Recv_Var[iPoint] = Buffer_Send_Var[iPoint];
      for (iPoint = 0; iPoint < nBuffer_Scalar; iPoint++) Buffer_Recv_Res[iPoint] = Buffer_Send_Res[iPoint];
      for (iPoint = 0; iPoint < nBuffer_Scalar; iPoint++) Buffer_Recv_Vol[iPoint] = Buffer_Send_Vol[iPoint];
#endif
      
      /*--- The master node unpacks and sorts this variable by global index ---*/
      
      if (rank == MASTER_NODE) {
        jPoint = 0; iVar = iVar_PressCp;
        for (iProcessor = 0; iProcessor < size; iProcessor++) {
          for (iPoint = 0; iPoint < Buffer_Recv_nPoint[iProcessor]; iPoint++) {
            
            /*--- Get global index, then loop over each variable and store ---*/
            
            iGlobal_Index = Buffer_Recv_GlobalIndex[jPoint];
            Data[iVar][iGlobal_Index]   = Buffer_Recv_Var[jPoint];
            Data[iVar+1][iGlobal_Index] = Buffer_Recv_Res[jPoint];
            Data[iVar+2][iGlobal_Index] = Buffer_Recv_Vol[jPoint];
            jPoint++;
          }
          
          /*--- Adjust jPoint to index of next proc's data in the buffers. ---*/
          
          jPoint = (iProcessor+1)*nBuffer_Scalar;
        }
      }
    }
    
    /*--- Communicate Mach---*/
    
    if ((Kind_Solver == EULER) || (Kind_Solver == NAVIER_STOKES) || (Kind_Solver == RANS)) {
      
      /*--- Loop over this partition to collect the current variable ---*/
      
      jPoint = 0;
      for (iPoint = 0; iPoint < geometry->GetnPoint(); iPoint++) {
        
        /*--- Check for halos & write only if requested ---*/
        
        if (!Local_Halo[iPoint] || Wrt_Halo) {
          
          /*--- Load buffers with the temperature and laminar viscosity variables. ---*/
          
          if (compressible) {
            Buffer_Send_Var[jPoint] = sqrt(solver[FLOW_SOL]->node[iPoint]->GetVelocity2())/
            solver[FLOW_SOL]->node[iPoint]->GetSoundSpeed();
          }
          if (incompressible || freesurface) {
            Buffer_Send_Var[jPoint] = sqrt(solver[FLOW_SOL]->node[iPoint]->GetVelocity2())*config->GetVelocity_Ref()/
            sqrt(config->GetBulk_Modulus()/(solver[FLOW_SOL]->node[iPoint]->GetDensityInc()*config->GetDensity_Ref()));
          }
          jPoint++;
        }
      }
      
      /*--- Gather the data on the master node. ---*/
      
#ifdef HAVE_MPI
      SU2_MPI::Gather(Buffer_Send_Var, nBuffer_Scalar, MPI_DOUBLE, Buffer_Recv_Var, nBuffer_Scalar, MPI_DOUBLE, MASTER_NODE, MPI_COMM_WORLD);
#else
      for (iPoint = 0; iPoint < nBuffer_Scalar; iPoint++) Buffer_Recv_Var[iPoint] = Buffer_Send_Var[iPoint];
#endif
      
      /*--- The master node unpacks and sorts this variable by global index ---*/
      
      if (rank == MASTER_NODE) {
        jPoint = 0; iVar = iVar_MachMean;
        for (iProcessor = 0; iProcessor < size; iProcessor++) {
          for (iPoint = 0; iPoint < Buffer_Recv_nPoint[iProcessor]; iPoint++) {
            
            /*--- Get global index, then loop over each variable and store ---*/
            
            iGlobal_Index = Buffer_Recv_GlobalIndex[jPoint];
            Data[iVar][iGlobal_Index]   = Buffer_Recv_Var[jPoint];
            jPoint++;
          }
          
          /*--- Adjust jPoint to index of next proc's data in the buffers. ---*/
          
          jPoint = (iProcessor+1)*nBuffer_Scalar;
        }
      }
    }
    
    /*--- Laminar Viscosity ---*/
    
    if ((Kind_Solver == NAVIER_STOKES) || (Kind_Solver == RANS)) {
      
      /*--- Loop over this partition to collect the current variable ---*/
      
      jPoint = 0;
      for (iPoint = 0; iPoint < geometry->GetnPoint(); iPoint++) {
        
        /*--- Check for halos & write only if requested ---*/
        
        if (!Local_Halo[iPoint] || Wrt_Halo) {
          
          /*--- Load buffers with the temperature and laminar viscosity variables. ---*/
          
          if (compressible) {
            Buffer_Send_Res[jPoint] = solver[FLOW_SOL]->node[iPoint]->GetLaminarViscosity();
          }
          if (incompressible || freesurface) {
            Buffer_Send_Res[jPoint] = solver[FLOW_SOL]->node[iPoint]->GetLaminarViscosityInc();
          }
          jPoint++;
        }
      }
      
      /*--- Gather the data on the master node. ---*/
      
#ifdef HAVE_MPI
      SU2_MPI::Gather(Buffer_Send_Res, nBuffer_Scalar, MPI_DOUBLE, Buffer_Recv_Res, nBuffer_Scalar, MPI_DOUBLE, MASTER_NODE, MPI_COMM_WORLD);
#else
      for (iPoint = 0; iPoint < nBuffer_Scalar; iPoint++) Buffer_Recv_Res[iPoint] = Buffer_Send_Res[iPoint];
#endif
      
      /*--- The master node unpacks and sorts this variable by global index ---*/
      
      if (rank == MASTER_NODE) {
        jPoint = 0; iVar = iVar_Lam;
        for (iProcessor = 0; iProcessor < size; iProcessor++) {
          for (iPoint = 0; iPoint < Buffer_Recv_nPoint[iProcessor]; iPoint++) {
            
            /*--- Get global index, then loop over each variable and store ---*/
            
            iGlobal_Index = Buffer_Recv_GlobalIndex[jPoint];
            Data[iVar][iGlobal_Index] = Buffer_Recv_Res[jPoint];
            jPoint++;
          }
          
          /*--- Adjust jPoint to index of next proc's data in the buffers. ---*/
          
          jPoint = (iProcessor+1)*nBuffer_Scalar;
        }
      }
    
      /*--- Communicate skin friction ---*/
      
      /*--- First, loop through the mesh in order to find and store the
       value of the viscous coefficients at any surface nodes. They
       will be placed in an auxiliary vector and then communicated like
       all other volumetric variables. ---*/
      
      for (iPoint = 0; iPoint < geometry->GetnPoint(); iPoint++) {
        Aux_Frict_x[iPoint] = 0.0;
        Aux_Frict_y[iPoint] = 0.0;
        Aux_Frict_z[iPoint] = 0.0;
      }
      for (iMarker = 0; iMarker < config->GetnMarker_All(); iMarker++)
        if (config->GetMarker_All_Plotting(iMarker) == YES) {
          for (iVertex = 0; iVertex < geometry->nVertex[iMarker]; iVertex++) {
            iPoint = geometry->vertex[iMarker][iVertex]->GetNode();
            Aux_Frict_x[iPoint] = solver[FLOW_SOL]->GetCSkinFriction(iMarker, iVertex, 0);
            Aux_Frict_y[iPoint] = solver[FLOW_SOL]->GetCSkinFriction(iMarker, iVertex, 1);
            if (geometry->GetnDim() == 3) Aux_Frict_z[iPoint] = solver[FLOW_SOL]->GetCSkinFriction(iMarker, iVertex, 2);
          }
        }
      
      /*--- Loop over this partition to collect the current variable ---*/
      
      jPoint = 0;
      for (iPoint = 0; iPoint < geometry->GetnPoint(); iPoint++) {
        
        /*--- Check for halos & write only if requested ---*/
        
        if (!Local_Halo[iPoint] || Wrt_Halo) {
          
          /*--- Load buffers with the three grid velocity components. ---*/
          
          Buffer_Send_Var[jPoint] = Aux_Frict_x[iPoint];
          Buffer_Send_Res[jPoint] = Aux_Frict_y[iPoint];
          if (geometry->GetnDim() == 3)
            Buffer_Send_Vol[jPoint] = Aux_Frict_z[iPoint];
          jPoint++;
        }
      }
      
      /*--- Gather the data on the master node. ---*/
      
#ifdef HAVE_MPI
      SU2_MPI::Gather(Buffer_Send_Var, nBuffer_Scalar, MPI_DOUBLE, Buffer_Recv_Var, nBuffer_Scalar, MPI_DOUBLE, MASTER_NODE, MPI_COMM_WORLD);
      SU2_MPI::Gather(Buffer_Send_Res, nBuffer_Scalar, MPI_DOUBLE, Buffer_Recv_Res, nBuffer_Scalar, MPI_DOUBLE, MASTER_NODE, MPI_COMM_WORLD);
      if (geometry->GetnDim() == 3) {
        SU2_MPI::Gather(Buffer_Send_Vol, nBuffer_Scalar, MPI_DOUBLE, Buffer_Recv_Vol, nBuffer_Scalar, MPI_DOUBLE, MASTER_NODE, MPI_COMM_WORLD);
      }
#else
      for (iPoint = 0; iPoint < nBuffer_Scalar; iPoint++)
        Buffer_Recv_Var[iPoint] = Buffer_Send_Var[iPoint];
      for (iPoint = 0; iPoint < nBuffer_Scalar; iPoint++)
        Buffer_Recv_Res[iPoint] = Buffer_Send_Res[iPoint];
      if (geometry->GetnDim() == 3) {
        for (iPoint = 0; iPoint < nBuffer_Scalar; iPoint++)
          Buffer_Recv_Vol[iPoint] = Buffer_Send_Vol[iPoint];
      }
#endif
      
      /*--- The master node unpacks and sorts this variable by global index ---*/
      
      if (rank == MASTER_NODE) {
        jPoint = 0;
        iVar = iVar_ViscCoeffs;
        for (iProcessor = 0; iProcessor < size; iProcessor++) {
          for (iPoint = 0; iPoint < Buffer_Recv_nPoint[iProcessor]; iPoint++) {
            
            /*--- Get global index, then loop over each variable and store ---*/
            
            iGlobal_Index = Buffer_Recv_GlobalIndex[jPoint];
            Data[iVar][iGlobal_Index] = Buffer_Recv_Var[jPoint];
            Data[iVar + 1][iGlobal_Index] = Buffer_Recv_Res[jPoint];
            if (geometry->GetnDim() == 3)
              Data[iVar + 2][iGlobal_Index] = Buffer_Recv_Vol[jPoint];
            jPoint++;
          }
          
          /*--- Adjust jPoint to index of next proc's data in the buffers. ---*/
          
          jPoint = (iProcessor + 1) * nBuffer_Scalar;
        }
      }
      
      /*--- Communicate heat transfer, y+ ---*/
      
      /*--- First, loop through the mesh in order to find and store the
       value of the viscous coefficients at any surface nodes. They
       will be placed in an auxiliary vector and then communicated like
       all other volumetric variables. ---*/
      
      for (iPoint = 0; iPoint < geometry->GetnPoint(); iPoint++) {
        Aux_Heat[iPoint] = 0.0;
        Aux_yPlus[iPoint] = 0.0;
      }
      for (iMarker = 0; iMarker < config->GetnMarker_All(); iMarker++)
        if (config->GetMarker_All_Plotting(iMarker) == YES) {
          for (iVertex = 0; iVertex < geometry->nVertex[iMarker]; iVertex++) {
            iPoint = geometry->vertex[iMarker][iVertex]->GetNode();
            Aux_Heat[iPoint] = solver[FLOW_SOL]->GetHeatFlux(iMarker, iVertex);
            Aux_yPlus[iPoint] = solver[FLOW_SOL]->GetYPlus(iMarker, iVertex);
          }
        }
      
      /*--- Loop over this partition to collect the current variable ---*/
      
      jPoint = 0;
      for (iPoint = 0; iPoint < geometry->GetnPoint(); iPoint++) {
        
        /*--- Check for halos & write only if requested ---*/
        
        if (!Local_Halo[iPoint] || Wrt_Halo) {
          
          /*--- Load buffers with the skin friction, heat transfer, y+ variables. ---*/
          
          if (compressible) {
            Buffer_Send_Res[jPoint] = Aux_Heat[iPoint];
            Buffer_Send_Vol[jPoint] = Aux_yPlus[iPoint];
          }
          if (incompressible || freesurface) {
            Buffer_Send_Res[jPoint] = Aux_Heat[iPoint];
            Buffer_Send_Vol[jPoint] = Aux_yPlus[iPoint];
          }
          jPoint++;
        }
      }
      
      /*--- Gather the data on the master node. ---*/
      
#ifdef HAVE_MPI
      SU2_MPI::Gather(Buffer_Send_Res, nBuffer_Scalar, MPI_DOUBLE, Buffer_Recv_Res, nBuffer_Scalar, MPI_DOUBLE, MASTER_NODE, MPI_COMM_WORLD);
      SU2_MPI::Gather(Buffer_Send_Vol, nBuffer_Scalar, MPI_DOUBLE, Buffer_Recv_Vol, nBuffer_Scalar, MPI_DOUBLE, MASTER_NODE, MPI_COMM_WORLD);
#else
      for (iPoint = 0; iPoint < nBuffer_Scalar; iPoint++)
        Buffer_Recv_Res[iPoint] = Buffer_Send_Res[iPoint];
      for (iPoint = 0; iPoint < nBuffer_Scalar; iPoint++)
        Buffer_Recv_Vol[iPoint] = Buffer_Send_Vol[iPoint];
#endif
      
      /*--- The master node unpacks and sorts this variable by global index ---*/
      
      if (rank == MASTER_NODE) {
        jPoint = 0;
        iVar = iVar_HeatCoeffs;

        for (iProcessor = 0; iProcessor < size; iProcessor++) {
          for (iPoint = 0; iPoint < Buffer_Recv_nPoint[iProcessor]; iPoint++) {
            
            /*--- Get global index, then loop over each variable and store ---*/
            
            iGlobal_Index = Buffer_Recv_GlobalIndex[jPoint];
            Data[iVar + 0][iGlobal_Index] = Buffer_Recv_Res[jPoint];
            Data[iVar + 1][iGlobal_Index] = Buffer_Recv_Vol[jPoint];
            jPoint++;
          }
          
          /*--- Adjust jPoint to index of next proc's data in the buffers. ---*/
          
          jPoint = (iProcessor + 1) * nBuffer_Scalar;
        }
      }
    }
    
    
    /*--- Communicate the Eddy Viscosity ---*/
    
    if (Kind_Solver == RANS) {
      
      /*--- Loop over this partition to collect the current variable ---*/
      
      jPoint = 0;
      for (iPoint = 0; iPoint < geometry->GetnPoint(); iPoint++) {
        
        /*--- Check for halos & write only if requested ---*/
        
        if (!Local_Halo[iPoint] || Wrt_Halo) {
          
          /*--- Load buffers with the pressure and mach variables. ---*/
          
          if (compressible) {
            Buffer_Send_Var[jPoint] = solver[FLOW_SOL]->node[iPoint]->GetEddyViscosity();
          }
          if (incompressible || freesurface) {
            Buffer_Send_Var[jPoint] = solver[FLOW_SOL]->node[iPoint]->GetEddyViscosityInc();
          }
          jPoint++;
        }
      }
      
      /*--- Gather the data on the master node. ---*/
      
#ifdef HAVE_MPI
      SU2_MPI::Gather(Buffer_Send_Var, nBuffer_Scalar, MPI_DOUBLE, Buffer_Recv_Var, nBuffer_Scalar, MPI_DOUBLE, MASTER_NODE, MPI_COMM_WORLD);
#else
      for (iPoint = 0; iPoint < nBuffer_Scalar; iPoint++) Buffer_Recv_Var[iPoint] = Buffer_Send_Var[iPoint];
#endif
      
      /*--- The master node unpacks and sorts this variable by global index ---*/
      
      if (rank == MASTER_NODE) {
        jPoint = 0; iVar = iVar_Eddy;
        for (iProcessor = 0; iProcessor < size; iProcessor++) {
          for (iPoint = 0; iPoint < Buffer_Recv_nPoint[iProcessor]; iPoint++) {
            
            /*--- Get global index, then loop over each variable and store ---*/
            
            iGlobal_Index = Buffer_Recv_GlobalIndex[jPoint];
            Data[iVar][iGlobal_Index] = Buffer_Recv_Var[jPoint];
            jPoint++;
          }
          
          /*--- Adjust jPoint to index of next proc's data in the buffers. ---*/
          
          jPoint = (iProcessor+1)*nBuffer_Scalar;
        }
      }
      
    }
    
    /*--- Communicate the Sharp Edges ---*/
    
    if (config->GetWrt_SharpEdges()) {
      
      if ((Kind_Solver == EULER) || (Kind_Solver == NAVIER_STOKES) || (Kind_Solver == RANS)) {
        
        /*--- Loop over this partition to collect the current variable ---*/
        jPoint = 0;
        for (iPoint = 0; iPoint < geometry->GetnPoint(); iPoint++) {
          
          /*--- Check for halos & write only if requested ---*/
          
          if (!Local_Halo[iPoint] || Wrt_Halo) {
            
            /*--- Load buffers with the pressure and mach variables. ---*/
            
            Buffer_Send_Var[jPoint] = geometry->node[iPoint]->GetSharpEdge_Distance();
            jPoint++;
          }
        }
        
        /*--- Gather the data on the master node. ---*/
        
#ifdef HAVE_MPI
        SU2_MPI::Gather(Buffer_Send_Var, nBuffer_Scalar, MPI_DOUBLE, Buffer_Recv_Var, nBuffer_Scalar, MPI_DOUBLE, MASTER_NODE, MPI_COMM_WORLD);
#else
        for (iPoint = 0; iPoint < nBuffer_Scalar; iPoint++) Buffer_Recv_Var[iPoint] = Buffer_Send_Var[iPoint];
#endif
        
        /*--- The master node unpacks and sorts this variable by global index ---*/
        
        if (rank == MASTER_NODE) {
          jPoint = 0; iVar = iVar_Sharp;
          for (iProcessor = 0; iProcessor < size; iProcessor++) {
            for (iPoint = 0; iPoint < Buffer_Recv_nPoint[iProcessor]; iPoint++) {
              
              /*--- Get global index, then loop over each variable and store ---*/
              
              iGlobal_Index = Buffer_Recv_GlobalIndex[jPoint];
              Data[iVar][iGlobal_Index] = Buffer_Recv_Var[jPoint];
              jPoint++;
            }
            
            /*--- Adjust jPoint to index of next proc's data in the buffers. ---*/
            
            jPoint = (iProcessor+1)*nBuffer_Scalar;
          }
        }
      }
    }
    
    /*--- Communicate the surface sensitivity ---*/
    
    if ((Kind_Solver == ADJ_EULER)         ||
        (Kind_Solver == ADJ_NAVIER_STOKES) ||
        (Kind_Solver == ADJ_RANS)          ||
        (Kind_Solver == DISC_ADJ_EULER)    ||
        (Kind_Solver == DISC_ADJ_NAVIER_STOKES) ||
        (Kind_Solver == DISC_ADJ_RANS)) {
      
      /*--- First, loop through the mesh in order to find and store the
       value of the surface sensitivity at any surface nodes. They
       will be placed in an auxiliary vector and then communicated like
       all other volumetric variables. ---*/
      
      for (iPoint = 0; iPoint < geometry->GetnPoint(); iPoint++) Aux_Sens[iPoint] = 0.0;
      for (iMarker = 0; iMarker < config->GetnMarker_All(); iMarker++)
        if (config->GetMarker_All_Plotting(iMarker) == YES) {
          for (iVertex = 0; iVertex < geometry->nVertex[iMarker]; iVertex++) {
            iPoint = geometry->vertex[iMarker][iVertex]->GetNode();
            Normal = geometry->vertex[iMarker][iVertex]->GetNormal();
            Area = 0.0;
            for (iDim = 0; iDim < nDim; iDim++) Area += Normal[iDim]*Normal[iDim];
            Area = sqrt (Area);
            Aux_Sens[iPoint] = solver[ADJFLOW_SOL]->GetCSensitivity(iMarker, iVertex)/Area;
          }
        }
      
      /*--- Loop over this partition to collect the current variable ---*/
      
      jPoint = 0;
      for (iPoint = 0; iPoint < geometry->GetnPoint(); iPoint++) {
        
        /*--- Check for halos & write only if requested ---*/
        
        if (!Local_Halo[iPoint] || Wrt_Halo) {
          
          /*--- Load buffers with the skin friction, heat transfer, y+ variables. ---*/
          
          Buffer_Send_Var[jPoint] = Aux_Sens[iPoint];
          if ((config->GetKind_ConvNumScheme() == SPACE_CENTERED) && (!config->GetDiscrete_Adjoint()))
            Buffer_Send_Res[jPoint] = solver[ADJFLOW_SOL]->node[iPoint]->GetSensor(iPoint);
          if ((config->GetKind_ConvNumScheme() == SPACE_UPWIND) && (!config->GetDiscrete_Adjoint()))
            Buffer_Send_Res[jPoint] = solver[ADJFLOW_SOL]->node[iPoint]->GetLimiter(0);
          
          jPoint++;
        }
      }
      
      /*--- Gather the data on the master node. ---*/
      
#ifdef HAVE_MPI
      SU2_MPI::Gather(Buffer_Send_Var, nBuffer_Scalar, MPI_DOUBLE, Buffer_Recv_Var, nBuffer_Scalar, MPI_DOUBLE, MASTER_NODE, MPI_COMM_WORLD);
      if (!config->GetDiscrete_Adjoint())
        SU2_MPI::Gather(Buffer_Send_Res, nBuffer_Scalar, MPI_DOUBLE, Buffer_Recv_Res, nBuffer_Scalar, MPI_DOUBLE, MASTER_NODE, MPI_COMM_WORLD);
#else
      for (iPoint = 0; iPoint < nBuffer_Scalar; iPoint++) Buffer_Recv_Var[iPoint] = Buffer_Send_Var[iPoint];
      if (!config->GetDiscrete_Adjoint())
        for (iPoint = 0; iPoint < nBuffer_Scalar; iPoint++) Buffer_Recv_Res[iPoint] = Buffer_Send_Res[iPoint];
#endif
      
      /*--- The master node unpacks and sorts this variable by global index ---*/
      
      if (rank == MASTER_NODE) {
        jPoint = 0; iVar = iVar_Sens;
        for (iProcessor = 0; iProcessor < size; iProcessor++) {
          for (iPoint = 0; iPoint < Buffer_Recv_nPoint[iProcessor]; iPoint++) {
            
            /*--- Get global index, then loop over each variable and store ---*/
            
            iGlobal_Index = Buffer_Recv_GlobalIndex[jPoint];
            Data[iVar+0][iGlobal_Index] = Buffer_Recv_Var[jPoint];
            if (!config->GetDiscrete_Adjoint())
              Data[iVar+1][iGlobal_Index] = Buffer_Recv_Res[jPoint];
            jPoint++;
          }
          
          /*--- Adjust jPoint to index of next proc's data in the buffers. ---*/
          
          jPoint = (iProcessor+1)*nBuffer_Scalar;
        }
      }
    }

    if ((Kind_Solver == DISC_ADJ_EULER)    ||
        (Kind_Solver == DISC_ADJ_NAVIER_STOKES) ||
        (Kind_Solver == DISC_ADJ_RANS)) {
      /*--- Loop over this partition to collect the current variable ---*/

      jPoint = 0;
      for (iPoint = 0; iPoint < geometry->GetnPoint(); iPoint++) {

        /*--- Check for halos & write only if requested ---*/

        if (!Local_Halo[iPoint] || Wrt_Halo) {

          /*--- Load buffers with the skin friction, heat transfer, y+ variables. ---*/

          Buffer_Send_Var[jPoint] = solver[ADJFLOW_SOL]->node[iPoint]->GetSensitivity(0);
          Buffer_Send_Res[jPoint] = solver[ADJFLOW_SOL]->node[iPoint]->GetSensitivity(1);
          if (nDim == 3)
            Buffer_Send_Vol[jPoint] = solver[ADJFLOW_SOL]->node[iPoint]->GetSensitivity(2);
          jPoint++;
        }
      }

      /*--- Gather the data on the master node. ---*/

#ifdef HAVE_MPI
      SU2_MPI::Gather(Buffer_Send_Var, nBuffer_Scalar, MPI_DOUBLE, Buffer_Recv_Var, nBuffer_Scalar, MPI_DOUBLE, MASTER_NODE, MPI_COMM_WORLD);
      SU2_MPI::Gather(Buffer_Send_Res, nBuffer_Scalar, MPI_DOUBLE, Buffer_Recv_Res, nBuffer_Scalar, MPI_DOUBLE, MASTER_NODE, MPI_COMM_WORLD);
      if (nDim == 3)
        SU2_MPI::Gather(Buffer_Send_Vol, nBuffer_Scalar, MPI_DOUBLE, Buffer_Recv_Vol, nBuffer_Scalar, MPI_DOUBLE, MASTER_NODE, MPI_COMM_WORLD);
#else
      for (iPoint = 0; iPoint < nBuffer_Scalar; iPoint++) Buffer_Recv_Var[iPoint] = Buffer_Send_Var[iPoint];
      for (iPoint = 0; iPoint < nBuffer_Scalar; iPoint++) Buffer_Recv_Res[iPoint] = Buffer_Send_Res[iPoint];
      if (nDim == 3)
        for (iPoint = 0; iPoint < nBuffer_Scalar; iPoint++) Buffer_Recv_Vol[iPoint] = Buffer_Send_Vol[iPoint];
#endif

      /*--- The master node unpacks and sorts this variable by global index ---*/

      if (rank == MASTER_NODE) {
        jPoint = 0; iVar = iVar_SensDim;
        for (iProcessor = 0; iProcessor < size; iProcessor++) {
          for (iPoint = 0; iPoint < Buffer_Recv_nPoint[iProcessor]; iPoint++) {

            /*--- Get global index, then loop over each variable and store ---*/

            iGlobal_Index = Buffer_Recv_GlobalIndex[jPoint];
            Data[iVar+0][iGlobal_Index] = Buffer_Recv_Var[jPoint];
            Data[iVar+1][iGlobal_Index] = Buffer_Recv_Res[jPoint];
            if (nDim == 3)
              Data[iVar+2][iGlobal_Index] = Buffer_Recv_Vol[jPoint];
            jPoint++;
          }

          /*--- Adjust jPoint to index of next proc's data in the buffers. ---*/

          jPoint = (iProcessor+1)*nBuffer_Scalar;
        }
      }
    }


	/*--- Communicate the Velocities for dynamic FEM problem ---*/

    if ((Kind_Solver == FEM_ELASTICITY) && (config->GetDynamic_Analysis() == DYNAMIC)) {

        /*--- Loop over this partition to collect the current variable ---*/

        jPoint = 0; su2double *Node_Vel;
        for (iPoint = 0; iPoint < geometry->GetnPoint(); iPoint++) {

          /*--- Check for halos & write only if requested ---*/

          if (!Local_Halo[iPoint] || Wrt_Halo) {

            /*--- Load buffers with the three grid velocity components. ---*/

        	Node_Vel = solver[FEA_SOL]->node[iPoint]->GetSolution_Vel();
            Buffer_Send_Var[jPoint] = Node_Vel[0];
            Buffer_Send_Res[jPoint] = Node_Vel[1];
            if (geometry->GetnDim() == 3) Buffer_Send_Vol[jPoint] = Node_Vel[2];
            jPoint++;
          }
        }

        /*--- Gather the data on the master node. ---*/

  #ifdef HAVE_MPI
        SU2_MPI::Gather(Buffer_Send_Var, nBuffer_Scalar, MPI_DOUBLE, Buffer_Recv_Var, nBuffer_Scalar, MPI_DOUBLE, MASTER_NODE, MPI_COMM_WORLD);
        SU2_MPI::Gather(Buffer_Send_Res, nBuffer_Scalar, MPI_DOUBLE, Buffer_Recv_Res, nBuffer_Scalar, MPI_DOUBLE, MASTER_NODE, MPI_COMM_WORLD);
        if (geometry->GetnDim() == 3) {
          SU2_MPI::Gather(Buffer_Send_Vol, nBuffer_Scalar, MPI_DOUBLE, Buffer_Recv_Vol, nBuffer_Scalar, MPI_DOUBLE, MASTER_NODE, MPI_COMM_WORLD);
        }
  #else
        for (iPoint = 0; iPoint < nBuffer_Scalar; iPoint++) Buffer_Recv_Var[iPoint] = Buffer_Send_Var[iPoint];
        for (iPoint = 0; iPoint < nBuffer_Scalar; iPoint++) Buffer_Recv_Res[iPoint] = Buffer_Send_Res[iPoint];
        if (geometry->GetnDim() == 3) {
          for (iPoint = 0; iPoint < nBuffer_Scalar; iPoint++) Buffer_Recv_Vol[iPoint] = Buffer_Send_Vol[iPoint];
        }
  #endif

        /*--- The master node unpacks and sorts this variable by global index ---*/

        if (rank == MASTER_NODE) {
          jPoint = 0; iVar = iVar_FEA_Vel;
          for (iProcessor = 0; iProcessor < size; iProcessor++) {
            for (iPoint = 0; iPoint < Buffer_Recv_nPoint[iProcessor]; iPoint++) {

              /*--- Get global index, then loop over each variable and store ---*/

              iGlobal_Index = Buffer_Recv_GlobalIndex[jPoint];
              Data[iVar][iGlobal_Index]   = Buffer_Recv_Var[jPoint];
              Data[iVar+1][iGlobal_Index] = Buffer_Recv_Res[jPoint];
              if (geometry->GetnDim() == 3)
                Data[iVar+2][iGlobal_Index] = Buffer_Recv_Vol[jPoint];
              jPoint++;
            }

            /*--- Adjust jPoint to index of next proc's data in the buffers. ---*/

            jPoint = (iProcessor+1)*nBuffer_Scalar;
          }
       }
    }

	/*--- Communicate the Accelerations for dynamic FEM problem ---*/

    if ((Kind_Solver == FEM_ELASTICITY) && (config->GetDynamic_Analysis() == DYNAMIC)) {

        /*--- Loop over this partition to collect the current variable ---*/

        jPoint = 0; su2double *Node_Accel;
        for (iPoint = 0; iPoint < geometry->GetnPoint(); iPoint++) {

          /*--- Check for halos & write only if requested ---*/

          if (!Local_Halo[iPoint] || Wrt_Halo) {

            /*--- Load buffers with the three grid velocity components. ---*/

        	Node_Accel = solver[FEA_SOL]->node[iPoint]->GetSolution_Accel();
            Buffer_Send_Var[jPoint] = Node_Accel[0];
            Buffer_Send_Res[jPoint] = Node_Accel[1];
            if (geometry->GetnDim() == 3) Buffer_Send_Vol[jPoint] = Node_Accel[2];
            jPoint++;
          }
        }

        /*--- Gather the data on the master node. ---*/

  #ifdef HAVE_MPI
        SU2_MPI::Gather(Buffer_Send_Var, nBuffer_Scalar, MPI_DOUBLE, Buffer_Recv_Var, nBuffer_Scalar, MPI_DOUBLE, MASTER_NODE, MPI_COMM_WORLD);
        SU2_MPI::Gather(Buffer_Send_Res, nBuffer_Scalar, MPI_DOUBLE, Buffer_Recv_Res, nBuffer_Scalar, MPI_DOUBLE, MASTER_NODE, MPI_COMM_WORLD);
        if (geometry->GetnDim() == 3) {
          SU2_MPI::Gather(Buffer_Send_Vol, nBuffer_Scalar, MPI_DOUBLE, Buffer_Recv_Vol, nBuffer_Scalar, MPI_DOUBLE, MASTER_NODE, MPI_COMM_WORLD);
        }
  #else
        for (iPoint = 0; iPoint < nBuffer_Scalar; iPoint++) Buffer_Recv_Var[iPoint] = Buffer_Send_Var[iPoint];
        for (iPoint = 0; iPoint < nBuffer_Scalar; iPoint++) Buffer_Recv_Res[iPoint] = Buffer_Send_Res[iPoint];
        if (geometry->GetnDim() == 3) {
          for (iPoint = 0; iPoint < nBuffer_Scalar; iPoint++) Buffer_Recv_Vol[iPoint] = Buffer_Send_Vol[iPoint];
        }
  #endif

        /*--- The master node unpacks and sorts this variable by global index ---*/

        if (rank == MASTER_NODE) {
          jPoint = 0; iVar = iVar_FEA_Accel;
          for (iProcessor = 0; iProcessor < size; iProcessor++) {
            for (iPoint = 0; iPoint < Buffer_Recv_nPoint[iProcessor]; iPoint++) {

              /*--- Get global index, then loop over each variable and store ---*/

              iGlobal_Index = Buffer_Recv_GlobalIndex[jPoint];
              Data[iVar][iGlobal_Index]   = Buffer_Recv_Var[jPoint];
              Data[iVar+1][iGlobal_Index] = Buffer_Recv_Res[jPoint];
              if (geometry->GetnDim() == 3)
                Data[iVar+2][iGlobal_Index] = Buffer_Recv_Vol[jPoint];
              jPoint++;
            }

            /*--- Adjust jPoint to index of next proc's data in the buffers. ---*/

            jPoint = (iProcessor+1)*nBuffer_Scalar;
          }
       }
    }

    /*--- Communicate the FEM elasticity stresses (2D) - New elasticity solver---*/

    if (Kind_Solver == FEM_ELASTICITY) {

      /*--- Loop over this partition to collect the current variable ---*/

      jPoint = 0; su2double *Stress;
      for (iPoint = 0; iPoint < geometry->GetnPoint(); iPoint++) {

        /*--- Check for halos & write only if requested ---*/

        if (!Local_Halo[iPoint] || Wrt_Halo) {

          /*--- Load buffers with the three grid velocity components. ---*/

          Stress = solver[FEA_SOL]->node[iPoint]->GetStress_FEM();
          /*--- Sigma xx ---*/
          Buffer_Send_Var[jPoint] = Stress[0];
          /*--- Sigma yy ---*/
          Buffer_Send_Res[jPoint] = Stress[1];
          /*--- Sigma xy ---*/
          Buffer_Send_Vol[jPoint] = Stress[2];
          jPoint++;
        }
      }

      /*--- Gather the data on the master node. ---*/

#ifdef HAVE_MPI
      SU2_MPI::Gather(Buffer_Send_Var, nBuffer_Scalar, MPI_DOUBLE, Buffer_Recv_Var, nBuffer_Scalar, MPI_DOUBLE, MASTER_NODE, MPI_COMM_WORLD);
      SU2_MPI::Gather(Buffer_Send_Res, nBuffer_Scalar, MPI_DOUBLE, Buffer_Recv_Res, nBuffer_Scalar, MPI_DOUBLE, MASTER_NODE, MPI_COMM_WORLD);
      SU2_MPI::Gather(Buffer_Send_Vol, nBuffer_Scalar, MPI_DOUBLE, Buffer_Recv_Vol, nBuffer_Scalar, MPI_DOUBLE, MASTER_NODE, MPI_COMM_WORLD);
#else
      for (iPoint = 0; iPoint < nBuffer_Scalar; iPoint++) Buffer_Recv_Var[iPoint] = Buffer_Send_Var[iPoint];
      for (iPoint = 0; iPoint < nBuffer_Scalar; iPoint++) Buffer_Recv_Res[iPoint] = Buffer_Send_Res[iPoint];
      for (iPoint = 0; iPoint < nBuffer_Scalar; iPoint++) Buffer_Recv_Vol[iPoint] = Buffer_Send_Vol[iPoint];
#endif

      /*--- The master node unpacks and sorts this variable by global index ---*/

      if (rank == MASTER_NODE) {
        jPoint = 0; iVar = iVar_FEA_Stress;
        for (iProcessor = 0; iProcessor < size; iProcessor++) {
          for (iPoint = 0; iPoint < Buffer_Recv_nPoint[iProcessor]; iPoint++) {

            /*--- Get global index, then loop over each variable and store ---*/

            iGlobal_Index = Buffer_Recv_GlobalIndex[jPoint];
            Data[iVar][iGlobal_Index]   = Buffer_Recv_Var[jPoint];
            Data[iVar+1][iGlobal_Index] = Buffer_Recv_Res[jPoint];
            Data[iVar+2][iGlobal_Index] = Buffer_Recv_Vol[jPoint];
            jPoint++;
          }

          /*--- Adjust jPoint to index of next proc's data in the buffers. ---*/

          jPoint = (iProcessor+1)*nBuffer_Scalar;
        }
      }
    }

    /*--- Communicate the FEM elasticity stresses (3D) - New elasticity solver---*/

    if ((Kind_Solver == FEM_ELASTICITY) && (geometry->GetnDim() == 3)) {

      /*--- Loop over this partition to collect the current variable ---*/

      jPoint = 0; su2double *Stress;
      for (iPoint = 0; iPoint < geometry->GetnPoint(); iPoint++) {

        /*--- Check for halos & write only if requested ---*/

        if (!Local_Halo[iPoint] || Wrt_Halo) {

          /*--- Load buffers with the three grid velocity components. ---*/

          Stress = solver[FEA_SOL]->node[iPoint]->GetStress_FEM();
          /*--- Sigma zz ---*/
          Buffer_Send_Var[jPoint] = Stress[3];
          /*--- Sigma xz ---*/
          Buffer_Send_Res[jPoint] = Stress[4];
          /*--- Sigma yz ---*/
          Buffer_Send_Vol[jPoint] = Stress[5];
          jPoint++;
        }
      }

      /*--- Gather the data on the master node. ---*/

#ifdef HAVE_MPI
      SU2_MPI::Gather(Buffer_Send_Var, nBuffer_Scalar, MPI_DOUBLE, Buffer_Recv_Var, nBuffer_Scalar, MPI_DOUBLE, MASTER_NODE, MPI_COMM_WORLD);
      SU2_MPI::Gather(Buffer_Send_Res, nBuffer_Scalar, MPI_DOUBLE, Buffer_Recv_Res, nBuffer_Scalar, MPI_DOUBLE, MASTER_NODE, MPI_COMM_WORLD);
      SU2_MPI::Gather(Buffer_Send_Vol, nBuffer_Scalar, MPI_DOUBLE, Buffer_Recv_Vol, nBuffer_Scalar, MPI_DOUBLE, MASTER_NODE, MPI_COMM_WORLD);
#else
      for (iPoint = 0; iPoint < nBuffer_Scalar; iPoint++) Buffer_Recv_Var[iPoint] = Buffer_Send_Var[iPoint];
      for (iPoint = 0; iPoint < nBuffer_Scalar; iPoint++) Buffer_Recv_Res[iPoint] = Buffer_Send_Res[iPoint];
      for (iPoint = 0; iPoint < nBuffer_Scalar; iPoint++) Buffer_Recv_Vol[iPoint] = Buffer_Send_Vol[iPoint];

#endif

      /*--- The master node unpacks and sorts this variable by global index ---*/

      if (rank == MASTER_NODE) {
        jPoint = 0; iVar = iVar_FEA_Stress_3D;
        for (iProcessor = 0; iProcessor < size; iProcessor++) {
          for (iPoint = 0; iPoint < Buffer_Recv_nPoint[iProcessor]; iPoint++) {

            /*--- Get global index, then loop over each variable and store ---*/

            iGlobal_Index = Buffer_Recv_GlobalIndex[jPoint];
            Data[iVar][iGlobal_Index]   = Buffer_Recv_Var[jPoint];
            Data[iVar+1][iGlobal_Index] = Buffer_Recv_Res[jPoint];
            Data[iVar+2][iGlobal_Index] = Buffer_Recv_Vol[jPoint];
            jPoint++;
          }

          /*--- Adjust jPoint to index of next proc's data in the buffers. ---*/

          jPoint = (iProcessor+1)*nBuffer_Scalar;
        }
      }
    }

    
    /*--- Communicate the Linear elasticity ---*/
    
    if ( Kind_Solver == FEM_ELASTICITY ) {
      
      /*--- Loop over this partition to collect the current variable ---*/
      jPoint = 0;
      for (iPoint = 0; iPoint < geometry->GetnPoint(); iPoint++) {
        
        /*--- Check for halos & write only if requested ---*/
        
        if (!Local_Halo[iPoint] || Wrt_Halo) {
          
          /*--- Load buffers with the temperature and laminar viscosity variables. ---*/
          
          Buffer_Send_Var[jPoint] = solver[FEA_SOL]->node[iPoint]->GetVonMises_Stress();
          jPoint++;
        }
      }
      
      /*--- Gather the data on the master node. ---*/
      
#ifdef HAVE_MPI
      SU2_MPI::Gather(Buffer_Send_Var, nBuffer_Scalar, MPI_DOUBLE, Buffer_Recv_Var, nBuffer_Scalar, MPI_DOUBLE, MASTER_NODE, MPI_COMM_WORLD);
#else
      for (iPoint = 0; iPoint < nBuffer_Scalar; iPoint++) Buffer_Recv_Var[iPoint] = Buffer_Send_Var[iPoint];
#endif
      
      /*--- The master node unpacks and sorts this variable by global index ---*/
      
      if (rank == MASTER_NODE) {
        jPoint = 0; iVar = iVar_FEA_Extra;
        for (iProcessor = 0; iProcessor < size; iProcessor++) {
          for (iPoint = 0; iPoint < Buffer_Recv_nPoint[iProcessor]; iPoint++) {
            
            /*--- Get global index, then loop over each variable and store ---*/
            
            iGlobal_Index = Buffer_Recv_GlobalIndex[jPoint];
            Data[iVar][iGlobal_Index] = Buffer_Recv_Var[jPoint];
            jPoint++;
          }
          
          /*--- Adjust jPoint to index of next proc's data in the buffers. ---*/
          
          jPoint = (iProcessor+1)*nBuffer_Scalar;
        }
      }
    }
    
    if (config->GetExtraOutput()) {
      
      for (jVar = 0; jVar < nVar_Extra; jVar++) {
        
        /*--- Loop over this partition to collect the current variable ---*/
        
        jPoint = 0;
        for (iPoint = 0; iPoint < geometry->GetnPoint(); iPoint++) {
          
          /*--- Check for halos & write only if requested ---*/
          
          if (!Local_Halo[iPoint] || Wrt_Halo) {
            
            /*--- Get this variable into the temporary send buffer. ---*/
            
            if (Kind_Solver == RANS) {
              Buffer_Send_Var[jPoint] = solver[TURB_SOL]->OutputVariables[iPoint*nVar_Extra+jVar];
            }
            jPoint++;
            
          }
        }
        
        /*--- Gather the data on the master node. ---*/
        
#ifdef HAVE_MPI
        SU2_MPI::Gather(Buffer_Send_Var, nBuffer_Scalar, MPI_DOUBLE, Buffer_Recv_Var, nBuffer_Scalar, MPI_DOUBLE, MASTER_NODE, MPI_COMM_WORLD);
#else
        for (iPoint = 0; iPoint < nBuffer_Scalar; iPoint++) Buffer_Recv_Var[iPoint] = Buffer_Send_Var[iPoint];
#endif
        
        /*--- The master node unpacks and sorts this variable by global index ---*/
        
        if (rank == MASTER_NODE) {
          jPoint = 0; iVar = iVar_Extra;
          for (iProcessor = 0; iProcessor < size; iProcessor++) {
            for (iPoint = 0; iPoint < Buffer_Recv_nPoint[iProcessor]; iPoint++) {
              
              /*--- Get global index, then loop over each variable and store ---*/
              
              iGlobal_Index = Buffer_Recv_GlobalIndex[jPoint];
              Data[iVar+jVar][iGlobal_Index] = Buffer_Recv_Var[jPoint];
              jPoint++;
            }
            
            /*--- Adjust jPoint to index of next proc's data in the buffers. ---*/
            
            jPoint = (iProcessor+1)*nBuffer_Scalar;
          }
        }
      }
    }
    
  }
  
  /*--- Immediately release the temporary buffers. ---*/
  
  delete [] Buffer_Send_Var;
  delete [] Buffer_Send_Res;
  delete [] Buffer_Send_Vol;
  delete [] Buffer_Send_GlobalIndex;
  if (rank == MASTER_NODE) {
    delete [] Buffer_Recv_nPoint;
    delete [] Buffer_Recv_Var;
    delete [] Buffer_Recv_Res;
    delete [] Buffer_Recv_Vol;
    delete [] Buffer_Recv_GlobalIndex;
  }
  
  /*--- Release memory needed for surface coefficients ---*/
  
  delete [] Local_Halo;
  
  if ((Kind_Solver == NAVIER_STOKES) || (Kind_Solver == RANS)) {
    delete[] Aux_Frict_x; delete[] Aux_Frict_y; delete[] Aux_Frict_z;
    delete [] Aux_Heat; delete [] Aux_yPlus;
  }
  if (( Kind_Solver == ADJ_EULER              ) ||
      ( Kind_Solver == ADJ_NAVIER_STOKES      ) ||
      ( Kind_Solver == ADJ_RANS               ) ||
      ( Kind_Solver == DISC_ADJ_EULER         ) ||
      ( Kind_Solver == DISC_ADJ_NAVIER_STOKES ) ||
      ( Kind_Solver == DISC_ADJ_RANS          )) {
    delete [] Aux_Sens;
  }
  
}

void COutput::MergeBaselineSolution(CConfig *config, CGeometry *geometry, CSolver *solver, unsigned short val_iZone) {
  
  /*--- Local variables needed on all processors ---*/
  unsigned short iVar;
  unsigned long iPoint = 0, jPoint = 0;
  
  nVar_Total = config->fields.size() - 1;
  
  /*--- Merge the solution either in serial or parallel. ---*/
  
#ifndef HAVE_MPI
  
  /*--- In serial, the single process has access to all solution data,
   so it is simple to retrieve and store inside Solution_Data. ---*/
  
  unsigned short iMarker;
  unsigned long iVertex, nTotalPoints = 0;
  int SendRecv;
  
  /*--- First, create a structure to locate any periodic halo nodes ---*/
  int *Local_Halo = new int[geometry->GetnPoint()];
  for (iPoint = 0; iPoint < geometry->GetnPoint(); iPoint++)
    Local_Halo[iPoint] = !geometry->node[iPoint]->GetDomain();
  
  for (iMarker = 0; iMarker < config->GetnMarker_All(); iMarker++) {
    if (config->GetMarker_All_KindBC(iMarker) == SEND_RECEIVE) {
      SendRecv = config->GetMarker_All_SendRecv(iMarker);
      for (iVertex = 0; iVertex < geometry->nVertex[iMarker]; iVertex++) {
        iPoint = geometry->vertex[iMarker][iVertex]->GetNode();
        if ((geometry->vertex[iMarker][iVertex]->GetRotation_Type() > 0) &&
            (geometry->vertex[iMarker][iVertex]->GetRotation_Type() % 2 == 1) &&
            (SendRecv < 0)) {
          Local_Halo[iPoint] = false;
        }
      }
      
    }
  }
  
  /*--- Total number of points in the mesh (this might include periodic points). ---*/
  
  for (iPoint = 0; iPoint < geometry->GetnPoint(); iPoint++)
    if (!Local_Halo[iPoint]) nTotalPoints++;
  
  nGlobal_Poin = nTotalPoints;
  Data = new su2double*[nVar_Total];
  for (iVar = 0; iVar < nVar_Total; iVar++) {
    Data[iVar] = new su2double[nGlobal_Poin];
  }
  
  /*--- Loop over all points in the mesh, but only write data
   for nodes in the domain (ignore periodic halo nodes). ---*/
  
  jPoint = 0;
  for (iPoint = 0; iPoint < geometry->GetnPoint(); iPoint++) {
    if (!Local_Halo[iPoint]) {
      
      /*--- Solution (first, and second system of equations) ---*/
      
      unsigned short jVar = 0;
      for (iVar = 0; iVar < nVar_Total; iVar++) {
        Data[jVar][jPoint] = solver->node[iPoint]->GetSolution(iVar);
        jVar++;
      }
    }
    
    /*--- Increment jPoint as the counter. We need this because iPoint
     may include halo nodes that we skip over during this loop. ---*/
    
    jPoint++;
    
  }
  
#else
  
  /*--- MPI preprocessing ---*/
  
  int rank, nProcessor, iProcessor;
  MPI_Comm_rank(MPI_COMM_WORLD, &rank);
  MPI_Comm_size(MPI_COMM_WORLD, &nProcessor);
  
  /*--- Local variables needed for merging with MPI ---*/
  
  unsigned long iVertex, iMarker;
  unsigned long Buffer_Send_nPoint[1], *Buffer_Recv_nPoint = NULL;
  unsigned long nLocalPoint = 0, MaxLocalPoint = 0;
  unsigned long iGlobal_Index = 0, nBuffer_Scalar = 0;
  
  int *Local_Halo = new int[geometry->GetnPoint()];
  for (iPoint = 0; iPoint < geometry->GetnPoint(); iPoint++)
    Local_Halo[iPoint] = !geometry->node[iPoint]->GetDomain();
  
  bool Wrt_Halo = config->GetWrt_Halo(), isPeriodic;
  
  /*--- Search all send/recv boundaries on this partition for any periodic
   nodes that were part of the original domain. We want to recover these
   for visualization purposes. ---*/
  
  if (Wrt_Halo) {
    nLocalPoint = geometry->GetnPoint();
  } else {
    for (iMarker = 0; iMarker < config->GetnMarker_All(); iMarker++) {
      if (config->GetMarker_All_KindBC(iMarker) == SEND_RECEIVE) {
        
        /*--- Checking for less than or equal to the rank, because there may
         be some periodic halo nodes that send info to the same rank. ---*/
        
        for (iVertex = 0; iVertex < geometry->nVertex[iMarker]; iVertex++) {
          iPoint = geometry->vertex[iMarker][iVertex]->GetNode();
          isPeriodic = ((geometry->vertex[iMarker][iVertex]->GetRotation_Type() > 0) &&
                        (geometry->vertex[iMarker][iVertex]->GetRotation_Type() % 2 == 1));
          if (isPeriodic) Local_Halo[iPoint] = false;
        }
      }
    }
    
    /*--- Sum total number of nodes that belong to the domain ---*/
    
    for (iPoint = 0; iPoint < geometry->GetnPoint(); iPoint++)
      if (Local_Halo[iPoint] == false)
        nLocalPoint++;
    
  }
  Buffer_Send_nPoint[0] = nLocalPoint;
  
  if (rank == MASTER_NODE) Buffer_Recv_nPoint = new unsigned long[nProcessor];
  
  SU2_MPI::Allreduce(&nLocalPoint, &MaxLocalPoint, 1, MPI_UNSIGNED_LONG, MPI_MAX, MPI_COMM_WORLD);
  SU2_MPI::Gather(&Buffer_Send_nPoint, 1, MPI_UNSIGNED_LONG, Buffer_Recv_nPoint, 1, MPI_UNSIGNED_LONG, MASTER_NODE, MPI_COMM_WORLD);
  
  nBuffer_Scalar = MaxLocalPoint;
  
  /*--- Send and Recv buffers. ---*/
  
  su2double *Buffer_Send_Var = new su2double[MaxLocalPoint];
  su2double *Buffer_Recv_Var = NULL;
  
  unsigned long *Buffer_Send_GlobalIndex = new unsigned long[MaxLocalPoint];
  unsigned long *Buffer_Recv_GlobalIndex = NULL;
  
  /*--- Prepare the receive buffers in the master node only. ---*/
  if (rank == MASTER_NODE) {
    
    Buffer_Recv_Var = new su2double[nProcessor*MaxLocalPoint];
    Buffer_Recv_GlobalIndex = new unsigned long[nProcessor*MaxLocalPoint];
    
    /*--- Sum total number of nodes to be written and allocate arrays ---*/
    nGlobal_Poin = 0;
    for (iProcessor = 0; iProcessor < nProcessor; iProcessor++) {
      nGlobal_Poin += Buffer_Recv_nPoint[iProcessor];
    }
    Data = new su2double*[nVar_Total];
    for (iVar = 0; iVar < nVar_Total; iVar++) {
      Data[iVar] = new su2double[nGlobal_Poin];
    }
    
  }
  
  /*--- Main communication routine. Loop over each variable that has
   been requested by the user and perform the MPI comm. Temporary
   1-D buffers are used to send the solution for each variable at all
   nodes on each partition to the master node. These are then unpacked
   by the master and sorted by global index in one large n-dim. array. ---*/
  
  for (iVar = 0; iVar < nVar_Total; iVar++) {
    
    /*--- Loop over this partition to collect the current variable ---*/
    jPoint = 0;
    for (iPoint = 0; iPoint < geometry->GetnPoint(); iPoint++) {
      
      /*--- Check for halos and write only if requested ---*/
      if (!Local_Halo[iPoint] || Wrt_Halo) {
        
        /*--- Get this variable into the temporary send buffer. ---*/
        Buffer_Send_Var[jPoint] = solver->node[iPoint]->GetSolution(iVar);
        
        /*--- Only send/recv the volumes & global indices during the first loop ---*/
        if (iVar == 0) {
          Buffer_Send_GlobalIndex[jPoint] = geometry->node[iPoint]->GetGlobalIndex();
        }
        jPoint++;
      }
    }
    
    /*--- Gather the data on the master node. ---*/

    SU2_MPI::Gather(Buffer_Send_Var, nBuffer_Scalar, MPI_DOUBLE, Buffer_Recv_Var, nBuffer_Scalar, MPI_DOUBLE, MASTER_NODE, MPI_COMM_WORLD);
    if (iVar == 0) {
      SU2_MPI::Gather(Buffer_Send_GlobalIndex, nBuffer_Scalar, MPI_UNSIGNED_LONG, Buffer_Recv_GlobalIndex, nBuffer_Scalar, MPI_UNSIGNED_LONG, MASTER_NODE, MPI_COMM_WORLD);
    }
    
    /*--- The master node unpacks and sorts this variable by global index ---*/
    if (rank == MASTER_NODE) {
      jPoint = 0;
      for (iProcessor = 0; iProcessor < nProcessor; iProcessor++) {
        for (iPoint = 0; iPoint < Buffer_Recv_nPoint[iProcessor]; iPoint++) {
          
          /*--- Get global index, then loop over each variable and store ---*/
          iGlobal_Index = Buffer_Recv_GlobalIndex[jPoint];
          Data[iVar][iGlobal_Index] = Buffer_Recv_Var[jPoint];
          jPoint++;
        }
        /*--- Adjust jPoint to index of next proc's data in the buffers. ---*/
        jPoint = (iProcessor+1)*nBuffer_Scalar;
      }
    }
  }
  
  /*--- Immediately release the temporary buffers. ---*/
  
  delete [] Buffer_Send_Var;
  delete [] Buffer_Send_GlobalIndex;
  if (rank == MASTER_NODE) {
    delete [] Buffer_Recv_Var;
    delete [] Buffer_Recv_GlobalIndex;
  }
  
#endif
  
  delete [] Local_Halo;
  
}

void COutput::SetRestart(CConfig *config, CGeometry *geometry, CSolver **solver, unsigned short val_iZone) {
  
  /*--- Local variables ---*/

  unsigned short nZone = geometry->GetnZone();
  unsigned short Kind_Solver  = config->GetKind_Solver();
  unsigned short iVar, iDim, nDim = geometry->GetnDim();
  unsigned long iPoint, iExtIter = config->GetExtIter();
  bool grid_movement = config->GetGrid_Movement();
  bool dynamic_fem = (config->GetDynamic_Analysis() == DYNAMIC);
  bool fem = (config->GetKind_Solver() == FEM_ELASTICITY);
  ofstream restart_file;
  string filename;
  
  /*--- Retrieve filename from config ---*/
  
  if ((config->GetContinuous_Adjoint()) || (config->GetDiscrete_Adjoint())) {
    filename = config->GetRestart_AdjFileName();
    filename = config->GetObjFunc_Extension(filename);
  } else if (fem){
    filename = config->GetRestart_FEMFileName();
  } else {
    filename = config->GetRestart_FlowFileName();
  }

  /*--- Append the zone number if multizone problems ---*/
  if (nZone > 1)
    filename= config->GetMultizone_FileName(filename, val_iZone);

  /*--- Unsteady problems require an iteration number to be appended. ---*/
  if (config->GetUnsteady_Simulation() == TIME_SPECTRAL) {
    filename = config->GetUnsteady_FileName(filename, SU2_TYPE::Int(val_iZone));
  } else if (config->GetWrt_Unsteady()) {
    filename = config->GetUnsteady_FileName(filename, SU2_TYPE::Int(iExtIter));
  } else if ((fem) && (config->GetWrt_Dynamic())) {
	filename = config->GetUnsteady_FileName(filename, SU2_TYPE::Int(iExtIter));
  }

  /*--- Open the restart file and write the solution. ---*/
  
  restart_file.open(filename.c_str(), ios::out);
  restart_file.precision(15);
  
  /*--- Write the header line based on the particular solver ----*/
  
  restart_file << "\"PointID\"";
  
  /*--- Mesh coordinates are always written to the restart first ---*/
  
  if (nDim == 2) {
    restart_file << "\t\"x\"\t\"y\"";
  } else {
    restart_file << "\t\"x\"\t\"y\"\t\"z\"";
  }
  
  for (iVar = 0; iVar < nVar_Consv; iVar++) {
	if ( Kind_Solver == FEM_ELASTICITY )
    restart_file << "\t\"Displacement_" << iVar+1<<"\"";
	else
    restart_file << "\t\"Conservative_" << iVar+1<<"\"";
  }

  if (!config->GetLow_MemoryOutput()) {
    
    if (config->GetWrt_Limiters()) {
      for (iVar = 0; iVar < nVar_Consv; iVar++) {
        restart_file << "\t\"Limiter_" << iVar+1<<"\"";
      }
    }
    if (config->GetWrt_Residuals()) {
      for (iVar = 0; iVar < nVar_Consv; iVar++) {
        restart_file << "\t\"Residual_" << iVar+1<<"\"";
      }
    }
    
    /*--- Mesh velocities for dynamic mesh cases ---*/
    
    if (grid_movement && !fem) {
      if (nDim == 2) {
        restart_file << "\t\"Grid_Velx\"\t\"Grid_Vely\"";
      } else {
        restart_file << "\t\"Grid_Velx\"\t\"Grid_Vely\"\t\"Grid_Velz\"";
      }
    }
    
    /*--- Solver specific output variables ---*/
    
    if (config->GetKind_Regime() == FREESURFACE) {
      restart_file << "\t\"Density\"";
    }
    
    if ((Kind_Solver == EULER) || (Kind_Solver == NAVIER_STOKES) || (Kind_Solver == RANS)) {
      restart_file << "\t\"Pressure\"\t\"Temperature\"\t\"C<sub>p</sub>\"\t\"Mach\"";
    }
    
    if ((Kind_Solver == NAVIER_STOKES) || (Kind_Solver == RANS)) {
      if (nDim == 2) restart_file << "\t\"<greek>m</greek>\"\t\"C<sub>f</sub>_x\"\t\"C<sub>f</sub>_y\"\t\"h\"\t\"y<sup>+</sup>\"";
      if (nDim == 3) restart_file << "\t\"<greek>m</greek>\"\t\"C<sub>f</sub>_x\"\t\"C<sub>f</sub>_y\"\t\"C<sub>f</sub>_z\"\t\"h\"\t\"y<sup>+</sup>\"";
    }
    
    if (Kind_Solver == RANS) {
      restart_file << "\t\"<greek>m</greek><sub>t</sub>\"";
    }
    
    if (config->GetWrt_SharpEdges()) {
      if ((Kind_Solver == EULER) || (Kind_Solver == NAVIER_STOKES) || (Kind_Solver == RANS)) {
        restart_file << "\t\"Sharp_Edge_Dist\"";
      }
    }
    
    if (Kind_Solver == POISSON_EQUATION) {
      for (iDim = 0; iDim < geometry->GetnDim(); iDim++)
        restart_file << "\t\"poissonField_" << iDim+1 << "\"";
    }
    
    if ((Kind_Solver == ADJ_EULER              ) ||
        (Kind_Solver == ADJ_NAVIER_STOKES      ) ||
        (Kind_Solver == ADJ_RANS               )   ) {
      restart_file << "\t\"Surface_Sensitivity\"\t\"Solution_Sensor\"";
    }
    if (( Kind_Solver == DISC_ADJ_EULER              ) ||
        ( Kind_Solver == DISC_ADJ_NAVIER_STOKES      ) ||
        ( Kind_Solver == DISC_ADJ_RANS               )) {
      restart_file << "\t\"Surface_Sensitivity\"\t\"Sensitivity_x\"\t\"Sensitivity_y\"";
      if (geometry->GetnDim() == 3){
        restart_file << "\t\"Sensitivity_z\"";
      }
    }
    
    if (Kind_Solver == FEM_ELASTICITY) {
    	if (!dynamic_fem) {
    		if (geometry->GetnDim() == 2)
    			restart_file << "\t\"Sxx\"\t\"Syy\"\t\"Sxy\"\t\"Von_Mises_Stress\"";
    		if (geometry->GetnDim() == 3)
    			restart_file << "\t\"Sxx\"\t\"Syy\"\t\"Sxy\"\t\"Szz\"\t\"Sxz\"\t\"Syz\"\t\"Von_Mises_Stress\"";
    	}
    	else if (dynamic_fem) {
    		if (geometry->GetnDim() == 2){
    			restart_file << "\t\"Velocity_1\"\t\"Velocity_2\"\t\"Acceleration_1\"\t\"Acceleration_2\"";
    			restart_file << "\t\"Sxx\"\t\"Syy\"\t\"Sxy\"\t\"Von_Mises_Stress\"";
    		}
        	if (geometry->GetnDim() == 3){
        		restart_file << "\t\"Velocity_1\"\t\"Velocity_2\"\t\"Velocity_3\"\t\"Acceleration_1\"\t\"Acceleration_2\"\t\"Acceleration_3\"";
        		restart_file << "\t\"Sxx\"\t\"Syy\"\t\"Sxy\"\t\"Szz\"\t\"Sxz\"\t\"Syz\"\t\"Von_Mises_Stress\"";
        	}
    	}
    }


    if (config->GetExtraOutput()) {
      string *headings = NULL;
      //if (Kind_Solver == RANS) {
      headings = solver[TURB_SOL]->OutputHeadingNames;
      //}
      
      for (iVar = 0; iVar < nVar_Extra; iVar++) {
        if (headings == NULL) {
          restart_file << "\t\"ExtraOutput_" << iVar+1<<"\"";
        } else{
          restart_file << "\t\""<< headings[iVar] <<"\"";
        }
      }
    }
  }
  
  restart_file << endl;
  
  /*--- Write the restart file ---*/
  
  for (iPoint = 0; iPoint < geometry->GetGlobal_nPointDomain(); iPoint++) {
    
    /*--- Index of the point ---*/
    restart_file << iPoint << "\t";
    
    /*--- Write the grid coordinates first ---*/
    for (iDim = 0; iDim < nDim; iDim++) {
      restart_file << scientific << Coords[iDim][iPoint] << "\t";
    }
    
    /*--- Loop over the variables and write the values to file ---*/
    for (iVar = 0; iVar < nVar_Total; iVar++) {
      restart_file << scientific << Data[iVar][iPoint] << "\t";
    }
    restart_file << endl;
  }
  
  restart_file.close();
  
}

void COutput::DeallocateCoordinates(CConfig *config, CGeometry *geometry) {
  
  unsigned short iDim, nDim = geometry->GetnDim();

  int rank = MASTER_NODE;
#ifdef HAVE_MPI
  MPI_Comm_rank(MPI_COMM_WORLD, &rank);
#endif
  
  /*--- The master node alone owns all data found in this routine. ---*/
  
  if (rank == MASTER_NODE) {
    
    /*--- Deallocate memory for coordinate data ---*/
    
    for (iDim = 0; iDim < nDim; iDim++) {
      delete [] Coords[iDim];
    }
    delete [] Coords;
  }
}

void COutput::DeallocateConnectivity(CConfig *config, CGeometry *geometry, bool surf_sol) {
  
  int rank = MASTER_NODE;
#ifdef HAVE_MPI
  MPI_Comm_rank(MPI_COMM_WORLD, &rank);
#endif
  
  /*--- The master node alone owns all data found in this routine. ---*/
  if (rank == MASTER_NODE) {
    
    /*--- Deallocate memory for connectivity data ---*/
    if (surf_sol) {
      if (nGlobal_Line > 0) delete [] Conn_Line;
      if (nGlobal_BoundTria > 0) delete [] Conn_BoundTria;
      if (nGlobal_BoundQuad > 0) delete [] Conn_BoundQuad;
    }
    else {
      if (nGlobal_Tria > 0) delete [] Conn_Tria;
      if (nGlobal_Quad > 0) delete [] Conn_Quad;
      if (nGlobal_Tetr > 0) delete [] Conn_Tetr;
      if (nGlobal_Hexa > 0) delete [] Conn_Hexa;
      if (nGlobal_Pris > 0) delete [] Conn_Pris;
      if (nGlobal_Pyra > 0) delete [] Conn_Pyra;
    }
    
  }
}

void COutput::DeallocateSolution(CConfig *config, CGeometry *geometry) {
  
  int rank = MASTER_NODE;
#ifdef HAVE_MPI
  MPI_Comm_rank(MPI_COMM_WORLD, &rank);
#endif
  
  /*--- The master node alone owns all data found in this routine. ---*/
  if (rank == MASTER_NODE) {
    
    /*--- Deallocate memory for solution data ---*/
    for (unsigned short iVar = 0; iVar < nVar_Total; iVar++) {
      delete [] Data[iVar];
    }
    delete [] Data;
    
  }
}

void COutput::SetConvHistory_Header(ofstream *ConvHist_file, CConfig *config) {
  char cstr[200], buffer[50], turb_resid[1000];
  unsigned short iMarker, iMarker_Monitoring;
  string Monitoring_Tag, monitoring_coeff, aeroelastic_coeff;
  
  bool rotating_frame = config->GetRotating_Frame();
  bool aeroelastic = config->GetAeroelastic_Simulation();
  bool equiv_area = config->GetEquivArea();
  bool turbulent = ((config->GetKind_Solver() == RANS) || (config->GetKind_Solver() == ADJ_RANS) ||
                    (config->GetKind_Solver() == DISC_ADJ_RANS));
  bool frozen_turb = config->GetFrozen_Visc();
  bool freesurface = (config->GetKind_Regime() == FREESURFACE);
  bool inv_design = (config->GetInvDesign_Cp() || config->GetInvDesign_HeatFlux());
  bool output_1d = config->GetWrt_1D_Output();
  bool output_per_surface = false;
  bool output_massflow = (config->GetKind_ObjFunc() == MASS_FLOW_RATE);
  if (config->GetnMarker_Monitoring() > 1) output_per_surface = true;
  
  unsigned short direct_diff = config->GetDirectDiff();

  bool isothermal = false;
  for (iMarker = 0; iMarker < config->GetnMarker_All(); iMarker++)
    if ((config->GetMarker_All_KindBC(iMarker) == ISOTHERMAL             ))
      isothermal = true;
  
  /*--- Write file name with extension ---*/
  
  string filename = config->GetConv_FileName();
  strcpy (cstr, filename.data());
  
  if (config->GetWrt_Unsteady() && config->GetRestart()) {
    long iExtIter = config->GetUnst_RestartIter();
    if (SU2_TYPE::Int(iExtIter) < 10) SPRINTF (buffer, "_0000%d", SU2_TYPE::Int(iExtIter));
    if ((SU2_TYPE::Int(iExtIter) >= 10) && (SU2_TYPE::Int(iExtIter) < 100)) SPRINTF (buffer, "_000%d", SU2_TYPE::Int(iExtIter));
    if ((SU2_TYPE::Int(iExtIter) >= 100) && (SU2_TYPE::Int(iExtIter) < 1000)) SPRINTF (buffer, "_00%d", SU2_TYPE::Int(iExtIter));
    if ((SU2_TYPE::Int(iExtIter) >= 1000) && (SU2_TYPE::Int(iExtIter) < 10000)) SPRINTF (buffer, "_0%d", SU2_TYPE::Int(iExtIter));
    if (SU2_TYPE::Int(iExtIter) >= 10000) SPRINTF (buffer, "_%d", SU2_TYPE::Int(iExtIter));
    strcat(cstr, buffer);
  }
  
  if ((config->GetOutput_FileFormat() == TECPLOT) ||
      (config->GetOutput_FileFormat() == FIELDVIEW)) SPRINTF (buffer, ".dat");
  else if ((config->GetOutput_FileFormat() == TECPLOT_BINARY) ||
           (config->GetOutput_FileFormat() == FIELDVIEW_BINARY))  SPRINTF (buffer, ".plt");
  else if (config->GetOutput_FileFormat() == PARAVIEW)  SPRINTF (buffer, ".csv");
  strcat(cstr, buffer);
  
  ConvHist_file->open(cstr, ios::out);
  ConvHist_file->precision(15);
  
  /*--- Begin of the header ---*/
  
  char begin[]= "\"Iteration\"";
  
  /*--- Header for the coefficients ---*/
  
  char flow_coeff[]= ",\"CLift\",\"CDrag\",\"CSideForce\",\"CMx\",\"CMy\",\"CMz\",\"CFx\",\"CFy\",\"CFz\",\"CL/CD\"";
  char heat_coeff[]= ",\"HeatFlux_Total\",\"HeatFlux_Maximum\"";
  char equivalent_area_coeff[]= ",\"CEquivArea\",\"CNearFieldOF\"";
  char rotating_frame_coeff[]= ",\"CMerit\",\"CT\",\"CQ\"";
  char free_surface_coeff[]= ",\"CFreeSurface\"";
  char wave_coeff[]= ",\"CWave\"";
  char fem_coeff[]= ",\"VM_Stress\"";
  char adj_coeff[]= ",\"Sens_Geo\",\"Sens_Mach\",\"Sens_AoA\",\"Sens_Press\",\"Sens_Temp\",\"Sens_AoS\"";
  char oneD_outputs[]= ",\"Avg_TotalPress\",\"Avg_Mach\",\"Avg_Temperature\",\"MassFlowRate\",\"FluxAvg_Pressure\",\"FluxAvg_Density\",\"FluxAvg_Velocity\",\"FluxAvg_Enthalpy\"";
  char Cp_inverse_design[]= ",\"Cp_Diff\"";
  char Heat_inverse_design[]= ",\"HeatFlux_Diff\"";
  char mass_flow_rate[] = ",\"MassFlowRate\"";
  char d_flow_coeff[] = ",\"D(CLift)\",\"D(CDrag)\",\"D(CSideForce)\",\"D(CMx)\",\"D(CMy)\",\"D(CMz)\",\"D(CFx)\",\"D(CFy)\",\"D(CFz)\",\"D(CL/CD)\"";
  
  /* Find the markers being monitored and create a header for them */
  for (iMarker_Monitoring = 0; iMarker_Monitoring < config->GetnMarker_Monitoring(); iMarker_Monitoring++) {
    Monitoring_Tag = config->GetMarker_Monitoring(iMarker_Monitoring);
    monitoring_coeff += ",\"CLift_"  + Monitoring_Tag + "\"";
    monitoring_coeff += ",\"CDrag_"  + Monitoring_Tag + "\"";
    monitoring_coeff += ",\"CSideForce_" + Monitoring_Tag + "\"";
    monitoring_coeff += ",\"CL/CD_" + Monitoring_Tag + "\"";
    monitoring_coeff += ",\"CFx_"    + Monitoring_Tag + "\"";
    monitoring_coeff += ",\"CFy_"    + Monitoring_Tag + "\"";
    monitoring_coeff += ",\"CFz_"    + Monitoring_Tag + "\"";
    monitoring_coeff += ",\"CMx_"    + Monitoring_Tag + "\"";
    monitoring_coeff += ",\"CMy_"    + Monitoring_Tag + "\"";
    monitoring_coeff += ",\"CMz_"    + Monitoring_Tag + "\"";
    aeroelastic_coeff += ",\"plunge_" + Monitoring_Tag + "\"";
    aeroelastic_coeff += ",\"pitch_"  + Monitoring_Tag + "\"";
  }
  
  /*--- Header for the residuals ---*/

  char flow_resid[]= ",\"Res_Flow[0]\",\"Res_Flow[1]\",\"Res_Flow[2]\",\"Res_Flow[3]\",\"Res_Flow[4]\"";
  char adj_flow_resid[]= ",\"Res_AdjFlow[0]\",\"Res_AdjFlow[1]\",\"Res_AdjFlow[2]\",\"Res_AdjFlow[3]\",\"Res_AdjFlow[4]\"";
  switch (config->GetKind_Turb_Model()) {
    case SA:	   SPRINTF (turb_resid, ",\"Res_Turb[0]\""); break;
    case SA_NEG: SPRINTF (turb_resid, ",\"Res_Turb[0]\""); break;
    case SST:   	SPRINTF (turb_resid, ",\"Res_Turb[0]\",\"Res_Turb[1]\""); break;
  }
  char adj_turb_resid[]= ",\"Res_AdjTurb[0]\"";
  char levelset_resid[]= ",\"Res_LevelSet\"";
  char adj_levelset_resid[]= ",\"Res_AdjLevelSet\"";
  char wave_resid[]= ",\"Res_Wave[0]\",\"Res_Wave[1]\"";
  char fem_resid[]= ",\"Res_FEM[0]\",\"Res_FEM[1]\",\"Res_FEM[2]\"";
  char heat_resid[]= ",\"Res_Heat\"";
  
  /*--- End of the header ---*/
  
  char end[]= ",\"Linear_Solver_Iterations\",\"CFL_Number\",\"Time(min)\"\n";
  
  if ((config->GetOutput_FileFormat() == TECPLOT) ||
      (config->GetOutput_FileFormat() == TECPLOT_BINARY) ||
      (config->GetOutput_FileFormat() == FIELDVIEW) ||
      (config->GetOutput_FileFormat() == FIELDVIEW_BINARY)) {
    ConvHist_file[0] << "TITLE = \"SU2 Simulation\"" << endl;
    ConvHist_file[0] << "VARIABLES = ";
  }
  
  /*--- Write the header, case depending ---*/
  switch (config->GetKind_Solver()) {
      
    case EULER : case NAVIER_STOKES: case RANS :
      ConvHist_file[0] << begin << flow_coeff;
      if (isothermal) ConvHist_file[0] << heat_coeff;
      if (equiv_area) ConvHist_file[0] << equivalent_area_coeff;
      if (inv_design) {
        ConvHist_file[0] << Cp_inverse_design;
        if (isothermal) ConvHist_file[0] << Heat_inverse_design;
      }
      if (rotating_frame) ConvHist_file[0] << rotating_frame_coeff;
      ConvHist_file[0] << flow_resid;
      if (turbulent) ConvHist_file[0] << turb_resid;
      if (aeroelastic) ConvHist_file[0] << aeroelastic_coeff;
      if (output_per_surface) ConvHist_file[0] << monitoring_coeff;
      if (output_1d) ConvHist_file[0] << oneD_outputs;
      if (output_massflow && !output_1d)  ConvHist_file[0]<< mass_flow_rate;
      if (direct_diff != NO_DERIVATIVE) ConvHist_file[0] << d_flow_coeff;
      ConvHist_file[0] << end;
      if (freesurface) {
        ConvHist_file[0] << begin << flow_coeff << free_surface_coeff;
        ConvHist_file[0] << flow_resid << levelset_resid << end;
      }

      break;
      
    case ADJ_EULER      : case ADJ_NAVIER_STOKES      : case ADJ_RANS:
    case DISC_ADJ_EULER: case DISC_ADJ_NAVIER_STOKES: case DISC_ADJ_RANS:
      ConvHist_file[0] << begin << adj_coeff << adj_flow_resid;
      if ((turbulent) && (!frozen_turb)) ConvHist_file[0] << adj_turb_resid;
      ConvHist_file[0] << end;
      if (freesurface) {
        ConvHist_file[0] << begin << adj_coeff << adj_flow_resid << adj_levelset_resid << end;
      }
      break;
      
    case WAVE_EQUATION:
      ConvHist_file[0] << begin << wave_coeff;
      ConvHist_file[0] << wave_resid << end;
      break;
      
    case HEAT_EQUATION:
      ConvHist_file[0] << begin << heat_coeff;
      ConvHist_file[0] << heat_resid << end;
      break;
      
    case FEM_ELASTICITY:
      ConvHist_file[0] << begin << fem_coeff;
      ConvHist_file[0] << fem_resid << end;
      break;
      
  }
  
  if (config->GetOutput_FileFormat() == TECPLOT ||
      config->GetOutput_FileFormat() == TECPLOT_BINARY ||
      config->GetOutput_FileFormat() == FIELDVIEW ||
      config->GetOutput_FileFormat() == FIELDVIEW_BINARY) {
    ConvHist_file[0] << "ZONE T= \"Convergence history\"" << endl;
  }
  
}


void COutput::SetConvHistory_Body(ofstream *ConvHist_file,
                                  CGeometry ***geometry,
                                  CSolver ****solver_container,
                                  CConfig **config,
                                  CIntegration ***integration,
                                  bool DualTime_Iteration,
                                  su2double timeused,
                                  unsigned short val_iZone) {
  
  bool output_1d  = config[val_iZone]->GetWrt_1D_Output();
  bool output_massflow = (config[val_iZone]->GetKind_ObjFunc() == MASS_FLOW_RATE);
  unsigned short FinestMesh = config[val_iZone]->GetFinestMesh();
  
  int rank;
#ifdef HAVE_MPI
  MPI_Comm_rank(MPI_COMM_WORLD, &rank);
#else
  rank = MASTER_NODE;
#endif
  
  /*--- If 1-D outputs requested, calculated them. Requires info from all nodes,
   Get area-averaged and flux-averaged values at the specified surface ---*/
  
  if (output_1d) {
    switch (config[val_iZone]->GetKind_Solver()) {
      case EULER:                   case NAVIER_STOKES:                   case RANS:
      case ADJ_EULER:               case ADJ_NAVIER_STOKES:               case ADJ_RANS:
        OneDimensionalOutput(solver_container[val_iZone][FinestMesh][FLOW_SOL], geometry[val_iZone][FinestMesh], config[val_iZone]);
        break;
    }
  }
  if (output_massflow && !output_1d) {
    switch (config[val_iZone]->GetKind_Solver()) {
      case EULER:                   case NAVIER_STOKES:                   case RANS:
      case ADJ_EULER:               case ADJ_NAVIER_STOKES:               case ADJ_RANS:
        SetMassFlowRate(solver_container[val_iZone][FinestMesh][FLOW_SOL], geometry[val_iZone][FinestMesh], config[val_iZone]);
        break;
    }
  }
  
  /*--- Output using only the master node ---*/
  if (rank == MASTER_NODE) {
    
    unsigned long iIntIter = config[val_iZone]->GetIntIter();
    unsigned long iExtIter = config[val_iZone]->GetExtIter();
    
    /*--- WARNING: These buffers have hard-coded lengths. Note that you
     may have to adjust them to be larger if adding more entries. ---*/
    char begin[1000], direct_coeff[1000], surface_coeff[1000], aeroelastic_coeff[1000], monitoring_coeff[10000],
    adjoint_coeff[1000], flow_resid[1000], adj_flow_resid[1000], turb_resid[1000], trans_resid[1000],
    adj_turb_resid[1000], levelset_resid[1000], adj_levelset_resid[1000], wave_coeff[1000],
    heat_coeff[1000], fem_coeff[1000], wave_resid[1000], heat_resid[1000],
    fem_resid[1000], end[1000], oneD_outputs[1000], massflow_outputs[1000], d_direct_coeff[1000];
    
    su2double dummy = 0.0, *Coord;
    unsigned short iVar, iMarker, iMarker_Monitoring;
    
    unsigned long LinSolvIter = 0, iPointMaxResid;
    su2double timeiter = timeused/su2double(iExtIter+1);
    
    unsigned short nDim = geometry[val_iZone][FinestMesh]->GetnDim();
    
    bool compressible = (config[val_iZone]->GetKind_Regime() == COMPRESSIBLE);
    bool incompressible = (config[val_iZone]->GetKind_Regime() == INCOMPRESSIBLE);
    bool freesurface = (config[val_iZone]->GetKind_Regime() == FREESURFACE);
    
    bool rotating_frame = config[val_iZone]->GetRotating_Frame();
    bool aeroelastic = config[val_iZone]->GetAeroelastic_Simulation();
    bool equiv_area = config[val_iZone]->GetEquivArea();
    bool inv_design = (config[val_iZone]->GetInvDesign_Cp() || config[val_iZone]->GetInvDesign_HeatFlux());
    bool transition = (config[val_iZone]->GetKind_Trans_Model() == LM);
    bool isothermal = false;
    for (iMarker = 0; iMarker < config[val_iZone]->GetnMarker_All(); iMarker++)
      if ((config[val_iZone]->GetMarker_All_KindBC(iMarker) == ISOTHERMAL))
        isothermal = true;
    bool turbulent = ((config[val_iZone]->GetKind_Solver() == RANS) || (config[val_iZone]->GetKind_Solver() == ADJ_RANS) ||
                      (config[val_iZone]->GetKind_Solver() == DISC_ADJ_RANS));
    bool adjoint = config[val_iZone]->GetContinuous_Adjoint() || config[val_iZone]->GetDiscrete_Adjoint();
    bool disc_adj = config[val_iZone]->GetDiscrete_Adjoint();
    bool wave = (config[val_iZone]->GetKind_Solver() == WAVE_EQUATION);
    bool heat = (config[val_iZone]->GetKind_Solver() == HEAT_EQUATION);
    bool flow = (config[val_iZone]->GetKind_Solver() == EULER) || (config[val_iZone]->GetKind_Solver() == NAVIER_STOKES) ||
    (config[val_iZone]->GetKind_Solver() == RANS) || (config[val_iZone]->GetKind_Solver() == ADJ_EULER) ||
    (config[val_iZone]->GetKind_Solver() == ADJ_NAVIER_STOKES) || (config[val_iZone]->GetKind_Solver() == ADJ_RANS);
    
    bool fem = (config[val_iZone]->GetKind_Solver() == FEM_ELASTICITY);					// FEM structural solver.
    bool linear_analysis = (config[val_iZone]->GetGeometricConditions() == SMALL_DEFORMATIONS);	// Linear analysis.
    bool nonlinear_analysis = (config[val_iZone]->GetGeometricConditions() == LARGE_DEFORMATIONS);	// Nonlinear analysis.
    
    bool fsi = (config[val_iZone]->GetFSI_Simulation());					// FEM structural solver.
    
    bool turbo = config[val_iZone]->GetBoolTurboPerf();
    string inMarker_Tag, outMarker_Tag;
    
    bool output_per_surface = false;
    if (config[val_iZone]->GetnMarker_Monitoring() > 1) output_per_surface = true;
    
    unsigned short direct_diff = config[val_iZone]->GetDirectDiff();
    
    
    /*--- Initialize variables to store information from all domains (direct solution) ---*/
    su2double Total_CLift = 0.0, Total_CDrag = 0.0, Total_CSideForce = 0.0, Total_CMx = 0.0, Total_CMy = 0.0, Total_CMz = 0.0, Total_CEff = 0.0,
    Total_CEquivArea = 0.0, Total_CNearFieldOF = 0.0, Total_CFx = 0.0, Total_CFy = 0.0, Total_CFz = 0.0, Total_CMerit = 0.0,
    Total_CT = 0.0, Total_CQ = 0.0, Total_CFreeSurface = 0.0, Total_CWave = 0.0, Total_CHeat = 0.0, Total_CpDiff = 0.0, Total_HeatFluxDiff = 0.0,
    Total_Heat = 0.0, Total_MaxHeat = 0.0, Total_Mdot = 0.0, Total_CFEM = 0.0;
    su2double OneD_AvgStagPress = 0.0, OneD_AvgMach = 0.0, OneD_AvgTemp = 0.0, OneD_MassFlowRate = 0.0,
    OneD_FluxAvgPress = 0.0, OneD_FluxAvgDensity = 0.0, OneD_FluxAvgVelocity = 0.0, OneD_FluxAvgEntalpy = 0.0;
    
    /*--- Initialize variables to store information from all zone for turboperformance (direct solution) ---*/
    su2double *TotalStaticEfficiency = NULL,
    *TotalTotalEfficiency = NULL,
    *KineticEnergyLoss 	  = NULL,
    *TotalPressureLoss 	  = NULL,
    *MassFlowIn 		  = NULL,
    *MassFlowOut          = NULL,
    *FlowAngleIn          = NULL,
    *FlowAngleOut         = NULL,
    *EulerianWork         = NULL,
    *TotalEnthalpyIn      = NULL,
    *PressureRatio        = NULL,
    *PressureOut          = NULL,
    *EnthalpyOut          = NULL,
    *MachIn               = NULL,
    *MachOut              = NULL,
    *NormalMachIn         = NULL,
    *NormalMachOut        = NULL,
    *VelocityOutIs        = NULL;
    
    /*--- Initialize variables to store information from all domains (adjoint solution) ---*/
    su2double Total_Sens_Geo = 0.0, Total_Sens_Mach = 0.0, Total_Sens_AoA = 0.0;
    su2double Total_Sens_Press = 0.0, Total_Sens_Temp = 0.0;
    
    /*--- Initialize variables to store information from all domains (direct differentiation) ---*/
    su2double D_Total_CLift = 0.0, D_Total_CDrag = 0.0, D_Total_CSideForce = 0.0, D_Total_CMx = 0.0, D_Total_CMy = 0.0, D_Total_CMz = 0.0, D_Total_CEff = 0.0, D_Total_CFx = 0.0, D_Total_CFy = 0.0, D_Total_CFz = 0.0;
    
    /*--- Residual arrays ---*/
    su2double *residual_flow         = NULL,
    *residual_turbulent    = NULL,
    *residual_transition   = NULL,
    *residual_levelset     = NULL;
    su2double *residual_adjflow      = NULL,
    *residual_adjturbulent = NULL,
    *residual_adjlevelset  = NULL;
    su2double *residual_wave         = NULL;
    su2double *residual_fea          = NULL;
    su2double *residual_fem		   = NULL;
    su2double *residual_heat         = NULL;
    
    /*--- Coefficients Monitored arrays ---*/
    su2double *aeroelastic_plunge = NULL,
    *aeroelastic_pitch  = NULL,
    *Surface_CLift      = NULL,
    *Surface_CDrag      = NULL,
    *Surface_CSideForce = NULL,
    *Surface_CEff       = NULL,
    *Surface_CFx        = NULL,
    *Surface_CFy        = NULL,
    *Surface_CFz        = NULL,
    *Surface_CMx        = NULL,
    *Surface_CMy        = NULL,
    *Surface_CMz        = NULL;
    
    /*--- Initialize number of variables ---*/
    unsigned short nVar_Flow = 0, nVar_LevelSet = 0, nVar_Turb = 0,
    nVar_Trans = 0, nVar_Wave = 0, nVar_Heat = 0,
    nVar_AdjFlow = 0, nVar_AdjLevelSet = 0, nVar_AdjTurb = 0,
    nVar_FEM = 0;
    
    /*--- Direct problem variables ---*/
    if (compressible) nVar_Flow = nDim+2; else nVar_Flow = nDim+1;
    if (turbulent) {
      switch (config[val_iZone]->GetKind_Turb_Model()) {
        case SA:	   nVar_Turb = 1; break;
        case SA_NEG: nVar_Turb = 1; break;
        case SST:    nVar_Turb = 2; break;
      }
    }
    if (transition) nVar_Trans = 2;
    if (wave) nVar_Wave = 2;
    if (heat) nVar_Heat = 1;
    if (freesurface) nVar_LevelSet = 1;
    
    if (fem) {
      if (linear_analysis) nVar_FEM = nDim;
      if (nonlinear_analysis) nVar_FEM = 3;
    }
    
    /*--- Adjoint problem variables ---*/
    if (compressible) nVar_AdjFlow = nDim+2; else nVar_AdjFlow = nDim+1;
    if (turbulent) {
      switch (config[val_iZone]->GetKind_Turb_Model()) {
        case SA:	   nVar_AdjTurb = 1; break;
        case SA_NEG: nVar_AdjTurb = 1; break;
        case SST:    nVar_AdjTurb = 2; break;
      }
    }
    if (freesurface) nVar_AdjLevelSet = 1;
    
    /*--- Allocate memory for the residual ---*/
    residual_flow       = new su2double[nVar_Flow];
    residual_turbulent  = new su2double[nVar_Turb];
    residual_transition = new su2double[nVar_Trans];
    residual_levelset   = new su2double[nVar_LevelSet];
    residual_wave       = new su2double[nVar_Wave];
    residual_heat       = new su2double[nVar_Heat];
    residual_fem 		= new su2double[nVar_FEM];
    
    residual_adjflow      = new su2double[nVar_AdjFlow];
    residual_adjturbulent = new su2double[nVar_AdjTurb];
    residual_adjlevelset  = new su2double[nVar_AdjLevelSet];
    
    /*--- Allocate memory for the coefficients being monitored ---*/
    aeroelastic_plunge = new su2double[config[ZONE_0]->GetnMarker_Monitoring()];
    aeroelastic_pitch  = new su2double[config[ZONE_0]->GetnMarker_Monitoring()];
    Surface_CLift      = new su2double[config[ZONE_0]->GetnMarker_Monitoring()];
    Surface_CDrag      = new su2double[config[ZONE_0]->GetnMarker_Monitoring()];
    Surface_CSideForce = new su2double[config[ZONE_0]->GetnMarker_Monitoring()];
    Surface_CEff       = new su2double[config[ZONE_0]->GetnMarker_Monitoring()];
    Surface_CFx        = new su2double[config[ZONE_0]->GetnMarker_Monitoring()];
    Surface_CFy        = new su2double[config[ZONE_0]->GetnMarker_Monitoring()];
    Surface_CFz        = new su2double[config[ZONE_0]->GetnMarker_Monitoring()];
    Surface_CMx        = new su2double[config[ZONE_0]->GetnMarker_Monitoring()];
    Surface_CMy        = new su2double[config[ZONE_0]->GetnMarker_Monitoring()];
    Surface_CMz        = new su2double[config[ZONE_0]->GetnMarker_Monitoring()];
    
    /*--- Allocate memory for the turboperformace ---*/
    TotalStaticEfficiency = new su2double[config[ZONE_0]->Get_nMarkerTurboPerf()];
    TotalTotalEfficiency  = new su2double[config[ZONE_0]->Get_nMarkerTurboPerf()];
    KineticEnergyLoss 	  = new su2double[config[ZONE_0]->Get_nMarkerTurboPerf()];
    TotalPressureLoss 	  = new su2double[config[ZONE_0]->Get_nMarkerTurboPerf()];
    MassFlowIn 		      = new su2double[config[ZONE_0]->Get_nMarkerTurboPerf()];
    MassFlowOut           = new su2double[config[ZONE_0]->Get_nMarkerTurboPerf()];
    FlowAngleIn           = new su2double[config[ZONE_0]->Get_nMarkerTurboPerf()];
    FlowAngleOut          = new su2double[config[ZONE_0]->Get_nMarkerTurboPerf()];
    EulerianWork          = new su2double[config[ZONE_0]->Get_nMarkerTurboPerf()];
    TotalEnthalpyIn       = new su2double[config[ZONE_0]->Get_nMarkerTurboPerf()];
    PressureRatio         = new su2double[config[ZONE_0]->Get_nMarkerTurboPerf()];
    PressureOut           = new su2double[config[ZONE_0]->Get_nMarkerTurboPerf()];
    EnthalpyOut           = new su2double[config[ZONE_0]->Get_nMarkerTurboPerf()];
    MachIn                = new su2double[config[ZONE_0]->Get_nMarkerTurboPerf()];
    MachOut               = new su2double[config[ZONE_0]->Get_nMarkerTurboPerf()];
    NormalMachIn          = new su2double[config[ZONE_0]->Get_nMarkerTurboPerf()];
    NormalMachOut         = new su2double[config[ZONE_0]->Get_nMarkerTurboPerf()];
    VelocityOutIs         = new su2double[config[ZONE_0]->Get_nMarkerTurboPerf()];
    
    /*--- Write information from nodes ---*/
    switch (config[val_iZone]->GetKind_Solver()) {
        
      case EULER:                   case NAVIER_STOKES:                   case RANS:
      case ADJ_EULER:               case ADJ_NAVIER_STOKES:               case ADJ_RANS:
      case DISC_ADJ_EULER:          case DISC_ADJ_NAVIER_STOKES:          case DISC_ADJ_RANS:
        
        /*--- Flow solution coefficients ---*/
        Total_CLift       = solver_container[val_iZone][FinestMesh][FLOW_SOL]->GetTotal_CLift();
        Total_CDrag       = solver_container[val_iZone][FinestMesh][FLOW_SOL]->GetTotal_CDrag();
        Total_CSideForce  = solver_container[val_iZone][FinestMesh][FLOW_SOL]->GetTotal_CSideForce();
        Total_CEff        = solver_container[val_iZone][FinestMesh][FLOW_SOL]->GetTotal_CEff();
        Total_CMx         = solver_container[val_iZone][FinestMesh][FLOW_SOL]->GetTotal_CMx();
        Total_CMy         = solver_container[val_iZone][FinestMesh][FLOW_SOL]->GetTotal_CMy();
        Total_CMz         = solver_container[val_iZone][FinestMesh][FLOW_SOL]->GetTotal_CMz();
        Total_CFx         = solver_container[val_iZone][FinestMesh][FLOW_SOL]->GetTotal_CFx();
        Total_CFy         = solver_container[val_iZone][FinestMesh][FLOW_SOL]->GetTotal_CFy();
        Total_CFz         = solver_container[val_iZone][FinestMesh][FLOW_SOL]->GetTotal_CFz();
        
        if (direct_diff != NO_DERIVATIVE){
          D_Total_CLift       = SU2_TYPE::GetDerivative(Total_CLift);
          D_Total_CDrag       = SU2_TYPE::GetDerivative(Total_CDrag);
          D_Total_CSideForce  = SU2_TYPE::GetDerivative(Total_CSideForce);
          D_Total_CEff        = SU2_TYPE::GetDerivative(Total_CEff);
          D_Total_CMx         = SU2_TYPE::GetDerivative(Total_CMx);
          D_Total_CMy         = SU2_TYPE::GetDerivative(Total_CMy);
          D_Total_CMz         = SU2_TYPE::GetDerivative(Total_CMz);
          D_Total_CFx         = SU2_TYPE::GetDerivative(Total_CFx);
          D_Total_CFy         = SU2_TYPE::GetDerivative(Total_CFy);
          D_Total_CFz         = SU2_TYPE::GetDerivative(Total_CFz);
        }
        
        if (freesurface) {
          Total_CFreeSurface = solver_container[val_iZone][FinestMesh][FLOW_SOL]->GetTotal_CFreeSurface();
        }
        
        if (isothermal) {
          Total_Heat     = solver_container[val_iZone][FinestMesh][FLOW_SOL]->GetTotal_HeatFlux();
          Total_MaxHeat  = solver_container[val_iZone][FinestMesh][FLOW_SOL]->GetTotal_MaxHeatFlux();
        }
        
        if (equiv_area) {
          Total_CEquivArea    = solver_container[val_iZone][FinestMesh][FLOW_SOL]->GetTotal_CEquivArea();
          Total_CNearFieldOF  = solver_container[val_iZone][FinestMesh][FLOW_SOL]->GetTotal_CNearFieldOF();
          
          /*--- Note that there is a redefinition of the nearfield based functionals ---*/
          Total_CEquivArea    = config[val_iZone]->GetWeightCd()*Total_CDrag + (1.0-config[val_iZone]->GetWeightCd())*Total_CEquivArea;
          Total_CNearFieldOF  = config[val_iZone]->GetWeightCd()*Total_CDrag + (1.0-config[val_iZone]->GetWeightCd())*Total_CNearFieldOF;
        }
        
        if (inv_design) {
          Total_CpDiff  = solver_container[val_iZone][FinestMesh][FLOW_SOL]->GetTotal_CpDiff();
          if (isothermal) {
            Total_HeatFluxDiff = solver_container[val_iZone][FinestMesh][FLOW_SOL]->GetTotal_HeatFluxDiff();
          }
        }
        
        if (rotating_frame) {
          Total_CT      = solver_container[val_iZone][FinestMesh][FLOW_SOL]->GetTotal_CT();
          Total_CQ      = solver_container[val_iZone][FinestMesh][FLOW_SOL]->GetTotal_CQ();
          Total_CMerit  = solver_container[val_iZone][FinestMesh][FLOW_SOL]->GetTotal_CMerit();
        }
        
        if (aeroelastic) {
          /*--- Look over the markers being monitored and get the desired values ---*/
          for (iMarker_Monitoring = 0; iMarker_Monitoring < config[ZONE_0]->GetnMarker_Monitoring(); iMarker_Monitoring++) {
            aeroelastic_plunge[iMarker_Monitoring] = config[val_iZone]->GetAeroelastic_plunge(iMarker_Monitoring);
            aeroelastic_pitch[iMarker_Monitoring]  = config[val_iZone]->GetAeroelastic_pitch(iMarker_Monitoring);
          }
        }
        
        if (output_per_surface) {
          /*--- Look over the markers being monitored and get the desired values ---*/
          for (iMarker_Monitoring = 0; iMarker_Monitoring < config[ZONE_0]->GetnMarker_Monitoring(); iMarker_Monitoring++) {
            Surface_CLift[iMarker_Monitoring]      = solver_container[val_iZone][FinestMesh][FLOW_SOL]->GetSurface_CLift(iMarker_Monitoring);
            Surface_CDrag[iMarker_Monitoring]      = solver_container[val_iZone][FinestMesh][FLOW_SOL]->GetSurface_CDrag(iMarker_Monitoring);
            Surface_CSideForce[iMarker_Monitoring] = solver_container[val_iZone][FinestMesh][FLOW_SOL]->GetSurface_CSideForce(iMarker_Monitoring);
            Surface_CEff[iMarker_Monitoring]       = solver_container[val_iZone][FinestMesh][FLOW_SOL]->GetSurface_CEff(iMarker_Monitoring);
            Surface_CFx[iMarker_Monitoring]        = solver_container[val_iZone][FinestMesh][FLOW_SOL]->GetSurface_CFx(iMarker_Monitoring);
            Surface_CFy[iMarker_Monitoring]        = solver_container[val_iZone][FinestMesh][FLOW_SOL]->GetSurface_CFy(iMarker_Monitoring);
            Surface_CFz[iMarker_Monitoring]        = solver_container[val_iZone][FinestMesh][FLOW_SOL]->GetSurface_CFz(iMarker_Monitoring);
            Surface_CMx[iMarker_Monitoring]        = solver_container[val_iZone][FinestMesh][FLOW_SOL]->GetSurface_CMx(iMarker_Monitoring);
            Surface_CMy[iMarker_Monitoring]        = solver_container[val_iZone][FinestMesh][FLOW_SOL]->GetSurface_CMy(iMarker_Monitoring);
            Surface_CMz[iMarker_Monitoring]        = solver_container[val_iZone][FinestMesh][FLOW_SOL]->GetSurface_CMz(iMarker_Monitoring);
          }
        }
        
        if (turbo) {
          /*--- Loop over the nMarker of turboperformance and get the desired values ---*/
          for (iMarker_Monitoring = 0; iMarker_Monitoring < config[ZONE_0]->Get_nMarkerTurboPerf(); iMarker_Monitoring++) {
            TotalStaticEfficiency[iMarker_Monitoring] = solver_container[val_iZone][FinestMesh][FLOW_SOL]->GetTotalStaticEfficiency(iMarker_Monitoring);
            TotalTotalEfficiency[iMarker_Monitoring]  = solver_container[val_iZone][FinestMesh][FLOW_SOL]->GetTotalTotalEfficiency(iMarker_Monitoring);
            KineticEnergyLoss[iMarker_Monitoring] 	  = solver_container[val_iZone][FinestMesh][FLOW_SOL]->GetKineticEnergyLoss(iMarker_Monitoring);
            TotalPressureLoss[iMarker_Monitoring] 	  = solver_container[val_iZone][FinestMesh][FLOW_SOL]->GetTotalPressureLoss(iMarker_Monitoring);
            MassFlowIn[iMarker_Monitoring] 		      = solver_container[val_iZone][FinestMesh][FLOW_SOL]->GetMassFlowIn(iMarker_Monitoring);
            MassFlowOut[iMarker_Monitoring]           = solver_container[val_iZone][FinestMesh][FLOW_SOL]->GetMassFlowOut(iMarker_Monitoring);
            FlowAngleIn[iMarker_Monitoring]           = solver_container[val_iZone][FinestMesh][FLOW_SOL]->GetFlowAngleIn(iMarker_Monitoring);
            FlowAngleOut[iMarker_Monitoring]          = solver_container[val_iZone][FinestMesh][FLOW_SOL]->GetFlowAngleOut(iMarker_Monitoring);
            EulerianWork[iMarker_Monitoring]          = solver_container[val_iZone][FinestMesh][FLOW_SOL]->GetEulerianWork(iMarker_Monitoring);
            TotalEnthalpyIn[iMarker_Monitoring]       = solver_container[val_iZone][FinestMesh][FLOW_SOL]->GetTotalEnthalpyIn(iMarker_Monitoring);
            PressureRatio[iMarker_Monitoring]         = solver_container[val_iZone][FinestMesh][FLOW_SOL]->GetPressureRatio(iMarker_Monitoring);
            PressureOut[iMarker_Monitoring]           = solver_container[val_iZone][FinestMesh][FLOW_SOL]->GetPressureOut(iMarker_Monitoring);
            EnthalpyOut[iMarker_Monitoring]           = solver_container[val_iZone][FinestMesh][FLOW_SOL]->GetEnthalpyOut(iMarker_Monitoring);
            MachIn[iMarker_Monitoring]                = solver_container[val_iZone][FinestMesh][FLOW_SOL]->GetMachIn(iMarker_Monitoring);
            MachOut[iMarker_Monitoring]               = solver_container[val_iZone][FinestMesh][FLOW_SOL]->GetMachOut(iMarker_Monitoring);
            NormalMachIn[iMarker_Monitoring]          = solver_container[val_iZone][FinestMesh][FLOW_SOL]->GetNormalMachIn(iMarker_Monitoring);
            NormalMachOut[iMarker_Monitoring]         = solver_container[val_iZone][FinestMesh][FLOW_SOL]->GetNormalMachOut(iMarker_Monitoring);
            VelocityOutIs[iMarker_Monitoring]         = solver_container[val_iZone][FinestMesh][FLOW_SOL]->GetVelocityOutIs(iMarker_Monitoring);
          }
        }
        
        
        //        if (fluid_structure) {
        //          Total_CFEA  = solver_container[ZONE_0][FinestMesh][FEA_SOL]->GetTotal_CFEA();
        //        }
        
        if (output_1d) {
          
          /*--- Get area-averaged and flux-averaged values at the specified surface ---*/
          
          OneD_AvgStagPress = solver_container[val_iZone][FinestMesh][FLOW_SOL]->GetOneD_TotalPress();
          OneD_AvgMach = solver_container[val_iZone][FinestMesh][FLOW_SOL]->GetOneD_Mach();
          OneD_AvgTemp = solver_container[val_iZone][FinestMesh][FLOW_SOL]->GetOneD_Temp();
          OneD_MassFlowRate = solver_container[val_iZone][FinestMesh][FLOW_SOL]->GetOneD_MassFlowRate();
          
          OneD_FluxAvgPress = solver_container[val_iZone][FinestMesh][FLOW_SOL]->GetOneD_FluxAvgPress();
          OneD_FluxAvgDensity = solver_container[val_iZone][FinestMesh][FLOW_SOL]->GetOneD_FluxAvgDensity();
          OneD_FluxAvgVelocity = solver_container[val_iZone][FinestMesh][FLOW_SOL]->GetOneD_FluxAvgVelocity();
          OneD_FluxAvgEntalpy = solver_container[val_iZone][FinestMesh][FLOW_SOL]->GetOneD_FluxAvgEntalpy();
          
        }
        /*--- Get Mass Flow at the Monitored Markers ---*/
        
        
        if (output_massflow) {
          Total_Mdot = solver_container[val_iZone][FinestMesh][FLOW_SOL]->GetOneD_MassFlowRate();
        }
        
        /*--- Flow Residuals ---*/
        
        for (iVar = 0; iVar < nVar_Flow; iVar++)
          residual_flow[iVar] = solver_container[val_iZone][FinestMesh][FLOW_SOL]->GetRes_RMS(iVar);
        
        /*--- Turbulent residual ---*/
        
        if (turbulent) {
          for (iVar = 0; iVar < nVar_Turb; iVar++)
            residual_turbulent[iVar] = solver_container[val_iZone][FinestMesh][TURB_SOL]->GetRes_RMS(iVar);
        }
        
        /*--- Transition residual ---*/
        
        if (transition) {
          for (iVar = 0; iVar < nVar_Trans; iVar++)
            residual_transition[iVar] = solver_container[val_iZone][FinestMesh][TRANS_SOL]->GetRes_RMS(iVar);
        }
        
        /*--- Free Surface residual ---*/
        
        if (freesurface) {
          for (iVar = 0; iVar < nVar_LevelSet; iVar++)
            residual_levelset[iVar] = solver_container[val_iZone][FinestMesh][FLOW_SOL]->GetRes_RMS(nDim+1);
        }
        
        /*--- FEA residual ---*/
        //        if (fluid_structure) {
        //          for (iVar = 0; iVar < nVar_FEA; iVar++)
        //            residual_fea[iVar] = solver_container[ZONE_0][FinestMesh][FEA_SOL]->GetRes_RMS(iVar);
        //        }
        
        /*--- Iterations of the linear solver ---*/
        
        LinSolvIter = (unsigned long) solver_container[val_iZone][FinestMesh][FLOW_SOL]->GetIterLinSolver();
        
        /*--- Adjoint solver ---*/
        
        if (adjoint) {
          
          /*--- Adjoint solution coefficients ---*/
          
          Total_Sens_Geo   = solver_container[val_iZone][FinestMesh][ADJFLOW_SOL]->GetTotal_Sens_Geo();
          Total_Sens_Mach  = solver_container[val_iZone][FinestMesh][ADJFLOW_SOL]->GetTotal_Sens_Mach();
          Total_Sens_AoA   = solver_container[val_iZone][FinestMesh][ADJFLOW_SOL]->GetTotal_Sens_AoA();
          Total_Sens_Press = solver_container[val_iZone][FinestMesh][ADJFLOW_SOL]->GetTotal_Sens_Press();
          Total_Sens_Temp  = solver_container[val_iZone][FinestMesh][ADJFLOW_SOL]->GetTotal_Sens_Temp();
          
          /*--- Adjoint flow residuals ---*/
          
          for (iVar = 0; iVar < nVar_AdjFlow; iVar++) {
            residual_adjflow[iVar] = solver_container[val_iZone][FinestMesh][ADJFLOW_SOL]->GetRes_RMS(iVar);
          }
          
          /*--- Adjoint turbulent residuals ---*/
          
          if (turbulent) {
            if (!config[val_iZone]->GetFrozen_Visc()) {
              for (iVar = 0; iVar < nVar_AdjTurb; iVar++)
                residual_adjturbulent[iVar] = solver_container[val_iZone][FinestMesh][ADJTURB_SOL]->GetRes_RMS(iVar);
            }
          }
          
          /*--- Adjoint level set residuals ---*/
          
          if (freesurface) {
            for (iVar = 0; iVar < nVar_AdjLevelSet; iVar++)
              residual_adjlevelset[iVar] = solver_container[val_iZone][FinestMesh][ADJFLOW_SOL]->GetRes_RMS(nDim+1);
          }
          
        }
        
        break;
        
      case WAVE_EQUATION:
        
        /*--- Wave coefficients  ---*/
        
        Total_CWave = solver_container[val_iZone][FinestMesh][WAVE_SOL]->GetTotal_CWave();
        
        /*--- Wave Residuals ---*/
        
        for (iVar = 0; iVar < nVar_Wave; iVar++) {
          residual_wave[iVar] = solver_container[val_iZone][FinestMesh][WAVE_SOL]->GetRes_RMS(iVar);
        }
        
        break;
        
      case HEAT_EQUATION:
        
        /*--- Heat coefficients  ---*/
        
        Total_CHeat = solver_container[val_iZone][FinestMesh][HEAT_SOL]->GetTotal_CHeat();
        
        /*--- Wave Residuals ---*/
        
        for (iVar = 0; iVar < nVar_Heat; iVar++) {
          residual_heat[iVar] = solver_container[val_iZone][FinestMesh][HEAT_SOL]->GetRes_RMS(iVar);
        }
        
        break;
        
      case FEM_ELASTICITY:
        
        /*--- FEM coefficients -- As of now, this is the Von Mises Stress ---*/
        
        Total_CFEM = solver_container[val_iZone][FinestMesh][FEA_SOL]->GetTotal_CFEA();
        
        /*--- Residuals: ---*/
        /*--- Linear analysis: RMS of the displacements in the nDim coordinates ---*/
        /*--- Nonlinear analysis: UTOL, RTOL and DTOL (defined in the Postprocessing function) ---*/
        
        if (linear_analysis){
          for (iVar = 0; iVar < nVar_FEM; iVar++) {
            residual_fem[iVar] = solver_container[val_iZone][FinestMesh][FEA_SOL]->GetRes_RMS(iVar);
          }
        }
        else if (nonlinear_analysis){
          for (iVar = 0; iVar < nVar_FEM; iVar++) {
            residual_fem[iVar] = solver_container[val_iZone][FinestMesh][FEA_SOL]->GetRes_FEM(iVar);
          }
        }
        
        break;
        
    }
    
    /*--- Header frequency ---*/
    
    bool Unsteady = ((config[val_iZone]->GetUnsteady_Simulation() == DT_STEPPING_1ST) ||
                     (config[val_iZone]->GetUnsteady_Simulation() == DT_STEPPING_2ND));
    bool In_NoDualTime = (!DualTime_Iteration && (iExtIter % config[val_iZone]->GetWrt_Con_Freq() == 0));
    bool In_DualTime_0 = (DualTime_Iteration && (iIntIter % config[val_iZone]->GetWrt_Con_Freq_DualTime() == 0));
    bool In_DualTime_1 = (!DualTime_Iteration && Unsteady);
    bool In_DualTime_2 = (Unsteady && DualTime_Iteration && (iExtIter % config[val_iZone]->GetWrt_Con_Freq() == 0));
    bool In_DualTime_3 = (Unsteady && !DualTime_Iteration && (iExtIter % config[val_iZone]->GetWrt_Con_Freq() == 0));
    
    /*--- Header frequency: analogy for dynamic structural analysis ---*/
    /*--- DualTime_Iteration is a bool we receive, which is true if it comes from FEM_StructuralIteration and false from SU2_CFD ---*/
    /*--- We maintain the name, as it is an input of the function ---*/
    /*--- TODO: The function GetWrt_Con_Freq_DualTime should be modified to be able to define different frequencies ---*/
    /*--- dynamic determines if the problem is, or not, time dependent ---*/
    bool dynamic = (config[val_iZone]->GetDynamic_Analysis() == DYNAMIC);							// Dynamic simulations.
    bool In_NoDynamic = (!DualTime_Iteration && (iExtIter % config[val_iZone]->GetWrt_Con_Freq() == 0));
    bool In_Dynamic_0 = (DualTime_Iteration && (iIntIter % config[val_iZone]->GetWrt_Con_Freq_DualTime() == 0));
    bool In_Dynamic_1 = (!DualTime_Iteration && nonlinear_analysis);
    bool In_Dynamic_2 = (nonlinear_analysis && DualTime_Iteration && (iExtIter % config[val_iZone]->GetWrt_Con_Freq() == 0));
    bool In_Dynamic_3 = (nonlinear_analysis && !DualTime_Iteration && (iExtIter % config[val_iZone]->GetWrt_Con_Freq() == 0));
    
    bool write_heads;
    if (Unsteady) write_heads = (iIntIter == 0);
    else write_heads = (((iExtIter % (config[val_iZone]->GetWrt_Con_Freq()*40)) == 0));
    
    bool write_turbo = (((iExtIter % (config[val_iZone]->GetWrt_Con_Freq()*200)) == 0));
    
    /*--- Analogous for dynamic problems (as of now I separate the problems, it may be worthy to do all together later on ---*/
    bool write_heads_FEM;
    if (nonlinear_analysis) write_heads_FEM = (iIntIter == 0);
    else write_heads_FEM = (((iExtIter % (config[val_iZone]->GetWrt_Con_Freq()*40)) == 0));
    
    
    if (  (!fem && ((In_NoDualTime || In_DualTime_0 || In_DualTime_1) && (In_NoDualTime || In_DualTime_2 || In_DualTime_3))) ||
        (fem  && ( (In_NoDynamic || In_Dynamic_0 || In_Dynamic_1) && (In_NoDynamic || In_Dynamic_2 || In_Dynamic_3)))
        ){
      
      
      /*--- Prepare the history file output, note that the dual
       time output don't write to the history file ---*/
      if (!DualTime_Iteration) {
        
        /*--- Write the begining of the history file ---*/
        SPRINTF (begin, "%12d", SU2_TYPE::Int(iExtIter));
        
        /*--- Write the end of the history file ---*/
        SPRINTF (end, ", %12.10f, %12.10f, %12.10f\n", su2double(LinSolvIter), config[val_iZone]->GetCFL(MESH_0), timeused/60.0);
        
        /*--- Write the solution and residual of the history file ---*/
        switch (config[val_iZone]->GetKind_Solver()) {
            
          case EULER : case NAVIER_STOKES: case RANS:
          case ADJ_EULER: case ADJ_NAVIER_STOKES: case ADJ_RANS: case DISC_ADJ_EULER:
          case DISC_ADJ_NAVIER_STOKES: case DISC_ADJ_RANS:
            
            /*--- Direct coefficients ---*/
            SPRINTF (direct_coeff, ", %14.8e, %14.8e, %14.8e, %14.8e, %14.8e, %14.8e, %14.8e, %14.8e, %14.8e, %14.8e",
                     Total_CLift, Total_CDrag, Total_CSideForce, Total_CMx, Total_CMy, Total_CMz, Total_CFx, Total_CFy,
                     Total_CFz, Total_CEff);
            if (direct_diff != NO_DERIVATIVE){
              SPRINTF (d_direct_coeff, ", %14.8e, %14.8e, %14.8e, %14.8e, %14.8e, %14.8e, %14.8e, %14.8e, %14.8e, %14.8e",
                       D_Total_CLift, D_Total_CDrag, D_Total_CSideForce, D_Total_CMx, D_Total_CMy, D_Total_CMz, D_Total_CFx, D_Total_CFy,
                       D_Total_CFz, D_Total_CEff);
            }
            if (isothermal)
              SPRINTF (direct_coeff, ", %14.8e, %14.8e, %14.8e, %14.8e, %14.8e, %14.8e, %14.8e, %14.8e, %14.8e, %14.8e, %14.8e, %14.8e", Total_CLift, Total_CDrag, Total_CSideForce, Total_CMx, Total_CMy,
                       Total_CMz, Total_CFx, Total_CFy, Total_CFz, Total_CEff, Total_Heat, Total_MaxHeat);
            if (equiv_area)
              SPRINTF (direct_coeff, ", %14.8e, %14.8e, %14.8e, %14.8e, %14.8e, %14.8e, %14.8e, %14.8e, %14.8e, %14.8e, %14.8e, %14.8e", Total_CLift, Total_CDrag, Total_CSideForce, Total_CMx, Total_CMy, Total_CMz, Total_CFx, Total_CFy, Total_CFz, Total_CEff, Total_CEquivArea, Total_CNearFieldOF);
            if (inv_design) {
              SPRINTF (direct_coeff, ", %14.8e, %14.8e, %14.8e, %14.8e, %14.8e, %14.8e, %14.8e, %14.8e, %14.8e, %14.8e, %14.8e", Total_CLift, Total_CDrag, Total_CSideForce, Total_CMx, Total_CMy, Total_CMz, Total_CFx, Total_CFy, Total_CFz, Total_CEff, Total_CpDiff);
              Total_CpDiff  = solver_container[val_iZone][FinestMesh][FLOW_SOL]->GetTotal_CpDiff();
              if (isothermal) {
                SPRINTF (direct_coeff, ", %14.8e, %14.8e, %14.8e, %14.8e, %14.8e, %14.8e, %14.8e, %14.8e, %14.8e, %14.8e, %14.8e, %14.8e, %14.8e, %14.8e", Total_CLift, Total_CDrag, Total_CSideForce, Total_CMx, Total_CMy, Total_CMz, Total_CFx, Total_CFy, Total_CFz, Total_CEff, Total_Heat, Total_MaxHeat, Total_CpDiff, Total_HeatFluxDiff);
              }
            }
            if (rotating_frame)
              SPRINTF (direct_coeff, ", %14.8e, %14.8e, %14.8e, %14.8e, %14.8e, %14.8e, %14.8e, %14.8e, %14.8e, %14.8e, %14.8e, %14.8e, %14.8e", Total_CLift, Total_CDrag, Total_CSideForce, Total_CMx,
                       Total_CMy, Total_CMz, Total_CFx, Total_CFy, Total_CFz, Total_CEff, Total_CMerit, Total_CT, Total_CQ);
            
            if (freesurface) {
              SPRINTF (direct_coeff, ", %14.8e, %14.8e, %14.8e, %14.8e, %14.8e, %14.8e, %14.8e, %14.8e, %14.8e, %14.8e, %14.8e", Total_CLift, Total_CDrag, Total_CSideForce, Total_CMx, Total_CMy, Total_CMz, Total_CFx, Total_CFy,
                       Total_CFz, Total_CEff, Total_CFreeSurface);
            }
            //            if (fluid_structure)
            //              SPRINTF (direct_coeff, ", %12.10f, %12.10f, %12.10f, %12.10f, %12.10f, %12.10f, %12.10f, %12.10f, %12.10f, %12.10f, %12.10f", Total_CLift, Total_CDrag, Total_CSideForce, Total_CMx, Total_CMy, Total_CMz,
            //                       Total_CFx, Total_CFy, Total_CFz, Total_CEff, Total_CFEA);
            
            if (aeroelastic) {
              for (iMarker_Monitoring = 0; iMarker_Monitoring < config[ZONE_0]->GetnMarker_Monitoring(); iMarker_Monitoring++) {
                //Append one by one the surface coeff to aeroelastic coeff. (Think better way do this, maybe use string)
                if (iMarker_Monitoring == 0) {
                  SPRINTF(aeroelastic_coeff, ", %12.10f", aeroelastic_plunge[iMarker_Monitoring]);
                }
                else {
                  SPRINTF(surface_coeff, ", %12.10f", aeroelastic_plunge[iMarker_Monitoring]);
                  strcat(aeroelastic_coeff, surface_coeff);
                }
                SPRINTF(surface_coeff, ", %12.10f", aeroelastic_pitch[iMarker_Monitoring]);
                strcat(aeroelastic_coeff, surface_coeff);
              }
            }
            
            if (output_per_surface) {
              for (iMarker_Monitoring = 0; iMarker_Monitoring < config[ZONE_0]->GetnMarker_Monitoring(); iMarker_Monitoring++) {
                //Append one by one the surface coeff to monitoring coeff. (Think better way do this, maybe use string)
                if (iMarker_Monitoring == 0) {
                  SPRINTF(monitoring_coeff, ", %12.10f", Surface_CLift[iMarker_Monitoring]);
                }
                else {
                  SPRINTF(surface_coeff, ", %12.10f", Surface_CLift[iMarker_Monitoring]);
                  strcat(monitoring_coeff, surface_coeff);
                }
                SPRINTF(surface_coeff, ", %12.10f", Surface_CDrag[iMarker_Monitoring]);
                strcat(monitoring_coeff, surface_coeff);
                SPRINTF(surface_coeff, ", %12.10f", Surface_CSideForce[iMarker_Monitoring]);
                strcat(monitoring_coeff, surface_coeff);
                SPRINTF(surface_coeff, ", %12.10f", Surface_CEff[iMarker_Monitoring]);
                strcat(monitoring_coeff, surface_coeff);
                SPRINTF(surface_coeff, ", %12.10f", Surface_CFx[iMarker_Monitoring]);
                strcat(monitoring_coeff, surface_coeff);
                SPRINTF(surface_coeff, ", %12.10f", Surface_CFy[iMarker_Monitoring]);
                strcat(monitoring_coeff, surface_coeff);
                SPRINTF(surface_coeff, ", %12.10f", Surface_CFz[iMarker_Monitoring]);
                strcat(monitoring_coeff, surface_coeff);
                SPRINTF(surface_coeff, ", %12.10f", Surface_CMx[iMarker_Monitoring]);
                strcat(monitoring_coeff, surface_coeff);
                SPRINTF(surface_coeff, ", %12.10f", Surface_CMy[iMarker_Monitoring]);
                strcat(monitoring_coeff, surface_coeff);
                SPRINTF(surface_coeff, ", %12.10f", Surface_CMz[iMarker_Monitoring]);
                strcat(monitoring_coeff, surface_coeff);
              }
            }
            
            
            /*--- Flow residual ---*/
            if (nDim == 2) {
              if (compressible) SPRINTF (flow_resid, ", %14.8e, %14.8e, %14.8e, %14.8e, %14.8e", log10 (residual_flow[0]), log10 (residual_flow[1]), log10 (residual_flow[2]), log10 (residual_flow[3]), dummy);
              if (incompressible || freesurface) SPRINTF (flow_resid, ", %14.8e, %14.8e, %14.8e, %14.8e, %14.8e", log10 (residual_flow[0]), log10 (residual_flow[1]), log10 (residual_flow[2]), dummy, dummy);
            }
            else {
              if (compressible) SPRINTF (flow_resid, ", %14.8e, %14.8e, %14.8e, %14.8e, %14.8e", log10 (residual_flow[0]), log10 (residual_flow[1]), log10 (residual_flow[2]), log10 (residual_flow[3]), log10 (residual_flow[4]) );
              if (incompressible || freesurface) SPRINTF (flow_resid, ", %14.8e, %14.8e, %14.8e, %14.8e, %14.8e", log10 (residual_flow[0]), log10 (residual_flow[1]), log10 (residual_flow[2]), log10 (residual_flow[3]), dummy);
            }
            
            /*--- Turbulent residual ---*/
            if (turbulent) {
              switch(nVar_Turb) {
                case 1: SPRINTF (turb_resid, ", %12.10f", log10 (residual_turbulent[0])); break;
                case 2: SPRINTF (turb_resid, ", %12.10f, %12.10f", log10(residual_turbulent[0]), log10(residual_turbulent[1])); break;
              }
            }
            /*---- Averaged stagnation pressure at an exit ----*/
            if (output_1d) {
              SPRINTF( oneD_outputs, ", %14.8e, %14.8e, %14.8e, %14.8e, %14.8e, %14.8e, %14.8e, %14.8e", OneD_AvgStagPress, OneD_AvgMach, OneD_AvgTemp, OneD_MassFlowRate, OneD_FluxAvgPress, OneD_FluxAvgDensity, OneD_FluxAvgVelocity, OneD_FluxAvgEntalpy);
            }
            if (output_massflow && !output_1d) {
              SPRINTF(massflow_outputs,", %12.10f", Total_Mdot);
            }
            
            
            /*--- Transition residual ---*/
            if (transition) {
              SPRINTF (trans_resid, ", %12.10f, %12.10f", log10(residual_transition[0]), log10(residual_transition[1]));
            }
            
            /*--- Free surface residual ---*/
            if (freesurface) {
              SPRINTF (levelset_resid, ", %12.10f", log10 (residual_levelset[0]));
            }
            
            /*--- Fluid structure residual ---*/
            //            if (fluid_structure) {
            //              if (nDim == 2) SPRINTF (levelset_resid, ", %12.10f, %12.10f, 0.0", log10 (residual_fea[0]), log10 (residual_fea[1]));
            //              else SPRINTF (levelset_resid, ", %12.10f, %12.10f, %12.10f", log10 (residual_fea[0]), log10 (residual_fea[1]), log10 (residual_fea[2]));
            //            }
            
            if (adjoint) {
              
              /*--- Adjoint coefficients ---*/
              
              SPRINTF (adjoint_coeff, ", %14.8e, %14.8e, %14.8e, %14.8e, %14.8e, 0.0", Total_Sens_Geo, Total_Sens_Mach, Total_Sens_AoA, Total_Sens_Press, Total_Sens_Temp);
              
              /*--- Adjoint flow residuals ---*/
              if (nDim == 2) {
                if (compressible) SPRINTF (adj_flow_resid, ", %14.8e, %14.8e, %14.8e, %14.8e, 0.0", log10 (residual_adjflow[0]), log10 (residual_adjflow[1]), log10 (residual_adjflow[2]), log10 (residual_adjflow[3]) );
                if (incompressible || freesurface) SPRINTF (adj_flow_resid, ", %12.10f, %12.10f, %12.10f, 0.0, 0.0", log10 (residual_adjflow[0]), log10 (residual_adjflow[1]), log10 (residual_adjflow[2]) );
              }
              else {
                if (compressible) SPRINTF (adj_flow_resid, ", %14.8e, %14.8e, %14.8e, %14.8e, %14.8e", log10 (residual_adjflow[0]), log10 (residual_adjflow[1]), log10 (residual_adjflow[2]), log10 (residual_adjflow[3]), log10 (residual_adjflow[4]) );
                if (incompressible || freesurface) SPRINTF (adj_flow_resid, ", %14.8e, %14.8e, %14.8e, %14.8e, 0.0", log10 (residual_adjflow[0]), log10 (residual_adjflow[1]), log10 (residual_adjflow[2]), log10 (residual_adjflow[3]) );
              }
              
              /*--- Adjoint turbulent residuals ---*/
              if (turbulent)
                if (!config[val_iZone]->GetFrozen_Visc())
                  SPRINTF (adj_turb_resid, ", %12.10f", log10 (residual_adjturbulent[0]));
              
              /*--- Adjoint free surface residuals ---*/
              if (freesurface) SPRINTF (adj_levelset_resid, ", %12.10f", log10 (residual_adjlevelset[0]));
            }
            
            break;
            
          case WAVE_EQUATION:
            
            SPRINTF (direct_coeff, ", %12.10f", Total_CWave);
            SPRINTF (wave_resid, ", %14.8e, %14.8e, %14.8e, %14.8e, %14.8e", log10 (residual_wave[0]), log10 (residual_wave[1]), dummy, dummy, dummy );
            
            break;
            
          case HEAT_EQUATION:
            
            SPRINTF (direct_coeff, ", %12.10f", Total_CHeat);
            SPRINTF (heat_resid, ", %14.8e, %14.8e, %14.8e, %14.8e, %14.8e", log10 (residual_heat[0]), dummy, dummy, dummy, dummy );
            
            break;
            
          case FEM_ELASTICITY:
            
            SPRINTF (direct_coeff, ", %12.10f", Total_CFEM);
            /*--- FEM residual ---*/
            if (nDim == 2) {
              if (linear_analysis) SPRINTF (fem_resid, ", %14.8e, %14.8e, %14.8e, %14.8e, %14.8e", log10 (residual_fem[0]), log10 (residual_fem[1]), dummy, dummy, dummy);
              if (nonlinear_analysis) SPRINTF (fem_resid, ", %14.8e, %14.8e, %14.8e, %14.8e, %14.8e", log10 (residual_fem[0]), log10 (residual_fem[1]), log10 (residual_fem[2]), dummy, dummy);
            }
            else {
              SPRINTF (fem_resid, ", %14.8e, %14.8e, %14.8e, %14.8e, %14.8e", log10 (residual_fem[0]), log10 (residual_fem[1]), log10 (residual_fem[2]), dummy, dummy);
            }
            
            break;
            
        }
      }
      
      /*--- Write the screen header---*/
      if (  (!fem && ((write_heads) && !(!DualTime_Iteration && Unsteady))) ||
<<<<<<< HEAD
    		(fem && ((write_heads_FEM) && !(!DualTime_Iteration && nonlinear_analysis)))
    	 ){

       if (!fem){       
        if (!Unsteady && (config[val_iZone]->GetUnsteady_Simulation() != TIME_STEPPING)) {
          switch (config[val_iZone]->GetKind_Solver()) {
            case EULER : case NAVIER_STOKES: case RANS:
            case ADJ_EULER : case ADJ_NAVIER_STOKES: case ADJ_RANS:
              
              cout << endl << "---------------------- Local Time Stepping Summary ----------------------" << endl;
              
              for (unsigned short iMesh = FinestMesh; iMesh <= config[val_iZone]->GetnMGLevels(); iMesh++)
                cout << "MG level: "<< iMesh << " -> Min. DT: " << solver_container[val_iZone][iMesh][FLOW_SOL]->GetMin_Delta_Time()<<
                ". Max. DT: " << solver_container[val_iZone][iMesh][FLOW_SOL]->GetMax_Delta_Time() <<
                ". CFL: " << config[val_iZone]->GetCFL(iMesh)  << "." << endl;
              
              cout << "-------------------------------------------------------------------------" << endl;

              if (direct_diff != NO_DERIVATIVE){
                cout << endl << "---------------------- Direct Differentiation Summary -------------------" << endl;
                cout << "Coefficients are differentiated with respect to ";
                switch (direct_diff) {
                  case D_MACH:
                    cout << "Mach number." << endl;
                    break;
                  case D_AOA:
                    cout << "AoA." << endl;
                    break;
                  case D_SIDESLIP:
                    cout << "AoS." << endl;
                    break;
                  case D_REYNOLDS:
                    cout << "Reynolds number." << endl;
                    break;
                  case D_TURB2LAM:
                    cout << "Turb/Lam ratio." << endl;
                    break;
                  case D_PRESSURE:
                    cout << "Freestream Pressure." << endl;
                    break;
                  case D_TEMPERATURE:
                    cout << "Freestream Temperature." << endl;
                    break;
                  case D_DENSITY:
                    cout << "Freestream Density." << endl;
                    break;
                  case D_VISCOSITY:
                    cout << "Freestream Viscosity." << endl;
                    break;
                  case D_DESIGN:
                    cout << "Design Variables." << endl;
                    break;
                  case D_FLOWCONTROL:
                    cout << "Flow Control Parameters." << endl;
                    break;
                  default:
                    break;
=======
          (fem && ((write_heads_FEM) && !(!DualTime_Iteration && nonlinear_analysis)))
          ){
        
        if (!fem){
          if (!Unsteady && (config[val_iZone]->GetUnsteady_Simulation() != TIME_STEPPING)) {
            switch (config[val_iZone]->GetKind_Solver()) {
              case EULER : case NAVIER_STOKES: case RANS:
              case ADJ_EULER : case ADJ_NAVIER_STOKES: case ADJ_RANS:
                
                cout << endl << "---------------------- Local Time Stepping Summary ----------------------" << endl;
                
                for (unsigned short iMesh = FinestMesh; iMesh <= config[val_iZone]->GetnMGLevels(); iMesh++)
                  cout << "MG level: "<< iMesh << " -> Min. DT: " << solver_container[val_iZone][iMesh][FLOW_SOL]->GetMin_Delta_Time()<<
                  ". Max. DT: " << solver_container[val_iZone][iMesh][FLOW_SOL]->GetMax_Delta_Time() <<
                  ". CFL: " << config[val_iZone]->GetCFL(iMesh)  << "." << endl;
                
                cout << "-------------------------------------------------------------------------" << endl;
                
                if (direct_diff != NO_DERIVATIVE){
                  cout << endl << "---------------------- Direct Differentiation Summary -------------------" << endl;
                  cout << "Coefficients are differentiated with respect to ";
                  switch (direct_diff) {
                    case D_MACH:
                      cout << "Mach number." << endl;
                      break;
                    case D_AOA:
                      cout << "AoA." << endl;
                      break;
                    case D_SIDESLIP:
                      cout << "AoS." << endl;
                      break;
                    case D_REYNOLDS:
                      cout << "Reynolds number." << endl;
                      break;
                    case D_TURB2LAM:
                      cout << "Turb/Lam ratio." << endl;
                      break;
                    case D_PRESSURE:
                      cout << "Freestream Pressure." << endl;
                      break;
                    case D_TEMPERATURE:
                      cout << "Freestream Temperature." << endl;
                      break;
                    case D_DENSITY:
                      cout << "Freestream Density." << endl;
                      break;
                    case D_VISCOSITY:
                      cout << "Freestream Viscosity." << endl;
                      break;
                    case D_DESIGN:
                      cout << "Design Variables." << endl;
                      break;
                    default:
                      break;
>>>>>>> ed56401d
                  }
                  
                  cout << "    D_CLift(Total)" << "    D_CDrag(Total)" << "      D_CMz(Total)" <<"     D_CEff(Total)" << endl;
                  cout.width(18); cout << D_Total_CLift;
                  cout.width(18); cout << D_Total_CDrag;
                  cout.width(18); cout << D_Total_CMz;
                  cout.width(18); cout << D_Total_CEff;
                  cout << endl << "-------------------------------------------------------------------------" << endl;
                  cout << endl;
                }
                if (turbo && write_turbo){
                  cout << endl << "---------------------- Turbo Performance Summary -------------------" << endl;
                  for (iMarker_Monitoring = 0; iMarker_Monitoring < config[ZONE_0]->Get_nMarkerTurboPerf(); iMarker_Monitoring++){
                    inMarker_Tag = config[ZONE_0]->GetMarker_TurboPerf_BoundIn(iMarker_Monitoring);
                    outMarker_Tag = config[ZONE_0]->GetMarker_TurboPerf_BoundOut(iMarker_Monitoring);
                    switch (config[ZONE_0]->GetKind_TurboPerf(iMarker_Monitoring)) {
                      case BLADE:
                        cout << "Blade performance between boundaries " << inMarker_Tag << " and "<< outMarker_Tag << " : "<<endl;
                        cout << endl;
                        cout << "   Total Pressure Loss(%)" << "   Kinetic Energy Loss(%)" << "            Eulerian Work" << endl;
                        cout.width(25); cout << TotalPressureLoss[iMarker_Monitoring]*100.0;
                        cout.width(25); cout << KineticEnergyLoss[iMarker_Monitoring]*100.0;
                        cout.width(25); cout << EulerianWork[iMarker_Monitoring];
                        cout << endl;
                        cout << endl;
                        cout << "     Total Inlet Enthalpy" << "          Outlet Enthalpy" << "            D_MassFlow(%)" <<  endl;
                        cout.width(25); cout << TotalEnthalpyIn[iMarker_Monitoring];
                        cout.width(25); cout << EnthalpyOut[iMarker_Monitoring];
                        cout.width(25); cout << abs((MassFlowIn[iMarker_Monitoring] + MassFlowOut[iMarker_Monitoring])/MassFlowIn[iMarker_Monitoring])*100.0;
                        cout << endl;
                        cout << endl;
                        cout << "   Isentropic Outlet Vel." << "         Inlet Flow Angle" << "        Outlet Flow Angle" <<endl;
                        cout.width(25); cout << VelocityOutIs[iMarker_Monitoring];
                        cout.width(25); cout << 180.0/PI_NUMBER*FlowAngleIn[iMarker_Monitoring];
                        cout.width(25); cout << 180.0/PI_NUMBER*FlowAngleOut[iMarker_Monitoring];
                        cout << endl;
                        cout << endl;
                        cout << "          Inlet Mass Flow"<< "               Inlet Mach" << "              Outlet Mach" << endl;
                        cout.width(25); cout << MassFlowIn[iMarker_Monitoring];
                        cout.width(25); cout << MachIn[iMarker_Monitoring];
                        cout.width(25); cout << MachOut[iMarker_Monitoring];
                        cout << endl;
                        cout << endl;
                        cout << "        Inlet Normal Mach" << "       Outlet Normal Mach" << endl;
                        cout.width(25); cout << NormalMachIn[iMarker_Monitoring];
                        cout.width(25); cout << NormalMachOut[iMarker_Monitoring];
                        cout << endl;
                        cout << endl;
                        cout << "           Pressure Ratio" << "         Outlet Pressure" << endl;
                        cout.width(25); cout << PressureRatio[iMarker_Monitoring];
                        cout.width(25); cout << PressureOut[iMarker_Monitoring];
                        cout << endl;
                        cout << endl << "-------------------------------------------------------------------------" << endl;
                        cout << endl;
                        
                        break;
                      case STAGE:
                        cout << "Stage performance between boundaries " << inMarker_Tag << " and "<< outMarker_Tag << " : "<<endl;
                        cout << endl;
                        cout << "    Tot Tot Efficiency(%)" << "   Tot Stat Efficiency(%)" << endl;
                        cout.width(25); cout << TotalTotalEfficiency[iMarker_Monitoring]*100.0;
                        cout.width(25); cout << TotalStaticEfficiency[iMarker_Monitoring]*100.0;
                        cout << endl;
                        cout << endl;
                        cout << "           Pressure Ratio" << "          Outlet Pressure" << endl;
                        cout.width(25); cout << PressureRatio[iMarker_Monitoring];
                        cout.width(25); cout << PressureOut[iMarker_Monitoring];
                        cout << endl;
                        cout << endl;
                        cout << "     Total Inlet Enthalpy" << "    Total Outlet Enthalpy" << endl;
                        cout.width(25); cout << TotalEnthalpyIn[iMarker_Monitoring];
                        cout.width(25); cout << EnthalpyOut[iMarker_Monitoring];
                        cout << endl;
                        cout << endl << "-------------------------------------------------------------------------" << endl;
                        cout << endl;
                        
                        break;
                      case TURBINE:
                        cout << "Multi-stage performance between boundaries " << inMarker_Tag << " and "<< outMarker_Tag << " : "<<endl;
                        cout << endl;
                        cout << "    Tot Tot Efficiency(%)" << "   Tot Stat Efficiency(%)" << endl;
                        cout.width(25); cout << TotalTotalEfficiency[iMarker_Monitoring]*100.0;
                        cout.width(25); cout << TotalStaticEfficiency[iMarker_Monitoring]*100.0;
                        cout << endl;
                        cout << endl;
                        cout << "           Pressure Ratio" << "          Outlet Pressure" << endl;
                        cout.width(25); cout << PressureRatio[iMarker_Monitoring];
                        cout.width(25); cout << PressureOut[iMarker_Monitoring];
                        cout << endl;
                        cout << endl;
                        cout << "     Total Inlet Enthalpy" << "    Total Outlet Enthalpy" << endl;
                        cout.width(25); cout << TotalEnthalpyIn[iMarker_Monitoring];
                        cout.width(25); cout << EnthalpyOut[iMarker_Monitoring];
                        cout << endl;
                        cout << endl << "-------------------------------------------------------------------------" << endl;
                        cout << endl;
                        break;
                      default:
                        break;
                    }
                  }
                  
                  
                }
                break;
                
              case DISC_ADJ_EULER: case DISC_ADJ_NAVIER_STOKES: case DISC_ADJ_RANS:
                cout << endl;
                cout << "------------------------ Discrete Adjoint Summary -----------------------" << endl;
                cout << "Total Geometry Sensitivity (updated every "  << config[val_iZone]->GetWrt_Sol_Freq() << " iterations): ";
                cout.precision(4);
                cout.setf(ios::scientific, ios::floatfield);
                cout << Total_Sens_Geo;
                cout << endl << "-------------------------------------------------------------------------" << endl;
                break;
                
            }
          }
          else {
            if (flow) {
              if ((config[val_iZone]->GetUnsteady_Simulation() == TIME_STEPPING) && (config[val_iZone]->GetUnst_CFL()== 0.0))
              {
                cout << endl << "Min DT: " << solver_container[val_iZone][FinestMesh][FLOW_SOL]->GetMin_Delta_Time()<< ".Max DT: " << solver_container[val_iZone][FinestMesh][FLOW_SOL]->GetMax_Delta_Time() << ".Time step: " << config[val_iZone]->GetDelta_UnstTimeND() << ".";
              } else if ((config[val_iZone]->GetUnsteady_Simulation() == TIME_STEPPING) && (config[val_iZone]->GetUnst_CFL()!= 0.0)){
                cout << endl << "Min DT: " << solver_container[val_iZone][FinestMesh][FLOW_SOL]->GetMin_Delta_Time()<< ".Max DT: " << solver_container[val_iZone][FinestMesh][FLOW_SOL]->GetMax_Delta_Time() << ". Time step: " << solver_container[val_iZone][config[val_iZone]->GetFinestMesh()][FLOW_SOL]->GetMin_Delta_Time() << ". CFL: " << config[val_iZone]->GetUnst_CFL()<<".";
              } else {
                cout << endl << "Min DT: " << solver_container[val_iZone][FinestMesh][FLOW_SOL]->GetMin_Delta_Time()<< ".Max DT: " << solver_container[val_iZone][FinestMesh][FLOW_SOL]->GetMax_Delta_Time() << ".Dual Time step: " << config[val_iZone]->GetDelta_UnstTimeND() << ".";
              }
            } else {
              cout << endl << "Dual Time step: " << config[val_iZone]->GetDelta_UnstTimeND() << ".";
            }
          }
        }
        else if (fem && !fsi){
          if (dynamic){
            cout << endl << "Simulation time: " << config[val_iZone]->GetCurrent_DynTime() << ". Time step: " << config[val_iZone]->GetDelta_DynTime() << ".";
          }
        }
        
        switch (config[val_iZone]->GetKind_Solver()) {
          case EULER :                  case NAVIER_STOKES:
            
            /*--- Visualize the maximum residual ---*/
            iPointMaxResid = solver_container[val_iZone][FinestMesh][FLOW_SOL]->GetPoint_Max(0);
            Coord = solver_container[val_iZone][FinestMesh][FLOW_SOL]->GetPoint_Max_Coord(0);
            
            cout << endl << "----------------------- Residual Evolution Summary ----------------------" << endl;
            
            cout << "log10[Maximum residual]: " << log10(solver_container[val_iZone][FinestMesh][FLOW_SOL]->GetRes_Max(0)) << "." << endl;
            
            if (config[val_iZone]->GetSystemMeasurements() == SI) {
              cout <<"Maximum residual point " << iPointMaxResid << ", located at (" << Coord[0] << ", " << Coord[1];
              if (nDim == 3) cout << ", " << Coord[2];
              cout <<   ")." << endl;
            }
            else {
              cout <<"Maximum residual point " << iPointMaxResid << ", located at (" << Coord[0]*12.0 << ", " << Coord[1]*12.0;
              if (nDim == 3) cout << ", " << Coord[2]*12.0;
              cout <<   ")." << endl;
            }
            
            /*--- Print out the number of non-physical points and reconstructions ---*/
            
            if (config[val_iZone]->GetNonphysical_Points() > 0)
              cout << "There are " << config[val_iZone]->GetNonphysical_Points() << " non-physical points in the solution." << endl;
            if (config[val_iZone]->GetNonphysical_Reconstr() > 0)
              cout << "There are " << config[val_iZone]->GetNonphysical_Reconstr() << " non-physical states in the upwind reconstruction." << endl;
            
            cout << "-------------------------------------------------------------------------" << endl;
            
            if (!Unsteady) cout << endl << " Iter" << "    Time(s)";
            else cout << endl << " IntIter" << " ExtIter";
            
            //            if (!fluid_structure) {
            if (incompressible) cout << "   Res[Press]" << "     Res[Velx]" << "   CLift(Total)" << "   CDrag(Total)" << endl;
            else if (freesurface) cout << "   Res[Press]" << "     Res[Dist]" << "   CLift(Total)" << "     CLevelSet" << endl;
            else if (rotating_frame && nDim == 3) cout << "     Res[Rho]" << "     Res[RhoE]" << " CThrust(Total)" << " CTorque(Total)" << endl;
            else if (aeroelastic) cout << "     Res[Rho]" << "     Res[RhoE]" << "   CLift(Total)" << "   CDrag(Total)" << "         plunge" << "          pitch" << endl;
            else if (equiv_area) cout << "     Res[Rho]" << "   CLift(Total)" << "   CDrag(Total)" << "    CPress(N-F)" << endl;
            else if (turbo)
              switch (config[ZONE_0]->GetKind_TurboPerf(0)) {
                case BLADE:
                  cout << "     Res[Rho]" << "     Res[RhoE]"  << "  KineticLoss(%)" << "  D_MassFlow(%)" << endl;
                  break;
                case STAGE: case TURBINE:
                  cout << "     Res[Rho]" << "     Res[RhoE]"  << " TSEfficiency(%)" << " Outlet Pressure" << endl;
                  break;
                default:
                  break;
              }
            else cout << "     Res[Rho]" << "     Res[RhoE]" << "   CLift(Total)" << "   CDrag(Total)" << endl;
            //            }
            //            else if (fluid_structure) cout << "     Res[Rho]" << "   Res[Displx]" << "   CLift(Total)" << "   CDrag(Total)" << endl;
            
            break;
            
          case RANS :
            
            /*--- Visualize the maximum residual ---*/
            iPointMaxResid = solver_container[val_iZone][FinestMesh][FLOW_SOL]->GetPoint_Max(0);
            Coord = solver_container[val_iZone][FinestMesh][FLOW_SOL]->GetPoint_Max_Coord(0);
            
            cout << endl << "----------------------- Residual Evolution Summary ----------------------" << endl;
            
            cout << "log10[Maximum residual]: " << log10(solver_container[val_iZone][FinestMesh][FLOW_SOL]->GetRes_Max(0)) << "." << endl;
            if (config[val_iZone]->GetSystemMeasurements() == SI) {
              cout <<"Maximum residual point " << iPointMaxResid << ", located at (" << Coord[0] << ", " << Coord[1];
              if (nDim == 3) cout << ", " << Coord[2];
              cout <<   ")." << endl;
            }
            else {
              cout <<"Maximum residual point " << iPointMaxResid << ", located at (" << Coord[0]*12.0 << ", " << Coord[1]*12.0;
              if (nDim == 3) cout << ", " << Coord[2]*12.0;
              cout <<   ")." << endl;
            }
            cout <<"Maximum Omega " << solver_container[val_iZone][FinestMesh][FLOW_SOL]->GetOmega_Max() << ", maximum Strain Rate " << solver_container[val_iZone][FinestMesh][FLOW_SOL]->GetStrainMag_Max() << "." << endl;
            
            /*--- Print out the number of non-physical points and reconstructions ---*/
            if (config[val_iZone]->GetNonphysical_Points() > 0)
              cout << "There are " << config[val_iZone]->GetNonphysical_Points() << " non-physical points in the solution." << endl;
            if (config[val_iZone]->GetNonphysical_Reconstr() > 0)
              cout << "There are " << config[val_iZone]->GetNonphysical_Reconstr() << " non-physical states in the upwind reconstruction." << endl;
            
            cout << "-------------------------------------------------------------------------" << endl;
            
            if (!Unsteady) cout << endl << " Iter" << "    Time(s)";
            else cout << endl << " IntIter" << " ExtIter";
            if (incompressible || freesurface) cout << "   Res[Press]";
            else cout << "      Res[Rho]";//, cout << "     Res[RhoE]";
            
            switch (config[val_iZone]->GetKind_Turb_Model()) {
              case SA:	   cout << "       Res[nu]"; break;
              case SA_NEG: cout << "       Res[nu]"; break;
              case SST:	   cout << "     Res[kine]" << "     Res[omega]"; break;
            }
            
            if (transition) { cout << "      Res[Int]" << "       Res[Re]"; }
            else if (rotating_frame && nDim == 3 ) cout << "   CThrust(Total)" << "   CTorque(Total)" << endl;
            else if (aeroelastic) cout << "   CLift(Total)" << "   CDrag(Total)" << "         plunge" << "          pitch" << endl;
            else if (equiv_area) cout << "   CLift(Total)" << "   CDrag(Total)" << "    CPress(N-F)" << endl;
            else if (turbo)
              switch (config[ZONE_0]->GetKind_TurboPerf(0)) {
                case BLADE:
                  cout << "  KineticLoss(%)" << "  D_MassFlow(%)" << endl;
                  break;
                case STAGE: case TURBINE:
                  cout << " TSEfficiency(%)" << " Outlet Pressure" << endl;
                  break;
                default:
                  break;
              }
            
            else cout << "   CLift(Total)"   << "   CDrag(Total)"   << endl;
            
            break;
            
          case WAVE_EQUATION :
            if (!Unsteady) cout << endl << " Iter" << "    Time(s)";
            else cout << endl << " IntIter" << "  ExtIter";
            
            cout << "      Res[Wave]" << "   CWave(Total)"<<  endl;
            break;
            
          case HEAT_EQUATION :
            if (!Unsteady) cout << endl << " Iter" << "    Time(s)";
            else cout << endl << " IntIter" << "  ExtIter";
            
            cout << "      Res[Heat]" << "   CHeat(Total)"<<  endl;
            break;
            
          case FEM_ELASTICITY :
            if (!nonlinear_analysis) cout << endl << " Iter" << "    Time(s)";
            else cout << endl << " IntIter" << " ExtIter";
            
            if (linear_analysis){
              if (nDim == 2) cout << "    Res[Displx]" << "    Res[Disply]" << "   CFEM(Total)"<<  endl;
              if (nDim == 3) cout << "    Res[Displx]" << "    Res[Disply]" << "    Res[Displz]" << "   CFEM(Total)"<<  endl;
            }
            else if (nonlinear_analysis){
              cout << "      Res[UTOL]" << "      Res[RTOL]" << "      Res[ETOL]"  << "   CFEM(Total)"<<  endl;
            }
            break;
            
          case ADJ_EULER :              case ADJ_NAVIER_STOKES :
          case DISC_ADJ_EULER:          case DISC_ADJ_NAVIER_STOKES:
            
            /*--- Visualize the maximum residual ---*/
            iPointMaxResid = solver_container[val_iZone][FinestMesh][ADJFLOW_SOL]->GetPoint_Max(0);
            Coord = solver_container[val_iZone][FinestMesh][ADJFLOW_SOL]->GetPoint_Max_Coord(0);
            cout << endl << "log10[Maximum residual]: " << log10(solver_container[val_iZone][FinestMesh][ADJFLOW_SOL]->GetRes_Max(0)) << "." << endl;
            if (config[val_iZone]->GetSystemMeasurements() == SI) {
              cout <<"Maximum residual point " << iPointMaxResid << ", located at (" << Coord[0] << ", " << Coord[1];
              if (nDim == 3) cout << ", " << Coord[2];
              cout <<   ")." << endl;
            }
            else {
              cout <<"Maximum residual point " << iPointMaxResid << ", located at (" << Coord[0]*12.0 << ", " << Coord[1]*12.0;
              if (nDim == 3) cout << ", " << Coord[2]*12.0;
              cout <<   ")." << endl;
            }
            
            /*--- Print out the number of non-physical points and reconstructions ---*/
            if (config[val_iZone]->GetNonphysical_Points() > 0)
              cout << "There are " << config[val_iZone]->GetNonphysical_Points() << " non-physical points in the solution." << endl;
            
            if (!Unsteady) cout << endl << " Iter" << "    Time(s)";
            else cout << endl << " IntIter" << "  ExtIter";
            
            if (incompressible || freesurface) cout << "   Res[Psi_Press]" << "   Res[Psi_Velx]";
            else cout << "   Res[Psi_Rho]" << "     Res[Psi_E]";
            if (disc_adj){
              cout << "    Sens_Press" << "     Sens_Mach" << endl;
            } else {
                cout << "      Sens_Geo" << "     Sens_Mach" << endl;
            }
            if (freesurface) {
              cout << "   Res[Psi_Press]" << "   Res[Psi_Dist]" << "    Sens_Geo";
                cout << "   Sens_Mach" << endl;
            }
            break;
            
          case ADJ_RANS : case DISC_ADJ_RANS:
            
            /*--- Visualize the maximum residual ---*/
            iPointMaxResid = solver_container[val_iZone][FinestMesh][ADJFLOW_SOL]->GetPoint_Max(0);
            Coord = solver_container[val_iZone][FinestMesh][ADJFLOW_SOL]->GetPoint_Max_Coord(0);
            cout << endl << "log10[Maximum residual]: " << log10(solver_container[val_iZone][FinestMesh][ADJFLOW_SOL]->GetRes_Max(0)) << "." << endl;
            if (config[val_iZone]->GetSystemMeasurements() == SI) {
              cout <<"Maximum residual point " << iPointMaxResid << ", located at (" << Coord[0] << ", " << Coord[1];
              if (nDim == 3) cout << ", " << Coord[2];
              cout <<   ")." << endl;
            }
            else {
              cout <<"Maximum residual point " << iPointMaxResid << ", located at (" << Coord[0]*12.0 << ", " << Coord[1]*12.0;
              if (nDim == 3) cout << ", " << Coord[2]*12.0;
              cout <<   ")." << endl;
            }
            
            /*--- Print out the number of non-physical points and reconstructions ---*/
            if (config[val_iZone]->GetNonphysical_Points() > 0)
              cout << "There are " << config[val_iZone]->GetNonphysical_Points() << " non-physical points in the solution." << endl;
            
            if (!Unsteady) cout << endl << " Iter" << "    Time(s)";
            else cout << endl << " IntIter" << "  ExtIter";
            
            if (incompressible || freesurface) cout << "     Res[Psi_Press]";
            else cout << "     Res[Psi_Rho]";
            
            if (!config[val_iZone]->GetFrozen_Visc()) {
              cout << "      Res[Psi_nu]";
            }
            else {
              if (incompressible || freesurface) cout << "   Res[Psi_Velx]";
              else cout << "     Res[Psi_E]";
            }
            if (disc_adj){
              cout << "    Sens_Press" << "     Sens_Mach" << endl;
            } else {
               cout << "      Sens_Geo" << "     Sens_Mach" << endl;
            }
            if (freesurface) {
              cout << "   Res[Psi_Press]" << "   Res[Psi_Dist]" << "    Sens_Geo";
                cout << "   Sens_Mach" << endl;
            }
            break;
            
        }
        
      }
      
      /*--- Write the solution on the screen and history file ---*/
      cout.precision(6);
      cout.setf(ios::fixed, ios::floatfield);
      
      if (!fem){
        if (!Unsteady) {
          cout.width(5); cout << iExtIter;
          cout.width(11); cout << timeiter;
          
        } else {
          cout.width(8); cout << iIntIter;
          cout.width(8); cout << iExtIter;
        }
      }
      else if (fem){
        if (!nonlinear_analysis) {
          cout.width(5); cout << iExtIter;
          cout.width(11); cout << timeiter;
          
        } else {
          cout.width(8); cout << iIntIter;
          cout.width(8); cout << iExtIter;
        }
      }
      
      
      switch (config[val_iZone]->GetKind_Solver()) {
        case EULER : case NAVIER_STOKES:
          
          if (!DualTime_Iteration) {
            if (compressible) ConvHist_file[0] << begin << direct_coeff << flow_resid;
            if (incompressible) ConvHist_file[0] << begin << direct_coeff << flow_resid;
            if (freesurface) ConvHist_file[0] << begin << direct_coeff << flow_resid << levelset_resid << end;
            //            if (fluid_structure) ConvHist_file[0] << fea_resid;
            if (aeroelastic) ConvHist_file[0] << aeroelastic_coeff;
            if (output_per_surface) ConvHist_file[0] << monitoring_coeff;
            if (output_1d) ConvHist_file[0] << oneD_outputs;
            if (output_massflow && !output_1d) ConvHist_file[0] << massflow_outputs;
            if (direct_diff != NO_DERIVATIVE) ConvHist_file[0] << d_direct_coeff;
            ConvHist_file[0] << end;
            ConvHist_file[0].flush();
          }
          
          cout.precision(6);
          cout.setf(ios::fixed, ios::floatfield);
          cout.width(13); cout << log10(residual_flow[0]);
          //          if (!fluid_structure && !equiv_area) {
          if (!equiv_area) {
            if (compressible) {
              if (nDim == 2 ) { cout.width(14); cout << log10(residual_flow[3]); }
              else { cout.width(14); cout << log10(residual_flow[4]); }
            }
            if (incompressible) { cout.width(14); cout << log10(residual_flow[1]); }
            if (freesurface) { cout.width(14); cout << log10(residual_levelset[0]); }
          }
          //          else if (fluid_structure) { cout.width(14); cout << log10(residual_fea[0]); }
          
          if (rotating_frame && nDim == 3 ) {
            cout.setf(ios::scientific, ios::floatfield);
            cout.width(15); cout << Total_CT;
            cout.width(15); cout << Total_CQ;
            cout.unsetf(ios_base::floatfield);
          }
          else if (equiv_area) { cout.width(15); cout << min(10000.0, max(-10000.0, Total_CLift)); cout.width(15); cout << min(10000.0, max(-10000.0, Total_CDrag)); cout.width(15);
            cout.precision(4);
            cout.setf(ios::scientific, ios::floatfield);
            cout << Total_CNearFieldOF; }
          else if (freesurface) { cout.width(15); cout << Total_CLift; cout.width(15); cout << Total_CFreeSurface; }
          else if (turbo) {
            cout.setf(ios::scientific, ios::floatfield);
            switch (config[ZONE_0]->GetKind_TurboPerf(0)) {
              case BLADE:
                cout.width(15); cout << KineticEnergyLoss[0]*100.0;
                cout.width(15); cout << abs((MassFlowIn[0] + MassFlowOut[0])/MassFlowIn[0])*100.0;
                break;
              case STAGE: case TURBINE:
                cout.width(15); cout << TotalStaticEfficiency[0]*100.0;
                cout.width(15); cout << PressureOut[0];
                break;
              default:
                break;
            }
            cout.unsetf(ios_base::floatfield);
          }
          else { cout.width(15); cout << min(10000.0, max(-10000.0, Total_CLift)); cout.width(15); cout << min(10000.0, max(-10000.0, Total_CDrag)); }
          if (aeroelastic) {
            cout.setf(ios::scientific, ios::floatfield);
            cout.width(15); cout << aeroelastic_plunge[0]; //Only output the first marker being monitored to the console.
            cout.width(15); cout << aeroelastic_pitch[0];
            cout.unsetf(ios_base::floatfield);
          }
          cout << endl;
          
          break;
          
        case RANS :
          
          if (!DualTime_Iteration) {
            ConvHist_file[0] << begin << direct_coeff << flow_resid << turb_resid;
            if (aeroelastic) ConvHist_file[0] << aeroelastic_coeff;
            if (output_per_surface) ConvHist_file[0] << monitoring_coeff;
            if (output_1d) ConvHist_file[0] << oneD_outputs;
            if (output_massflow && !output_1d) ConvHist_file[0] << massflow_outputs;
            if (direct_diff != NO_DERIVATIVE) ConvHist_file[0] << d_direct_coeff;
            ConvHist_file[0] << end;
            ConvHist_file[0].flush();
          }
          
          cout.precision(6);
          cout.setf(ios::fixed, ios::floatfield);
          
          if (incompressible || freesurface) cout.width(13);
          else  cout.width(14);
          cout << log10(residual_flow[0]);
          //          else  cout.width(14),
          //                 cout << log10(residual_flow[0]),
          //                 cout.width(14);
          //          if ( nDim==2 ) cout << log10(residual_flow[3]);
          //          if ( nDim==3 ) cout << log10(residual_flow[4]);
          
          switch(nVar_Turb) {
            case 1: cout.width(14); cout << log10(residual_turbulent[0]); break;
            case 2: cout.width(14); cout << log10(residual_turbulent[0]);
              cout.width(15); cout << log10(residual_turbulent[1]); break;
          }
          
          if (transition) { cout.width(14); cout << log10(residual_transition[0]); cout.width(14); cout << log10(residual_transition[1]); }
          
          if (rotating_frame && nDim == 3 ) {
            cout.setf(ios::scientific, ios::floatfield);
            cout.width(15); cout << Total_CT; cout.width(15);
            cout << Total_CQ;
            cout.unsetf(ios_base::floatfield);
          }
          else if (equiv_area) { cout.width(15); cout << min(10000.0, max(-10000.0, Total_CLift)); cout.width(15); cout << min(10000.0, max(-10000.0, Total_CDrag)); cout.width(15);
            cout.precision(4);
            cout.setf(ios::scientific, ios::floatfield);
            cout << Total_CNearFieldOF; }
          else if (turbo) {
            cout.setf(ios::scientific, ios::floatfield);
            switch (config[ZONE_0]->GetKind_TurboPerf(0)) {
              case BLADE:
                cout.width(15); cout << KineticEnergyLoss[0]*100.0;
                cout.width(15); cout << abs((MassFlowIn[0] + MassFlowOut[0])/MassFlowIn[0])*100.0;
                break;
              case STAGE: case TURBINE:
                cout.width(15); cout << TotalStaticEfficiency[0]*100.0;
                cout.width(15); cout << PressureOut[0];
                break;
              default:
                break;
            }
            cout.unsetf(ios_base::floatfield);
          }
          else { cout.width(15); cout << min(10000.0, max(-10000.0, Total_CLift)); cout.width(15); cout << min(10000.0, max(-10000.0, Total_CDrag)); }
          
          if (aeroelastic) {
            cout.setf(ios::scientific, ios::floatfield);
            cout.width(15); cout << aeroelastic_plunge[0]; //Only output the first marker being monitored to the console.
            cout.width(15); cout << aeroelastic_pitch[0];
            cout.unsetf(ios_base::floatfield);
          }
          cout << endl;
          
          if (freesurface) {
            if (!DualTime_Iteration) {
              ConvHist_file[0] << begin << direct_coeff << flow_resid << levelset_resid << end;
              ConvHist_file[0].flush();
            }
            
            cout.precision(6);
            cout.setf(ios::fixed, ios::floatfield);
            cout.width(13); cout << log10(residual_flow[0]);
            cout.width(14); cout << log10(residual_levelset[0]);
            cout.width(15); cout << Total_CLift;
            cout.width(14); cout << Total_CFreeSurface;
            
            cout << endl;
          }
          
          break;
          
        case WAVE_EQUATION:
          
          if (!DualTime_Iteration) {
            ConvHist_file[0] << begin << wave_coeff << wave_resid << end;
            ConvHist_file[0].flush();
          }
          
          cout.precision(6);
          cout.setf(ios::fixed, ios::floatfield);
          cout.width(14); cout << log10(residual_wave[0]);
          cout.width(14); cout << Total_CWave;
          cout << endl;
          break;
          
        case HEAT_EQUATION:
          
          if (!DualTime_Iteration) {
            ConvHist_file[0] << begin << heat_coeff << heat_resid << end;
            ConvHist_file[0].flush();
          }
          
          cout.precision(6);
          cout.setf(ios::fixed, ios::floatfield);
          cout.width(14); cout << log10(residual_heat[0]);
          cout.width(14); cout << Total_CHeat;
          cout << endl;
          break;
          
        case FEM_ELASTICITY:
          
          if (!DualTime_Iteration) {
            ConvHist_file[0] << begin << fem_coeff << fem_resid << end;
            ConvHist_file[0].flush();
          }
          
          cout.precision(6);
          cout.setf(ios::fixed, ios::floatfield);
          if (linear_analysis){
            cout.width(15); cout << log10(residual_fem[0]);
            cout.width(15); cout << log10(residual_fem[1]);
            if (nDim == 3) { cout.width(15); cout << log10(residual_fem[2]); }
          }
          else if (nonlinear_analysis){
            cout.width(15); cout << log10(residual_fem[0]);
            cout.width(15); cout << log10(residual_fem[1]);
            cout.width(15); cout << log10(residual_fem[2]);
          }
          
          cout.precision(4);
          cout.setf(ios::scientific, ios::floatfield);
          cout.width(14); cout << Total_CFEM;
          cout << endl;
          break;
          
        case ADJ_EULER :              case ADJ_NAVIER_STOKES :
        case DISC_ADJ_EULER:          case DISC_ADJ_NAVIER_STOKES:
          
          if (!DualTime_Iteration) {
            ConvHist_file[0] << begin << adjoint_coeff << adj_flow_resid << end;
            ConvHist_file[0].flush();
          }
          
          cout.precision(6);
          cout.setf(ios::fixed, ios::floatfield);
          if (compressible) {
            cout.width(15); cout << log10(residual_adjflow[0]);
            cout.width(15); cout << log10(residual_adjflow[nDim+1]);
          }
          if (incompressible || freesurface) {
            cout.width(17); cout << log10(residual_adjflow[0]);
            cout.width(16); cout << log10(residual_adjflow[1]);
          }
          
          if (disc_adj){
            cout.precision(4);
            cout.setf(ios::scientific, ios::floatfield);
            cout.width(14); cout << Total_Sens_Press;
            cout.width(14); cout << Total_Sens_Mach;
          }else{
            cout.precision(4);
            cout.setf(ios::scientific, ios::floatfield);
            cout.width(14); cout << Total_Sens_Geo;
              cout.width(14); cout << Total_Sens_Mach;
            }
          cout << endl;
          cout.unsetf(ios_base::floatfield);
          
          if (freesurface) {
            if (!DualTime_Iteration) {
              ConvHist_file[0] << begin << adjoint_coeff << adj_flow_resid << adj_levelset_resid << end;
              ConvHist_file[0].flush();
            }
            
            cout.precision(6);
            cout.setf(ios::fixed, ios::floatfield);
            cout.width(17); cout << log10(residual_adjflow[0]);
            cout.width(16); cout << log10(residual_adjlevelset[0]);
            cout.precision(3);
            cout.setf(ios::scientific, ios::floatfield);
            cout.width(12); cout << Total_Sens_Geo;
              cout.width(12); cout << Total_Sens_Mach;
            cout.unsetf(ios_base::floatfield);
            cout << endl;
          }
          
          break;
          
        case ADJ_RANS : case DISC_ADJ_RANS:
          
          if (!DualTime_Iteration) {
            ConvHist_file[0] << begin << adjoint_coeff << adj_flow_resid;
            if (!config[val_iZone]->GetFrozen_Visc())
              ConvHist_file[0] << adj_turb_resid;
            ConvHist_file[0] << end;
            ConvHist_file[0].flush();
          }
          
          cout.precision(6);
          cout.setf(ios::fixed, ios::floatfield);
          cout.width(17); cout << log10(residual_adjflow[0]);
          if (!config[val_iZone]->GetFrozen_Visc()) {
            cout.width(17); cout << log10(residual_adjturbulent[0]);
          }
          else {
            if (compressible) {
              if (geometry[val_iZone][FinestMesh]->GetnDim() == 2 ) { cout.width(15); cout << log10(residual_adjflow[3]); }
              else { cout.width(15); cout << log10(residual_adjflow[4]); }
            }
            if (incompressible || freesurface) {
              cout.width(15); cout << log10(residual_adjflow[1]);
            }
          }
          if (disc_adj){
            cout.precision(4);
            cout.setf(ios::scientific, ios::floatfield);
            cout.width(14); cout << Total_Sens_Press;
            cout.width(14); cout << Total_Sens_Mach;
          }else{
            cout.precision(4);
            cout.setf(ios::scientific, ios::floatfield);
            cout.width(14); cout << Total_Sens_Geo;
              cout.width(14); cout << Total_Sens_Mach;
            }
          cout << endl;
          cout.unsetf(ios_base::floatfield);
          if (freesurface) {
            if (!DualTime_Iteration) {
              ConvHist_file[0] << begin << adjoint_coeff << adj_flow_resid << adj_levelset_resid;
              ConvHist_file[0] << end;
              ConvHist_file[0].flush();
            }
            
            cout.precision(6);
            cout.setf(ios::fixed, ios::floatfield);
            cout.width(17); cout << log10(residual_adjflow[0]);
            cout.width(16); cout << log10(residual_adjlevelset[0]);
            
            cout.precision(4);
            cout.setf(ios::scientific, ios::floatfield);
            cout.width(12); cout << Total_Sens_Geo;
              cout.width(14); cout << Total_Sens_Mach;
            cout << endl;
            cout.unsetf(ios_base::floatfield);
          }
          
          break;
          
      }
      cout.unsetf(ios::fixed);

    }
    
    
    delete [] residual_flow;
    delete [] residual_turbulent;
    delete [] residual_transition;
    delete [] residual_levelset;
    delete [] residual_wave;
    delete [] residual_fea;
    delete [] residual_fem;
    delete [] residual_heat;
    
    delete [] residual_adjflow;
    delete [] residual_adjturbulent;
    delete [] residual_adjlevelset;
    
    delete [] Surface_CLift;
    delete [] Surface_CDrag;
    delete [] Surface_CSideForce;
    delete [] Surface_CEff;
    delete [] Surface_CFx;
    delete [] Surface_CFy;
    delete [] Surface_CFz;
    delete [] Surface_CMx;
    delete [] Surface_CMy;
    delete [] Surface_CMz;
    delete [] aeroelastic_pitch;
    delete [] aeroelastic_plunge;
    
    delete [] TotalStaticEfficiency;
    delete [] TotalTotalEfficiency;
    delete [] KineticEnergyLoss;
    delete [] TotalPressureLoss;
    delete [] MassFlowIn;
    delete [] MassFlowOut;
    delete [] FlowAngleIn;
    delete [] FlowAngleOut;
    delete [] EulerianWork;
    delete []	TotalEnthalpyIn;
    delete [] PressureRatio;
    delete [] PressureOut;
    delete [] EnthalpyOut;
    delete [] MachIn;
    delete [] MachOut;
    delete [] NormalMachIn;
    delete [] NormalMachOut;
    delete [] VelocityOutIs;
    
  }
}

void COutput::SetCFL_Number(CSolver ****solver_container, CConfig **config, unsigned short val_iZone) {
  
  su2double CFLFactor = 1.0, power = 1.0, CFL = 0.0, CFLMin = 0.0, CFLMax = 0.0, Div = 1.0, Diff = 0.0, MGFactor[100];
  unsigned short iMesh;
  
  unsigned short FinestMesh = config[val_iZone]->GetFinestMesh();
  unsigned long ExtIter = config[val_iZone]->GetExtIter();

  RhoRes_New = solver_container[val_iZone][FinestMesh][FLOW_SOL]->GetRes_RMS(0);
  switch( config[val_iZone]->GetKind_Solver()){
    case ADJ_EULER : case ADJ_NAVIER_STOKES: case ADJ_RANS:
      RhoRes_New = solver_container[val_iZone][FinestMesh][ADJFLOW_SOL]->GetRes_RMS(0);
      break;
  }

  if (RhoRes_New < EPS) RhoRes_New = EPS;
  if (RhoRes_Old < EPS) RhoRes_Old = RhoRes_New;
  
  Div = RhoRes_Old/RhoRes_New;
  Diff = RhoRes_New-RhoRes_Old;
  
  /*--- Compute MG factor ---*/
  
  for (iMesh = 0; iMesh <= config[val_iZone]->GetnMGLevels(); iMesh++) {
    if (iMesh == MESH_0) MGFactor[iMesh] = 1.0;
    else MGFactor[iMesh] = MGFactor[iMesh-1] * config[val_iZone]->GetCFL(iMesh)/config[val_iZone]->GetCFL(iMesh-1);
  }
  
  if (Div < 1.0) power = config[val_iZone]->GetCFL_AdaptParam(0);
  else power = config[val_iZone]->GetCFL_AdaptParam(1);
  
  /*--- Detect a stall in the residual ---*/
  
  if ((fabs(Diff) <= RhoRes_New*1E-8) && (ExtIter != 0)) { Div = 0.1; power = config[val_iZone]->GetCFL_AdaptParam(1); }
  
  CFLMin = config[val_iZone]->GetCFL_AdaptParam(2);
  CFLMax = config[val_iZone]->GetCFL_AdaptParam(3);
  
  CFLFactor = pow(Div, power);
  
  for (iMesh = 0; iMesh <= config[val_iZone]->GetnMGLevels(); iMesh++) {
    CFL = config[val_iZone]->GetCFL(iMesh);
    CFL *= CFLFactor;
    
    if ((iMesh == MESH_0) && (CFL <= CFLMin)) {
      for (iMesh = 0; iMesh <= config[val_iZone]->GetnMGLevels(); iMesh++) {
        config[val_iZone]->SetCFL(iMesh, 1.001*CFLMin*MGFactor[iMesh]);
      }
      break;
    }
    if ((iMesh == MESH_0) && (CFL >= CFLMax)) {
      for (iMesh = 0; iMesh <= config[val_iZone]->GetnMGLevels(); iMesh++)
        config[val_iZone]->SetCFL(iMesh, 0.999*CFLMax*MGFactor[iMesh]);
      break;
    }
    
    config[val_iZone]->SetCFL(iMesh, CFL);
    
  }
  
  RhoRes_Old = solver_container[val_iZone][FinestMesh][FLOW_SOL]->GetRes_RMS(0);
  switch( config[val_iZone]->GetKind_Solver()){
      case ADJ_EULER : case ADJ_NAVIER_STOKES: case ADJ_RANS:
        RhoRes_Old = solver_container[val_iZone][FinestMesh][ADJFLOW_SOL]->GetRes_RMS(0);
        break;
    }
  
}


void COutput::SetForces_Breakdown(CGeometry ***geometry,
                                  CSolver ****solver_container,
                                  CConfig **config,
                                  CIntegration ***integration,
                                  unsigned short val_iZone) {
  
  char cstr[200];
  unsigned short iMarker_Monitoring;
  ofstream Breakdown_file;
  
  int rank = MASTER_NODE;
  bool compressible       = (config[val_iZone]->GetKind_Regime() == COMPRESSIBLE);
  bool incompressible     = (config[val_iZone]->GetKind_Regime() == INCOMPRESSIBLE);
  bool freesurface        = (config[val_iZone]->GetKind_Regime() == FREESURFACE);
  bool unsteady           = (config[val_iZone]->GetUnsteady_Simulation() != NO);
  bool viscous            = config[val_iZone]->GetViscous();
  bool grid_movement      = config[val_iZone]->GetGrid_Movement();
  bool gravity            = config[val_iZone]->GetGravityForce();
  bool turbulent          = config[val_iZone]->GetKind_Solver() == RANS;

#ifdef HAVE_MPI
  MPI_Comm_rank(MPI_COMM_WORLD, &rank);
#endif
  
  unsigned short FinestMesh = config[val_iZone]->GetFinestMesh();
  unsigned short nDim = geometry[val_iZone][FinestMesh]->GetnDim();
  bool flow = ((config[val_iZone]->GetKind_Solver() == EULER) || (config[val_iZone]->GetKind_Solver() == NAVIER_STOKES) ||
               (config[val_iZone]->GetKind_Solver() == RANS));
  
  /*--- Output the mean flow solution using only the master node ---*/
  
  if ((rank == MASTER_NODE) && (flow)) {
    
    cout << "Writing the forces breakdown file." << endl;

    /*--- Initialize variables to store information from all domains (direct solution) ---*/
    
    su2double Total_CLift = 0.0, Total_CDrag = 0.0, Total_CSideForce = 0.0, Total_CMx = 0.0, Total_CMy = 0.0, Total_CMz = 0.0, Total_CEff = 0.0, Total_CFx = 0.0, Total_CFy = 0.0, Total_CFz = 0.0,
    Inv_CLift = 0.0, Inv_CDrag = 0.0, Inv_CSideForce = 0.0, Inv_CMx = 0.0, Inv_CMy = 0.0, Inv_CMz = 0.0, Inv_CEff = 0.0, Inv_CFx = 0.0, Inv_CFy = 0.0, Inv_CFz = 0.0,
    *Surface_CLift = NULL, *Surface_CDrag = NULL, *Surface_CSideForce = NULL, *Surface_CEff = NULL, *Surface_CFx = NULL, *Surface_CFy = NULL,  *Surface_CFz = NULL, *Surface_CMx = NULL, *Surface_CMy = NULL, *Surface_CMz = NULL,
    *Surface_CLift_Inv = NULL, *Surface_CDrag_Inv = NULL, *Surface_CSideForce_Inv = NULL, *Surface_CEff_Inv = NULL, *Surface_CFx_Inv = NULL, *Surface_CFy_Inv = NULL,  *Surface_CFz_Inv = NULL, *Surface_CMx_Inv = NULL, *Surface_CMy_Inv = NULL, *Surface_CMz_Inv = NULL;
    
    /*--- WARNING: when compiling on Windows, ctime() is not available. Comment out
     the two lines below that use the dt variable. ---*/
    //time_t now = time(0);
    //string dt = ctime(&now); dt[24] = '.';

    /*--- Allocate memory for the coefficients being monitored ---*/
    
    Surface_CLift      = new su2double[config[ZONE_0]->GetnMarker_Monitoring()];
    Surface_CDrag      = new su2double[config[ZONE_0]->GetnMarker_Monitoring()];
    Surface_CSideForce = new su2double[config[ZONE_0]->GetnMarker_Monitoring()];
    Surface_CEff       = new su2double[config[ZONE_0]->GetnMarker_Monitoring()];
    Surface_CFx        = new su2double[config[ZONE_0]->GetnMarker_Monitoring()];
    Surface_CFy        = new su2double[config[ZONE_0]->GetnMarker_Monitoring()];
    Surface_CFz        = new su2double[config[ZONE_0]->GetnMarker_Monitoring()];
    Surface_CMx        = new su2double[config[ZONE_0]->GetnMarker_Monitoring()];
    Surface_CMy        = new su2double[config[ZONE_0]->GetnMarker_Monitoring()];
    Surface_CMz        = new su2double[config[ZONE_0]->GetnMarker_Monitoring()];
    
    Surface_CLift_Inv      = new su2double[config[ZONE_0]->GetnMarker_Monitoring()];
    Surface_CDrag_Inv      = new su2double[config[ZONE_0]->GetnMarker_Monitoring()];
    Surface_CSideForce_Inv = new su2double[config[ZONE_0]->GetnMarker_Monitoring()];
    Surface_CEff_Inv       = new su2double[config[ZONE_0]->GetnMarker_Monitoring()];
    Surface_CFx_Inv        = new su2double[config[ZONE_0]->GetnMarker_Monitoring()];
    Surface_CFy_Inv        = new su2double[config[ZONE_0]->GetnMarker_Monitoring()];
    Surface_CFz_Inv        = new su2double[config[ZONE_0]->GetnMarker_Monitoring()];
    Surface_CMx_Inv        = new su2double[config[ZONE_0]->GetnMarker_Monitoring()];
    Surface_CMy_Inv        = new su2double[config[ZONE_0]->GetnMarker_Monitoring()];
    Surface_CMz_Inv        = new su2double[config[ZONE_0]->GetnMarker_Monitoring()];

    /*--- Flow solution coefficients ---*/
    
    Total_CLift       = solver_container[val_iZone][FinestMesh][FLOW_SOL]->GetTotal_CLift();
    Total_CDrag       = solver_container[val_iZone][FinestMesh][FLOW_SOL]->GetTotal_CDrag();
    Total_CSideForce  = solver_container[val_iZone][FinestMesh][FLOW_SOL]->GetTotal_CSideForce();
    Total_CEff        = solver_container[val_iZone][FinestMesh][FLOW_SOL]->GetTotal_CEff();
    Total_CMx         = solver_container[val_iZone][FinestMesh][FLOW_SOL]->GetTotal_CMx();
    Total_CMy         = solver_container[val_iZone][FinestMesh][FLOW_SOL]->GetTotal_CMy();
    Total_CMz         = solver_container[val_iZone][FinestMesh][FLOW_SOL]->GetTotal_CMz();
    Total_CFx         = solver_container[val_iZone][FinestMesh][FLOW_SOL]->GetTotal_CFx();
    Total_CFy         = solver_container[val_iZone][FinestMesh][FLOW_SOL]->GetTotal_CFy();
    Total_CFz         = solver_container[val_iZone][FinestMesh][FLOW_SOL]->GetTotal_CFz();
    
    /*--- Flow inviscid solution coefficients ---*/
    
    Inv_CLift       = solver_container[val_iZone][FinestMesh][FLOW_SOL]->GetAllBound_CLift_Inv();
    Inv_CDrag       = solver_container[val_iZone][FinestMesh][FLOW_SOL]->GetAllBound_CDrag_Inv();
    Inv_CSideForce  = solver_container[val_iZone][FinestMesh][FLOW_SOL]->GetAllBound_CSideForce_Inv();
    Inv_CEff        = solver_container[val_iZone][FinestMesh][FLOW_SOL]->GetAllBound_CEff_Inv();
    Inv_CMx         = solver_container[val_iZone][FinestMesh][FLOW_SOL]->GetAllBound_CMx_Inv();
    Inv_CMy         = solver_container[val_iZone][FinestMesh][FLOW_SOL]->GetAllBound_CMy_Inv();
    Inv_CMz         = solver_container[val_iZone][FinestMesh][FLOW_SOL]->GetAllBound_CMz_Inv();
    Inv_CFx         = solver_container[val_iZone][FinestMesh][FLOW_SOL]->GetAllBound_CFx_Inv();
    Inv_CFy         = solver_container[val_iZone][FinestMesh][FLOW_SOL]->GetAllBound_CFy_Inv();
    Inv_CFz         = solver_container[val_iZone][FinestMesh][FLOW_SOL]->GetAllBound_CFz_Inv();
    
    /*--- Look over the markers being monitored and get the desired values ---*/
    
    for (iMarker_Monitoring = 0; iMarker_Monitoring < config[ZONE_0]->GetnMarker_Monitoring(); iMarker_Monitoring++) {
      Surface_CLift[iMarker_Monitoring]      = solver_container[val_iZone][FinestMesh][FLOW_SOL]->GetSurface_CLift(iMarker_Monitoring);
      Surface_CDrag[iMarker_Monitoring]      = solver_container[val_iZone][FinestMesh][FLOW_SOL]->GetSurface_CDrag(iMarker_Monitoring);
      Surface_CSideForce[iMarker_Monitoring] = solver_container[val_iZone][FinestMesh][FLOW_SOL]->GetSurface_CSideForce(iMarker_Monitoring);
      Surface_CEff[iMarker_Monitoring]       = solver_container[val_iZone][FinestMesh][FLOW_SOL]->GetSurface_CEff(iMarker_Monitoring);
      Surface_CFx[iMarker_Monitoring]        = solver_container[val_iZone][FinestMesh][FLOW_SOL]->GetSurface_CFx(iMarker_Monitoring);
      Surface_CFy[iMarker_Monitoring]        = solver_container[val_iZone][FinestMesh][FLOW_SOL]->GetSurface_CFy(iMarker_Monitoring);
      Surface_CFz[iMarker_Monitoring]        = solver_container[val_iZone][FinestMesh][FLOW_SOL]->GetSurface_CFz(iMarker_Monitoring);
      Surface_CMx[iMarker_Monitoring]        = solver_container[val_iZone][FinestMesh][FLOW_SOL]->GetSurface_CMx(iMarker_Monitoring);
      Surface_CMy[iMarker_Monitoring]        = solver_container[val_iZone][FinestMesh][FLOW_SOL]->GetSurface_CMy(iMarker_Monitoring);
      Surface_CMz[iMarker_Monitoring]        = solver_container[val_iZone][FinestMesh][FLOW_SOL]->GetSurface_CMz(iMarker_Monitoring);
      
      Surface_CLift_Inv[iMarker_Monitoring]      = solver_container[val_iZone][FinestMesh][FLOW_SOL]->GetSurface_CLift_Inv(iMarker_Monitoring);
      Surface_CDrag_Inv[iMarker_Monitoring]      = solver_container[val_iZone][FinestMesh][FLOW_SOL]->GetSurface_CDrag_Inv(iMarker_Monitoring);
      Surface_CSideForce_Inv[iMarker_Monitoring] = solver_container[val_iZone][FinestMesh][FLOW_SOL]->GetSurface_CSideForce_Inv(iMarker_Monitoring);
      Surface_CEff_Inv[iMarker_Monitoring]       = solver_container[val_iZone][FinestMesh][FLOW_SOL]->GetSurface_CEff_Inv(iMarker_Monitoring);
      Surface_CFx_Inv[iMarker_Monitoring]        = solver_container[val_iZone][FinestMesh][FLOW_SOL]->GetSurface_CFx_Inv(iMarker_Monitoring);
      Surface_CFy_Inv[iMarker_Monitoring]        = solver_container[val_iZone][FinestMesh][FLOW_SOL]->GetSurface_CFy_Inv(iMarker_Monitoring);
      Surface_CFz_Inv[iMarker_Monitoring]        = solver_container[val_iZone][FinestMesh][FLOW_SOL]->GetSurface_CFz_Inv(iMarker_Monitoring);
      Surface_CMx_Inv[iMarker_Monitoring]        = solver_container[val_iZone][FinestMesh][FLOW_SOL]->GetSurface_CMx_Inv(iMarker_Monitoring);
      Surface_CMy_Inv[iMarker_Monitoring]        = solver_container[val_iZone][FinestMesh][FLOW_SOL]->GetSurface_CMy_Inv(iMarker_Monitoring);
      Surface_CMz_Inv[iMarker_Monitoring]        = solver_container[val_iZone][FinestMesh][FLOW_SOL]->GetSurface_CMz_Inv(iMarker_Monitoring);
    }
    
    /*--- Write file name with extension ---*/
    
    string filename = config[val_iZone]->GetBreakdown_FileName();
    strcpy (cstr, filename.data());

    Breakdown_file.open(cstr, ios::out);
    
    Breakdown_file << endl <<"-------------------------------------------------------------------------" << endl;
    Breakdown_file <<"|    ___ _   _ ___                                                      |" << endl;
    Breakdown_file <<"|   / __| | | |_  )   Release 4.1.3  \"Cardinal\"                         |" << endl;
    Breakdown_file <<"|   \\__ \\ |_| |/ /                                                      |" << endl;
    Breakdown_file <<"|   |___/\\___//___|   Suite (Computational Fluid Dynamics Code)         |" << endl;
    Breakdown_file << "|                                                                       |" << endl;
    //Breakdown_file << "|   Local date and time: " << dt << "                      |" << endl;
    Breakdown_file <<"-------------------------------------------------------------------------" << endl;
    Breakdown_file << "| SU2 Lead Dev.: Dr. Francisco Palacios, Francisco.D.Palacios@boeing.com|" << endl;
    Breakdown_file << "|                Dr. Thomas D. Economon, economon@stanford.edu          |" << endl;
    Breakdown_file <<"-------------------------------------------------------------------------" << endl;
    Breakdown_file << "| SU2 Developers:                                                       |" << endl;
    Breakdown_file << "| - Prof. Juan J. Alonso's group at Stanford University.                |" << endl;
    Breakdown_file << "| - Prof. Piero Colonna's group at Delft University of Technology.      |" << endl;
    Breakdown_file << "| - Prof. Nicolas R. Gauger's group at Kaiserslautern U. of Technology. |" << endl;
    Breakdown_file << "| - Prof. Alberto Guardone's group at Polytechnic University of Milan.  |" << endl;
    Breakdown_file << "| - Prof. Rafael Palacios' group at Imperial College London.            |" << endl;
    Breakdown_file <<"-------------------------------------------------------------------------" << endl;
    Breakdown_file << "| Copyright (C) 2012-2016 SU2, the open-source CFD code.                |" << endl;
    Breakdown_file << "|                                                                       |" << endl;
    Breakdown_file << "| SU2 is free software; you can redistribute it and/or                  |" << endl;
    Breakdown_file << "| modify it under the terms of the GNU Lesser General Public            |" << endl;
    Breakdown_file << "| License as published by the Free Software Foundation; either          |" << endl;
    Breakdown_file << "| version 2.1 of the License, or (at your option) any later version.    |" << endl;
    Breakdown_file << "|                                                                       |" << endl;
    Breakdown_file << "| SU2 is distributed in the hope that it will be useful,                |" << endl;
    Breakdown_file << "| but WITHOUT ANY WARRANTY; without even the implied warranty of        |" << endl;
    Breakdown_file << "| MERCHANTABILITY or FITNESS FOR A PARTICULAR PURPOSE. See the GNU      |" << endl;
    Breakdown_file << "| Lesser General Public License for more details.                       |" << endl;
    Breakdown_file << "|                                                                       |" << endl;
    Breakdown_file << "| You should have received a copy of the GNU Lesser General Public      |" << endl;
    Breakdown_file << "| License along with SU2. If not, see <http://www.gnu.org/licenses/>.   |" << endl;
    Breakdown_file <<"-------------------------------------------------------------------------" << endl;
    
    Breakdown_file.precision(6);
    
    Breakdown_file << endl << endl <<"Problem definition:" << endl << endl;
    
    if (compressible) {
      if (viscous) {
        Breakdown_file << "Viscous flow: Computing pressure using the ideal gas law" << endl;
        Breakdown_file << "based on the free-stream temperature and a density computed" << endl;
        Breakdown_file << "from the Reynolds number." << endl;
      } else {
        Breakdown_file << "Inviscid flow: Computing density based on free-stream" << endl;
        Breakdown_file << "temperature and pressure using the ideal gas law." << endl;
      }
    }
    
    if (grid_movement) Breakdown_file << "Force coefficients computed using MACH_MOTION." << endl;
    else Breakdown_file << "Force coefficients computed using free-stream values." << endl;
    
    if (incompressible || freesurface) {
      Breakdown_file << "Viscous and Inviscid flow: rho_ref, and vel_ref" << endl;
      Breakdown_file << "are based on the free-stream values, p_ref = rho_ref*vel_ref^2." << endl;
      Breakdown_file << "The free-stream value of the pressure is 0." << endl;
      Breakdown_file << "Mach number: "<< config[val_iZone]->GetMach() << ", computed using the Bulk modulus." << endl;
      Breakdown_file << "Angle of attack (deg): "<< config[val_iZone]->GetAoA() << ", computed using the the free-stream velocity." << endl;
      Breakdown_file << "Side slip angle (deg): "<< config[val_iZone]->GetAoS() << ", computed using the the free-stream velocity." << endl;
      if (viscous) Breakdown_file << "Reynolds number: " << config[val_iZone]->GetReynolds() << ", computed using free-stream values."<< endl;
      Breakdown_file << "Only dimensional computation, the grid should be dimensional." << endl;
    }
    
    Breakdown_file <<"-- Input conditions:"<< endl;
    
    if (compressible) {
      switch (config[val_iZone]->GetKind_FluidModel()) {
          
        case STANDARD_AIR:
          Breakdown_file << "Fluid Model: STANDARD_AIR "<< endl;
          Breakdown_file << "Specific gas constant: " << config[val_iZone]->GetGas_Constant();
          if (config[val_iZone]->GetSystemMeasurements() == SI) Breakdown_file << " N.m/kg.K." << endl;
          else if (config[val_iZone]->GetSystemMeasurements() == US) Breakdown_file << " lbf.ft/slug.R." << endl;
          Breakdown_file << "Specific gas constant (non-dim): " << config[val_iZone]->GetGas_ConstantND()<< endl;
          Breakdown_file << "Specific Heat Ratio: 1.4000 "<< endl;
          break;
          
        case IDEAL_GAS:
          Breakdown_file << "Fluid Model: IDEAL_GAS "<< endl;
          Breakdown_file << "Specific gas constant: " << config[val_iZone]->GetGas_Constant() << " N.m/kg.K." << endl;
          Breakdown_file << "Specific gas constant (non-dim): " << config[val_iZone]->GetGas_ConstantND()<< endl;
          Breakdown_file << "Specific Heat Ratio: "<< config[val_iZone]->GetGamma() << endl;
          break;
          
        case VW_GAS:
          Breakdown_file << "Fluid Model: Van der Waals "<< endl;
          Breakdown_file << "Specific gas constant: " << config[val_iZone]->GetGas_Constant() << " N.m/kg.K." << endl;
          Breakdown_file << "Specific gas constant (non-dim): " << config[val_iZone]->GetGas_ConstantND()<< endl;
          Breakdown_file << "Specific Heat Ratio: "<< config[val_iZone]->GetGamma() << endl;
          Breakdown_file << "Critical Pressure:   " << config[val_iZone]->GetPressure_Critical()  << " Pa." << endl;
          Breakdown_file << "Critical Temperature:  " << config[val_iZone]->GetTemperature_Critical() << " K." << endl;
          Breakdown_file << "Critical Pressure (non-dim):   " << config[val_iZone]->GetPressure_Critical() /config[val_iZone]->GetPressure_Ref() << endl;
          Breakdown_file << "Critical Temperature (non-dim) :  " << config[val_iZone]->GetTemperature_Critical() /config[val_iZone]->GetTemperature_Ref() << endl;
          break;
          
        case PR_GAS:
          Breakdown_file << "Fluid Model: Peng-Robinson "<< endl;
          Breakdown_file << "Specific gas constant: " << config[val_iZone]->GetGas_Constant() << " N.m/kg.K." << endl;
          Breakdown_file << "Specific gas constant(non-dim): " << config[val_iZone]->GetGas_ConstantND()<< endl;
          Breakdown_file << "Specific Heat Ratio: "<< config[val_iZone]->GetGamma() << endl;
          Breakdown_file << "Critical Pressure:   " << config[val_iZone]->GetPressure_Critical()  << " Pa." << endl;
          Breakdown_file << "Critical Temperature:  " << config[val_iZone]->GetTemperature_Critical() << " K." << endl;
          Breakdown_file << "Critical Pressure (non-dim):   " << config[val_iZone]->GetPressure_Critical() /config[val_iZone]->GetPressure_Ref() << endl;
          Breakdown_file << "Critical Temperature (non-dim) :  " << config[val_iZone]->GetTemperature_Critical() /config[val_iZone]->GetTemperature_Ref() << endl;
          break;
      }
      
      if (viscous) {
        
        switch (config[val_iZone]->GetKind_ViscosityModel()) {
            
          case CONSTANT_VISCOSITY:
            Breakdown_file << "Viscosity Model: CONSTANT_VISCOSITY  "<< endl;
            Breakdown_file << "Laminar Viscosity: " << config[val_iZone]->GetMu_ConstantND()*config[val_iZone]->GetViscosity_Ref();
            if (config[val_iZone]->GetSystemMeasurements() == SI) Breakdown_file << " N.s/m^2." << endl;
            else if (config[val_iZone]->GetSystemMeasurements() == US) Breakdown_file << " lbf.s/ft^2." << endl;
            Breakdown_file << "Laminar Viscosity (non-dim): " << config[val_iZone]->GetMu_ConstantND()<< endl;
            break;
            
          case SUTHERLAND:
            Breakdown_file << "Viscosity Model: SUTHERLAND "<< endl;
            Breakdown_file << "Ref. Laminar Viscosity: " << config[val_iZone]->GetMu_RefND()*config[val_iZone]->GetViscosity_Ref();
            if (config[val_iZone]->GetSystemMeasurements() == SI) Breakdown_file << " N.s/m^2." << endl;
            else if (config[val_iZone]->GetSystemMeasurements() == US) Breakdown_file << " lbf.s/ft^2." << endl;
            Breakdown_file << "Ref. Temperature: " << config[val_iZone]->GetMu_Temperature_RefND()*config[val_iZone]->GetTemperature_Ref();
            if (config[val_iZone]->GetSystemMeasurements() == SI) Breakdown_file << " K." << endl;
            else if (config[val_iZone]->GetSystemMeasurements() == US) Breakdown_file << " R." << endl;
            Breakdown_file << "Sutherland Constant: "<< config[val_iZone]->GetMu_SND()*config[val_iZone]->GetTemperature_Ref();
            if (config[val_iZone]->GetSystemMeasurements() == SI) Breakdown_file << " K." << endl;
            else if (config[val_iZone]->GetSystemMeasurements() == US) Breakdown_file << " R." << endl;
            Breakdown_file << "Laminar Viscosity (non-dim): " << config[val_iZone]->GetMu_ConstantND()<< endl;
            Breakdown_file << "Ref. Temperature (non-dim): " << config[val_iZone]->GetMu_Temperature_RefND()<< endl;
            Breakdown_file << "Sutherland constant (non-dim): "<< config[val_iZone]->GetMu_SND()<< endl;
            break;
            
        }
        switch (config[val_iZone]->GetKind_ConductivityModel()) {
            
          case CONSTANT_PRANDTL:
            Breakdown_file << "Conductivity Model: CONSTANT_PRANDTL  "<< endl;
            Breakdown_file << "Prandtl: " << config[val_iZone]->GetPrandtl_Lam()<< endl;
            break;
            
          case CONSTANT_CONDUCTIVITY:
            Breakdown_file << "Conductivity Model: CONSTANT_CONDUCTIVITY "<< endl;
            Breakdown_file << "Molecular Conductivity: " << config[val_iZone]->GetKt_ConstantND()*config[val_iZone]->GetConductivity_Ref()<< " W/m^2.K." << endl;
            Breakdown_file << "Molecular Conductivity (non-dim): " << config[val_iZone]->GetKt_ConstantND()<< endl;
            break;
            
        }
      }
    }
    
    if (incompressible || freesurface) {
      Breakdown_file << "Bulk modulus: " << config[val_iZone]->GetBulk_Modulus();
      if (config[val_iZone]->GetSystemMeasurements() == SI) Breakdown_file << " Pa." << endl;
      else if (config[val_iZone]->GetSystemMeasurements() == US) Breakdown_file << " psf." << endl;
      Breakdown_file << "Artificial compressibility factor: " << config[val_iZone]->GetArtComp_Factor();
      if (config[val_iZone]->GetSystemMeasurements() == SI) Breakdown_file << " Pa." << endl;
      else if (config[val_iZone]->GetSystemMeasurements() == US) Breakdown_file << " psf." << endl;
    }
    
    Breakdown_file << "Free-stream static pressure: " << config[val_iZone]->GetPressure_FreeStream();
    if (config[val_iZone]->GetSystemMeasurements() == SI) Breakdown_file << " Pa." << endl;
    else if (config[val_iZone]->GetSystemMeasurements() == US) Breakdown_file << " psf." << endl;
    
    Breakdown_file << "Free-stream total pressure: " << config[val_iZone]->GetPressure_FreeStream() * pow( 1.0+config[val_iZone]->GetMach()*config[val_iZone]->GetMach()*0.5*(config[val_iZone]->GetGamma()-1.0), config[val_iZone]->GetGamma()/(config[val_iZone]->GetGamma()-1.0) );
    if (config[val_iZone]->GetSystemMeasurements() == SI) Breakdown_file << " Pa." << endl;
    else if (config[val_iZone]->GetSystemMeasurements() == US) Breakdown_file << " psf." << endl;
    
    if (compressible) {
      Breakdown_file << "Free-stream temperature: " << config[val_iZone]->GetTemperature_FreeStream();
      if (config[val_iZone]->GetSystemMeasurements() == SI) Breakdown_file << " K." << endl;
      else if (config[val_iZone]->GetSystemMeasurements() == US) Breakdown_file << " R." << endl;
    }
    
    Breakdown_file << "Free-stream density: " << config[val_iZone]->GetDensity_FreeStream();
    if (config[val_iZone]->GetSystemMeasurements() == SI) Breakdown_file << " kg/m^3." << endl;
    else if (config[val_iZone]->GetSystemMeasurements() == US) Breakdown_file << " slug/ft^3." << endl;
    
    if (nDim == 2) {
      Breakdown_file << "Free-stream velocity: (" << config[val_iZone]->GetVelocity_FreeStream()[0] << ", ";
      Breakdown_file << config[val_iZone]->GetVelocity_FreeStream()[1] << ")";
    }
    if (nDim == 3) {
      Breakdown_file << "Free-stream velocity: (" << config[val_iZone]->GetVelocity_FreeStream()[0] << ", ";
      Breakdown_file << config[val_iZone]->GetVelocity_FreeStream()[1] << ", " << config[val_iZone]->GetVelocity_FreeStream()[2] << ")";
    }
    if (config[val_iZone]->GetSystemMeasurements() == SI) Breakdown_file << " m/s. ";
    else if (config[val_iZone]->GetSystemMeasurements() == US) Breakdown_file << " ft/s. ";
    
    Breakdown_file << "Magnitude: "	<< config[val_iZone]->GetModVel_FreeStream();
    if (config[val_iZone]->GetSystemMeasurements() == SI) Breakdown_file << " m/s." << endl;
    else if (config[val_iZone]->GetSystemMeasurements() == US) Breakdown_file << " ft/s." << endl;
    
    if (compressible) {
      Breakdown_file << "Free-stream total energy per unit mass: " << config[val_iZone]->GetEnergy_FreeStream();
      if (config[val_iZone]->GetSystemMeasurements() == SI) Breakdown_file << " m^2/s^2." << endl;
      else if (config[val_iZone]->GetSystemMeasurements() == US) Breakdown_file << " ft^2/s^2." << endl;
    }
    
    if (viscous) {
      Breakdown_file << "Free-stream viscosity: " << config[val_iZone]->GetViscosity_FreeStream();
      if (config[val_iZone]->GetSystemMeasurements() == SI) Breakdown_file << " N.s/m^2." << endl;
      else if (config[val_iZone]->GetSystemMeasurements() == US) Breakdown_file << " lbf.s/ft^2." << endl;
      if (turbulent) {
        Breakdown_file << "Free-stream turb. kinetic energy per unit mass: " << config[val_iZone]->GetTke_FreeStream();
        if (config[val_iZone]->GetSystemMeasurements() == SI) Breakdown_file << " m^2/s^2." << endl;
        else if (config[val_iZone]->GetSystemMeasurements() == US) Breakdown_file << " ft^2/s^2." << endl;
        Breakdown_file << "Free-stream specific dissipation: " << config[val_iZone]->GetOmega_FreeStream();
        if (config[val_iZone]->GetSystemMeasurements() == SI) Breakdown_file << " 1/s." << endl;
        else if (config[val_iZone]->GetSystemMeasurements() == US) Breakdown_file << " 1/s." << endl;
      }
    }
    
    if (unsteady) { Breakdown_file << "Total time: " << config[val_iZone]->GetTotal_UnstTime() << " s. Time step: " << config[val_iZone]->GetDelta_UnstTime() << " s." << endl; }
    
    /*--- Print out reference values. ---*/
    
    Breakdown_file <<"-- Reference values:"<< endl;
    
    if (compressible) {
      Breakdown_file << "Reference specific gas constant: " << config[val_iZone]->GetGas_Constant_Ref();
      if (config[val_iZone]->GetSystemMeasurements() == SI) Breakdown_file << " N.m/kg.K." << endl;
      else if (config[val_iZone]->GetSystemMeasurements() == US) Breakdown_file << " lbf.ft/slug.R." << endl;
    }
    
    Breakdown_file << "Reference pressure: " << config[val_iZone]->GetPressure_Ref();
    if (config[val_iZone]->GetSystemMeasurements() == SI) Breakdown_file << " Pa." << endl;
    else if (config[val_iZone]->GetSystemMeasurements() == US) Breakdown_file << " psf." << endl;
    
    if (compressible) {
      Breakdown_file << "Reference temperature: " << config[val_iZone]->GetTemperature_Ref();
      if (config[val_iZone]->GetSystemMeasurements() == SI) Breakdown_file << " K." << endl;
      else if (config[val_iZone]->GetSystemMeasurements() == US) Breakdown_file << " R." << endl;
    }
    
    Breakdown_file << "Reference density: " << config[val_iZone]->GetDensity_Ref();
    if (config[val_iZone]->GetSystemMeasurements() == SI) Breakdown_file << " kg/m^3." << endl;
    else if (config[val_iZone]->GetSystemMeasurements() == US) Breakdown_file << " slug/ft^3." << endl;
    
    Breakdown_file << "Reference velocity: " << config[val_iZone]->GetVelocity_Ref();
    if (config[val_iZone]->GetSystemMeasurements() == SI) Breakdown_file << " m/s." << endl;
    else if (config[val_iZone]->GetSystemMeasurements() == US) Breakdown_file << " ft/s." << endl;
    
    if (compressible) {
      Breakdown_file << "Reference energy per unit mass: " << config[val_iZone]->GetEnergy_Ref();
      if (config[val_iZone]->GetSystemMeasurements() == SI) Breakdown_file << " m^2/s^2." << endl;
      else if (config[val_iZone]->GetSystemMeasurements() == US) Breakdown_file << " ft^2/s^2." << endl;
    }
    
    if (incompressible || freesurface) {
      Breakdown_file << "Reference length: " << config[val_iZone]->GetLength_Ref();
      if (config[val_iZone]->GetSystemMeasurements() == SI) Breakdown_file << " m." << endl;
      else if (config[val_iZone]->GetSystemMeasurements() == US) Breakdown_file << " in." << endl;
    }
    
    if (viscous) {
      Breakdown_file << "Reference viscosity: " << config[val_iZone]->GetViscosity_Ref();
      if (config[val_iZone]->GetSystemMeasurements() == SI) Breakdown_file << " N.s/m^2." << endl;
      else if (config[val_iZone]->GetSystemMeasurements() == US) Breakdown_file << " lbf.s/ft^2." << endl;
      Breakdown_file << "Reference conductivity: " << config[val_iZone]->GetConductivity_Ref();
      if (config[val_iZone]->GetSystemMeasurements() == SI) Breakdown_file << " W/m^2.K." << endl;
      else if (config[val_iZone]->GetSystemMeasurements() == US) Breakdown_file << " lbf/ft.s.R." << endl;
    }
    
    
    if (unsteady) Breakdown_file << "Reference time: " << config[val_iZone]->GetTime_Ref() <<" s." << endl;
    
    /*--- Print out resulting non-dim values here. ---*/
    
    Breakdown_file << "-- Resulting non-dimensional state:" << endl;
    Breakdown_file << "Mach number (non-dim): " << config[val_iZone]->GetMach() << endl;
    if (viscous) {
      Breakdown_file << "Reynolds number (non-dim): " << config[val_iZone]->GetReynolds() <<". Re length: " << config[val_iZone]->GetLength_Reynolds();
      if (config[val_iZone]->GetSystemMeasurements() == SI) Breakdown_file << " m." << endl;
      else if (config[val_iZone]->GetSystemMeasurements() == US) Breakdown_file << " ft." << endl;
    }
    if (gravity) {
      Breakdown_file << "Froude number (non-dim): " << config[val_iZone]->GetFroude() << endl;
      Breakdown_file << "Lenght of the baseline wave (non-dim): " << 2.0*PI_NUMBER*config[val_iZone]->GetFroude()*config[val_iZone]->GetFroude() << endl;
    }
    
    if (compressible) {
      Breakdown_file << "Specific gas constant (non-dim): " << config[val_iZone]->GetGas_ConstantND() << endl;
      Breakdown_file << "Free-stream temperature (non-dim): " << config[val_iZone]->GetTemperature_FreeStreamND() << endl;
    }
    
    Breakdown_file << "Free-stream pressure (non-dim): " << config[val_iZone]->GetPressure_FreeStreamND() << endl;
    
    Breakdown_file << "Free-stream density (non-dim): " << config[val_iZone]->GetDensity_FreeStreamND() << endl;
    
    if (nDim == 2) {
      Breakdown_file << "Free-stream velocity (non-dim): (" << config[val_iZone]->GetVelocity_FreeStreamND()[0] << ", ";
      Breakdown_file << config[val_iZone]->GetVelocity_FreeStreamND()[1] << "). ";
    } else {
      Breakdown_file << "Free-stream velocity (non-dim): (" << config[val_iZone]->GetVelocity_FreeStreamND()[0] << ", ";
      Breakdown_file << config[val_iZone]->GetVelocity_FreeStreamND()[1] << ", " << config[val_iZone]->GetVelocity_FreeStreamND()[2] << "). ";
    }
    Breakdown_file << "Magnitude: "	 << config[val_iZone]->GetModVel_FreeStreamND() << endl;
    
    if (compressible)
      Breakdown_file << "Free-stream total energy per unit mass (non-dim): " << config[val_iZone]->GetEnergy_FreeStreamND() << endl;
    
    if (viscous) {
      Breakdown_file << "Free-stream viscosity (non-dim): " << config[val_iZone]->GetViscosity_FreeStreamND() << endl;
      if (turbulent) {
        Breakdown_file << "Free-stream turb. kinetic energy (non-dim): " << config[val_iZone]->GetTke_FreeStreamND() << endl;
        Breakdown_file << "Free-stream specific dissipation (non-dim): " << config[val_iZone]->GetOmega_FreeStreamND() << endl;
      }
    }
    
    if (unsteady) {
      Breakdown_file << "Total time (non-dim): " << config[val_iZone]->GetTotal_UnstTimeND() << endl;
      Breakdown_file << "Time step (non-dim): " << config[val_iZone]->GetDelta_UnstTimeND() << endl;
    }
    
    Breakdown_file << endl << endl <<"Forces breakdown:" << endl << endl;
    
    Breakdown_file << "Total CL:    ";
    Breakdown_file.width(11); Breakdown_file << Total_CLift;
    Breakdown_file << " | Pressure Component (";
    Breakdown_file.width(5); Breakdown_file << SU2_TYPE::Int((Inv_CLift*100.0)/(Total_CLift+EPS));
    Breakdown_file << "%): ";
    Breakdown_file.width(11); Breakdown_file << Inv_CLift;
    Breakdown_file << " | Friction Component (";
    Breakdown_file.width(5); Breakdown_file << SU2_TYPE::Int(100.0-(Inv_CLift*100.0)/(Total_CLift+EPS));
    Breakdown_file << "%): ";
    Breakdown_file.width(11); Breakdown_file << Total_CLift-Inv_CLift << endl;
    
    Breakdown_file << "Total CD:    ";
    Breakdown_file.width(11); Breakdown_file << Total_CDrag;
    Breakdown_file << " | Pressure Component (";
    Breakdown_file.width(5); Breakdown_file << SU2_TYPE::Int((Inv_CDrag*100.0)/(Total_CDrag+EPS)) << "%): ";;
    Breakdown_file.width(11); Breakdown_file << Inv_CDrag;
    Breakdown_file << " | Friction Component (";
    Breakdown_file.width(5); Breakdown_file << SU2_TYPE::Int(100.0-(Inv_CDrag*100.0)/(Total_CDrag+EPS));
    Breakdown_file << "%): ";
    Breakdown_file.width(11); Breakdown_file << Total_CDrag-Inv_CDrag << endl;
    
    if (nDim == 3) {
      Breakdown_file << "Total CSF:   ";
      Breakdown_file.width(11); Breakdown_file << Total_CSideForce;
      Breakdown_file << " | Pressure Component (";
      Breakdown_file.width(5); Breakdown_file << SU2_TYPE::Int((Inv_CSideForce*100.0)/(Total_CSideForce+EPS));
      Breakdown_file << "%): ";
      Breakdown_file.width(11); Breakdown_file << Inv_CSideForce;
      Breakdown_file << " | Friction Component (";
      Breakdown_file.width(5); Breakdown_file << SU2_TYPE::Int(100.0-(Inv_CSideForce*100.0)/(Total_CSideForce+EPS));
      Breakdown_file << "%): ";
      Breakdown_file.width(11); Breakdown_file << Total_CSideForce-Inv_CSideForce << endl;
    }

    Breakdown_file << "Total CL/CD: ";
    Breakdown_file.width(11); Breakdown_file << Total_CEff;
    Breakdown_file << " | Pressure Component (";
    Breakdown_file.width(5); Breakdown_file << SU2_TYPE::Int((Inv_CEff*100.0)/(Total_CEff+EPS));
    Breakdown_file << "%): ";
    Breakdown_file.width(11); Breakdown_file << Inv_CEff;
    Breakdown_file << " | Friction Component (";
    Breakdown_file.width(5); Breakdown_file << SU2_TYPE::Int(100.0-(Inv_CEff*100.0)/(Total_CEff+EPS));
    Breakdown_file << "%): ";
    Breakdown_file.width(11); Breakdown_file << Total_CEff-Inv_CEff << endl;

    if (nDim == 3) {
      Breakdown_file << "Total CMx:   ";
      Breakdown_file.width(11); Breakdown_file << Total_CMx;
      Breakdown_file << " | Pressure Component (";
      Breakdown_file.width(5); Breakdown_file << SU2_TYPE::Int((Inv_CMx*100.0)/(Total_CMx+EPS));
      Breakdown_file << "%): ";
      Breakdown_file.width(11); Breakdown_file << Inv_CMx;
      Breakdown_file << " | Friction Component (";
      Breakdown_file.width(5); Breakdown_file << SU2_TYPE::Int(100.0-(Inv_CMx*100.0)/(Total_CMx+EPS));
      Breakdown_file << "%): ";
      Breakdown_file.width(11); Breakdown_file << Total_CMx-Inv_CMx << endl;
      
      Breakdown_file << "Total CMy:   ";
      Breakdown_file.width(11); Breakdown_file << Total_CMy;
      Breakdown_file << " | Pressure Component (";
      Breakdown_file.width(5); Breakdown_file << SU2_TYPE::Int((Inv_CMy*100.0)/(Total_CMy+EPS));
      Breakdown_file << "%): ";
      Breakdown_file.width(11); Breakdown_file << Inv_CMy;
      Breakdown_file << " | Friction Component (";
      Breakdown_file.width(5); Breakdown_file << SU2_TYPE::Int(100.0-(Inv_CMy*100.0)/(Total_CMy+EPS));
      Breakdown_file << "%): ";
      Breakdown_file.width(11); Breakdown_file << Total_CMy-Inv_CMy << endl;
    }

    Breakdown_file << "Total CMz:   ";
    Breakdown_file.width(11); Breakdown_file << Total_CMz;
    Breakdown_file << " | Pressure Component (";
    Breakdown_file.width(5); Breakdown_file << SU2_TYPE::Int((Inv_CMz*100.0)/(Total_CMz+EPS));
    Breakdown_file << "%): ";
    Breakdown_file.width(11); Breakdown_file << Inv_CMz;
    Breakdown_file << " | Friction Component (";
    Breakdown_file.width(5); Breakdown_file << SU2_TYPE::Int(100.0-(Inv_CMz*100.0)/(Total_CMz+EPS));
    Breakdown_file << "%): ";
    Breakdown_file.width(11); Breakdown_file << Total_CMz-Inv_CMz << endl;

    Breakdown_file << "Total CFx:   ";
    Breakdown_file.width(11); Breakdown_file << Total_CFx;
    Breakdown_file << " | Pressure Component (";
    Breakdown_file.width(5); Breakdown_file << SU2_TYPE::Int((Inv_CFx*100.0)/(Total_CFx+EPS));
    Breakdown_file << "%): ";
    Breakdown_file.width(11); Breakdown_file << Inv_CFx;
    Breakdown_file << " | Friction Component (";
    Breakdown_file.width(5); Breakdown_file << SU2_TYPE::Int(100.0-(Inv_CFx*100.0)/(Total_CFx+EPS));
    Breakdown_file << "%): ";
    Breakdown_file.width(11); Breakdown_file << Total_CFx-Inv_CFx << endl;

    Breakdown_file << "Total CFy:   ";
    Breakdown_file.width(11); Breakdown_file << Total_CFy;
    Breakdown_file << " | Pressure Component (";
    Breakdown_file.width(5); Breakdown_file << SU2_TYPE::Int((Inv_CFy*100.0)/(Total_CFy+EPS));
    Breakdown_file << "%): ";
    Breakdown_file.width(11); Breakdown_file << Inv_CFy;
    Breakdown_file << " | Friction Component (";
    Breakdown_file.width(5); Breakdown_file << SU2_TYPE::Int(100.0-(Inv_CFy*100.0)/(Total_CFy+EPS));
    Breakdown_file << "%): ";
    Breakdown_file.width(11); Breakdown_file << Total_CFy-Inv_CFy << endl;

    if (nDim == 3) {
      Breakdown_file << "Total CFz:   ";
      Breakdown_file.width(11); Breakdown_file << Total_CFz;
      Breakdown_file << " | Pressure Component (";
      Breakdown_file.width(5); Breakdown_file << SU2_TYPE::Int((Inv_CFz*100.0)/(Total_CFz+EPS));
      Breakdown_file << "%): ";
      Breakdown_file.width(11); Breakdown_file << Inv_CFz;
      Breakdown_file << " | Friction Component (";
      Breakdown_file.width(5); Breakdown_file << SU2_TYPE::Int(100.0-(Inv_CFz*100.0)/(Total_CFz+EPS));
      Breakdown_file << "%): ";
      Breakdown_file.width(11); Breakdown_file << Total_CFz-Inv_CFz << endl;
    }
    
    Breakdown_file << endl << endl;

    for (iMarker_Monitoring = 0; iMarker_Monitoring < config[val_iZone]->GetnMarker_Monitoring(); iMarker_Monitoring++) {
      
      Breakdown_file << "Surface name: " << config[val_iZone]->GetMarker_Monitoring(iMarker_Monitoring) << endl << endl;
      
      Breakdown_file << "Total CL    (";
      Breakdown_file.width(5); Breakdown_file << SU2_TYPE::Int((Surface_CLift[iMarker_Monitoring]*100.0)/(Total_CLift+EPS));
      Breakdown_file << "%): ";
      Breakdown_file.width(11); Breakdown_file << Surface_CLift[iMarker_Monitoring];
      Breakdown_file << " | Pressure Component (";
      Breakdown_file.width(5); Breakdown_file << SU2_TYPE::Int((Surface_CLift_Inv[iMarker_Monitoring]*100.0)/(Surface_CLift[iMarker_Monitoring]+EPS));
      Breakdown_file << "%): ";
      Breakdown_file.width(11); Breakdown_file << Surface_CLift_Inv[iMarker_Monitoring];
      Breakdown_file << " | Friction Component (";
      Breakdown_file.width(5); Breakdown_file << SU2_TYPE::Int(100.0-(Surface_CLift_Inv[iMarker_Monitoring]*100.0)/(Surface_CLift[iMarker_Monitoring]+EPS));
      Breakdown_file << "%): ";
      Breakdown_file.width(11); Breakdown_file << Surface_CLift[iMarker_Monitoring]-Surface_CLift_Inv[iMarker_Monitoring] << endl;

      Breakdown_file << "Total CD    (";
      Breakdown_file.width(5); Breakdown_file << SU2_TYPE::Int((Surface_CDrag[iMarker_Monitoring]*100.0)/(Total_CDrag+EPS));
      Breakdown_file << "%): ";
      Breakdown_file.width(11); Breakdown_file << Surface_CDrag[iMarker_Monitoring];
      Breakdown_file << " | Pressure Component (";
      Breakdown_file.width(5); Breakdown_file << SU2_TYPE::Int((Surface_CDrag_Inv[iMarker_Monitoring]*100.0)/(Surface_CDrag[iMarker_Monitoring]+EPS));
      Breakdown_file << "%): ";
      Breakdown_file.width(11); Breakdown_file << Surface_CDrag_Inv[iMarker_Monitoring];
      Breakdown_file << " | Friction Component (";
      Breakdown_file.width(5); Breakdown_file << SU2_TYPE::Int(100.0-(Surface_CDrag_Inv[iMarker_Monitoring]*100.0)/(Surface_CDrag[iMarker_Monitoring]+EPS));
      Breakdown_file << "%): ";
      Breakdown_file.width(11); Breakdown_file << Surface_CDrag[iMarker_Monitoring]-Surface_CDrag_Inv[iMarker_Monitoring] << endl;
      
      if (nDim == 3) {
        Breakdown_file << "Total CSF   (";
        Breakdown_file.width(5); Breakdown_file << SU2_TYPE::Int((Surface_CSideForce[iMarker_Monitoring]*100.0)/(Total_CSideForce+EPS));
        Breakdown_file << "%): ";
        Breakdown_file.width(11); Breakdown_file << Surface_CSideForce[iMarker_Monitoring];
        Breakdown_file << " | Pressure Component (";
        Breakdown_file.width(5); Breakdown_file << SU2_TYPE::Int((Surface_CSideForce_Inv[iMarker_Monitoring]*100.0)/(Surface_CSideForce[iMarker_Monitoring]+EPS));
        Breakdown_file << "%): ";
        Breakdown_file.width(11); Breakdown_file << Surface_CSideForce_Inv[iMarker_Monitoring];
        Breakdown_file << " | Friction Component (";
        Breakdown_file.width(5); Breakdown_file << SU2_TYPE::Int(100.0-(Surface_CSideForce_Inv[iMarker_Monitoring]*100.0)/(Surface_CSideForce[iMarker_Monitoring]+EPS));
        Breakdown_file << "%): ";
        Breakdown_file.width(11); Breakdown_file << Surface_CSideForce[iMarker_Monitoring]-Surface_CSideForce_Inv[iMarker_Monitoring] << endl;
      }
      
      Breakdown_file << "Total CL/CD (";
      Breakdown_file.width(5); Breakdown_file << SU2_TYPE::Int((Surface_CEff[iMarker_Monitoring]*100.0)/(Total_CEff+EPS));
      Breakdown_file << "%): ";
      Breakdown_file.width(11); Breakdown_file << Surface_CEff[iMarker_Monitoring];
      Breakdown_file << " | Pressure Component (";
      Breakdown_file.width(5); Breakdown_file << SU2_TYPE::Int((Surface_CEff_Inv[iMarker_Monitoring]*100.0)/(Surface_CEff[iMarker_Monitoring]+EPS));
      Breakdown_file << "%): ";
      Breakdown_file.width(11); Breakdown_file << Surface_CEff_Inv[iMarker_Monitoring];
      Breakdown_file << " | Friction Component (";
      Breakdown_file.width(5); Breakdown_file << SU2_TYPE::Int(100.0-(Surface_CEff_Inv[iMarker_Monitoring]*100.0)/(Surface_CEff[iMarker_Monitoring]+EPS));
      Breakdown_file << "%): ";

      Breakdown_file.width(11); Breakdown_file << Surface_CEff[iMarker_Monitoring]-Surface_CEff_Inv[iMarker_Monitoring] << endl;
      
      if (nDim == 3) {
        
        Breakdown_file << "Total CMx   (";
        Breakdown_file.width(5); Breakdown_file << SU2_TYPE::Int((Surface_CMx[iMarker_Monitoring]*100.0)/(Total_CMx+EPS));
        Breakdown_file << "%): ";
        Breakdown_file.width(11); Breakdown_file << Surface_CMx[iMarker_Monitoring];
        Breakdown_file << " | Pressure Component (";
        Breakdown_file.width(5); Breakdown_file << SU2_TYPE::Int((Surface_CMx_Inv[iMarker_Monitoring]*100.0)/(Surface_CMx[iMarker_Monitoring]+EPS));
        Breakdown_file << "%): ";
        Breakdown_file.width(11); Breakdown_file << Surface_CMx_Inv[iMarker_Monitoring];
        Breakdown_file << " | Friction Component (";
        Breakdown_file.width(5); Breakdown_file << SU2_TYPE::Int(100.0-(Surface_CMx_Inv[iMarker_Monitoring]*100.0)/(Surface_CMx[iMarker_Monitoring]+EPS));
        Breakdown_file << "%): ";
        Breakdown_file.width(11); Breakdown_file << Surface_CMx[iMarker_Monitoring]-Surface_CMx_Inv[iMarker_Monitoring] << endl;
        
        Breakdown_file << "Total CMy   (";
        Breakdown_file.width(5); Breakdown_file << SU2_TYPE::Int((Surface_CMy[iMarker_Monitoring]*100.0)/(Total_CMy+EPS));
        Breakdown_file << "%): ";
        Breakdown_file.width(11); Breakdown_file << Surface_CMy[iMarker_Monitoring];
        Breakdown_file << " | Pressure Component (";
        Breakdown_file.width(5); Breakdown_file << SU2_TYPE::Int((Surface_CMy_Inv[iMarker_Monitoring]*100.0)/(Surface_CMy[iMarker_Monitoring]+EPS));
        Breakdown_file << "%): ";
        Breakdown_file.width(11); Breakdown_file << Surface_CMy_Inv[iMarker_Monitoring];
        Breakdown_file << " | Friction Component (";
        Breakdown_file.width(5); Breakdown_file << SU2_TYPE::Int(100.0-(Surface_CMy_Inv[iMarker_Monitoring]*100.0)/(Surface_CMy[iMarker_Monitoring]+EPS));
        Breakdown_file << "%): ";
        Breakdown_file.width(11); Breakdown_file << Surface_CMy[iMarker_Monitoring]-Surface_CMy_Inv[iMarker_Monitoring] << endl;
      }
      
      Breakdown_file << "Total CMz   (";
      Breakdown_file.width(5); Breakdown_file << SU2_TYPE::Int((Surface_CMz[iMarker_Monitoring]*100.0)/(Total_CMz+EPS));
      Breakdown_file << "%): ";
      Breakdown_file.width(11); Breakdown_file << Surface_CMz[iMarker_Monitoring];
      Breakdown_file << " | Pressure Component (";
      Breakdown_file.width(5); Breakdown_file << SU2_TYPE::Int((Surface_CMz_Inv[iMarker_Monitoring]*100.0)/(Surface_CMz[iMarker_Monitoring]+EPS));
      Breakdown_file << "%): ";
      Breakdown_file.width(11); Breakdown_file << Surface_CMz_Inv[iMarker_Monitoring];
      Breakdown_file << " | Friction Component (";
      Breakdown_file.width(5); Breakdown_file << SU2_TYPE::Int(100.0-(Surface_CMz_Inv[iMarker_Monitoring]*100.0)/(Surface_CMz[iMarker_Monitoring]+EPS));
      Breakdown_file << "%): ";
      Breakdown_file.width(11); Breakdown_file << Surface_CMz[iMarker_Monitoring]-Surface_CMz_Inv[iMarker_Monitoring] << endl;
      
      Breakdown_file << "Total CFx   (";
      Breakdown_file.width(5); Breakdown_file << SU2_TYPE::Int((Surface_CFx[iMarker_Monitoring]*100.0)/(Total_CFx+EPS));
      Breakdown_file << "%): ";
      Breakdown_file.width(11); Breakdown_file << Surface_CFx[iMarker_Monitoring];
      Breakdown_file << " | Pressure Component (";
      Breakdown_file.width(5); Breakdown_file << SU2_TYPE::Int((Surface_CFx_Inv[iMarker_Monitoring]*100.0)/(Surface_CFx[iMarker_Monitoring]+EPS));
      Breakdown_file << "%): ";
      Breakdown_file.width(11); Breakdown_file << Surface_CFx_Inv[iMarker_Monitoring];
      Breakdown_file << " | Friction Component (";
      Breakdown_file.width(5); Breakdown_file << SU2_TYPE::Int(100.0-(Surface_CFx_Inv[iMarker_Monitoring]*100.0)/(Surface_CFx[iMarker_Monitoring]+EPS));
      Breakdown_file << "%): ";
      Breakdown_file.width(11); Breakdown_file << Surface_CFx[iMarker_Monitoring]-Surface_CFx_Inv[iMarker_Monitoring] << endl;
      
      Breakdown_file << "Total CFy   (";
      Breakdown_file.width(5); Breakdown_file << SU2_TYPE::Int((Surface_CFy[iMarker_Monitoring]*100.0)/(Total_CFy+EPS));
      Breakdown_file << "%): ";
      Breakdown_file.width(11); Breakdown_file << Surface_CFy[iMarker_Monitoring];
      Breakdown_file << " | Pressure Component (";
      Breakdown_file.width(5); Breakdown_file << SU2_TYPE::Int((Surface_CFy_Inv[iMarker_Monitoring]*100.0)/(Surface_CFy[iMarker_Monitoring]+EPS));
      Breakdown_file << "%): ";
      Breakdown_file.width(11); Breakdown_file << Surface_CFy_Inv[iMarker_Monitoring];
      Breakdown_file << " | Friction Component (";
      Breakdown_file.width(5); Breakdown_file << SU2_TYPE::Int(100.0-(Surface_CFy_Inv[iMarker_Monitoring]*100.0)/(Surface_CFy[iMarker_Monitoring]+EPS));
      Breakdown_file << "%): ";
      Breakdown_file.width(11); Breakdown_file << Surface_CFy[iMarker_Monitoring]-Surface_CFy_Inv[iMarker_Monitoring] << endl;
      
      if (nDim == 3) {
        Breakdown_file << "Total CFz   (";
        Breakdown_file.width(5); Breakdown_file << SU2_TYPE::Int((Surface_CFz[iMarker_Monitoring]*100.0)/(Total_CFz+EPS));
        Breakdown_file << "%): ";
        Breakdown_file.width(11); Breakdown_file << Surface_CFz[iMarker_Monitoring];
        Breakdown_file << " | Pressure Component (";
        Breakdown_file.width(5); Breakdown_file << SU2_TYPE::Int((Surface_CFz_Inv[iMarker_Monitoring]*100.0)/(Surface_CFz[iMarker_Monitoring]+EPS));
        Breakdown_file << "%): ";
        Breakdown_file.width(11); Breakdown_file << Surface_CFz_Inv[iMarker_Monitoring];
        Breakdown_file << " | Friction Component (";
        Breakdown_file.width(5); Breakdown_file << SU2_TYPE::Int(100.0-(Surface_CFz_Inv[iMarker_Monitoring]*100.0)/(Surface_CFz[iMarker_Monitoring]+EPS));
        Breakdown_file << "%): ";
        Breakdown_file.width(11); Breakdown_file << Surface_CFz[iMarker_Monitoring]-Surface_CFz_Inv[iMarker_Monitoring] << endl;
      }
      
      Breakdown_file << endl;

    }
    
    delete [] Surface_CLift;
    delete [] Surface_CDrag;
    delete [] Surface_CSideForce;
    delete [] Surface_CEff;
    delete [] Surface_CFx;
    delete [] Surface_CFy;
    delete [] Surface_CFz;
    delete [] Surface_CMx;
    delete [] Surface_CMy;
    delete [] Surface_CMz;
    
    delete [] Surface_CLift_Inv;
    delete [] Surface_CDrag_Inv;
    delete [] Surface_CSideForce_Inv;
    delete [] Surface_CEff_Inv;
    delete [] Surface_CFx_Inv;
    delete [] Surface_CFy_Inv;
    delete [] Surface_CFz_Inv;
    delete [] Surface_CMx_Inv;
    delete [] Surface_CMy_Inv;
    delete [] Surface_CMz_Inv;
    
    Breakdown_file.close();
    
  }
  
}

void COutput::SetResult_Files(CSolver ****solver_container, CGeometry ***geometry, CConfig **config,
                              unsigned long iExtIter, unsigned short val_nZone) {
  
  int rank = MASTER_NODE;
  
#ifdef HAVE_MPI
  int size;
  MPI_Comm_rank(MPI_COMM_WORLD, &rank);
#endif
  
  unsigned short iZone;
  
  for (iZone = 0; iZone < val_nZone; iZone++) {
    
    /*--- Flags identifying the types of files to be written. ---*/
    
    bool Wrt_Vol = config[iZone]->GetWrt_Vol_Sol();
    bool Wrt_Srf = config[iZone]->GetWrt_Srf_Sol();
    
#ifdef HAVE_MPI
    /*--- Do not merge the volume solutions if we are running in parallel.
     Force the use of SU2_SOL to merge the volume sols in this case. ---*/
    
    MPI_Comm_size(MPI_COMM_WORLD, &size);
    if (size > SINGLE_NODE) {
      Wrt_Vol = false;
      Wrt_Srf = false;
    }
#endif
    
    bool Wrt_Csv = config[iZone]->GetWrt_Csv_Sol();
    
    if (rank == MASTER_NODE) cout << endl << "Writing comma-separated values (CSV) surface files." << endl;

    switch (config[iZone]->GetKind_Solver()) {
        
      case EULER : case NAVIER_STOKES : case RANS :
        
        if (Wrt_Csv) SetSurfaceCSV_Flow(config[iZone], geometry[iZone][MESH_0], solver_container[iZone][MESH_0][FLOW_SOL], iExtIter, iZone);
        break;
        
      case ADJ_EULER : case ADJ_NAVIER_STOKES : case ADJ_RANS : case DISC_ADJ_EULER: case DISC_ADJ_NAVIER_STOKES: case DISC_ADJ_RANS:
        if (Wrt_Csv) SetSurfaceCSV_Adjoint(config[iZone], geometry[iZone][MESH_0], solver_container[iZone][MESH_0][ADJFLOW_SOL], solver_container[iZone][MESH_0][FLOW_SOL], iExtIter, iZone);
        break;
        
    }
    
    /*--- Get the file output format ---*/
    
    unsigned short FileFormat = config[iZone]->GetOutput_FileFormat();
    
    /*--- Merge the node coordinates and connectivity, if necessary. This
     is only performed if a volume solution file is requested, and it
     is active by default. ---*/
    
    if (Wrt_Vol || Wrt_Srf) {
      if (rank == MASTER_NODE) cout << "Merging connectivities in the Master node." << endl;
      MergeConnectivity(config[iZone], geometry[iZone][MESH_0], iZone);
    }
    
    /*--- Merge coordinates of all grid nodes (excluding ghost points).
     The grid coordinates are always merged and included first in the
     restart files. ---*/
    
    if (rank == MASTER_NODE) cout << "Merging coordinates in the Master node." << endl;
    MergeCoordinates(config[iZone], geometry[iZone][MESH_0]);

    if ((rank == MASTER_NODE) && (Wrt_Vol || Wrt_Srf)) {
      if (FileFormat == TECPLOT_BINARY) {
        if (rank == MASTER_NODE) cout << "Writing Tecplot binary volume and surface mesh files." << endl;
        SetTecplotBinary_DomainMesh(config[iZone], geometry[iZone][MESH_0], iZone);
        SetTecplotBinary_SurfaceMesh(config[iZone], geometry[iZone][MESH_0], iZone);
        if (!wrote_base_file)
          DeallocateConnectivity(config[iZone], geometry[iZone][MESH_0], false);
        if (!wrote_surf_file)
          DeallocateConnectivity(config[iZone], geometry[iZone][MESH_0], wrote_surf_file);
      }
    }
    
    /*--- Merge the solution data needed for volume solutions and restarts ---*/
    
    if (rank == MASTER_NODE) cout << "Merging solution in the Master node." << endl;
    MergeSolution(config[iZone], geometry[iZone][MESH_0], solver_container[iZone][MESH_0], iZone);
    
    /*--- Write restart, or Tecplot files using the merged data.
     This data lives only on the master, and these routines are currently
     executed by the master proc alone (as if in serial). ---*/
    
    if (rank == MASTER_NODE) {
      
      /*--- Write a native restart file ---*/
      
      if (rank == MASTER_NODE) cout << "Writing SU2 native restart file." << endl;
      SetRestart(config[iZone], geometry[iZone][MESH_0], solver_container[iZone][MESH_0] , iZone);
      
      if (Wrt_Vol) {
        
        switch (FileFormat) {
            
          case TECPLOT:
            
            /*--- Write a Tecplot ASCII file ---*/
            
            if (rank == MASTER_NODE) cout << "Writing Tecplot ASCII file volume solution file." << endl;
            SetTecplotASCII(config[iZone], geometry[iZone][MESH_0], solver_container[iZone][MESH_0], iZone, val_nZone, false);
            DeallocateConnectivity(config[iZone], geometry[iZone][MESH_0], false);
            break;
            
          case FIELDVIEW:
            
            /*--- Write a FieldView ASCII file ---*/
            
            if (rank == MASTER_NODE) cout << "Writing FieldView ASCII file volume solution file." << endl;
            SetFieldViewASCII(config[iZone], geometry[iZone][MESH_0], iZone, val_nZone);
            DeallocateConnectivity(config[iZone], geometry[iZone][MESH_0], false);
            break;
            
          case TECPLOT_BINARY:
            
            /*--- Write a Tecplot binary solution file ---*/
            
            if (rank == MASTER_NODE) cout << "Writing Tecplot binary volume solution file." << endl;
            SetTecplotBinary_DomainSolution(config[iZone], geometry[iZone][MESH_0], iZone);
            break;
            
          case FIELDVIEW_BINARY:
            
            /*--- Write a FieldView binary file ---*/
            
            if (rank == MASTER_NODE) cout << "Writing FieldView binary file volume solution file." << endl;
            SetFieldViewBinary(config[iZone], geometry[iZone][MESH_0], iZone, val_nZone);
            DeallocateConnectivity(config[iZone], geometry[iZone][MESH_0], false);
            break;

          case PARAVIEW:
            
            /*--- Write a Paraview ASCII file ---*/
            
            if (rank == MASTER_NODE) cout << "Writing Paraview ASCII volume solution file." << endl;
            SetParaview_ASCII(config[iZone], geometry[iZone][MESH_0], iZone, val_nZone, false);
            DeallocateConnectivity(config[iZone], geometry[iZone][MESH_0], false);
            break;
            
          default:
            break;
        }
        
      }
      
      if (Wrt_Srf) {
        
        switch (FileFormat) {
            
          case TECPLOT:
            
            /*--- Write a Tecplot ASCII file ---*/
            
            if (rank == MASTER_NODE) cout << "Writing Tecplot ASCII surface solution file." << endl;
            SetTecplotASCII(config[iZone], geometry[iZone][MESH_0], solver_container[iZone][MESH_0] , iZone, val_nZone, true);
            DeallocateConnectivity(config[iZone], geometry[iZone][MESH_0], true);
            break;
            
          case TECPLOT_BINARY:
            
            /*--- Write a Tecplot binary solution file ---*/
            
            if (rank == MASTER_NODE) cout << "Writing Tecplot binary surface solution file." << endl;
            SetTecplotBinary_SurfaceSolution(config[iZone], geometry[iZone][MESH_0], iZone);
            break;
            
          case PARAVIEW:
            
            /*--- Write a Paraview ASCII file ---*/
            
            if (rank == MASTER_NODE) cout << "Writing Paraview ASCII surface solution file." << endl;
            SetParaview_ASCII(config[iZone], geometry[iZone][MESH_0], iZone, val_nZone, true);
            DeallocateConnectivity(config[iZone], geometry[iZone][MESH_0], true);
            break;
            
          default:
            break;
        }
        
      }
      
      /*--- Release memory needed for merging the solution data. ---*/
      
      DeallocateCoordinates(config[iZone], geometry[iZone][MESH_0]);
      DeallocateSolution(config[iZone], geometry[iZone][MESH_0]);
      
    }
    
    /*--- Final broadcast (informing other procs that the base output
     file was written). ---*/
    
#ifdef HAVE_MPI
    SU2_MPI::Bcast(&wrote_base_file, 1, MPI_UNSIGNED_SHORT, MASTER_NODE, MPI_COMM_WORLD);
    SU2_MPI::Bcast(&wrote_surf_file, 1, MPI_UNSIGNED_SHORT, MASTER_NODE, MPI_COMM_WORLD);
#endif
    
  }
}

void COutput::SetBaselineResult_Files(CSolver **solver, CGeometry **geometry, CConfig **config,
                                      unsigned long iExtIter, unsigned short val_nZone) {

  int rank = MASTER_NODE;
  int size = SINGLE_NODE;
  
#ifdef HAVE_MPI
  MPI_Comm_rank(MPI_COMM_WORLD, &rank);
  MPI_Comm_size(MPI_COMM_WORLD, &size);
#endif
  
  unsigned short iZone;
  
  for (iZone = 0; iZone < val_nZone; iZone++) {
    
    /*--- Flags identifying the types of files to be written. ---*/
    
    bool Low_MemoryOutput = config[iZone]->GetLow_MemoryOutput();
    bool Wrt_Vol = config[iZone]->GetWrt_Vol_Sol();
    bool Wrt_Srf = config[iZone]->GetWrt_Srf_Sol();
    
    /*--- Get the file output format ---*/
    
    unsigned short FileFormat = config[iZone]->GetOutput_FileFormat();
    
    /*--- Merge the node coordinates and connectivity if necessary. This
     is only performed if a volume solution file is requested, and it
     is active by default. ---*/
    
    if ((Wrt_Vol || Wrt_Srf) && (!Low_MemoryOutput)) {
      if (rank == MASTER_NODE) cout << "Merging connectivities in the Master node." << endl;
      MergeConnectivity(config[iZone], geometry[iZone], iZone);
    }
    
    /*--- Merge the solution data needed for volume solutions and restarts ---*/
    
    if ((Wrt_Vol || Wrt_Srf) && (!Low_MemoryOutput)) {
      if (rank == MASTER_NODE) cout << "Merging solution in the Master node." << endl;
      MergeBaselineSolution(config[iZone], geometry[iZone], solver[iZone], iZone);
    }
    
    /*--- Write restart, Tecplot or Paraview files using the merged data.
     This data lives only on the master, and these routines are currently
     executed by the master proc alone (as if in serial). ---*/
    
    if (!Low_MemoryOutput) {
      
      if (rank == MASTER_NODE) {
        
        if (Wrt_Vol) {
          
          switch (FileFormat) {
              
            case TECPLOT:
              
              /*--- Write a Tecplot ASCII file ---*/
              
              if (rank == MASTER_NODE) cout << "Writing Tecplot ASCII file (volume grid)." << endl;
              SetTecplotASCII(config[iZone], geometry[iZone], solver, iZone, val_nZone, false);
              DeallocateConnectivity(config[iZone], geometry[iZone], false);
              break;
              
            case FIELDVIEW:
              
              /*--- Write a FieldView ASCII file ---*/
              
              if (rank == MASTER_NODE) cout << "Writing FieldView ASCII file (volume grid)." << endl;
              SetFieldViewASCII(config[iZone], geometry[iZone], iZone, val_nZone);
              DeallocateConnectivity(config[iZone], geometry[iZone], false);
              break;
              
            case TECPLOT_BINARY:
              
              /*--- Write a Tecplot binary solution file ---*/
              
              if (rank == MASTER_NODE) cout << "Writing Tecplot Binary file (volume grid)." << endl;
              SetTecplotBinary_DomainMesh(config[iZone], geometry[iZone], iZone);
              SetTecplotBinary_DomainSolution(config[iZone], geometry[iZone], iZone);
              break;
              
            case FIELDVIEW_BINARY:
              
              /*--- Write a binary binary file ---*/
              
              if (rank == MASTER_NODE) cout << "Writing FieldView ASCII file (volume grid)." << endl;
              SetFieldViewBinary(config[iZone], geometry[iZone], iZone, val_nZone);
              DeallocateConnectivity(config[iZone], geometry[iZone], false);
              break;

            case PARAVIEW:
              
              /*--- Write a Paraview ASCII file ---*/
              
              if (rank == MASTER_NODE) cout << "Writing Paraview ASCII file (volume grid)." << endl;
              SetParaview_ASCII(config[iZone], geometry[iZone], iZone, val_nZone, false);
              DeallocateConnectivity(config[iZone], geometry[iZone], false);
              break;
              
            default:
              break;
          }
          
        }
        
        if (Wrt_Srf) {
                    
          switch (FileFormat) {
              
            case TECPLOT:
              
              /*--- Write a Tecplot ASCII file ---*/
              
              if (rank == MASTER_NODE) cout << "Writing Tecplot ASCII file (surface grid)." << endl;
              SetTecplotASCII(config[iZone], geometry[iZone], solver, iZone, val_nZone, true);
              DeallocateConnectivity(config[iZone], geometry[iZone], true);
              break;
              
            case TECPLOT_BINARY:
              
              /*--- Write a Tecplot binary solution file ---*/
              
              if (rank == MASTER_NODE) cout << "Writing Tecplot Binary file (surface grid)." << endl;
              SetTecplotBinary_SurfaceMesh(config[iZone], geometry[iZone], iZone);
              SetTecplotBinary_SurfaceSolution(config[iZone], geometry[iZone], iZone);
              break;
              
            case PARAVIEW:
              
              /*--- Write a Paraview ASCII file ---*/
              
              if (rank == MASTER_NODE) cout << "Writing Paraview ASCII file (surface grid)." << endl;
              SetParaview_ASCII(config[iZone], geometry[iZone], iZone, val_nZone, true);
              DeallocateConnectivity(config[iZone], geometry[iZone], true);
              break;
              
            default:
              break;
          }
        }
        
        if (FileFormat == TECPLOT_BINARY) {
          if (!wrote_base_file)
            DeallocateConnectivity(config[iZone], geometry[iZone], false);
          if (!wrote_surf_file)
            DeallocateConnectivity(config[iZone], geometry[iZone], wrote_surf_file);
        }
        
        if (Wrt_Vol || Wrt_Srf)
          DeallocateSolution(config[iZone], geometry[iZone]);
      }
      
    }
  
    else {
      
      if (Wrt_Vol) {
        
        if (rank == MASTER_NODE) cout << "Writing Tecplot ASCII file (volume grid)." << endl;
        char buffer_char[50], out_file[MAX_STRING_SIZE];
        
        string filename;
        if (!config[iZone]->GetContinuous_Adjoint()) filename = config[iZone]->GetFlow_FileName();
        else filename = config[iZone]->GetAdj_FileName();

        if (size > 1) {
          SPRINTF (buffer_char, "_%d", SU2_TYPE::Int(rank+1));
          filename = filename + buffer_char;
        }
        
        SPRINTF (buffer_char, ".dat");
        strcpy(out_file, filename.c_str()); strcat(out_file, buffer_char);
        SetTecplotASCII_LowMemory(config[iZone], geometry[iZone], solver, out_file, false);
      }
      
      if (Wrt_Srf) {
        
        if (rank == MASTER_NODE) cout << "Writing Tecplot ASCII file (surface grid)." << endl;
        char buffer_char[50], out_file[MAX_STRING_SIZE];
        
        string filename;
        if (!config[iZone]->GetContinuous_Adjoint()) filename = config[iZone]->GetSurfFlowCoeff_FileName();
        else filename = config[iZone]->GetSurfAdjCoeff_FileName();

        if (size > 1) {
          SPRINTF (buffer_char, "_%d", SU2_TYPE::Int(rank+1));
          filename = filename + buffer_char;
        }
        
        SPRINTF (buffer_char, ".dat");
        strcpy(out_file, filename.c_str()); strcat(out_file, buffer_char);
        SetTecplotASCII_LowMemory(config[iZone], geometry[iZone], solver, out_file, true);
      }

    }
    
    /*--- Final broadcast (informing other procs that the base output
     file was written). ---*/
    
#ifdef HAVE_MPI
    SU2_MPI::Bcast(&wrote_base_file, 1, MPI_UNSIGNED_SHORT, MASTER_NODE, MPI_COMM_WORLD);
#endif
    
  }
}

void COutput::SetMesh_Files(CGeometry **geometry, CConfig **config, unsigned short val_nZone, bool new_file, bool su2_file) {
  
  int rank = MASTER_NODE;
#ifdef HAVE_MPI
  MPI_Comm_rank(MPI_COMM_WORLD, &rank);
#endif
  
  unsigned short iZone;
  
  for (iZone = 0; iZone < val_nZone; iZone++) {
    
    /*--- Flags identifying the types of files to be written. ---*/
    
    bool Wrt_Vol = config[iZone]->GetWrt_Vol_Sol() && config[iZone]->GetVisualize_Deformation();
    bool Wrt_Srf = config[iZone]->GetWrt_Srf_Sol() && config[iZone]->GetVisualize_Deformation();;
    
    /*--- Merge the node coordinates and connectivity if necessary. This
     is only performed if a volume solution file is requested, and it
     is active by default. ---*/
    
    if (rank == MASTER_NODE) cout <<"Merging grid connectivity." << endl;
    MergeConnectivity(config[iZone], geometry[iZone], iZone);
    
    /*--- Merge coordinates of all grid nodes (excluding ghost points).
     The grid coordinates are always merged and included first in the
     restart files. ---*/
    
    if (rank == MASTER_NODE) cout <<"Merging grid coordinates." << endl;
    MergeCoordinates(config[iZone], geometry[iZone]);
    
    /*--- Write restart, Tecplot or Paraview files using the merged data.
     This data lives only on the master, and these routines are currently
     executed by the master proc alone (as if in serial). ---*/
    
    if (rank == MASTER_NODE) {
      
      if (Wrt_Vol) {
        
        if (rank == MASTER_NODE) cout <<"Writing volume mesh file." << endl;
        
        /*--- Write a Tecplot ASCII file ---*/
        if (config[iZone]->GetOutput_FileFormat()==PARAVIEW) SetParaview_MeshASCII(config[iZone], geometry[iZone], iZone,  val_nZone, false,new_file);
        else SetTecplotASCII_Mesh(config[iZone], geometry[iZone], false, new_file);
        
      }
      
      if (Wrt_Srf) {
        
        if (rank == MASTER_NODE) cout <<"Writing surface mesh file." << endl;
        
        /*--- Write a Tecplot ASCII file ---*/
        if (config[iZone]->GetOutput_FileFormat()==PARAVIEW) SetParaview_MeshASCII(config[iZone], geometry[iZone], iZone,  val_nZone, true,new_file);
        else SetTecplotASCII_Mesh(config[iZone], geometry[iZone], true, new_file);
        

      }

      if (rank == MASTER_NODE) cout <<"Writing .su2 file." << endl;
      
      /*--- Write a .su2 ASCII file ---*/
      
      if (su2_file) SetSU2_MeshASCII(config[iZone], geometry[iZone]);
      
      /*--- Deallocate connectivity ---*/

      DeallocateConnectivity(config[iZone], geometry[iZone], true);
      
    }
    
    /*--- Final broadcast (informing other procs that the base output
     file was written). ---*/
    
#ifdef HAVE_MPI
    SU2_MPI::Bcast(&wrote_base_file, 1, MPI_UNSIGNED_SHORT, MASTER_NODE, MPI_COMM_WORLD);
#endif
    
  }
}

void COutput::SetMassFlowRate(CSolver *solver_container, CGeometry *geometry, CConfig *config) {
  unsigned short iDim, iMarker_monitor, iMarker;
  unsigned long iVertex, iPoint;
  su2double Vector[3], Total_Mdot=0.0;
  unsigned short nDim = geometry->GetnDim();

  for (iMarker = 0; iMarker< config->GetnMarker_All(); iMarker++) {
    iMarker_monitor = config->GetMarker_All_Monitoring(iMarker);
    if (iMarker_monitor){
      for (iVertex = 0; iVertex < geometry->nVertex[ iMarker ]; iVertex++) {
        iPoint = geometry->vertex[iMarker][iVertex]->GetNode();

        if (geometry->node[iPoint]->GetDomain()) {
          geometry->vertex[iMarker][iVertex]->GetNormal(Vector);

          for (iDim = 0; iDim < nDim; iDim++)
            Total_Mdot -= Vector[iDim]*(solver_container->node[iPoint]->GetSolution(iDim+1));
        }
      }
    }
  }

#ifdef HAVE_MPI
  /*--- Add AllBound information using all the nodes ---*/
  su2double My_Total_Mdot    = Total_Mdot;    Total_Mdot = 0.0;
  SU2_MPI::Allreduce(&My_Total_Mdot, &Total_Mdot, 1, MPI_DOUBLE, MPI_SUM, MPI_COMM_WORLD);
#endif
  /*--- Set the output: reusing same variable from OneDimensionalOutput code ---*/
  solver_container->SetOneD_MassFlowRate(Total_Mdot);
}

void COutput::OneDimensionalOutput(CSolver *solver_container, CGeometry *geometry, CConfig *config) {
  
  unsigned long iVertex, iPoint;
  unsigned short iDim, iMarker, Out1D;
  su2double *Normal = NULL, Area = 0.0, UnitNormal[3],
  Tot_Pressure, Mach, Temperature, Pressure = 0.0, Velocity2, Enthalpy, RhoUA, U,// local values at each node (Velocity2 = V^2). U = normal velocity
  AveragePt = 0.0, AverageMach = 0.0, AverageTemperature = 0.0, MassFlowRate = 0.0, // Area Averaged value ( sum / A )
  VelocityRef = 0.0, EnthalpyRef = 0.0, DensityRef = 0.0, PressureRef = 0.0; // Flux conserved values. TemperatureRef follows ideal gas
  su2double TotalArea=0.0;
  
  bool compressible = (config->GetKind_Regime() == COMPRESSIBLE);
  bool incompressible = (config->GetKind_Regime() == INCOMPRESSIBLE);
  bool freesurface = (config->GetKind_Regime() == FREESURFACE);
  su2double Gamma = config->GetGamma();
  unsigned short nDim = geometry->GetnDim();
  
  
  /*--- Loop over the markers ---*/
  
  for (iMarker = 0; iMarker < config->GetnMarker_All(); iMarker++) {
    
    Out1D = config->GetMarker_All_Out_1D(iMarker);
    
    /*--- Loop over the vertices to compute the output ---*/
    
    
    if (Out1D == YES) {
      
      for (iVertex = 0; iVertex < geometry->GetnVertex(iMarker); iVertex++) {
        
        iPoint = geometry->vertex[iMarker][iVertex]->GetNode();
        
        /*--- Find the normal direction ---*/
        
        if (geometry->node[iPoint]->GetDomain()) {
          
          
          /*--- Compute area, and unitary normal ---*/
          Normal = geometry->vertex[iMarker][iVertex]->GetNormal();
          Area = 0.0; for (iDim = 0; iDim < nDim; iDim++) Area += Normal[iDim]*Normal[iDim]; Area = sqrt(Area);
          for (iDim = 0; iDim < nDim; iDim++) UnitNormal[iDim] = -Normal[iDim]/Area;
          
          if (compressible)                    Pressure = solver_container->node[iPoint]->GetPressure();
          if (incompressible || freesurface)   Pressure = solver_container->node[iPoint]->GetPressureInc();
          
          /*-- Find velocity normal to the marked surface/opening --*/
          
          U = 0.0; RhoUA = 0.0;
          for (iDim = 0; iDim < geometry->GetnDim(); iDim++) {
            U += UnitNormal[iDim]*solver_container->node[iPoint]->GetVelocity(iDim);
            RhoUA -=Normal[iDim]*solver_container->node[iPoint]->GetSolution(iDim+1);
          }
          
          Enthalpy = solver_container->node[iPoint]->GetEnthalpy();
          Velocity2 = solver_container->node[iPoint]->GetVelocity2();
          Temperature = solver_container->node[iPoint]->GetTemperature();
          
          Mach = (sqrt(Velocity2))/ solver_container->node[iPoint]->GetSoundSpeed();
          if (incompressible)
          Tot_Pressure = Pressure + 0.5*solver_container->node[iPoint]->GetDensity()*Velocity2;
          else
            Tot_Pressure = Pressure*pow((1.0+((Gamma-1.0)/2.0)*pow(Mach, 2.0)),( Gamma/(Gamma-1.0) ) );


          AveragePt += Tot_Pressure * Area;
          TotalArea += Area;
          AverageMach += Mach*Area;
          PressureRef += Pressure * Area;
          AverageTemperature += Temperature*Area;
          MassFlowRate += RhoUA; // RhoU is rho * vn * Area
          VelocityRef+=RhoUA*U*U; // rho u A
          EnthalpyRef+=RhoUA*Enthalpy;
          
        }
      }

    }
    
  }
  
#ifdef HAVE_MPI
  
  /*--- Add AllBound information using all the nodes ---*/
  
  su2double My_Area                = TotalArea;          TotalArea = 0.0;
  su2double My_AveragePt           = AveragePt;          AveragePt = 0.0;
  su2double My_AverageMach         = AverageMach;        AverageMach = 0.0;
  su2double My_AverageTemperature  = AverageTemperature; AverageTemperature = 0.0;
  su2double My_MassFlowRate        = MassFlowRate;       MassFlowRate = 0.0;
  su2double My_PressureRef         = PressureRef;        PressureRef = 0.0;
  su2double My_VelocityRef         = VelocityRef;        VelocityRef = 0.0;
  su2double My_EnthalpyRef         = EnthalpyRef;        EnthalpyRef = 0.0;
  su2double My_DensityRef          = DensityRef;         DensityRef = 0.0;
  
  SU2_MPI::Allreduce(&My_Area, &TotalArea, 1, MPI_DOUBLE, MPI_SUM, MPI_COMM_WORLD);
  SU2_MPI::Allreduce(&My_AveragePt, &AveragePt, 1, MPI_DOUBLE, MPI_SUM, MPI_COMM_WORLD);
  SU2_MPI::Allreduce(&My_AverageMach, &AverageMach, 1, MPI_DOUBLE, MPI_SUM, MPI_COMM_WORLD);
  SU2_MPI::Allreduce(&My_AverageTemperature, &AverageTemperature, 1, MPI_DOUBLE, MPI_SUM, MPI_COMM_WORLD);
  SU2_MPI::Allreduce(&My_MassFlowRate, &MassFlowRate, 1, MPI_DOUBLE, MPI_SUM, MPI_COMM_WORLD);
  SU2_MPI::Allreduce(&My_PressureRef, &PressureRef, 1, MPI_DOUBLE, MPI_SUM, MPI_COMM_WORLD);
  SU2_MPI::Allreduce(&My_VelocityRef, &VelocityRef, 1, MPI_DOUBLE, MPI_SUM, MPI_COMM_WORLD);
  SU2_MPI::Allreduce(&My_EnthalpyRef , &EnthalpyRef , 1, MPI_DOUBLE, MPI_SUM, MPI_COMM_WORLD);
  SU2_MPI::Allreduce(&My_DensityRef , &DensityRef , 1, MPI_DOUBLE, MPI_SUM, MPI_COMM_WORLD);
  
#endif
  
  /*--- Set the 1D output ---*/
  /*--- DensityRef depends on the final values of other flux avg variables ---*/
  VelocityRef=sqrt(VelocityRef/MassFlowRate);
  PressureRef=PressureRef/TotalArea;
  EnthalpyRef=EnthalpyRef/MassFlowRate;
  DensityRef =PressureRef*Gamma/(Gamma-1)/(EnthalpyRef-0.5*VelocityRef*VelocityRef);

  /*Area averaged values*/
  solver_container->SetOneD_TotalPress(AveragePt/TotalArea);
  solver_container->SetOneD_Mach(AverageMach/TotalArea);
  solver_container->SetOneD_Temp(AverageTemperature/TotalArea);
  solver_container->SetOneD_MassFlowRate(MassFlowRate);

  /*Flux averaged values*/
  solver_container->SetOneD_FluxAvgPress(PressureRef);
  solver_container->SetOneD_FluxAvgDensity(DensityRef);
  solver_container->SetOneD_FluxAvgVelocity(VelocityRef);
  solver_container->SetOneD_FluxAvgEntalpy(EnthalpyRef);
  
}

void COutput::SetForceSections(CSolver *solver_container, CGeometry *geometry, CConfig *config, unsigned long iExtIter) {
  
  short iSection, nSection;
  unsigned long iVertex, iPoint;
  su2double *Plane_P0, *Plane_Normal, MinPlane, MaxPlane, *CPressure, MinXCoord, MaxXCoord, Force[3], ForceInviscid[3],
  MomentInviscid[3] = {0.0,0.0,0.0}, MomentDist[3] = {0.0,0.0,0.0}, RefDensity, RefPressure, RefAreaCoeff, *Velocity_Inf, Gas_Constant, Mach2Vel, Mach_Motion, Gamma, RefVel2 = 0.0, factor, NDPressure, *Origin, RefLengthMoment, Alpha, Beta, CDrag_Inv, CLift_Inv, CMy_Inv;
  vector<su2double> Xcoord_Airfoil, Ycoord_Airfoil, Zcoord_Airfoil, Pressure_Airfoil;
  string Marker_Tag, Slice_Filename, Slice_Ext;
  ofstream Cp_File;
  unsigned short iDim;
  
  bool grid_movement = config->GetGrid_Movement();
  bool compressible = (config->GetKind_Regime() == COMPRESSIBLE);
  bool incompressible = (config->GetKind_Regime() == INCOMPRESSIBLE);
  bool freesurface = (config->GetKind_Regime() == FREESURFACE);
  
  Plane_P0 = new su2double [3];
  Plane_Normal = new su2double [3];
  CPressure = new su2double[geometry->GetnPoint()];
  
  /*--- Compute some reference quantities and necessary values ---*/
  RefDensity = solver_container->GetDensity_Inf();
  RefPressure = solver_container->GetPressure_Inf();
  RefAreaCoeff = config->GetRefAreaCoeff();
  Velocity_Inf = solver_container->GetVelocity_Inf();
  Gamma = config->GetGamma();
  Origin = config->GetRefOriginMoment(0);
  RefLengthMoment  = config->GetRefLengthMoment();
  Alpha            = config->GetAoA()*PI_NUMBER/180.0;
  Beta             = config->GetAoS()*PI_NUMBER/180.0;
  
  if (grid_movement) {
    Gas_Constant = config->GetGas_ConstantND();
    Mach2Vel = sqrt(Gamma*Gas_Constant*config->GetTemperature_FreeStreamND());
    Mach_Motion = config->GetMach_Motion();
    RefVel2 = (Mach_Motion*Mach2Vel)*(Mach_Motion*Mach2Vel);
  }
  else {
    RefVel2 = 0.0;
    for (iDim = 0; iDim < geometry->GetnDim(); iDim++)
      RefVel2  += Velocity_Inf[iDim]*Velocity_Inf[iDim];
  }
  factor = 1.0 / (0.5*RefDensity*RefAreaCoeff*RefVel2);
  
  int rank = MASTER_NODE;
#ifdef HAVE_MPI
  MPI_Comm_rank(MPI_COMM_WORLD, &rank);
#endif
  
  if (geometry->GetnDim() == 3) {
    
    /*--- Copy the pressure to an auxiliar structure ---*/
    
    for (iPoint = 0; iPoint < geometry->GetnPoint(); iPoint++) {
      if (compressible) {
        CPressure[iPoint] = (solver_container->node[iPoint]->GetPressure() - RefPressure)*factor*RefAreaCoeff;
      }
      if (incompressible || freesurface) {
        CPressure[iPoint] = (solver_container->node[iPoint]->GetPressureInc() - RefPressure)*factor*RefAreaCoeff;
      }
    }
    
    nSection = config->GetnSections();
    
    for (iSection = 0; iSection < nSection; iSection++) {
      
      /*--- Read the values from the config file ---*/
      
      MinPlane = config->GetSection_Location(0); MaxPlane = config->GetSection_Location(1);
      MinXCoord = -1E6; MaxXCoord = 1E6;
      
      Plane_Normal[0] = 0.0;    Plane_P0[0] = 0.0;
      Plane_Normal[1] = 0.0;    Plane_P0[1] = 0.0;
      Plane_Normal[2] = 0.0;    Plane_P0[2] = 0.0;
      
      Plane_Normal[config->GetAxis_Orientation()] = 1.0;
      Plane_P0[config->GetAxis_Orientation()] = MinPlane + iSection*(MaxPlane - MinPlane)/su2double(nSection-1);
      
      /*--- Compute the airfoil sections (note that we feed in the Cp) ---*/
      
      geometry->ComputeAirfoil_Section(Plane_P0, Plane_Normal,
                                       MinXCoord, MaxXCoord, CPressure,
                                       Xcoord_Airfoil, Ycoord_Airfoil,
                                       Zcoord_Airfoil, Pressure_Airfoil, true,
                                       config);
      
      if ((rank == MASTER_NODE) && (Xcoord_Airfoil.size() == 0)) {
        cout << "Please check the config file, the section "<< iSection+1 <<" has not been detected." << endl;
      }
      
      /*--- Output the pressure on each section (tecplot format) ---*/
      
      if ((rank == MASTER_NODE) && (Xcoord_Airfoil.size() != 0)) {
        
        /*--- Write Cp at each section ---*/
        
        ofstream Cp_File;
        if (iSection == 0) {
          Cp_File.open("cp_sections.dat", ios::out);
          Cp_File << "TITLE = \"Airfoil sections\"" << endl;
          Cp_File << "VARIABLES = \"X\",\"Y\",\"Z\",\"Cp\"" << endl;
        }
        else Cp_File.open("cp_sections.dat", ios::app);
        
        Cp_File << "ZONE T=\"SECTION_"<< (iSection+1) << "\", NODES= "<< Xcoord_Airfoil.size() << ", ELEMENTS= " << Xcoord_Airfoil.size()-1 << ", DATAPACKING= POINT, ZONETYPE= FELINESEG" << endl;
        
        /*--- Coordinates and pressure value ---*/
        
        if (config->GetSystemMeasurements() == SI) {
          for (iVertex = 0; iVertex < Xcoord_Airfoil.size(); iVertex++) {
            Cp_File << Xcoord_Airfoil[iVertex] <<" "<< Ycoord_Airfoil[iVertex] <<" "<< Zcoord_Airfoil[iVertex] <<" "<< Pressure_Airfoil[iVertex] <<  endl;
          }
        }
        if (config->GetSystemMeasurements() == US) {
          for (iVertex = 0; iVertex < Xcoord_Airfoil.size(); iVertex++) {
            Cp_File << Xcoord_Airfoil[iVertex]*12.0 <<" "<< Ycoord_Airfoil[iVertex]*12.0 <<" "<< Zcoord_Airfoil[iVertex]*12.0 <<" "<< Pressure_Airfoil[iVertex] <<  endl;
          }
        }
        
        /*--- Basic conectivity ---*/
        
        for (iVertex = 1; iVertex < Xcoord_Airfoil.size(); iVertex++) {
          Cp_File << iVertex << "\t" << iVertex+1 << "\n";
        }
        
        Cp_File.close();
        
        
        /*--- Compute load distribution ---*/
        
        ForceInviscid[0] = 0.0; ForceInviscid[1] = 0.0; ForceInviscid[2] = 0.0; MomentInviscid[1] = 0.0;
        
        for (iVertex = 0; iVertex < Xcoord_Airfoil.size()-1; iVertex++) {
          
          NDPressure = 0.5*(Pressure_Airfoil[iVertex]+Pressure_Airfoil[iVertex+1]);
          
          Force[0] = -(Zcoord_Airfoil[iVertex+1] - Zcoord_Airfoil[iVertex])*NDPressure;
          Force[1] = 0.0;
          Force[2] = (Xcoord_Airfoil[iVertex+1] - Xcoord_Airfoil[iVertex])*NDPressure;
          
          ForceInviscid[0] += Force[0];
          ForceInviscid[1] += Force[1];
          ForceInviscid[2] += Force[2];
          
          MomentDist[0] = 0.5*(Xcoord_Airfoil[iVertex] + Xcoord_Airfoil[iVertex+1]) - Origin[0];
          MomentDist[1] = 0.5*(Ycoord_Airfoil[iVertex] + Ycoord_Airfoil[iVertex+1]) - Origin[1];
          MomentDist[2] = 0.5*(Zcoord_Airfoil[iVertex] + Zcoord_Airfoil[iVertex+1]) - Origin[3];
          
          MomentInviscid[1] += (Force[0]*MomentDist[2]-Force[2]*MomentDist[0])/RefLengthMoment;
          
        }
        
        CLift_Inv = fabs( -ForceInviscid[0]*sin(Alpha) + ForceInviscid[2]*cos(Alpha));
        CDrag_Inv = fabs( ForceInviscid[0]*cos(Alpha)*cos(Beta) + ForceInviscid[1]*sin(Beta) + ForceInviscid[2]*sin(Alpha)*cos(Beta));
        CMy_Inv = MomentInviscid[1];
        
        
        /*--- Write load distribution ---*/
        
        ofstream Load_File;
        if (iSection == 0) {
          Load_File.open("load_distribution.dat", ios::out);
          Load_File << "TITLE = \"Load distribution\"" << endl;
          Load_File << "VARIABLES = \"Y\",\"C<sub>L</sub>\",\"C<sub>D</sub>\",\"C<supb>My</sub>\"" << endl;
          Load_File << "ZONE T=\"Wing load distribution\", NODES= "<< nSection << ", ELEMENTS= " << nSection-1 << ", DATAPACKING= POINT, ZONETYPE= FELINESEG" << endl;
        }
        else Load_File.open("load_distribution.dat", ios::app);
        
        /*--- Coordinates and pressure value ---*/
        
        Load_File << Ycoord_Airfoil[0] <<" "<< CLift_Inv <<" "<< CDrag_Inv  <<" "<< CMy_Inv << endl;
        
        /*--- Basic conectivity ---*/
        
        if (iSection == nSection-1) {
          for (iSection = 1; iSection < nSection; iSection++) {
            Load_File << iSection << "\t" << iSection+1 << "\n";
          }
        }
        
        Load_File.close();
        
        
      }
      
    }
    
    
  }
  
  /*--- Delete dynamically allocated memory ---*/
  
  delete [] Plane_P0;
  delete [] Plane_Normal;
  delete [] CPressure;
  
}

void COutput::SetCp_InverseDesign(CSolver *solver_container, CGeometry *geometry, CConfig *config, unsigned long iExtIter) {
  
  unsigned short iMarker, icommas, Boundary, iDim;
  unsigned long iVertex, iPoint, (*Point2Vertex)[2], nPointLocal = 0, nPointGlobal = 0;
  su2double XCoord, YCoord, ZCoord, Pressure, PressureCoeff = 0, Cp, CpTarget, *Normal = NULL, Area, PressDiff;
  bool *PointInDomain;
  string text_line, surfCp_filename;
  ifstream Surface_file;
  char buffer[50], cstr[200];
  
  
  nPointLocal = geometry->GetnPoint();
#ifdef HAVE_MPI
  SU2_MPI::Allreduce(&nPointLocal, &nPointGlobal, 1, MPI_UNSIGNED_LONG, MPI_SUM, MPI_COMM_WORLD);
#else
  nPointGlobal = nPointLocal;
#endif
  
  Point2Vertex = new unsigned long[nPointGlobal][2];
  PointInDomain = new bool[nPointGlobal];
  
  for (iPoint = 0; iPoint < nPointGlobal; iPoint ++)
    PointInDomain[iPoint] = false;
  
  for (iMarker = 0; iMarker < config->GetnMarker_All(); iMarker++) {
    Boundary   = config->GetMarker_All_KindBC(iMarker);
    
    if ((Boundary == EULER_WALL             ) ||
        (Boundary == HEAT_FLUX              ) ||
        (Boundary == ISOTHERMAL             ) ||
        (Boundary == NEARFIELD_BOUNDARY)) {
      for (iVertex = 0; iVertex < geometry->GetnVertex(iMarker); iVertex++) {
        
        /*--- The Pressure file uses the global numbering ---*/
        
#ifndef HAVE_MPI
        iPoint = geometry->vertex[iMarker][iVertex]->GetNode();
#else
        iPoint = geometry->node[geometry->vertex[iMarker][iVertex]->GetNode()]->GetGlobalIndex();
#endif
        
        if (geometry->vertex[iMarker][iVertex]->GetNode() < geometry->GetnPointDomain()) {
          Point2Vertex[iPoint][0] = iMarker;
          Point2Vertex[iPoint][1] = iVertex;
          PointInDomain[iPoint] = true;
          solver_container->SetCPressureTarget(iMarker, iVertex, 0.0);
        }
        
      }
    }
  }
  
  /*--- Prepare to read the surface pressure files (CSV) ---*/
  
  surfCp_filename = "TargetCp";
  strcpy (cstr, surfCp_filename.c_str());
  
  /*--- Write file name with extension if unsteady or steady ---*/
  
  if ((config->GetUnsteady_Simulation() && config->GetWrt_Unsteady()) ||
      (config->GetUnsteady_Simulation() == TIME_SPECTRAL)) {
    if ((SU2_TYPE::Int(iExtIter) >= 0)    && (SU2_TYPE::Int(iExtIter) < 10))    SPRINTF (buffer, "_0000%d.dat", SU2_TYPE::Int(iExtIter));
    if ((SU2_TYPE::Int(iExtIter) >= 10)   && (SU2_TYPE::Int(iExtIter) < 100))   SPRINTF (buffer, "_000%d.dat",  SU2_TYPE::Int(iExtIter));
    if ((SU2_TYPE::Int(iExtIter) >= 100)  && (SU2_TYPE::Int(iExtIter) < 1000))  SPRINTF (buffer, "_00%d.dat",   SU2_TYPE::Int(iExtIter));
    if ((SU2_TYPE::Int(iExtIter) >= 1000) && (SU2_TYPE::Int(iExtIter) < 10000)) SPRINTF (buffer, "_0%d.dat",    SU2_TYPE::Int(iExtIter));
    if (SU2_TYPE::Int(iExtIter) >= 10000) SPRINTF (buffer, "_%d.dat", SU2_TYPE::Int(iExtIter));
  }
  else
    SPRINTF (buffer, ".dat");
  
  strcat (cstr, buffer);
  
  /*--- Read the surface pressure file ---*/
  
  string::size_type position;
  
  Surface_file.open(cstr, ios::in);
  
  if (!(Surface_file.fail())) {
    
    getline(Surface_file, text_line);
    
    while (getline(Surface_file, text_line)) {
      for (icommas = 0; icommas < 50; icommas++) {
        position = text_line.find( ",", 0 );
        if (position!=string::npos) text_line.erase (position,1);
      }
      stringstream  point_line(text_line);
      
      if (geometry->GetnDim() == 2) point_line >> iPoint >> XCoord >> YCoord >> Pressure >> PressureCoeff;
      if (geometry->GetnDim() == 3) point_line >> iPoint >> XCoord >> YCoord >> ZCoord >> Pressure >> PressureCoeff;
      
      if (PointInDomain[iPoint]) {
        
        /*--- Find the vertex for the Point and Marker ---*/
        
        iMarker = Point2Vertex[iPoint][0];
        iVertex = Point2Vertex[iPoint][1];
        
        solver_container->SetCPressureTarget(iMarker, iVertex, PressureCoeff);
        
      }
      
    }
    
    Surface_file.close();
    
  }
  
  /*--- Compute the pressure difference ---*/
  
  PressDiff = 0.0;
  for (iMarker = 0; iMarker < config->GetnMarker_All(); iMarker++) {
    Boundary   = config->GetMarker_All_KindBC(iMarker);
    
    if ((Boundary == EULER_WALL             ) ||
        (Boundary == HEAT_FLUX              ) ||
        (Boundary == ISOTHERMAL             ) ||
        (Boundary == NEARFIELD_BOUNDARY)) {
      for (iVertex = 0; iVertex < geometry->GetnVertex(iMarker); iVertex++) {
        
        Normal = geometry->vertex[iMarker][iVertex]->GetNormal();
        
        Cp = solver_container->GetCPressure(iMarker, iVertex);
        CpTarget = solver_container->GetCPressureTarget(iMarker, iVertex);
        
        Area = 0.0;
        for (iDim = 0; iDim < geometry->GetnDim(); iDim++)
          Area += Normal[iDim]*Normal[iDim];
        Area = sqrt(Area);
        
        PressDiff += Area * (CpTarget - Cp) * (CpTarget - Cp);
      }
      
    }
  }
  
#ifdef HAVE_MPI
  su2double MyPressDiff = PressDiff;   PressDiff = 0.0;
  SU2_MPI::Allreduce(&MyPressDiff, &PressDiff, 1, MPI_DOUBLE, MPI_SUM, MPI_COMM_WORLD);
#endif
  
  /*--- Update the total Cp difference coeffient ---*/
  
  solver_container->SetTotal_CpDiff(PressDiff);
  
  delete [] Point2Vertex;
  delete [] PointInDomain;
  
}

void COutput::SetHeat_InverseDesign(CSolver *solver_container, CGeometry *geometry, CConfig *config, unsigned long iExtIter) {
  
  unsigned short iMarker, icommas, Boundary, iDim;
  unsigned long iVertex, iPoint, (*Point2Vertex)[2], nPointLocal = 0, nPointGlobal = 0;
  su2double XCoord, YCoord, ZCoord, PressureCoeff, HeatFlux = 0.0, HeatFluxDiff, HeatFluxTarget, *Normal = NULL, Area,
  Pressure, Cf;
  bool *PointInDomain;
  string text_line, surfHeatFlux_filename;
  ifstream Surface_file;
  char buffer[50], cstr[200];
  
  
  nPointLocal = geometry->GetnPoint();
#ifdef HAVE_MPI
  SU2_MPI::Allreduce(&nPointLocal, &nPointGlobal, 1, MPI_UNSIGNED_LONG, MPI_SUM, MPI_COMM_WORLD);
#else
  nPointGlobal = nPointLocal;
#endif
  
  Point2Vertex = new unsigned long[nPointGlobal][2];
  PointInDomain = new bool[nPointGlobal];
  
  for (iPoint = 0; iPoint < nPointGlobal; iPoint ++)
    PointInDomain[iPoint] = false;
  
  for (iMarker = 0; iMarker < config->GetnMarker_All(); iMarker++) {
    Boundary   = config->GetMarker_All_KindBC(iMarker);
    
    if ((Boundary == EULER_WALL             ) ||
        (Boundary == HEAT_FLUX              ) ||
        (Boundary == ISOTHERMAL             ) ||
        (Boundary == NEARFIELD_BOUNDARY)) {
      for (iVertex = 0; iVertex < geometry->GetnVertex(iMarker); iVertex++) {
        
        /*--- The Pressure file uses the global numbering ---*/
        
#ifndef HAVE_MPI
        iPoint = geometry->vertex[iMarker][iVertex]->GetNode();
#else
        iPoint = geometry->node[geometry->vertex[iMarker][iVertex]->GetNode()]->GetGlobalIndex();
#endif
        
        if (geometry->vertex[iMarker][iVertex]->GetNode() < geometry->GetnPointDomain()) {
          Point2Vertex[iPoint][0] = iMarker;
          Point2Vertex[iPoint][1] = iVertex;
          PointInDomain[iPoint] = true;
          solver_container->SetHeatFluxTarget(iMarker, iVertex, 0.0);
        }
      }
    }
  }
  
  /*--- Prepare to read the surface pressure files (CSV) ---*/
  
  surfHeatFlux_filename = "TargetHeatFlux";
  strcpy (cstr, surfHeatFlux_filename.c_str());
  
  /*--- Write file name with extension if unsteady or steady ---*/
  
  if ((config->GetUnsteady_Simulation() && config->GetWrt_Unsteady()) ||
      (config->GetUnsteady_Simulation() == TIME_SPECTRAL)) {
    if ((SU2_TYPE::Int(iExtIter) >= 0)    && (SU2_TYPE::Int(iExtIter) < 10))    SPRINTF (buffer, "_0000%d.dat", SU2_TYPE::Int(iExtIter));
    if ((SU2_TYPE::Int(iExtIter) >= 10)   && (SU2_TYPE::Int(iExtIter) < 100))   SPRINTF (buffer, "_000%d.dat",  SU2_TYPE::Int(iExtIter));
    if ((SU2_TYPE::Int(iExtIter) >= 100)  && (SU2_TYPE::Int(iExtIter) < 1000))  SPRINTF (buffer, "_00%d.dat",   SU2_TYPE::Int(iExtIter));
    if ((SU2_TYPE::Int(iExtIter) >= 1000) && (SU2_TYPE::Int(iExtIter) < 10000)) SPRINTF (buffer, "_0%d.dat",    SU2_TYPE::Int(iExtIter));
    if (SU2_TYPE::Int(iExtIter) >= 10000) SPRINTF (buffer, "_%d.dat", SU2_TYPE::Int(iExtIter));
  }
  else
    SPRINTF (buffer, ".dat");
  
  strcat (cstr, buffer);
  
  /*--- Read the surface pressure file ---*/
  
  string::size_type position;
  
  Surface_file.open(cstr, ios::in);
  
  if (!(Surface_file.fail())) {
    
    getline(Surface_file, text_line);
    
    while (getline(Surface_file, text_line)) {
      for (icommas = 0; icommas < 50; icommas++) {
        position = text_line.find( ",", 0 );
        if (position!=string::npos) text_line.erase (position,1);
      }
      stringstream  point_line(text_line);
      
      if (geometry->GetnDim() == 2) point_line >> iPoint >> XCoord >> YCoord >> Pressure >> PressureCoeff >> Cf >> HeatFlux;
      if (geometry->GetnDim() == 3) point_line >> iPoint >> XCoord >> YCoord >> ZCoord >> Pressure >> PressureCoeff >> Cf >> HeatFlux;
      
      if (PointInDomain[iPoint]) {
        
        /*--- Find the vertex for the Point and Marker ---*/
        
        iMarker = Point2Vertex[iPoint][0];
        iVertex = Point2Vertex[iPoint][1];
        
        solver_container->SetHeatFluxTarget(iMarker, iVertex, HeatFlux);
        
      }
      
    }
    
    Surface_file.close();
  }
  
  /*--- Compute the pressure difference ---*/
  
  HeatFluxDiff = 0.0;
  for (iMarker = 0; iMarker < config->GetnMarker_All(); iMarker++) {
    Boundary   = config->GetMarker_All_KindBC(iMarker);
    
    if ((Boundary == EULER_WALL             ) ||
        (Boundary == HEAT_FLUX              ) ||
        (Boundary == ISOTHERMAL             ) ||
        (Boundary == NEARFIELD_BOUNDARY)) {
      for (iVertex = 0; iVertex < geometry->GetnVertex(iMarker); iVertex++) {
        
        Normal = geometry->vertex[iMarker][iVertex]->GetNormal();
        
        HeatFlux = solver_container->GetHeatFlux(iMarker, iVertex);
        HeatFluxTarget = solver_container->GetHeatFluxTarget(iMarker, iVertex);
        
        Area = 0.0;
        for (iDim = 0; iDim < geometry->GetnDim(); iDim++)
          Area += Normal[iDim]*Normal[iDim];
        Area = sqrt(Area);
        
        HeatFluxDiff += Area * (HeatFluxTarget - HeatFlux) * (HeatFluxTarget - HeatFlux);
        
      }
      
    }
  }
  
#ifdef HAVE_MPI
  su2double MyHeatFluxDiff = HeatFluxDiff;   HeatFluxDiff = 0.0;
  SU2_MPI::Allreduce(&MyHeatFluxDiff, &HeatFluxDiff, 1, MPI_DOUBLE, MPI_SUM, MPI_COMM_WORLD);
#endif
  
  /*--- Update the total HeatFlux difference coeffient ---*/
  
  solver_container->SetTotal_HeatFluxDiff(HeatFluxDiff);
  
  delete [] Point2Vertex;
  delete [] PointInDomain;
  
}

void COutput::SetEquivalentArea(CSolver *solver_container, CGeometry *geometry, CConfig *config, unsigned long iExtIter) {
  
  ofstream EquivArea_file, FuncGrad_file;
  unsigned short iMarker = 0, iDim;
  short *AzimuthalAngle = NULL;
  su2double Gamma, auxXCoord, auxYCoord, auxZCoord, InverseDesign = 0.0, DeltaX, Coord_i, Coord_j, jp1Coord, *Coord = NULL, MeanFuntion,
  *Face_Normal = NULL, auxArea, auxPress, Mach, Beta, R_Plane, Pressure_Inf,
  ModVelocity_Inf, Velocity_Inf[3], factor, *Xcoord = NULL, *Ycoord = NULL, *Zcoord = NULL,
  *Pressure = NULL, *FaceArea = NULL, *EquivArea = NULL, *TargetArea = NULL, *NearFieldWeight = NULL,
  *Weight = NULL, jFunction, jp1Function;
  unsigned long jVertex, iVertex, iPoint, nVertex_NearField = 0, auxPoint,
  *IdPoint = NULL, *IdDomain = NULL, auxDomain;
  unsigned short iPhiAngle;
  ofstream NearFieldEA_file; ifstream TargetEA_file;
  
  su2double XCoordBegin_OF = config->GetEA_IntLimit(0);
  su2double XCoordEnd_OF = config->GetEA_IntLimit(1);
  
  unsigned short nDim = geometry->GetnDim();
  su2double AoA = -(config->GetAoA()*PI_NUMBER/180.0);
  su2double EAScaleFactor = config->GetEA_ScaleFactor(); // The EA Obj. Func. should be ~ force based Obj. Func.
  
  int rank = MESH_0;
  
  Mach  = config->GetMach();
  Gamma = config->GetGamma();
  Beta = sqrt(Mach*Mach-1.0);
  R_Plane = fabs(config->GetEA_IntLimit(2));
  Pressure_Inf = config->GetPressure_FreeStreamND();
  Velocity_Inf[0] = config->GetVelocity_FreeStreamND()[0];
  Velocity_Inf[1] = config->GetVelocity_FreeStreamND()[1];
  Velocity_Inf[2] = config->GetVelocity_FreeStreamND()[2];
  ModVelocity_Inf = 0;
  for (iDim = 0; iDim < 3; iDim++)
    ModVelocity_Inf += Velocity_Inf[iDim] * Velocity_Inf[iDim];
  
  factor = 4.0*sqrt(2.0*Beta*R_Plane) / (Gamma*Pressure_Inf*Mach*Mach);
  
#ifndef HAVE_MPI
  
  /*--- Compute the total number of points on the near-field ---*/
  
  nVertex_NearField = 0;
  for (iMarker = 0; iMarker < config->GetnMarker_All(); iMarker++)
    if (config->GetMarker_All_KindBC(iMarker) == NEARFIELD_BOUNDARY)
      for (iVertex = 0; iVertex < geometry->GetnVertex(iMarker); iVertex++) {
        iPoint = geometry->vertex[iMarker][iVertex]->GetNode();
        Face_Normal = geometry->vertex[iMarker][iVertex]->GetNormal();
        Coord = geometry->node[iPoint]->GetCoord();
        
        /*--- Using Face_Normal(z), and Coord(z) we identify only a surface,
         note that there are 2 NEARFIELD_BOUNDARY surfaces ---*/
        
        if ((Face_Normal[nDim-1] > 0.0) && (Coord[nDim-1] < 0.0)) nVertex_NearField ++;
      }
  
  /*--- Create an array with all the coordinates, points, pressures, face area,
   equivalent area, and nearfield weight ---*/
  
  Xcoord = new su2double[nVertex_NearField];
  Ycoord = new su2double[nVertex_NearField];
  Zcoord = new su2double[nVertex_NearField];
  AzimuthalAngle = new short[nVertex_NearField];
  IdPoint = new unsigned long[nVertex_NearField];
  IdDomain = new unsigned long[nVertex_NearField];
  Pressure = new su2double[nVertex_NearField];
  FaceArea = new su2double[nVertex_NearField];
  EquivArea = new su2double[nVertex_NearField];
  TargetArea = new su2double[nVertex_NearField];
  NearFieldWeight = new su2double[nVertex_NearField];
  Weight = new su2double[nVertex_NearField];
  
  /*--- Copy the boundary information to an array ---*/
  
  nVertex_NearField = 0;
  for (iMarker = 0; iMarker < config->GetnMarker_All(); iMarker++)
    if (config->GetMarker_All_KindBC(iMarker) == NEARFIELD_BOUNDARY)
      for (iVertex = 0; iVertex < geometry->GetnVertex(iMarker); iVertex++) {
        iPoint = geometry->vertex[iMarker][iVertex]->GetNode();
        Face_Normal = geometry->vertex[iMarker][iVertex]->GetNormal();
        Coord = geometry->node[iPoint]->GetCoord();
        
        if ((Face_Normal[nDim-1] > 0.0) && (Coord[nDim-1] < 0.0)) {
          
          IdPoint[nVertex_NearField] = iPoint;
          Xcoord[nVertex_NearField] = geometry->node[iPoint]->GetCoord(0);
          Ycoord[nVertex_NearField] = geometry->node[iPoint]->GetCoord(1);
          
          if (nDim ==2) {
            AzimuthalAngle[nVertex_NearField] = 0;
          }
          
          if (nDim == 3) {
            Zcoord[nVertex_NearField] = geometry->node[iPoint]->GetCoord(2);
            
            /*--- Rotate the nearfield cylinder (AoA) only 3D ---*/
            
            su2double YcoordRot = Ycoord[nVertex_NearField];
            su2double ZcoordRot = Xcoord[nVertex_NearField]*sin(AoA) + Zcoord[nVertex_NearField]*cos(AoA);
            
            /*--- Compute the Azimuthal angle (resolution of degress in the Azimuthal angle)---*/
            
            su2double AngleDouble; short AngleInt;
            AngleDouble = fabs(atan(-YcoordRot/ZcoordRot)*180.0/PI_NUMBER);
            
            /*--- Fix an azimuthal line due to misalignments of the near-field ---*/
            
            su2double FixAzimuthalLine = config->GetFixAzimuthalLine();
            
            if ((AngleDouble >= FixAzimuthalLine - 0.1) && (AngleDouble <= FixAzimuthalLine + 0.1)) AngleDouble = FixAzimuthalLine - 0.1;
            
            AngleInt = SU2_TYPE::Short(floor(AngleDouble + 0.5));
            if (AngleInt >= 0) AzimuthalAngle[nVertex_NearField] = AngleInt;
            else AzimuthalAngle[nVertex_NearField] = 180 + AngleInt;
          }
          
          if (AzimuthalAngle[nVertex_NearField] <= 60) {
            Pressure[nVertex_NearField] = solver_container->node[iPoint]->GetPressure();
            FaceArea[nVertex_NearField] = fabs(Face_Normal[nDim-1]);
            nVertex_NearField ++;
          }
          
        }
      }
  
#else
  
  int nProcessor;
  MPI_Comm_size(MPI_COMM_WORLD, &nProcessor);
  MPI_Comm_rank(MPI_COMM_WORLD, &rank);
  
  unsigned long nLocalVertex_NearField = 0, MaxLocalVertex_NearField = 0;
  int iProcessor;
  
  unsigned long *Buffer_Receive_nVertex = NULL;
  if (rank == MASTER_NODE) {
    Buffer_Receive_nVertex = new unsigned long [nProcessor];
  }
  
  /*--- Compute the total number of points of the near-field ghost nodes ---*/
  
  nLocalVertex_NearField = 0;
  for (iMarker = 0; iMarker < config->GetnMarker_All(); iMarker++)
    if (config->GetMarker_All_KindBC(iMarker) == NEARFIELD_BOUNDARY)
      for (iVertex = 0; iVertex < geometry->GetnVertex(iMarker); iVertex++) {
        iPoint = geometry->vertex[iMarker][iVertex]->GetNode();
        Face_Normal = geometry->vertex[iMarker][iVertex]->GetNormal();
        Coord = geometry->node[iPoint]->GetCoord();
        
        if (geometry->node[iPoint]->GetDomain())
          if ((Face_Normal[nDim-1] > 0.0) && (Coord[nDim-1] < 0.0))
            nLocalVertex_NearField ++;
      }
  
  unsigned long *Buffer_Send_nVertex = new unsigned long [1];
  Buffer_Send_nVertex[0] = nLocalVertex_NearField;
  
  /*--- Send Near-Field vertex information --*/
  
  SU2_MPI::Allreduce(&nLocalVertex_NearField, &nVertex_NearField, 1, MPI_UNSIGNED_LONG, MPI_SUM, MPI_COMM_WORLD);
  SU2_MPI::Allreduce(&nLocalVertex_NearField, &MaxLocalVertex_NearField, 1, MPI_UNSIGNED_LONG, MPI_MAX, MPI_COMM_WORLD);
  SU2_MPI::Gather(Buffer_Send_nVertex, 1, MPI_UNSIGNED_LONG, Buffer_Receive_nVertex, 1, MPI_UNSIGNED_LONG, MASTER_NODE, MPI_COMM_WORLD);
  delete [] Buffer_Send_nVertex;

  su2double *Buffer_Send_Xcoord = new su2double[MaxLocalVertex_NearField];
  su2double *Buffer_Send_Ycoord = new su2double[MaxLocalVertex_NearField];
  su2double *Buffer_Send_Zcoord = new su2double[MaxLocalVertex_NearField];
  unsigned long *Buffer_Send_IdPoint = new unsigned long [MaxLocalVertex_NearField];
  su2double *Buffer_Send_Pressure = new su2double [MaxLocalVertex_NearField];
  su2double *Buffer_Send_FaceArea = new su2double[MaxLocalVertex_NearField];
  
  su2double *Buffer_Receive_Xcoord = NULL;
  su2double *Buffer_Receive_Ycoord = NULL;
  su2double *Buffer_Receive_Zcoord = NULL;
  unsigned long *Buffer_Receive_IdPoint = NULL;
  su2double *Buffer_Receive_Pressure = NULL;
  su2double *Buffer_Receive_FaceArea = NULL;
  
  if (rank == MASTER_NODE) {
    Buffer_Receive_Xcoord = new su2double[nProcessor*MaxLocalVertex_NearField];
    Buffer_Receive_Ycoord = new su2double[nProcessor*MaxLocalVertex_NearField];
    Buffer_Receive_Zcoord = new su2double[nProcessor*MaxLocalVertex_NearField];
    Buffer_Receive_IdPoint = new unsigned long[nProcessor*MaxLocalVertex_NearField];
    Buffer_Receive_Pressure = new su2double[nProcessor*MaxLocalVertex_NearField];
    Buffer_Receive_FaceArea = new su2double[nProcessor*MaxLocalVertex_NearField];
  }
  
  unsigned long nBuffer_Xcoord = MaxLocalVertex_NearField;
  unsigned long nBuffer_Ycoord = MaxLocalVertex_NearField;
  unsigned long nBuffer_Zcoord = MaxLocalVertex_NearField;
  unsigned long nBuffer_IdPoint = MaxLocalVertex_NearField;
  unsigned long nBuffer_Pressure = MaxLocalVertex_NearField;
  unsigned long nBuffer_FaceArea = MaxLocalVertex_NearField;
  
  for (iVertex = 0; iVertex < MaxLocalVertex_NearField; iVertex++) {
    Buffer_Send_IdPoint[iVertex] = 0; Buffer_Send_Pressure[iVertex] = 0.0;
    Buffer_Send_FaceArea[iVertex] = 0.0; Buffer_Send_Xcoord[iVertex] = 0.0;
    Buffer_Send_Ycoord[iVertex] = 0.0; Buffer_Send_Zcoord[iVertex] = 0.0;
  }
  
  /*--- Copy coordinates, index points, and pressures to the auxiliar vector --*/
  
  nLocalVertex_NearField = 0;
  for (iMarker = 0; iMarker < config->GetnMarker_All(); iMarker++)
    if (config->GetMarker_All_KindBC(iMarker) == NEARFIELD_BOUNDARY)
      for (iVertex = 0; iVertex < geometry->GetnVertex(iMarker); iVertex++) {
        iPoint = geometry->vertex[iMarker][iVertex]->GetNode();
        Face_Normal = geometry->vertex[iMarker][iVertex]->GetNormal();
        Coord = geometry->node[iPoint]->GetCoord();
        
        if (geometry->node[iPoint]->GetDomain())
          if ((Face_Normal[nDim-1] > 0.0) && (Coord[nDim-1] < 0.0)) {
            Buffer_Send_IdPoint[nLocalVertex_NearField] = iPoint;
            Buffer_Send_Xcoord[nLocalVertex_NearField] = geometry->node[iPoint]->GetCoord(0);
            Buffer_Send_Ycoord[nLocalVertex_NearField] = geometry->node[iPoint]->GetCoord(1);
            Buffer_Send_Zcoord[nLocalVertex_NearField] = geometry->node[iPoint]->GetCoord(2);
            Buffer_Send_Pressure[nLocalVertex_NearField] = solver_container->node[iPoint]->GetPressure();
            Buffer_Send_FaceArea[nLocalVertex_NearField] = fabs(Face_Normal[nDim-1]);
            nLocalVertex_NearField++;
          }
      }
  
  /*--- Send all the information --*/
  
  SU2_MPI::Gather(Buffer_Send_Xcoord, nBuffer_Xcoord, MPI_DOUBLE, Buffer_Receive_Xcoord, nBuffer_Xcoord, MPI_DOUBLE, MASTER_NODE, MPI_COMM_WORLD);
  SU2_MPI::Gather(Buffer_Send_Ycoord, nBuffer_Ycoord, MPI_DOUBLE, Buffer_Receive_Ycoord, nBuffer_Ycoord, MPI_DOUBLE, MASTER_NODE, MPI_COMM_WORLD);
  SU2_MPI::Gather(Buffer_Send_Zcoord, nBuffer_Zcoord, MPI_DOUBLE, Buffer_Receive_Zcoord, nBuffer_Zcoord, MPI_DOUBLE, MASTER_NODE, MPI_COMM_WORLD);
  SU2_MPI::Gather(Buffer_Send_IdPoint, nBuffer_IdPoint, MPI_UNSIGNED_LONG, Buffer_Receive_IdPoint, nBuffer_IdPoint, MPI_UNSIGNED_LONG, MASTER_NODE, MPI_COMM_WORLD);
  SU2_MPI::Gather(Buffer_Send_Pressure, nBuffer_Pressure, MPI_DOUBLE, Buffer_Receive_Pressure, nBuffer_Pressure, MPI_DOUBLE, MASTER_NODE, MPI_COMM_WORLD);
  SU2_MPI::Gather(Buffer_Send_FaceArea, nBuffer_FaceArea, MPI_DOUBLE, Buffer_Receive_FaceArea, nBuffer_FaceArea, MPI_DOUBLE, MASTER_NODE, MPI_COMM_WORLD);
  delete [] Buffer_Send_Xcoord;
  delete [] Buffer_Send_Ycoord;
  delete [] Buffer_Send_Zcoord;
  delete [] Buffer_Send_IdPoint;
  delete [] Buffer_Send_Pressure;
  delete [] Buffer_Send_FaceArea;

  if (rank == MASTER_NODE) {
    
    Xcoord = new su2double[nVertex_NearField];
    Ycoord = new su2double[nVertex_NearField];
    Zcoord = new su2double[nVertex_NearField];
    AzimuthalAngle = new short[nVertex_NearField];
    IdPoint = new unsigned long[nVertex_NearField];
    IdDomain = new unsigned long[nVertex_NearField];
    Pressure = new su2double[nVertex_NearField];
    FaceArea = new su2double[nVertex_NearField];
    EquivArea = new su2double[nVertex_NearField];
    TargetArea = new su2double[nVertex_NearField];
    NearFieldWeight = new su2double[nVertex_NearField];
    Weight = new su2double[nVertex_NearField];
    
    nVertex_NearField = 0;
    for (iProcessor = 0; iProcessor < nProcessor; iProcessor++)
      for (iVertex = 0; iVertex < Buffer_Receive_nVertex[iProcessor]; iVertex++) {
        Xcoord[nVertex_NearField] = Buffer_Receive_Xcoord[iProcessor*MaxLocalVertex_NearField+iVertex];
        Ycoord[nVertex_NearField] = Buffer_Receive_Ycoord[iProcessor*MaxLocalVertex_NearField+iVertex];
        
        if (nDim == 2) {
          AzimuthalAngle[nVertex_NearField] = 0;
        }
        
        if (nDim == 3) {
          Zcoord[nVertex_NearField] = Buffer_Receive_Zcoord[iProcessor*MaxLocalVertex_NearField+iVertex];
          
          /*--- Rotate the nearfield cylinder  ---*/
          
          su2double YcoordRot = Ycoord[nVertex_NearField];
          su2double ZcoordRot = Xcoord[nVertex_NearField]*sin(AoA) + Zcoord[nVertex_NearField]*cos(AoA);
          
          /*--- Compute the Azimuthal angle ---*/
          
          su2double AngleDouble; short AngleInt;
          AngleDouble = fabs(atan(-YcoordRot/ZcoordRot)*180.0/PI_NUMBER);
          
          /*--- Fix an azimuthal line due to misalignments of the near-field ---*/
          
          su2double FixAzimuthalLine = config->GetFixAzimuthalLine();
          
          if ((AngleDouble >= FixAzimuthalLine - 0.1) && (AngleDouble <= FixAzimuthalLine + 0.1))
            AngleDouble = FixAzimuthalLine - 0.1;
          
          AngleInt = SU2_TYPE::Short(floor(AngleDouble + 0.5));
          
          if (AngleInt >= 0) AzimuthalAngle[nVertex_NearField] = AngleInt;
          else AzimuthalAngle[nVertex_NearField] = 180 + AngleInt;
        }
        
        if (AzimuthalAngle[nVertex_NearField] <= 60) {
          IdPoint[nVertex_NearField] = Buffer_Receive_IdPoint[iProcessor*MaxLocalVertex_NearField+iVertex];
          Pressure[nVertex_NearField] = Buffer_Receive_Pressure[iProcessor*MaxLocalVertex_NearField+iVertex];
          FaceArea[nVertex_NearField] = Buffer_Receive_FaceArea[iProcessor*MaxLocalVertex_NearField+iVertex];
          IdDomain[nVertex_NearField] = iProcessor;
          nVertex_NearField++;
        }
        
      }
    
    delete [] Buffer_Receive_nVertex;
    
    delete [] Buffer_Receive_Xcoord;
    delete [] Buffer_Receive_Ycoord;
    delete [] Buffer_Receive_Zcoord;
    delete [] Buffer_Receive_IdPoint;
    delete [] Buffer_Receive_Pressure;
    delete [] Buffer_Receive_FaceArea;
    
  }
  
#endif
  
  if (rank == MASTER_NODE) {
    
    vector<short> PhiAngleList;
    vector<short>::iterator IterPhiAngleList;
    
    for (iVertex = 0; iVertex < nVertex_NearField; iVertex++)
      PhiAngleList.push_back(AzimuthalAngle[iVertex]);
    
    sort( PhiAngleList.begin(), PhiAngleList.end());
    IterPhiAngleList = unique( PhiAngleList.begin(), PhiAngleList.end());
    PhiAngleList.resize( IterPhiAngleList - PhiAngleList.begin() );
    
    /*--- Create vectors and distribute the values among the different PhiAngle queues ---*/
    
    vector<vector<su2double> > Xcoord_PhiAngle; Xcoord_PhiAngle.resize(PhiAngleList.size());
    vector<vector<su2double> > Ycoord_PhiAngle; Ycoord_PhiAngle.resize(PhiAngleList.size());
    vector<vector<su2double> > Zcoord_PhiAngle; Zcoord_PhiAngle.resize(PhiAngleList.size());
    vector<vector<unsigned long> > IdPoint_PhiAngle; IdPoint_PhiAngle.resize(PhiAngleList.size());
    vector<vector<unsigned long> > IdDomain_PhiAngle; IdDomain_PhiAngle.resize(PhiAngleList.size());
    vector<vector<su2double> > Pressure_PhiAngle; Pressure_PhiAngle.resize(PhiAngleList.size());
    vector<vector<su2double> > FaceArea_PhiAngle; FaceArea_PhiAngle.resize(PhiAngleList.size());
    vector<vector<su2double> > EquivArea_PhiAngle; EquivArea_PhiAngle.resize(PhiAngleList.size());
    vector<vector<su2double> > TargetArea_PhiAngle; TargetArea_PhiAngle.resize(PhiAngleList.size());
    vector<vector<su2double> > NearFieldWeight_PhiAngle; NearFieldWeight_PhiAngle.resize(PhiAngleList.size());
    vector<vector<su2double> > Weight_PhiAngle; Weight_PhiAngle.resize(PhiAngleList.size());
    
    /*--- Distribute the values among the different PhiAngles ---*/
    
    for (iVertex = 0; iVertex < nVertex_NearField; iVertex++)
      for (iPhiAngle = 0; iPhiAngle < PhiAngleList.size(); iPhiAngle++)
        if (AzimuthalAngle[iVertex] == PhiAngleList[iPhiAngle]) {
          Xcoord_PhiAngle[iPhiAngle].push_back(Xcoord[iVertex]);
          Ycoord_PhiAngle[iPhiAngle].push_back(Ycoord[iVertex]);
          Zcoord_PhiAngle[iPhiAngle].push_back(Zcoord[iVertex]);
          IdPoint_PhiAngle[iPhiAngle].push_back(IdPoint[iVertex]);
          IdDomain_PhiAngle[iPhiAngle].push_back(IdDomain[iVertex]);
          Pressure_PhiAngle[iPhiAngle].push_back(Pressure[iVertex]);
          FaceArea_PhiAngle[iPhiAngle].push_back(FaceArea[iVertex]);
          EquivArea_PhiAngle[iPhiAngle].push_back(EquivArea[iVertex]);
          TargetArea_PhiAngle[iPhiAngle].push_back(TargetArea[iVertex]);
          NearFieldWeight_PhiAngle[iPhiAngle].push_back(NearFieldWeight[iVertex]);
          Weight_PhiAngle[iPhiAngle].push_back(Weight[iVertex]);
        }
    
    /*--- Order the arrays (x Coordinate, Pressure, Point, and Domain) ---*/
    
    for (iPhiAngle = 0; iPhiAngle < PhiAngleList.size(); iPhiAngle++)
      for (iVertex = 0; iVertex < Xcoord_PhiAngle[iPhiAngle].size(); iVertex++)
        for (jVertex = 0; jVertex < Xcoord_PhiAngle[iPhiAngle].size() - 1 - iVertex; jVertex++)
          if (Xcoord_PhiAngle[iPhiAngle][jVertex] > Xcoord_PhiAngle[iPhiAngle][jVertex+1]) {
            auxXCoord = Xcoord_PhiAngle[iPhiAngle][jVertex]; Xcoord_PhiAngle[iPhiAngle][jVertex] = Xcoord_PhiAngle[iPhiAngle][jVertex+1]; Xcoord_PhiAngle[iPhiAngle][jVertex+1] = auxXCoord;
            auxYCoord = Ycoord_PhiAngle[iPhiAngle][jVertex]; Ycoord_PhiAngle[iPhiAngle][jVertex] = Ycoord_PhiAngle[iPhiAngle][jVertex+1]; Ycoord_PhiAngle[iPhiAngle][jVertex+1] = auxYCoord;
            auxZCoord = Zcoord_PhiAngle[iPhiAngle][jVertex]; Zcoord_PhiAngle[iPhiAngle][jVertex] = Zcoord_PhiAngle[iPhiAngle][jVertex+1]; Zcoord_PhiAngle[iPhiAngle][jVertex+1] = auxZCoord;
            auxPress = Pressure_PhiAngle[iPhiAngle][jVertex]; Pressure_PhiAngle[iPhiAngle][jVertex] = Pressure_PhiAngle[iPhiAngle][jVertex+1]; Pressure_PhiAngle[iPhiAngle][jVertex+1] = auxPress;
            auxArea = FaceArea_PhiAngle[iPhiAngle][jVertex]; FaceArea_PhiAngle[iPhiAngle][jVertex] = FaceArea_PhiAngle[iPhiAngle][jVertex+1]; FaceArea_PhiAngle[iPhiAngle][jVertex+1] = auxArea;
            auxPoint = IdPoint_PhiAngle[iPhiAngle][jVertex]; IdPoint_PhiAngle[iPhiAngle][jVertex] = IdPoint_PhiAngle[iPhiAngle][jVertex+1]; IdPoint_PhiAngle[iPhiAngle][jVertex+1] = auxPoint;
            auxDomain = IdDomain_PhiAngle[iPhiAngle][jVertex]; IdDomain_PhiAngle[iPhiAngle][jVertex] = IdDomain_PhiAngle[iPhiAngle][jVertex+1]; IdDomain_PhiAngle[iPhiAngle][jVertex+1] = auxDomain;
          }
    
    
    /*--- Check that all the azimuth lists have the same size ---*/
    
    unsigned short nVertex = Xcoord_PhiAngle[0].size();
    for (iPhiAngle = 0; iPhiAngle < PhiAngleList.size(); iPhiAngle++) {
      unsigned short nVertex_aux = Xcoord_PhiAngle[iPhiAngle].size();
      if (nVertex_aux != nVertex) cout <<"Be careful!!! one azimuth list is shorter than the other"<< endl;
      nVertex = min(nVertex, nVertex_aux);
    }
    
    /*--- Compute equivalent area distribution at each azimuth angle ---*/
    
    for (iPhiAngle = 0; iPhiAngle < PhiAngleList.size(); iPhiAngle++) {
      EquivArea_PhiAngle[iPhiAngle][0] = 0.0;
      for (iVertex = 1; iVertex < EquivArea_PhiAngle[iPhiAngle].size(); iVertex++) {
        EquivArea_PhiAngle[iPhiAngle][iVertex] = 0.0;
        
        Coord_i = Xcoord_PhiAngle[iPhiAngle][iVertex]*cos(AoA) - Zcoord_PhiAngle[iPhiAngle][iVertex]*sin(AoA);
        
        for (jVertex = 0; jVertex < iVertex-1; jVertex++) {
          
          Coord_j = Xcoord_PhiAngle[iPhiAngle][jVertex]*cos(AoA) - Zcoord_PhiAngle[iPhiAngle][jVertex]*sin(AoA);
          jp1Coord = Xcoord_PhiAngle[iPhiAngle][jVertex+1]*cos(AoA) - Zcoord_PhiAngle[iPhiAngle][jVertex+1]*sin(AoA);
          
          jFunction = factor*(Pressure_PhiAngle[iPhiAngle][jVertex] - Pressure_Inf)*sqrt(Coord_i-Coord_j);
          jp1Function = factor*(Pressure_PhiAngle[iPhiAngle][jVertex+1] - Pressure_Inf)*sqrt(Coord_i-jp1Coord);
          
          DeltaX = (jp1Coord-Coord_j);
          MeanFuntion = 0.5*(jp1Function + jFunction);
          EquivArea_PhiAngle[iPhiAngle][iVertex] += DeltaX * MeanFuntion;
        }
      }
    }
    
    /*--- Create a file with the equivalent area distribution at each azimuthal angle ---*/
    
    NearFieldEA_file.precision(15);
    NearFieldEA_file.open("Equivalent_Area.dat", ios::out);
    NearFieldEA_file << "TITLE = \"Equivalent Area evaluation at each azimuthal angle\"" << endl;
    
    if (config->GetSystemMeasurements() == US)
      NearFieldEA_file << "VARIABLES = \"Height (in) at r="<< R_Plane*12.0 << " in. (cyl. coord. system)\"";
    else
      NearFieldEA_file << "VARIABLES = \"Height (m) at r="<< R_Plane << " m. (cylindrical coordinate system)\"";
    
    for (iPhiAngle = 0; iPhiAngle < PhiAngleList.size(); iPhiAngle++) {
      if (config->GetSystemMeasurements() == US)
        NearFieldEA_file << ", \"Equivalent Area (ft<sup>2</sup>), <greek>F</greek>= " << PhiAngleList[iPhiAngle] << " deg.\"";
      else
        NearFieldEA_file << ", \"Equivalent Area (m<sup>2</sup>), <greek>F</greek>= " << PhiAngleList[iPhiAngle] << " deg.\"";
    }
    
    NearFieldEA_file << endl;
    for (iVertex = 0; iVertex < EquivArea_PhiAngle[0].size(); iVertex++) {
      
      su2double XcoordRot = Xcoord_PhiAngle[0][iVertex]*cos(AoA) - Zcoord_PhiAngle[0][iVertex]*sin(AoA);
      su2double XcoordRot_init = Xcoord_PhiAngle[0][0]*cos(AoA) - Zcoord_PhiAngle[0][0]*sin(AoA);
      
      if (config->GetSystemMeasurements() == US)
        NearFieldEA_file << scientific << (XcoordRot - XcoordRot_init) * 12.0;
      else
        NearFieldEA_file << scientific << (XcoordRot - XcoordRot_init);
      
      for (iPhiAngle = 0; iPhiAngle < PhiAngleList.size(); iPhiAngle++) {
        NearFieldEA_file << scientific << ", " << EquivArea_PhiAngle[iPhiAngle][iVertex];
      }
      
      NearFieldEA_file << endl;
      
    }
    NearFieldEA_file.close();
    
    /*--- Read target equivalent area from the configuration file,
     this first implementation requires a complete table (same as the original
     EA table). so... no interpolation. ---*/
    
    vector<vector<su2double> > TargetArea_PhiAngle_Trans;
    TargetEA_file.open("TargetEA.dat", ios::in);
    
    if (TargetEA_file.fail()) {
      if (iExtIter == 0) { cout << "There is no Target Equivalent Area file (TargetEA.dat)!!"<< endl;
        cout << "Using default parameters (Target Equiv Area = 0.0)" << endl;
      }
      /*--- Set the table to 0 ---*/
      for (iPhiAngle = 0; iPhiAngle < PhiAngleList.size(); iPhiAngle++)
        for (iVertex = 0; iVertex < TargetArea_PhiAngle[iPhiAngle].size(); iVertex++)
          TargetArea_PhiAngle[iPhiAngle][iVertex] = 0.0;
    }
    else {
      
      /*--- skip header lines ---*/
      
      string line;
      getline(TargetEA_file, line);
      getline(TargetEA_file, line);
      
      while (TargetEA_file) {
        
        string line;
        getline(TargetEA_file, line);
        istringstream is(line);
        vector<su2double> row;
        unsigned short iter = 0;
        
        while (is.good()) {
          string token;
          getline(is, token,',');
          
          istringstream js(token);
          
          su2double data;
          js >> data;
          
          /*--- The first element in the table is the coordinate (in or m)---*/
          
          if (iter != 0) row.push_back(data);
          iter++;
          
        }
        TargetArea_PhiAngle_Trans.push_back(row);
      }
      
      for (iPhiAngle = 0; iPhiAngle < PhiAngleList.size(); iPhiAngle++)
        for (iVertex = 0; iVertex < EquivArea_PhiAngle[iPhiAngle].size(); iVertex++)
          TargetArea_PhiAngle[iPhiAngle][iVertex] = TargetArea_PhiAngle_Trans[iVertex][iPhiAngle];
      
    }
    
    /*--- Divide by the number of Phi angles in the nearfield ---*/
    
    su2double PhiFactor = 1.0/su2double(PhiAngleList.size());
    
    /*--- Evaluate the objective function ---*/
    
    InverseDesign = 0;
    for (iPhiAngle = 0; iPhiAngle < PhiAngleList.size(); iPhiAngle++)
      for (iVertex = 0; iVertex < EquivArea_PhiAngle[iPhiAngle].size(); iVertex++) {
        Weight_PhiAngle[iPhiAngle][iVertex] = 1.0;
        Coord_i = Xcoord_PhiAngle[iPhiAngle][iVertex];
        
        su2double Difference = EquivArea_PhiAngle[iPhiAngle][iVertex]-TargetArea_PhiAngle[iPhiAngle][iVertex];
        su2double percentage = fabs(Difference)*100/fabs(TargetArea_PhiAngle[iPhiAngle][iVertex]);
        
        if ((percentage < 0.1) || (Coord_i < XCoordBegin_OF) || (Coord_i > XCoordEnd_OF)) Difference = 0.0;
        
        InverseDesign += EAScaleFactor*PhiFactor*Weight_PhiAngle[iPhiAngle][iVertex]*Difference*Difference;
        
      }
    
    /*--- Evaluate the weight of the nearfield pressure (adjoint input) ---*/
    
    for (iPhiAngle = 0; iPhiAngle < PhiAngleList.size(); iPhiAngle++)
      for (iVertex = 0; iVertex < EquivArea_PhiAngle[iPhiAngle].size(); iVertex++) {
        Coord_i = Xcoord_PhiAngle[iPhiAngle][iVertex];
        NearFieldWeight_PhiAngle[iPhiAngle][iVertex] = 0.0;
        for (jVertex = iVertex; jVertex < EquivArea_PhiAngle[iPhiAngle].size(); jVertex++) {
          Coord_j = Xcoord_PhiAngle[iPhiAngle][jVertex];
          Weight_PhiAngle[iPhiAngle][iVertex] = 1.0;
          
          su2double Difference = EquivArea_PhiAngle[iPhiAngle][jVertex]-TargetArea_PhiAngle[iPhiAngle][jVertex];
          su2double percentage = fabs(Difference)*100/fabs(TargetArea_PhiAngle[iPhiAngle][jVertex]);
          
          if ((percentage < 0.1) || (Coord_j < XCoordBegin_OF) || (Coord_j > XCoordEnd_OF)) Difference = 0.0;
          
          NearFieldWeight_PhiAngle[iPhiAngle][iVertex] += EAScaleFactor*PhiFactor*Weight_PhiAngle[iPhiAngle][iVertex]*2.0*Difference*factor*sqrt(Coord_j-Coord_i);
        }
      }
    
    /*--- Write the Nearfield pressure at each Azimuthal PhiAngle ---*/
    
    EquivArea_file.precision(15);
    EquivArea_file.open("nearfield_flow.dat", ios::out);
    EquivArea_file << "TITLE = \"Equivalent Area evaluation at each azimuthal angle\"" << endl;
    
    if (config->GetSystemMeasurements() == US)
      EquivArea_file << "VARIABLES = \"Height (in) at r="<< R_Plane*12.0 << " in. (cyl. coord. system)\",\"Equivalent Area (ft<sup>2</sup>)\",\"Target Equivalent Area (ft<sup>2</sup>)\",\"Cp\"" << endl;
    else
      EquivArea_file << "VARIABLES = \"Height (m) at r="<< R_Plane << " m. (cylindrical coordinate system)\",\"Equivalent Area (m<sup>2</sup>)\",\"Target Equivalent Area (m<sup>2</sup>)\",\"Cp\"" << endl;
    
    for (iPhiAngle = 0; iPhiAngle < PhiAngleList.size(); iPhiAngle++) {
      EquivArea_file << fixed << "ZONE T= \"<greek>F</greek>=" << PhiAngleList[iPhiAngle] << " deg.\"" << endl;
      for (iVertex = 0; iVertex < Xcoord_PhiAngle[iPhiAngle].size(); iVertex++) {
        
        su2double XcoordRot = Xcoord_PhiAngle[0][iVertex]*cos(AoA) - Zcoord_PhiAngle[0][iVertex]*sin(AoA);
        su2double XcoordRot_init = Xcoord_PhiAngle[0][0]*cos(AoA) - Zcoord_PhiAngle[0][0]*sin(AoA);
        
        if (config->GetSystemMeasurements() == US)
          EquivArea_file << scientific << (XcoordRot - XcoordRot_init) * 12.0;
        else
          EquivArea_file << scientific << (XcoordRot - XcoordRot_init);
        
        EquivArea_file << scientific << ", " << EquivArea_PhiAngle[iPhiAngle][iVertex]
        << ", " << TargetArea_PhiAngle[iPhiAngle][iVertex] << ", " << (Pressure_PhiAngle[iPhiAngle][iVertex]-Pressure_Inf)/Pressure_Inf << endl;
      }
    }
    
    EquivArea_file.close();
    
    /*--- Write Weight file for adjoint computation ---*/
    
    FuncGrad_file.precision(15);
    FuncGrad_file.open("WeightNF.dat", ios::out);
    
    FuncGrad_file << scientific << "-1.0";
    for (iPhiAngle = 0; iPhiAngle < PhiAngleList.size(); iPhiAngle++)
      FuncGrad_file << scientific << "\t" << PhiAngleList[iPhiAngle];
    FuncGrad_file << endl;
    
    for (iVertex = 0; iVertex < NearFieldWeight_PhiAngle[0].size(); iVertex++) {
      su2double XcoordRot = Xcoord_PhiAngle[0][iVertex]*cos(AoA) - Zcoord_PhiAngle[0][iVertex]*sin(AoA);
      FuncGrad_file << scientific << XcoordRot;
      for (iPhiAngle = 0; iPhiAngle < PhiAngleList.size(); iPhiAngle++)
        FuncGrad_file << scientific << "\t" << NearFieldWeight_PhiAngle[iPhiAngle][iVertex];
      FuncGrad_file << endl;
    }
    FuncGrad_file.close();
    
    /*--- Delete structures ---*/
    
    delete [] Xcoord; delete [] Ycoord; delete [] Zcoord;
    delete [] AzimuthalAngle; delete [] IdPoint; delete [] IdDomain;
    delete [] Pressure; delete [] FaceArea;
    delete [] EquivArea; delete [] TargetArea;
    delete [] NearFieldWeight; delete [] Weight;
    
  }
  
#ifndef HAVE_MPI
  
  /*--- Store the value of the NearField coefficient ---*/
  
  solver_container->SetTotal_CEquivArea(InverseDesign);
  
#else
  
  /*--- Send the value of the NearField coefficient to all the processors ---*/
  
  SU2_MPI::Bcast(&InverseDesign, 1, MPI_DOUBLE, MASTER_NODE, MPI_COMM_WORLD);
  
  /*--- Store the value of the NearField coefficient ---*/
  
  solver_container->SetTotal_CEquivArea(InverseDesign);
  
#endif
  
}

void COutput::SetSensitivity_Files(CGeometry **geometry, CConfig **config, unsigned short val_nZone){

  unsigned short iMarker,iDim, nDim, iVar, nMarker, nVar;
  unsigned long iVertex, iPoint, nPoint, nVertex;
  su2double *Normal, Prod, Sens = 0.0, SensDim, Area;

  unsigned short iZone;

  CSolver **solver = new CSolver*[val_nZone];

  for (iZone = 0; iZone < val_nZone; iZone++) {


    nPoint = geometry[iZone]->GetnPoint();
    nDim   = geometry[iZone]->GetnDim();
    nMarker = config[iZone]->GetnMarker_All();
    nVar = nDim + 1;

    /* --- We create a baseline solver to easily merge the sensitivity information --- */

    vector<string> fieldnames;
    fieldnames.push_back("\"Point\",");
    fieldnames.push_back("\"x\",");
    fieldnames.push_back("\"y\",");
    if (nDim == 3){
      fieldnames.push_back("\"z\",");
    }
    fieldnames.push_back("\"Sensitivity_x\",");
    fieldnames.push_back("\"Sensitivity_y\",");
    if (nDim == 3){
      fieldnames.push_back("\"Sensitivity_z\",");
    }
    fieldnames.push_back("\"Sensitivity\"");

    solver[iZone] = new CBaselineSolver(geometry[iZone], config[iZone], nVar+nDim, fieldnames);

    for (iPoint = 0; iPoint < nPoint; iPoint++){
      for (iDim = 0; iDim < nDim; iDim++){
        solver[iZone]->node[iPoint]->SetSolution(iDim, geometry[iZone]->node[iPoint]->GetCoord(iDim));
      }
      for (iVar = 0; iVar < nDim; iVar++){
        solver[iZone]->node[iPoint]->SetSolution(iVar+nDim, geometry[iZone]->GetSensitivity(iPoint, iVar));
      }
    }

    /*--- Compute the sensitivity in normal direction ---*/

    for (iMarker = 0; iMarker < nMarker; iMarker++){

      if((config[iZone]->GetMarker_All_KindBC(iMarker) == HEAT_FLUX ) ||
         (config[iZone]->GetMarker_All_KindBC(iMarker) == EULER_WALL ) ||
         (config[iZone]->GetMarker_All_KindBC(iMarker) == ISOTHERMAL )){

        nVertex = geometry[iZone]->GetnVertex(iMarker);

        for (iVertex = 0; iVertex < nVertex; iVertex++){
          iPoint = geometry[iZone]->vertex[iMarker][iVertex]->GetNode();
          Normal = geometry[iZone]->vertex[iMarker][iVertex]->GetNormal();
          Prod = 0.0;
          Area = 0.0;
          for (iDim = 0; iDim < nDim; iDim++){

            /*--- Retrieve the gradient calculated with discrete adjoint method --- */

            SensDim = geometry[iZone]->GetSensitivity(iPoint, iDim);

            /*--- Calculate scalar product for projection onto the normal vector ---*/

            Prod += Normal[iDim]*SensDim;

            Area += Normal[iDim]*Normal[iDim];
          }

          Area = sqrt(Area);

          /*--- Projection of the gradient onto the normal vector of the surface ---*/

          Sens = Prod/Area;

          solver[iZone]->node[iPoint]->SetSolution(2*nDim, Sens);

        }
      }
    }
  }

  /*--- Merge the information and write the output files ---*/

  SetBaselineResult_Files(solver,geometry, config, 0, val_nZone);

}

void COutput::SetFlowControl_Sens(CSolver ****solver_container, CConfig **config, unsigned short val_iZone){

  ofstream FlowControl_file;

  int rank = MASTER_NODE;

#ifdef HAVE_MPI
  MPI_Comm_rank(MPI_COMM_WORLD, &rank);
#endif

  unsigned short FinestMesh = config[val_iZone]->GetFinestMesh();
  unsigned short iParam, iMarker, iMarker_InletUnst, iMarker_InletUnst_Total,
      nMarker_InletUnst = config[val_iZone]->GetnMarker_InletUnst();
  string Marker_Tag;
  su2double** Buffer_Send_Sens_FlowParam = new su2double*[nMarker_InletUnst];
  su2double** Buffer_Recv_Sens_FlowParam = new su2double*[nMarker_InletUnst];

  for (iMarker_InletUnst = 0; iMarker_InletUnst < nMarker_InletUnst; iMarker_InletUnst++){
    Buffer_Send_Sens_FlowParam[iMarker_InletUnst] = new su2double[5];
    Buffer_Recv_Sens_FlowParam[iMarker_InletUnst] = new su2double[5];
    for (iParam = 0; iParam < 5 ; iParam++){
      Buffer_Send_Sens_FlowParam[iMarker_InletUnst][iParam] = 0;
    }
  }

  iMarker_InletUnst = 0;

  for (iMarker_InletUnst_Total = 0; iMarker_InletUnst_Total < nMarker_InletUnst; iMarker_InletUnst_Total++){
    for (iMarker = 0; iMarker < config[val_iZone]->GetnMarker_All(); iMarker++) {
      Marker_Tag = config[val_iZone]->GetMarker_All_TagBound(iMarker);
      if (config[val_iZone]->GetMarker_InletUnst(iMarker_InletUnst_Total) == Marker_Tag) {
        for (iParam = 0; iParam < 5 ; iParam++){
          Buffer_Send_Sens_FlowParam[iMarker_InletUnst_Total][iParam] = solver_container[val_iZone][FinestMesh][ADJFLOW_SOL]->GetTotal_Sens_FlowParam(iMarker_InletUnst, iParam);
        }
        iMarker_InletUnst++;
      }
    }

#ifdef HAVE_MPI
    SU2_MPI::Reduce(Buffer_Send_Sens_FlowParam[iMarker_InletUnst_Total], Buffer_Recv_Sens_FlowParam[iMarker_InletUnst_Total], 5, MPI_DOUBLE, MPI_SUM, MASTER_NODE, MPI_COMM_WORLD);
#else
    for (iParam = 0; iParam < 5 ; iParam++){
      Buffer_Recv_Sens_FlowParam[iMarker_InletUnst_Total ][iParam] = Buffer_Send_Sens_FlowParam[iMarker_InletUnst_Total][iParam];
    }

#endif
  }

  if (rank == MASTER_NODE){
    string Filename = "control_sens.dat";

    Filename = config[val_iZone]->GetObjFunc_Extension(Filename);

    FlowControl_file.open(Filename.c_str(), ios::out);
    FlowControl_file.precision(12);

    for (iMarker_InletUnst = 0; iMarker_InletUnst < nMarker_InletUnst; iMarker_InletUnst++){
      for (iParam = 0; iParam < 5 ; iParam++){
        FlowControl_file << std::scientific<<Buffer_Recv_Sens_FlowParam[iMarker_InletUnst][iParam] << " ";
      }
      FlowControl_file << endl;
    }
    FlowControl_file.close();
  }

  for (iMarker_InletUnst = 0; iMarker_InletUnst < nMarker_InletUnst; iMarker_InletUnst++){
    delete [] Buffer_Send_Sens_FlowParam[iMarker_InletUnst];
    delete [] Buffer_Recv_Sens_FlowParam[iMarker_InletUnst];
  }
  delete [] Buffer_Send_Sens_FlowParam;
  delete [] Buffer_Recv_Sens_FlowParam;
}

<|MERGE_RESOLUTION|>--- conflicted
+++ resolved
@@ -4851,65 +4851,6 @@
       
       /*--- Write the screen header---*/
       if (  (!fem && ((write_heads) && !(!DualTime_Iteration && Unsteady))) ||
-<<<<<<< HEAD
-    		(fem && ((write_heads_FEM) && !(!DualTime_Iteration && nonlinear_analysis)))
-    	 ){
-
-       if (!fem){       
-        if (!Unsteady && (config[val_iZone]->GetUnsteady_Simulation() != TIME_STEPPING)) {
-          switch (config[val_iZone]->GetKind_Solver()) {
-            case EULER : case NAVIER_STOKES: case RANS:
-            case ADJ_EULER : case ADJ_NAVIER_STOKES: case ADJ_RANS:
-              
-              cout << endl << "---------------------- Local Time Stepping Summary ----------------------" << endl;
-              
-              for (unsigned short iMesh = FinestMesh; iMesh <= config[val_iZone]->GetnMGLevels(); iMesh++)
-                cout << "MG level: "<< iMesh << " -> Min. DT: " << solver_container[val_iZone][iMesh][FLOW_SOL]->GetMin_Delta_Time()<<
-                ". Max. DT: " << solver_container[val_iZone][iMesh][FLOW_SOL]->GetMax_Delta_Time() <<
-                ". CFL: " << config[val_iZone]->GetCFL(iMesh)  << "." << endl;
-              
-              cout << "-------------------------------------------------------------------------" << endl;
-
-              if (direct_diff != NO_DERIVATIVE){
-                cout << endl << "---------------------- Direct Differentiation Summary -------------------" << endl;
-                cout << "Coefficients are differentiated with respect to ";
-                switch (direct_diff) {
-                  case D_MACH:
-                    cout << "Mach number." << endl;
-                    break;
-                  case D_AOA:
-                    cout << "AoA." << endl;
-                    break;
-                  case D_SIDESLIP:
-                    cout << "AoS." << endl;
-                    break;
-                  case D_REYNOLDS:
-                    cout << "Reynolds number." << endl;
-                    break;
-                  case D_TURB2LAM:
-                    cout << "Turb/Lam ratio." << endl;
-                    break;
-                  case D_PRESSURE:
-                    cout << "Freestream Pressure." << endl;
-                    break;
-                  case D_TEMPERATURE:
-                    cout << "Freestream Temperature." << endl;
-                    break;
-                  case D_DENSITY:
-                    cout << "Freestream Density." << endl;
-                    break;
-                  case D_VISCOSITY:
-                    cout << "Freestream Viscosity." << endl;
-                    break;
-                  case D_DESIGN:
-                    cout << "Design Variables." << endl;
-                    break;
-                  case D_FLOWCONTROL:
-                    cout << "Flow Control Parameters." << endl;
-                    break;
-                  default:
-                    break;
-=======
           (fem && ((write_heads_FEM) && !(!DualTime_Iteration && nonlinear_analysis)))
           ){
         
@@ -4962,9 +4903,11 @@
                     case D_DESIGN:
                       cout << "Design Variables." << endl;
                       break;
+                  case D_FLOWCONTROL:
+                    cout << "Flow Control Parameters." << endl;
+                    break;
                     default:
                       break;
->>>>>>> ed56401d
                   }
                   
                   cout << "    D_CLift(Total)" << "    D_CDrag(Total)" << "      D_CMz(Total)" <<"     D_CEff(Total)" << endl;
