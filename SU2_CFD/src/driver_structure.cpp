/*!
 * \file driver_structure.cpp
 * \brief The main subroutines for driving single or multi-zone problems.
 * \author T. Economon, H. Kline, R. Sanchez, F. Palacios
 * \version 6.2.0 "Falcon"
 *
 * The current SU2 release has been coordinated by the
 * SU2 International Developers Society <www.su2devsociety.org>
 * with selected contributions from the open-source community.
 *
 * The main research teams contributing to the current release are:
 *  - Prof. Juan J. Alonso's group at Stanford University.
 *  - Prof. Piero Colonna's group at Delft University of Technology.
 *  - Prof. Nicolas R. Gauger's group at Kaiserslautern University of Technology.
 *  - Prof. Alberto Guardone's group at Polytechnic University of Milan.
 *  - Prof. Rafael Palacios' group at Imperial College London.
 *  - Prof. Vincent Terrapon's group at the University of Liege.
 *  - Prof. Edwin van der Weide's group at the University of Twente.
 *  - Lab. of New Concepts in Aeronautics at Tech. Institute of Aeronautics.
 *
 * Copyright 2012-2019, Francisco D. Palacios, Thomas D. Economon,
 *                      Tim Albring, and the SU2 contributors.
 *
 * SU2 is free software; you can redistribute it and/or
 * modify it under the terms of the GNU Lesser General Public
 * License as published by the Free Software Foundation; either
 * version 2.1 of the License, or (at your option) any later version.
 *
 * SU2 is distributed in the hope that it will be useful,
 * but WITHOUT ANY WARRANTY; without even the implied warranty of
 * MERCHANTABILITY or FITNESS FOR A PARTICULAR PURPOSE. See the GNU
 * Lesser General Public License for more details.
 *
 * You should have received a copy of the GNU Lesser General Public
 * License along with SU2. If not, see <http://www.gnu.org/licenses/>.
 */

#include "../include/driver_structure.hpp"
#include "../include/definition_structure.hpp"

#ifdef VTUNEPROF
#include <ittnotify.h>
#endif

CDriver::CDriver(char* confFile,
                 unsigned short val_nZone,
                 unsigned short val_nDim,
                 SU2_Comm MPICommunicator):config_file_name(confFile), StartTime(0.0), StopTime(0.0), UsedTime(0.0), ExtIter(0), nZone(val_nZone), nDim(val_nDim), StopCalc(false), fsi(false), fem_solver(false) {


  unsigned short jZone, iSol;
  unsigned short Kind_Grid_Movement;
  bool initStaticMovement;

  SU2_MPI::SetComm(MPICommunicator);

  rank = SU2_MPI::GetRank();
  size = SU2_MPI::GetSize();

  /*--- Start timer to track preprocessing for benchmarking. ---*/
  
#ifndef HAVE_MPI
  StartTime = su2double(clock())/su2double(CLOCKS_PER_SEC);
#else
  StartTime = MPI_Wtime();
#endif
  
  /*--- Create pointers to all of the classes that may be used throughout
   the SU2_CFD code. In general, the pointers are instantiated down a
   hierarchy over all zones, multigrid levels, equation sets, and equation
   terms as described in the comments below. ---*/

  ConvHist_file                  = NULL;
  iteration_container            = NULL;
  output                         = NULL;
  integration_container          = NULL;
  geometry_container             = NULL;
  solver_container               = NULL;
  numerics_container             = NULL;
  config_container               = NULL;
  surface_movement               = NULL;
  grid_movement                  = NULL;
  FFDBox                         = NULL;
  interpolator_container         = NULL;
  transfer_container             = NULL;
  transfer_types                 = NULL;
  nInst                          = NULL;


  /*--- Definition and of the containers for all possible zones. ---*/

  iteration_container            = new CIteration**[nZone];
  solver_container               = new CSolver****[nZone];
  integration_container          = new CIntegration***[nZone];
  numerics_container             = new CNumerics*****[nZone];
  config_container               = new CConfig*[nZone];
  geometry_container             = new CGeometry***[nZone];
  surface_movement               = new CSurfaceMovement*[nZone];
  grid_movement                  = new CVolumetricMovement**[nZone];
  FFDBox                         = new CFreeFormDefBox**[nZone];
  interpolator_container         = new CInterpolator**[nZone];
  transfer_container             = new CTransfer**[nZone];
  transfer_types                 = new unsigned short*[nZone];
  nInst                          = new unsigned short[nZone];
  driver_config                  = NULL;


  for (iZone = 0; iZone < nZone; iZone++) {
    solver_container[iZone]               = NULL;
    integration_container[iZone]          = NULL;
    numerics_container[iZone]             = NULL;
    config_container[iZone]               = NULL;
    geometry_container[iZone]             = NULL;
    surface_movement[iZone]               = NULL;
    grid_movement[iZone]                  = NULL;
    FFDBox[iZone]                         = NULL;
    interpolator_container[iZone]         = NULL;
    transfer_container[iZone]             = NULL;
    transfer_types[iZone]                 = new unsigned short[nZone];
    nInst[iZone]                          = 1;
  }

  /*--- Preprocessing of the config and mesh files. In this routine, the config file is read
   and it is determined whether a problem is single physics or multiphysics. . ---*/

  Input_Preprocessing(MPICommunicator);

  /*--- Preprocessing of the geometry for all zones. In this routine, the edge-
   based data structure is constructed, i.e. node and cell neighbors are
   identified and linked, face areas and volumes of the dual mesh cells are
   computed, and the multigrid levels are created using an agglomeration procedure. ---*/

  if (rank == MASTER_NODE)
    cout << endl <<"------------------------- Geometry Preprocessing ------------------------" << endl;

  /*--- Determine whether or not the FEM solver is used, which decides the
   type of geometry classes that are instantiated. Only adapted for single-zone problems ---*/
  fem_solver = ((config_container[ZONE_0]->GetKind_Solver() == FEM_EULER)          ||
                (config_container[ZONE_0]->GetKind_Solver() == FEM_NAVIER_STOKES)  ||
                (config_container[ZONE_0]->GetKind_Solver() == FEM_RANS)           ||
                (config_container[ZONE_0]->GetKind_Solver() == FEM_LES)            ||
                (config_container[ZONE_0]->GetKind_Solver() == DISC_ADJ_FEM_EULER) ||
                (config_container[ZONE_0]->GetKind_Solver() == DISC_ADJ_FEM_NS)    ||
                (config_container[ZONE_0]->GetKind_Solver() == DISC_ADJ_FEM_RANS));

  if( fem_solver ) {
    switch( config_container[ZONE_0]->GetKind_FEM_Flow() ) {
      case DG: {
        Geometrical_Preprocessing_DGFEM();
        break;
      }
    }
  }
  else {
    Geometrical_Preprocessing();
  }

  for (iZone = 0; iZone < nZone; iZone++) {

    for (iInst = 0; iInst < nInst[iZone]; iInst++){

      /*--- Computation of wall distances for turbulence modeling ---*/

      if ((config_container[iZone]->GetKind_Solver() == RANS) ||
          (config_container[iZone]->GetKind_Solver() == ADJ_RANS) ||
          (config_container[iZone]->GetKind_Solver() == DISC_ADJ_RANS) ||
          (config_container[iZone]->GetKind_Solver() == FEM_RANS) ||
          (config_container[iZone]->GetKind_Solver() == FEM_LES) ) {

        if (rank == MASTER_NODE)
          cout << "Computing wall distances." << endl;

        geometry_container[iZone][iInst][MESH_0]->ComputeWall_Distance(config_container[iZone]);
      }

      /*--- Computation of positive surface area in the z-plane which is used for
     the calculation of force coefficient (non-dimensionalization). ---*/

      geometry_container[iZone][iInst][MESH_0]->SetPositive_ZArea(config_container[iZone]);

      /*--- Set the near-field, interface and actuator disk boundary conditions, if necessary. ---*/

      for (iMesh = 0; iMesh <= config_container[iZone]->GetnMGLevels(); iMesh++) {
        geometry_container[iZone][iInst][iMesh]->MatchNearField(config_container[iZone]);
        geometry_container[iZone][iInst][iMesh]->MatchInterface(config_container[iZone]);
        geometry_container[iZone][iInst][iMesh]->MatchActuator_Disk(config_container[iZone]);
      }
      
      /*--- If we have any periodic markers in this calculation, we must
       match the periodic points found on both sides of the periodic BC.
       Note that the current implementation requires a 1-to-1 matching of
       periodic points on the pair of periodic faces after the translation
       or rotation is taken into account. ---*/
      
      if ((config_container[iZone]->GetnMarker_Periodic() != 0) && !fem_solver) {
        for (iMesh = 0; iMesh <= config_container[iZone]->GetnMGLevels(); iMesh++) {
          
          /*--- Note that we loop over pairs of periodic markers individually
           so that repeated nodes on adjacent periodic faces are properly
           accounted for in multiple places. ---*/
          
          for (unsigned short iPeriodic = 1; iPeriodic <= config_container[iZone]->GetnMarker_Periodic()/2; iPeriodic++) {
            geometry_container[iZone][iInst][iMesh]->MatchPeriodic(config_container[iZone], iPeriodic);
          }
          
          /*--- Initialize the communication framework for the periodic BCs. ---*/
          geometry_container[iZone][iInst][iMesh]->PreprocessPeriodicComms(geometry_container[iZone][iInst][iMesh], config_container[iZone]);
          
        }
      }
      
    }

  }

  /*--- If activated by the compile directive, perform a partition analysis. ---*/
#if PARTITION
  if( fem_solver ) Partition_Analysis_FEM(geometry_container[ZONE_0][INST_0][MESH_0], config_container[ZONE_0]);
  else Partition_Analysis(geometry_container[ZONE_0][INST_0][MESH_0], config_container[ZONE_0]);
#endif

  /*--- Output some information about the driver that has been instantiated for the problem. ---*/

  if (rank == MASTER_NODE)
    cout << endl <<"------------------------- Driver information --------------------------" << endl;

  fsi = config_container[ZONE_0]->GetFSI_Simulation();
  bool stat_fsi = ((config_container[ZONE_0]->GetDynamic_Analysis() == STATIC) && (config_container[ZONE_0]->GetUnsteady_Simulation() == STEADY));
  bool disc_adj_fsi = (config_container[ZONE_0]->GetDiscrete_Adjoint());

  if ( (config_container[ZONE_0]->GetKind_Solver() == FEM_ELASTICITY ||
        config_container[ZONE_0]->GetKind_Solver() == DISC_ADJ_FEM) ) {
    if (rank == MASTER_NODE) cout << "A General driver has been instantiated." << endl;
  }
  else if (config_container[ZONE_0]->GetUnsteady_Simulation() == HARMONIC_BALANCE) {
    if (rank == MASTER_NODE) cout << "A Harmonic Balance driver has been instantiated." << endl;
  }
  else if (nZone == 2 && fsi) {
    if (disc_adj_fsi) {
      if (stat_fsi)
        if (rank == MASTER_NODE) cout << "A Discrete-Adjoint driver for Fluid-Structure Interaction has been instantiated." << endl;
    }
    else{
      if (stat_fsi){if (rank == MASTER_NODE) cout << "A Static Fluid-Structure Interaction driver has been instantiated." << endl;}
      else{if (rank == MASTER_NODE) cout << "A Dynamic Fluid-Structure Interaction driver has been instantiated." << endl;}
    }

  }
  else if (config_container[ZONE_0]->GetBoolZoneSpecific()) {
    if (rank == MASTER_NODE) {
      cout << "A multi physical zones driver has been instantiated." << endl;
      for(unsigned short iZone = 0; iZone < nZone; iZone++) {

        unsigned short Kind_Regime = config_container[iZone]->GetKind_Regime();
        cout << "   Zone " << (iZone+1) << ": ";

        switch (config_container[iZone]->GetKind_Solver()) {
          case EULER: case DISC_ADJ_EULER:
            if (Kind_Regime == COMPRESSIBLE) cout << "Compressible Euler equations." << endl;
            if (Kind_Regime == INCOMPRESSIBLE) cout << "Incompressible Euler equations." << endl;
            break;
          case NAVIER_STOKES: case DISC_ADJ_NAVIER_STOKES:
            if (Kind_Regime == COMPRESSIBLE) cout << "Compressible Laminar Navier-Stokes' equations." << endl;
            if (Kind_Regime == INCOMPRESSIBLE) cout << "Incompressible Laminar Navier-Stokes' equations." << endl;
            break;
          case RANS: case DISC_ADJ_RANS:
            if (Kind_Regime == COMPRESSIBLE) cout << "Compressible RANS equations." << endl;
            if (Kind_Regime == INCOMPRESSIBLE) cout << "Incompressible RANS equations." << endl;
            break;
          case HEAT_EQUATION_FVM: case DISC_ADJ_HEAT: cout << "Heat equation." << endl; break;
          case FEM_ELASTICITY: case DISC_ADJ_FEM: cout << "Elasticity solver." << endl; break;
          case ADJ_EULER: cout << "Continuous Euler adjoint equations." << endl; break;
          case ADJ_NAVIER_STOKES: cout << "Continuous Navier-Stokes adjoint equations." << endl; break;
          case ADJ_RANS: cout << "Continuous RANS adjoint equations." << endl; break;
        }
      }
    }
  }
  else {
    if (rank == MASTER_NODE) cout << "A Fluid driver has been instantiated." << endl;
  }

  for (iZone = 0; iZone < nZone; iZone++) {

    /*--- Instantiate the type of physics iteration to be executed within each zone. For
     example, one can execute the same physics across multiple zones (mixing plane),
     different physics in different zones (fluid-structure interaction), or couple multiple
     systems tightly within a single zone by creating a new iteration class (e.g., RANS). ---*/
    
    if (rank == MASTER_NODE) {
      cout << endl <<"------------------------ Iteration Preprocessing ------------------------" << endl;
    }

    iteration_container[iZone] = new CIteration* [nInst[iZone]];
    for (iInst = 0; iInst < nInst[iZone]; iInst++){
      iteration_container[iZone][iInst] = NULL;
    }

    Iteration_Preprocessing();

    /*--- Definition of the solver class: solver_container[#ZONES][#INSTANCES][#MG_GRIDS][#EQ_SYSTEMS].
     The solver classes are specific to a particular set of governing equations,
     and they contain the subroutines with instructions for computing each spatial
     term of the PDE, i.e. loops over the edges to compute convective and viscous
     fluxes, loops over the nodes to compute source terms, and routines for
     imposing various boundary condition type for the PDE. ---*/

    if (rank == MASTER_NODE)
      cout << endl <<"------------------------- Solver Preprocessing --------------------------" << endl;

    solver_container[iZone] = new CSolver*** [nInst[iZone]];


    for (iInst = 0; iInst < nInst[iZone]; iInst++){
      solver_container[iZone][iInst] = NULL;

      solver_container[iZone][iInst] = new CSolver** [config_container[iZone]->GetnMGLevels()+1];
      for (iMesh = 0; iMesh <= config_container[iZone]->GetnMGLevels(); iMesh++)
        solver_container[iZone][iInst][iMesh] = NULL;

      for (iMesh = 0; iMesh <= config_container[iZone]->GetnMGLevels(); iMesh++) {
        solver_container[iZone][iInst][iMesh] = new CSolver* [MAX_SOLS];
        for (iSol = 0; iSol < MAX_SOLS; iSol++)
          solver_container[iZone][iInst][iMesh][iSol] = NULL;
      }

      Solver_Preprocessing(solver_container[iZone], geometry_container[iZone],
                           config_container[iZone], iInst);

    } // End of loop over iInst

    if (rank == MASTER_NODE)
      cout << endl <<"----------------- Integration and Numerics Preprocessing ----------------" << endl;

    /*--- Definition of the integration class: integration_container[#ZONES][#INSTANCES][#EQ_SYSTEMS].
     The integration class orchestrates the execution of the spatial integration
     subroutines contained in the solver class (including multigrid) for computing
     the residual at each node, R(U) and then integrates the equations to a
     steady state or time-accurately. ---*/

    integration_container[iZone] = new CIntegration** [nInst[iZone]];
    for (iInst = 0; iInst < nInst[iZone]; iInst++){
      integration_container[iZone][iInst] = NULL;

      integration_container[iZone][iInst] = new CIntegration*[MAX_SOLS];
      Integration_Preprocessing(integration_container[iZone], geometry_container[iZone],
          config_container[iZone], iInst);
    }
    
    if (rank == MASTER_NODE) cout << "Integration Preprocessing." << endl;

    /*--- Definition of the numerical method class:
     numerics_container[#ZONES][#INSTANCES][#MG_GRIDS][#EQ_SYSTEMS][#EQ_TERMS].
     The numerics class contains the implementation of the numerical methods for
     evaluating convective or viscous fluxes between any two nodes in the edge-based
     data structure (centered, upwind, galerkin), as well as any source terms
     (piecewise constant reconstruction) evaluated in each dual mesh volume. ---*/

    numerics_container[iZone] = new CNumerics****[nInst[iZone]];
    for (iInst = 0; iInst < nInst[iZone]; iInst++){
      numerics_container[iZone][iInst] = NULL;

      numerics_container[iZone][iInst] = new CNumerics***[config_container[iZone]->GetnMGLevels()+1];

      Numerics_Preprocessing(numerics_container[iZone], solver_container[iZone],
          geometry_container[iZone], config_container[iZone], iInst);
    }

    if (rank == MASTER_NODE) cout << "Numerics Preprocessing." << endl;

  }

  /*--- Definition of the interface and transfer conditions between different zones.
   *--- The transfer container is defined for zones paired one to one.
   *--- This only works for a multizone FSI problem (nZone > 1).
   *--- Also, at the moment this capability is limited to two zones (nZone < 3).
   *--- This will change in the future. ---*/

  if ((rank == MASTER_NODE) && nZone > 1)
    cout << endl <<"------------------- Multizone Interface Preprocessing -------------------" << endl;

  if ( nZone > 1 ) {
    for (iZone = 0; iZone < nZone; iZone++){
      transfer_container[iZone] = new CTransfer*[nZone];
      interpolator_container[iZone] = new CInterpolator*[nZone];
      for (jZone = 0; jZone < nZone; jZone++){
        transfer_container[iZone][jZone]             = NULL;
        interpolator_container[iZone][jZone]         = NULL;
      }
    }
    Interface_Preprocessing();
  }

  /*--- Instantiate the geometry movement classes for the solution of unsteady
   flows on dynamic meshes, including rigid mesh transformations, dynamically
   deforming meshes, and preprocessing of harmonic balance. ---*/

  for (iZone = 0; iZone < nZone; iZone++) {

    grid_movement[iZone] = new CVolumetricMovement*[nInst[iZone]];
    for (iInst = 0; iInst < nInst[iZone]; iInst++)
      grid_movement[iZone][iInst] = NULL;

    if (!fem_solver && (config_container[iZone]->GetGrid_Movement() ||
                        (config_container[iZone]->GetDirectDiff() == D_DESIGN))) {
      if (rank == MASTER_NODE)
        cout << "Setting dynamic mesh structure for zone "<< iZone + 1<<"." << endl;
      for (iInst = 0; iInst < nInst[iZone]; iInst++){
        grid_movement[iZone][iInst] = new CVolumetricMovement(geometry_container[iZone][iInst][MESH_0], config_container[iZone]);
      }
      FFDBox[iZone] = new CFreeFormDefBox*[MAX_NUMBER_FFD];
      surface_movement[iZone] = new CSurfaceMovement();
      surface_movement[iZone]->CopyBoundary(geometry_container[iZone][INST_0][MESH_0], config_container[iZone]);
      if (config_container[iZone]->GetUnsteady_Simulation() == HARMONIC_BALANCE){
        for (iInst = 0; iInst < nInst[iZone]; iInst++){
          if (rank == MASTER_NODE) cout << endl <<  "Instance "<< iInst + 1 <<":" << endl;
          iteration_container[ZONE_0][iInst]->SetGrid_Movement(geometry_container, surface_movement, grid_movement, FFDBox, solver_container, config_container, ZONE_0, iInst, 0, 0);
        }
      }
    }

    if (config_container[iZone]->GetDirectDiff() == D_DESIGN) {
      if (rank == MASTER_NODE)
        cout << "Setting surface/volume derivatives." << endl;

      /*--- Set the surface derivatives, i.e. the derivative of the surface mesh nodes with respect to the design variables ---*/

      surface_movement[iZone]->SetSurface_Derivative(geometry_container[iZone][INST_0][MESH_0],config_container[iZone]);

      /*--- Call the volume deformation routine with derivative mode enabled.
       This computes the derivative of the volume mesh with respect to the surface nodes ---*/

      for (iInst = 0; iInst < nInst[iZone]; iInst++){
        grid_movement[iZone][iInst]->SetVolume_Deformation(geometry_container[iZone][iInst][MESH_0],config_container[iZone], true, true);

        /*--- Update the multi-grid structure to propagate the derivative information to the coarser levels ---*/

        geometry_container[iZone][iInst][MESH_0]->UpdateGeometry(geometry_container[iZone][INST_0],config_container[iZone]);

        /*--- Set the derivative of the wall-distance with respect to the surface nodes ---*/

        if ( (config_container[iZone]->GetKind_Solver() == RANS) ||
            (config_container[iZone]->GetKind_Solver() == ADJ_RANS) ||
            (config_container[iZone]->GetKind_Solver() == DISC_ADJ_RANS))
          geometry_container[iZone][iInst][MESH_0]->ComputeWall_Distance(config_container[iZone]);
      }
    }

    if (config_container[iZone]->GetKind_GridMovement(iZone) == FLUID_STRUCTURE_STATIC){
      if (rank == MASTER_NODE)
        cout << "Setting moving mesh structure for static FSI problems." << endl;
      /*--- Instantiate the container for the grid movement structure ---*/
      for (iInst = 0; iInst < nInst[iZone]; iInst++)
        grid_movement[iZone][iInst] = new CElasticityMovement(geometry_container[iZone][iInst][MESH_0], config_container[iZone]);
    }

  }

  if(fsi && (config_container[ZONE_0]->GetRestart() || config_container[ZONE_0]->GetDiscrete_Adjoint())){
    if (rank == MASTER_NODE)cout << endl <<"Restarting Fluid and Structural Solvers." << endl;

    for (iZone = 0; iZone < nZone; iZone++) {
    	for (iInst = 0; iInst < nInst[iZone]; iInst++){
        Solver_Restart(solver_container[iZone], geometry_container[iZone],
                       config_container[iZone], true, iInst);
    	}
    }

  }

  /*---If the Grid Movement is static initialize the static mesh movment.
       Not for the FEM solver, because this is handled later, because
       the integration points must be known. ---*/
  if( !fem_solver ) {
    Kind_Grid_Movement = config_container[ZONE_0]->GetKind_GridMovement(ZONE_0);
    initStaticMovement = (config_container[ZONE_0]->GetGrid_Movement() && (Kind_Grid_Movement == MOVING_WALL
                          || Kind_Grid_Movement == ROTATING_FRAME || Kind_Grid_Movement == STEADY_TRANSLATION));


    if(initStaticMovement){
      if (rank == MASTER_NODE)cout << endl <<"--------------------- Initialize Static Mesh Movement --------------------" << endl;

        InitStaticMeshMovement();
    }

    if (config_container[ZONE_0]->GetBoolTurbomachinery()){
      if (rank == MASTER_NODE)cout << endl <<"---------------------- Turbomachinery Preprocessing ---------------------" << endl;
        TurbomachineryPreprocessing();
    }
  }

  if (rank == MASTER_NODE) cout << endl << "---------------------- Python Interface Preprocessing ---------------------" << endl;
  PythonInterface_Preprocessing();

  /*--- Definition of the output class (one for all zones). The output class
   manages the writing of all restart, volume solution, surface solution,
   surface comma-separated value, and convergence history files (both in serial
   and in parallel). ---*/

  output = new COutput(config_container[ZONE_0]);

  /*--- Open the convergence history file ---*/
  ConvHist_file = NULL;
  ConvHist_file = new ofstream*[nZone];
  for (iZone = 0; iZone < nZone; iZone++) {
    ConvHist_file[iZone] = NULL;
    if (rank == MASTER_NODE){
      ConvHist_file[iZone] = new ofstream[nInst[iZone]];
      for (iInst = 0; iInst < nInst[iZone]; iInst++) {
        output->SetConvHistory_Header(&ConvHist_file[iZone][iInst], config_container[iZone], iZone, iInst);
        config_container[iZone]->SetHistFile(&ConvHist_file[iZone][INST_0]);
      }
    }
  }
  /*--- Check for an unsteady restart. Update ExtIter if necessary. ---*/
  if (config_container[ZONE_0]->GetWrt_Unsteady() && config_container[ZONE_0]->GetRestart())
    ExtIter = config_container[ZONE_0]->GetUnst_RestartIter();

  /*--- Check for a dynamic restart (structural analysis). Update ExtIter if necessary. ---*/
  if (config_container[ZONE_0]->GetKind_Solver() == FEM_ELASTICITY
      && config_container[ZONE_0]->GetWrt_Dynamic() && config_container[ZONE_0]->GetRestart())
    ExtIter = config_container[ZONE_0]->GetDyn_RestartIter();

  /*--- Open the FSI convergence history file ---*/

  if (fsi){
      if (rank == MASTER_NODE) cout << endl <<"Opening FSI history file." << endl;
      unsigned short ZONE_FLOW = 0, ZONE_STRUCT = 1;
      output->SpecialOutput_FSI(&FSIHist_file, geometry_container, solver_container,
                                config_container, integration_container, 0,
                                ZONE_FLOW, ZONE_STRUCT, true);
  }

  /*--- Preprocessing time is reported now, but not included in the next compute portion. ---*/
  
#ifndef HAVE_MPI
  StopTime = su2double(clock())/su2double(CLOCKS_PER_SEC);
#else
  StopTime = MPI_Wtime();
#endif
  
  /*--- Compute/print the total time for performance benchmarking. ---*/
  
  UsedTime = StopTime-StartTime;
  UsedTimePreproc    = UsedTime;
  UsedTimeCompute    = 0.0;
  UsedTimeOutput     = 0.0;
  IterCount          = 0;
  OutputCount        = 0;
  MDOFs              = 0.0;
  MDOFsDomain        = 0.0;
  for (iZone = 0; iZone < nZone; iZone++) {
    MDOFs       += (su2double)DOFsPerPoint*(su2double)geometry_container[iZone][INST_0][MESH_0]->GetGlobal_nPoint()/(1.0e6);
    MDOFsDomain += (su2double)DOFsPerPoint*(su2double)geometry_container[iZone][INST_0][MESH_0]->GetGlobal_nPointDomain()/(1.0e6);
  }

  /*--- Reset timer for compute/output performance benchmarking. ---*/
#ifndef HAVE_MPI
  StopTime = su2double(clock())/su2double(CLOCKS_PER_SEC);
#else
  StopTime = MPI_Wtime();
#endif

  /*--- Compute/print the total time for performance benchmarking. ---*/

  UsedTime = StopTime-StartTime;
  UsedTimePreproc = UsedTime;

  /*--- Reset timer for compute performance benchmarking. ---*/
#ifndef HAVE_MPI
  StartTime = su2double(clock())/su2double(CLOCKS_PER_SEC);
#else
  StartTime = MPI_Wtime();
#endif

}

void CDriver::Postprocessing() {

  bool isBinary = config_container[ZONE_0]->GetWrt_Binary_Restart();
  bool wrt_perf = config_container[ZONE_0]->GetWrt_Performance();
  
    /*--- Output some information to the console. ---*/

  if (rank == MASTER_NODE) {

    /*--- Print out the number of non-physical points and reconstructions ---*/

    if (config_container[ZONE_0]->GetNonphysical_Points() > 0)
      cout << "Warning: there are " << config_container[ZONE_0]->GetNonphysical_Points() << " non-physical points in the solution." << endl;
    if (config_container[ZONE_0]->GetNonphysical_Reconstr() > 0)
      cout << "Warning: " << config_container[ZONE_0]->GetNonphysical_Reconstr() << " reconstructed states for upwinding are non-physical." << endl;

    /*--- Close the convergence history file. ---*/
    for (iZone = 0; iZone < nZone; iZone++) {
      for (iInst = 0; iInst < nInst[iZone]; iInst++) {
        ConvHist_file[iZone][iInst].close();
      }
      delete [] ConvHist_file[iZone];
    }

  }
  delete [] ConvHist_file;

  if (rank == MASTER_NODE)
    cout << endl <<"------------------------- Solver Postprocessing -------------------------" << endl;

  for (iZone = 0; iZone < nZone; iZone++) {
    for (iInst = 0; iInst < nInst[iZone]; iInst++){
      Numerics_Postprocessing(numerics_container[iZone], solver_container[iZone][iInst],
          geometry_container[iZone][iInst], config_container[iZone], iInst);
    }
    delete [] numerics_container[iZone];
  }
  delete [] numerics_container;
  if (rank == MASTER_NODE) cout << "Deleted CNumerics container." << endl;
  
  for (iZone = 0; iZone < nZone; iZone++) {
    for (iInst = 0; iInst < nInst[iZone]; iInst++){
      Integration_Postprocessing(integration_container[iZone],
          geometry_container[iZone][iInst],
          config_container[iZone],
          iInst);
    }
    delete [] integration_container[iZone];
  }
  delete [] integration_container;
  if (rank == MASTER_NODE) cout << "Deleted CIntegration container." << endl;
  
  for (iZone = 0; iZone < nZone; iZone++) {
    for (iInst = 0; iInst < nInst[iZone]; iInst++){
      Solver_Postprocessing(solver_container[iZone],
          geometry_container[iZone][iInst],
          config_container[iZone],
          iInst);
    }
    delete [] solver_container[iZone];
  }
  delete [] solver_container;
  if (rank == MASTER_NODE) cout << "Deleted CSolver container." << endl;
  
  for (iZone = 0; iZone < nZone; iZone++) {
	for (iInst = 0; iInst < nInst[iZone]; iInst++)
    delete iteration_container[iZone][iInst];
    delete [] iteration_container[iZone];
  }
  delete [] iteration_container;
  if (rank == MASTER_NODE) cout << "Deleted CIteration container." << endl;

  if (interpolator_container != NULL) {
    for (iZone = 0; iZone < nZone; iZone++) {
      if (interpolator_container[iZone] != NULL) {
        for (unsigned short jZone = 0; jZone < nZone; jZone++)
        if (interpolator_container[iZone][jZone] != NULL)
        delete interpolator_container[iZone][jZone];
        delete [] interpolator_container[iZone];
      }
    }
    delete [] interpolator_container;
    if (rank == MASTER_NODE) cout << "Deleted CInterpolator container." << endl;
  }
  
  if (transfer_container != NULL) {
    for (iZone = 0; iZone < nZone; iZone++) {
      if (transfer_container[iZone] != NULL) {
        for (unsigned short jZone = 0; jZone < nZone; jZone++)
          if (transfer_container[iZone][jZone] != NULL)
            delete transfer_container[iZone][jZone];
        delete [] transfer_container[iZone];
      }
    }
    delete [] transfer_container;
    if (rank == MASTER_NODE) cout << "Deleted CTransfer container." << endl;
  }
  
  if (transfer_types != NULL) {
    for (iZone = 0; iZone < nZone; iZone++) {
      if (transfer_types[iZone] != NULL)
      delete [] transfer_types[iZone];
    }
    delete [] transfer_types;
  }
  
  for (iZone = 0; iZone < nZone; iZone++) {
    if (geometry_container[iZone] != NULL) {
      for (iInst = 0; iInst < nInst[iZone]; iInst++){
        for (unsigned short iMGlevel = 0; iMGlevel < config_container[iZone]->GetnMGLevels()+1; iMGlevel++) {
          if (geometry_container[iZone][iInst][iMGlevel] != NULL) delete geometry_container[iZone][iInst][iMGlevel];
        }
        if (geometry_container[iZone][iInst] != NULL) delete [] geometry_container[iZone][iInst];
      }
      delete [] geometry_container[iZone];
    }
  }
  delete [] geometry_container;
  if (rank == MASTER_NODE) cout << "Deleted CGeometry container." << endl;

  for (iZone = 0; iZone < nZone; iZone++) {
    delete [] FFDBox[iZone];
  }
  delete [] FFDBox;
  if (rank == MASTER_NODE) cout << "Deleted CFreeFormDefBox class." << endl;

  for (iZone = 0; iZone < nZone; iZone++) {
    delete surface_movement[iZone];
  }
  delete [] surface_movement;
  if (rank == MASTER_NODE) cout << "Deleted CSurfaceMovement class." << endl;

  for (iZone = 0; iZone < nZone; iZone++) {
    for (iInst = 0; iInst < nInst[iZone]; iInst++){
      if (grid_movement[iZone][iInst] != NULL) delete grid_movement[iZone][iInst];
    }
    if (grid_movement[iZone] != NULL) delete [] grid_movement[iZone];
  }
  delete [] grid_movement;
  if (rank == MASTER_NODE) cout << "Deleted CVolumetricMovement class." << endl;

  /*--- Output profiling information ---*/
  // Note that for now this is called only by a single thread, but all
  // necessary variables have been made thread private for safety (tick/tock)!!

  config_container[ZONE_0]->SetProfilingCSV();
  config_container[ZONE_0]->GEMMProfilingCSV();

  /*--- Deallocate config container ---*/
  if (config_container!= NULL) {
    for (iZone = 0; iZone < nZone; iZone++) {
      if (config_container[iZone] != NULL) {
        delete config_container[iZone];
      }
    }
    delete [] config_container;
  }
  if (driver_config != NULL) delete driver_config;
  if (rank == MASTER_NODE) cout << "Deleted CConfig container." << endl;

  if (nInst != NULL) delete [] nInst;
  if (rank == MASTER_NODE) cout << "Deleted nInst container." << endl;
  
  /*--- Deallocate output container ---*/
  if (output!= NULL) delete output;
  if (rank == MASTER_NODE) cout << "Deleted COutput class." << endl;

  if (rank == MASTER_NODE) cout << "-------------------------------------------------------------------------" << endl;


  /*--- Stop the timer and output the final performance summary. ---*/
  
#ifndef HAVE_MPI
  StopTime = su2double(clock())/su2double(CLOCKS_PER_SEC);
#else
  StopTime = MPI_Wtime();
#endif
  UsedTime = StopTime-StartTime;
  UsedTimeCompute += UsedTime;
  
  if ((rank == MASTER_NODE) && (wrt_perf)) {
    su2double TotalTime = UsedTimePreproc + UsedTimeCompute + UsedTimeOutput;
    cout.precision(6);
    cout << endl << endl <<"-------------------------- Performance Summary --------------------------" << endl;
    cout << "Simulation totals:" << endl;
    cout << setw(25) << "Cores:" << setw(12) << size << " | ";
    cout << setw(20) << "DOFs/point:" << setw(12) << (su2double)DOFsPerPoint << endl;
    cout << setw(25) << "DOFs/core:" << setw(12) << 1.0e6*MDOFsDomain/(su2double)size << " | ";
    cout << setw(20) << "Ghost DOFs/core:" << setw(12) << 1.0e6*(MDOFs-MDOFsDomain)/(su2double)size << endl;
    cout << setw(25) << "Wall-clock time (hrs):" << setw(12) << (TotalTime)/(60.0*60.0) << " | ";
    cout << setw(20) << "Core-hrs:" << setw(12) << (su2double)size*(TotalTime)/(60.0*60.0) << endl;
    cout << endl;
    cout << "Preprocessing phase:" << endl;
    cout << setw(25) << "Preproc. Time (s):"  << setw(12)<< UsedTimePreproc << " | ";
    cout << setw(20) << "Preproc. Time (%):" << setw(12)<< ((UsedTimePreproc * 100.0) / (TotalTime)) << endl;
    cout << endl;
    cout << "Compute phase:" << endl;
    cout << setw(25) << "Compute Time (s):"  << setw(12)<< UsedTimeCompute << " | ";
    cout << setw(20) << "Compute Time (%):" << setw(12)<< ((UsedTimeCompute * 100.0) / (TotalTime)) << endl;
    cout << setw(25) << "Iteration count:"  << setw(12)<< IterCount << " | ";
    if (IterCount != 0) {
      cout << setw(20) << "Avg. s/iter:" << setw(12)<< UsedTimeCompute/(su2double)IterCount << endl;
      cout << setw(25) << "Core-s/iter/MDOFs:" << setw(12)<< (su2double)size*UsedTimeCompute/(su2double)IterCount/MDOFsDomain << " | ";
      cout << setw(20) << "MDOFs/s:" << setw(12)<< MDOFsDomain*(su2double)IterCount/UsedTimeCompute << endl;
    } else cout << endl;
    cout << endl;
    cout << "Output phase:" << endl;
    cout << setw(25) << "Output Time (s):"  << setw(12)<< UsedTimeOutput << " | ";
    cout << setw(20) << "Output Time (%):" << setw(12)<< ((UsedTimeOutput * 100.0) / (TotalTime)) << endl;
    cout << setw(25) << "Output count:" << setw(12)<< OutputCount << " | ";
    if (OutputCount != 0) {
      cout << setw(20)<< "Avg. s/output:" << setw(12)<< UsedTimeOutput/(su2double)OutputCount << endl;
      if (isBinary) {
        cout << setw(25)<< "Restart Aggr. BW (MB/s):" << setw(12)<< BandwidthSum/(su2double)OutputCount << " | ";
        cout << setw(20)<< "MB/s/core:" << setw(12)<< BandwidthSum/(su2double)OutputCount/(su2double)size << endl;
      }
    } else cout << endl;
    cout << "-------------------------------------------------------------------------" << endl;
    cout << endl;
  }

  /*--- Exit the solver cleanly ---*/

  if (rank == MASTER_NODE)
    cout << endl <<"------------------------- Exit Success (SU2_CFD) ------------------------" << endl << endl;

}


void CDriver::Input_Preprocessing(SU2_Comm MPICommunicator) {

  char zone_file_name[MAX_STRING_SIZE];

  /*--- Initialize the configuration of the driver ---*/

  driver_config = new CConfig(config_file_name, SU2_CFD, ZONE_0, nZone, nDim, false);

  /*--- Loop over all zones to initialize the various classes. In most
   cases, nZone is equal to one. This represents the solution of a partial
   differential equation on a single block, unstructured mesh. ---*/

  for (iZone = 0; iZone < nZone; iZone++) {

    /*--- Definition of the configuration option class for all zones. In this
     constructor, the input configuration file is parsed and all options are
     read and stored. ---*/

    if (driver_config->GetKind_Solver() == MULTIZONE){
      strcpy(zone_file_name, driver_config->GetConfigFilename(iZone).c_str());
      config_container[iZone] = new CConfig(zone_file_name, SU2_CFD, iZone, nZone, nDim, true);
    }
    else{
      config_container[iZone] = new CConfig(config_file_name, SU2_CFD, iZone, nZone, nDim, true);
    }

    /*--- Set the MPI communicator ---*/

    config_container[iZone]->SetMPICommunicator(MPICommunicator);

  }

  /*--- Set the multizone part of the problem. ---*/
  if (driver_config->GetKind_Solver() == MULTIZONE){
    for (iZone = 0; iZone < nZone; iZone++) {
      /*--- Set the interface markers for multizone ---*/
      config_container[iZone]->SetMultizone(driver_config, config_container);
    }
  }

  for (iZone = 0; iZone < nZone; iZone++) {

    /*--- Determine whether or not the FEM solver is used, which decides the
     type of geometry classes that are instantiated. ---*/
    fem_solver = ((config_container[iZone]->GetKind_Solver() == FEM_EULER)         ||
                  (config_container[iZone]->GetKind_Solver() == FEM_NAVIER_STOKES) ||
                  (config_container[iZone]->GetKind_Solver() == FEM_RANS)          ||
                  (config_container[iZone]->GetKind_Solver() == FEM_LES)           ||
                  (config_container[iZone]->GetKind_Solver() == DISC_ADJ_FEM_EULER) ||
                  (config_container[iZone]->GetKind_Solver() == DISC_ADJ_FEM_NS)    ||
                  (config_container[iZone]->GetKind_Solver() == DISC_ADJ_FEM_RANS));

    /*--- Read the number of instances for each zone ---*/

    nInst[iZone] = config_container[iZone]->GetnTimeInstances();

    geometry_container[iZone] = new CGeometry** [nInst[iZone]];

    for (iInst = 0; iInst < nInst[iZone]; iInst++){

      config_container[iZone]->SetiInst(iInst);

      /*--- Definition of the geometry class to store the primal grid in the
     partitioning process. ---*/

      CGeometry *geometry_aux = NULL;

      /*--- For the FEM solver with time-accurate local time-stepping, use
       a dummy solver class to retrieve the initial flow state. ---*/

      CSolver *solver_aux = NULL;
      if (fem_solver) solver_aux = new CFEM_DG_EulerSolver(config_container[iZone], nDim, MESH_0);

      /*--- All ranks process the grid and call ParMETIS for partitioning ---*/

      geometry_aux = new CPhysicalGeometry(config_container[iZone], iZone, nZone);

      /*--- Color the initial grid and set the send-receive domains (ParMETIS) ---*/

      if ( fem_solver ) geometry_aux->SetColorFEMGrid_Parallel(config_container[iZone]);
      else              geometry_aux->SetColorGrid_Parallel(config_container[iZone]);

      /*--- Allocate the memory of the current domain, and divide the grid
     between the ranks. ---*/

      geometry_container[iZone][iInst] = NULL;
      geometry_container[iZone][iInst] = new CGeometry *[config_container[iZone]->GetnMGLevels()+1];


      if( fem_solver ) {
        switch( config_container[iZone]->GetKind_FEM_Flow() ) {
          case DG: {
            geometry_container[iZone][iInst][MESH_0] = new CMeshFEM_DG(geometry_aux, config_container[iZone]);
            break;
          }

          default: {
            SU2_MPI::Error("Unknown FEM flow solver.", CURRENT_FUNCTION);
            break;
          }
        }
      }
      else {

        /*--- Build the grid data structures using the ParMETIS coloring. ---*/
        
        geometry_container[iZone][iInst][MESH_0] = new CPhysicalGeometry(geometry_aux, config_container[iZone]);

      }

      /*--- Deallocate the memory of geometry_aux and solver_aux ---*/

      delete geometry_aux;
      if (solver_aux != NULL) delete solver_aux;

      /*--- Add the Send/Receive boundaries ---*/
      geometry_container[iZone][iInst][MESH_0]->SetSendReceive(config_container[iZone]);

      /*--- Add the Send/Receive boundaries ---*/
      geometry_container[iZone][iInst][MESH_0]->SetBoundaries(config_container[iZone]);

    }

  }

}

void CDriver::Geometrical_Preprocessing() {

  unsigned short iZone, iInst, iMGlevel;
  unsigned short requestedMGlevels = config_container[ZONE_0]->GetnMGLevels();
  unsigned long iPoint;
  bool fea = false;

  for (iZone = 0; iZone < nZone; iZone++) {

    fea = ((config_container[iZone]->GetKind_Solver() == FEM_ELASTICITY) ||
        (config_container[iZone]->GetKind_Solver() == DISC_ADJ_FEM));

    for (iInst = 0; iInst < nInst[iZone]; iInst++){

      /*--- Compute elements surrounding points, points surrounding points ---*/

      if (rank == MASTER_NODE) cout << "Setting point connectivity." << endl;
      geometry_container[iZone][iInst][MESH_0]->SetPoint_Connectivity();

      /*--- Renumbering points using Reverse Cuthill McKee ordering ---*/

      if (rank == MASTER_NODE) cout << "Renumbering points (Reverse Cuthill McKee Ordering)." << endl;
      geometry_container[iZone][iInst][MESH_0]->SetRCM_Ordering(config_container[iZone]);

      /*--- recompute elements surrounding points, points surrounding points ---*/

      if (rank == MASTER_NODE) cout << "Recomputing point connectivity." << endl;
      geometry_container[iZone][iInst][MESH_0]->SetPoint_Connectivity();

      /*--- Compute elements surrounding elements ---*/

      if (rank == MASTER_NODE) cout << "Setting element connectivity." << endl;
      geometry_container[iZone][iInst][MESH_0]->SetElement_Connectivity();

      /*--- Check the orientation before computing geometrical quantities ---*/

      geometry_container[iZone][iInst][MESH_0]->SetBoundVolume();
      if (config_container[iZone]->GetReorientElements()) {
        if (rank == MASTER_NODE) cout << "Checking the numerical grid orientation." << endl;
        geometry_container[iZone][iInst][MESH_0]->Check_IntElem_Orientation(config_container[iZone]);
        geometry_container[iZone][iInst][MESH_0]->Check_BoundElem_Orientation(config_container[iZone]);
      }

      /*--- Create the edge structure ---*/

      if (rank == MASTER_NODE) cout << "Identifying edges and vertices." << endl;
      geometry_container[iZone][iInst][MESH_0]->SetEdges();
      geometry_container[iZone][iInst][MESH_0]->SetVertex(config_container[iZone]);

      /*--- Compute cell center of gravity ---*/

      if ((rank == MASTER_NODE) && (!fea)) cout << "Computing centers of gravity." << endl;
      geometry_container[iZone][iInst][MESH_0]->SetCoord_CG();

      /*--- Create the control volume structures ---*/

      if ((rank == MASTER_NODE) && (!fea)) cout << "Setting the control volume structure." << endl;
      geometry_container[iZone][iInst][MESH_0]->SetControlVolume(config_container[iZone], ALLOCATE);
      geometry_container[iZone][iInst][MESH_0]->SetBoundControlVolume(config_container[iZone], ALLOCATE);

      /*--- Visualize a dual control volume if requested ---*/

      if ((config_container[iZone]->GetVisualize_CV() >= 0) &&
          (config_container[iZone]->GetVisualize_CV() < (long)geometry_container[iZone][iInst][MESH_0]->GetnPointDomain()))
        geometry_container[iZone][iInst][MESH_0]->VisualizeControlVolume(config_container[iZone], UPDATE);

      /*--- Identify closest normal neighbor ---*/

      if (rank == MASTER_NODE) cout << "Searching for the closest normal neighbors to the surfaces." << endl;
      geometry_container[iZone][iInst][MESH_0]->FindNormal_Neighbor(config_container[iZone]);

      /*--- Store the global to local mapping. ---*/

      if (rank == MASTER_NODE) cout << "Storing a mapping from global to local point index." << endl;
      geometry_container[iZone][iInst][MESH_0]->SetGlobal_to_Local_Point();

      /*--- Compute the surface curvature ---*/

      if ((rank == MASTER_NODE) && (!fea)) cout << "Compute the surface curvature." << endl;
      geometry_container[iZone][iInst][MESH_0]->ComputeSurf_Curvature(config_container[iZone]);

<<<<<<< HEAD
=======
      /*--- Check for periodicity and disable MG if necessary. ---*/

      if (rank == MASTER_NODE) cout << "Checking for periodicity." << endl;
      geometry_container[iZone][iInst][MESH_0]->Check_Periodicity(config_container[iZone]);

      geometry_container[iZone][iInst][MESH_0]->SetMGLevel(MESH_0);
>>>>>>> 7baeafd8
      if ((config_container[iZone]->GetnMGLevels() != 0) && (rank == MASTER_NODE))
        cout << "Setting the multigrid structure." << endl;

    }

  }

  /*--- Loop over all zones at each grid level. ---*/

  for (iZone = 0; iZone < nZone; iZone++) {

    /*--- Loop over all the instances ---*/

    for (iInst = 0; iInst < nInst[iZone]; iInst++){

      /*--- Loop over all the new grid ---*/

      for (iMGlevel = 1; iMGlevel <= config_container[iZone]->GetnMGLevels(); iMGlevel++) {

        /*--- Create main agglomeration structure ---*/

        geometry_container[iZone][iInst][iMGlevel] = new CMultiGridGeometry(geometry_container, config_container, iMGlevel, iZone, iInst);

        /*--- Compute points surrounding points. ---*/

        geometry_container[iZone][iInst][iMGlevel]->SetPoint_Connectivity(geometry_container[iZone][iInst][iMGlevel-1]);

        /*--- Create the edge structure ---*/

        geometry_container[iZone][iInst][iMGlevel]->SetEdges();
        geometry_container[iZone][iInst][iMGlevel]->SetVertex(geometry_container[iZone][iInst][iMGlevel-1], config_container[iZone]);

        /*--- Create the control volume structures ---*/

        geometry_container[iZone][iInst][iMGlevel]->SetControlVolume(config_container[iZone], geometry_container[iZone][iInst][iMGlevel-1], ALLOCATE);
        geometry_container[iZone][iInst][iMGlevel]->SetBoundControlVolume(config_container[iZone], geometry_container[iZone][iInst][iMGlevel-1], ALLOCATE);
        geometry_container[iZone][iInst][iMGlevel]->SetCoord(geometry_container[iZone][iInst][iMGlevel-1]);

        /*--- Find closest neighbor to a surface point ---*/

        geometry_container[iZone][iInst][iMGlevel]->FindNormal_Neighbor(config_container[iZone]);

        /*--- Store our multigrid index. ---*/
        
        geometry_container[iZone][iInst][iMGlevel]->SetMGLevel(iMGlevel);

        /*--- Protect against the situation that we were not able to complete
       the agglomeration for this level, i.e., there weren't enough points.
       We need to check if we changed the total number of levels and delete
       the incomplete CMultiGridGeometry object. ---*/

        if (config_container[iZone]->GetnMGLevels() != requestedMGlevels) {
          delete geometry_container[iZone][iInst][iMGlevel];
          break;
        }

      }

    }

  }

  /*--- For unsteady simulations, initialize the grid volumes
   and coordinates for previous solutions. Loop over all zones/grids ---*/

  for (iZone = 0; iZone < nZone; iZone++) {
    for (iInst = 0; iInst < nInst[iZone]; iInst++){
      if (config_container[iZone]->GetUnsteady_Simulation() && config_container[iZone]->GetGrid_Movement()) {
        for (iMGlevel = 0; iMGlevel <= config_container[iZone]->GetnMGLevels(); iMGlevel++) {
          for (iPoint = 0; iPoint < geometry_container[iZone][iInst][iMGlevel]->GetnPoint(); iPoint++) {

            /*--- Update cell volume ---*/

            geometry_container[iZone][iInst][iMGlevel]->node[iPoint]->SetVolume_n();
            geometry_container[iZone][iInst][iMGlevel]->node[iPoint]->SetVolume_nM1();

            /*--- Update point coordinates ---*/
            geometry_container[iZone][iInst][iMGlevel]->node[iPoint]->SetCoord_n();
            geometry_container[iZone][iInst][iMGlevel]->node[iPoint]->SetCoord_n1();

          }
        }
      }
    }
  }

  /*--- Create the data structure for MPI point-to-point communications. ---*/
  
  for (iZone = 0; iZone < nZone; iZone++) {
    for (iInst = 0; iInst < nInst[iZone]; iInst++) {
      for (iMGlevel = 0; iMGlevel <= config_container[iZone]->GetnMGLevels(); iMGlevel++)
        geometry_container[iZone][iInst][iMGlevel]->PreprocessP2PComms(geometry_container[iZone][iInst][iMGlevel], config_container[iZone]);
    }
  }
  
  /*--- Perform a few preprocessing routines and communications. ---*/
  
  for (iZone = 0; iZone < nZone; iZone++) {
    for (iInst = 0; iInst < nInst[iZone]; iInst++) {
      for (iMGlevel = 0; iMGlevel <= config_container[iZone]->GetnMGLevels(); iMGlevel++) {
        
        /*--- Compute the max length. ---*/
        
        if ((rank == MASTER_NODE) && (!fea) && (iMGlevel == MESH_0)) cout << "Finding max control volume width." << endl;
        geometry_container[iZone][iInst][iMGlevel]->SetMaxLength(config_container[iZone]);
        
        /*--- Communicate the number of neighbors. This is needed for
         some centered schemes and for multigrid in parallel. ---*/
        
        if ((rank == MASTER_NODE) && (size > SINGLE_NODE) && (!fea) && (iMGlevel == MESH_0)) cout << "Communicating number of neighbors." << endl;
        geometry_container[iZone][iInst][iMGlevel]->InitiateComms(geometry_container[iZone][iInst][iMGlevel], config_container[iZone], NEIGHBORS);
        geometry_container[iZone][iInst][iMGlevel]->CompleteComms(geometry_container[iZone][iInst][iMGlevel], config_container[iZone], NEIGHBORS);
      }
    }
  }
  
}

void CDriver::Geometrical_Preprocessing_DGFEM() {

  /*--- Loop over the number of zones of the fine grid. ---*/

  for(unsigned short iZone = 0; iZone < nZone; iZone++) {

    /*--- Loop over the time instances of this zone. ---*/
    for(unsigned short iInst = 0; iInst < nInst[iZone]; iInst++) {

      /*--- Carry out a dynamic cast to CMeshFEM_DG, such that it is not needed to
       define all virtual functions in the base class CGeometry. ---*/
      CMeshFEM_DG *DGMesh = dynamic_cast<CMeshFEM_DG *>(geometry_container[iZone][iInst][MESH_0]);

      /*--- Determine the standard elements for the volume elements. ---*/
      if (rank == MASTER_NODE) cout << "Creating standard volume elements." << endl;
      DGMesh->CreateStandardVolumeElements(config_container[iZone]);

      /*--- Create the face information needed to compute the contour integral
       for the elements in the Discontinuous Galerkin formulation. ---*/
      if (rank == MASTER_NODE) cout << "Creating face information." << endl;
      DGMesh->CreateFaces(config_container[iZone]);

      /*--- Compute the metric terms of the volume elements. ---*/
      if (rank == MASTER_NODE) cout << "Computing metric terms volume elements." << endl;
      DGMesh->MetricTermsVolumeElements(config_container[iZone]);

      /*--- Compute the metric terms of the surface elements. ---*/
      if (rank == MASTER_NODE) cout << "Computing metric terms surface elements." << endl;
      DGMesh->MetricTermsSurfaceElements(config_container[iZone]);

      /*--- Compute a length scale of the volume elements. ---*/
      if (rank == MASTER_NODE) cout << "Computing length scale volume elements." << endl;
      DGMesh->LengthScaleVolumeElements();

      /*--- Compute the coordinates of the integration points. ---*/
      if (rank == MASTER_NODE) cout << "Computing coordinates of the integration points." << endl;
      DGMesh->CoordinatesIntegrationPoints();

      /*--- Compute the coordinates of the location of the solution DOFs. This is different
            from the grid points when a different polynomial degree is used to represent the
            geometry and solution. ---*/
      if (rank == MASTER_NODE) cout << "Computing coordinates of the solution DOFs." << endl;
      DGMesh->CoordinatesSolDOFs();

      /*--- Initialize the static mesh movement, if necessary. ---*/
      const unsigned short Kind_Grid_Movement = config_container[iZone]->GetKind_GridMovement(iZone);
      const bool initStaticMovement = (config_container[iZone]->GetGrid_Movement() &&
                                      (Kind_Grid_Movement == MOVING_WALL    ||
                                       Kind_Grid_Movement == ROTATING_FRAME ||
                                       Kind_Grid_Movement == STEADY_TRANSLATION));

      if(initStaticMovement){
        if (rank == MASTER_NODE) cout << "Initialize Static Mesh Movement" << endl;
        DGMesh->InitStaticMeshMovement(config_container[iZone], Kind_Grid_Movement, iZone);
      }

      /*--- Perform the preprocessing tasks when wall functions are used. ---*/
      if (rank == MASTER_NODE) cout << "Preprocessing for the wall functions. " << endl;
      DGMesh->WallFunctionPreprocessing(config_container[iZone]);

      /*--- Store the global to local mapping. ---*/
      if (rank == MASTER_NODE) cout << "Storing a mapping from global to local DOF index." << endl;
      geometry_container[iZone][iInst][MESH_0]->SetGlobal_to_Local_Point();
    }

    /*--- Loop to create the coarser grid levels. ---*/

    for(unsigned short iMGlevel=1; iMGlevel<=config_container[ZONE_0]->GetnMGLevels(); iMGlevel++) {

      SU2_MPI::Error("Geometrical_Preprocessing_DGFEM: Coarse grid levels not implemented yet.",
                     CURRENT_FUNCTION);
    }
  }
}

void CDriver::Solver_Preprocessing(CSolver ****solver_container, CGeometry ***geometry,
                                   CConfig *config, unsigned short val_iInst) {
  
  unsigned short iMGlevel;
  bool euler, ns, turbulent,
  fem_euler, fem_ns, fem_turbulent, fem_transition,
  adj_euler, adj_ns, adj_turb,
  heat_fvm,
  fem, disc_adj_fem,
  spalart_allmaras, neg_spalart_allmaras, menter_sst, transition,
  template_solver, disc_adj, disc_adj_turb, disc_adj_heat,
  fem_dg_flow, fem_dg_shock_persson,
  e_spalart_allmaras, comp_spalart_allmaras, e_comp_spalart_allmaras;
  
  /*--- Count the number of DOFs per solution point. ---*/
  
  DOFsPerPoint = 0;
  
  /*--- Initialize some useful booleans ---*/

  euler            = false;  ns              = false;  turbulent     = false;
  fem_euler        = false;  fem_ns          = false;  fem_turbulent = false;
  adj_euler        = false;  adj_ns          = false;  adj_turb      = false;
  spalart_allmaras = false;  menter_sst      = false;  disc_adj_turb = false;
  neg_spalart_allmaras = false;
  disc_adj         = false;
  fem              = false;  disc_adj_fem     = false;
  heat_fvm         = false;  disc_adj_heat    = false;
  transition       = false;  fem_transition   = false;
  template_solver  = false;
  fem_dg_flow      = false;  fem_dg_shock_persson = false;
  e_spalart_allmaras = false; comp_spalart_allmaras = false; e_comp_spalart_allmaras = false;
  
  bool compressible   = (config->GetKind_Regime() == COMPRESSIBLE);
  bool incompressible = (config->GetKind_Regime() == INCOMPRESSIBLE);

  /*--- Assign booleans ---*/
  
  switch (config->GetKind_Solver()) {
    case TEMPLATE_SOLVER: template_solver = true; break;
    case EULER : euler = true; break;
    case NAVIER_STOKES: ns = true; heat_fvm = config->GetWeakly_Coupled_Heat(); break;
    case RANS : ns = true; turbulent = true; if (config->GetKind_Trans_Model() == LM) transition = true; heat_fvm = config->GetWeakly_Coupled_Heat(); break;
    case FEM_EULER : fem_euler = true; break;
    case FEM_NAVIER_STOKES: fem_ns = true; break;
    case FEM_RANS : fem_ns = true; fem_turbulent = true; if(config->GetKind_Trans_Model() == LM) fem_transition = true; break;
    case FEM_LES : fem_ns = true; break;
    case HEAT_EQUATION_FVM: heat_fvm = true; break;
    case FEM_ELASTICITY: fem = true; break;
    case ADJ_EULER : euler = true; adj_euler = true; break;
    case ADJ_NAVIER_STOKES : ns = true; turbulent = (config->GetKind_Turb_Model() != NONE); adj_ns = true; break;
    case ADJ_RANS : ns = true; turbulent = true; adj_ns = true; adj_turb = (!config->GetFrozen_Visc_Cont()); break;
    case DISC_ADJ_EULER: euler = true; disc_adj = true; break;
    case DISC_ADJ_NAVIER_STOKES: ns = true; disc_adj = true; heat_fvm = config->GetWeakly_Coupled_Heat(); break;
    case DISC_ADJ_RANS: ns = true; turbulent = true; disc_adj = true; disc_adj_turb = (!config->GetFrozen_Visc_Disc()); heat_fvm = config->GetWeakly_Coupled_Heat(); break;
    case DISC_ADJ_FEM_EULER: fem_euler = true; disc_adj = true; break;
    case DISC_ADJ_FEM_NS: fem_ns = true; disc_adj = true; break;
    case DISC_ADJ_FEM_RANS: fem_ns = true; fem_turbulent = true; disc_adj = true; if(config->GetKind_Trans_Model() == LM) fem_transition = true; break;
    case DISC_ADJ_FEM: fem = true; disc_adj_fem = true; break;
    case DISC_ADJ_HEAT: heat_fvm = true; disc_adj_heat = true; break;
  }
  
  /*--- Determine the kind of FEM solver used for the flow. ---*/

  switch( config->GetKind_FEM_Flow() ) {
    case DG: fem_dg_flow = true; break;
  }

  /*--- Determine the kind of shock capturing method for FEM DG solver. ---*/

  switch( config->GetKind_FEM_DG_Shock() ) {
    case PERSSON: fem_dg_shock_persson = true; break;
  }

  /*--- Assign turbulence model booleans ---*/

  if (turbulent || fem_turbulent)
    switch (config->GetKind_Turb_Model()) {
      case SA:     spalart_allmaras = true;     break;
      case SA_NEG: neg_spalart_allmaras = true; break;
      case SST:    menter_sst = true;           break;
      case SA_E:   e_spalart_allmaras = true;   break;
      case SA_COMP: comp_spalart_allmaras = true; break;
      case SA_E_COMP: e_comp_spalart_allmaras = true; break;
      default: SU2_MPI::Error("Specified turbulence model unavailable or none selected", CURRENT_FUNCTION); break;
    }
  
  /*--- Definition of the Class for the solution: solver_container[DOMAIN][INSTANCE][MESH_LEVEL][EQUATION]. Note that euler, ns
   and potential are incompatible, they use the same position in sol container ---*/

  for (iMGlevel = 0; iMGlevel <= config->GetnMGLevels(); iMGlevel++) {
    
    /*--- Allocate solution for a template problem ---*/
    
    if (template_solver) {
      solver_container[val_iInst][iMGlevel][TEMPLATE_SOL] = new CTemplateSolver(geometry[val_iInst][iMGlevel], config);
      if (iMGlevel == MESH_0) DOFsPerPoint += solver_container[val_iInst][iMGlevel][TEMPLATE_SOL]->GetnVar();
    }
    
    /*--- Allocate solution for direct problem, and run the preprocessing and postprocessing ---*/
    
    if (euler) {
      if (compressible) {
        solver_container[val_iInst][iMGlevel][FLOW_SOL] = new CEulerSolver(geometry[val_iInst][iMGlevel], config, iMGlevel);
        solver_container[val_iInst][iMGlevel][FLOW_SOL]->Preprocessing(geometry[val_iInst][iMGlevel], solver_container[val_iInst][iMGlevel], config, iMGlevel, NO_RK_ITER, RUNTIME_FLOW_SYS, false);
      }
      if (incompressible) {
        solver_container[val_iInst][iMGlevel][FLOW_SOL] = new CIncEulerSolver(geometry[val_iInst][iMGlevel], config, iMGlevel);
        solver_container[val_iInst][iMGlevel][FLOW_SOL]->Preprocessing(geometry[val_iInst][iMGlevel], solver_container[val_iInst][iMGlevel], config, iMGlevel, NO_RK_ITER, RUNTIME_FLOW_SYS, false);
      }
      if (iMGlevel == MESH_0) DOFsPerPoint += solver_container[val_iInst][iMGlevel][FLOW_SOL]->GetnVar();
    }
    if (ns) {
      if (compressible) {
        solver_container[val_iInst][iMGlevel][FLOW_SOL] = new CNSSolver(geometry[val_iInst][iMGlevel], config, iMGlevel);
      }
      if (incompressible) {
        solver_container[val_iInst][iMGlevel][FLOW_SOL] = new CIncNSSolver(geometry[val_iInst][iMGlevel], config, iMGlevel);
      }
      if (iMGlevel == MESH_0) DOFsPerPoint += solver_container[val_iInst][iMGlevel][FLOW_SOL]->GetnVar();
    }
    if (turbulent) {
      if (spalart_allmaras || e_spalart_allmaras || comp_spalart_allmaras || e_comp_spalart_allmaras || neg_spalart_allmaras) {
        solver_container[val_iInst][iMGlevel][TURB_SOL] = new CTurbSASolver(geometry[val_iInst][iMGlevel], config, iMGlevel, solver_container[val_iInst][iMGlevel][FLOW_SOL]->GetFluidModel() );
        solver_container[val_iInst][iMGlevel][FLOW_SOL]->Preprocessing(geometry[val_iInst][iMGlevel], solver_container[val_iInst][iMGlevel], config, iMGlevel, NO_RK_ITER, RUNTIME_FLOW_SYS, false);
        solver_container[val_iInst][iMGlevel][TURB_SOL]->Postprocessing(geometry[val_iInst][iMGlevel], solver_container[val_iInst][iMGlevel], config, iMGlevel);
      }
      else if (menter_sst) {
        solver_container[val_iInst][iMGlevel][TURB_SOL] = new CTurbSSTSolver(geometry[val_iInst][iMGlevel], config, iMGlevel);
        solver_container[val_iInst][iMGlevel][FLOW_SOL]->Preprocessing(geometry[val_iInst][iMGlevel], solver_container[val_iInst][iMGlevel], config, iMGlevel, NO_RK_ITER, RUNTIME_FLOW_SYS, false);
        solver_container[val_iInst][iMGlevel][TURB_SOL]->Postprocessing(geometry[val_iInst][iMGlevel], solver_container[val_iInst][iMGlevel], config, iMGlevel);
        solver_container[val_iInst][iMGlevel][FLOW_SOL]->Preprocessing(geometry[val_iInst][iMGlevel], solver_container[val_iInst][iMGlevel], config, iMGlevel, NO_RK_ITER, RUNTIME_FLOW_SYS, false);
      }
      if (iMGlevel == MESH_0) DOFsPerPoint += solver_container[val_iInst][iMGlevel][TURB_SOL]->GetnVar();
      if (transition) {
        solver_container[val_iInst][iMGlevel][TRANS_SOL] = new CTransLMSolver(geometry[val_iInst][iMGlevel], config, iMGlevel);
        if (iMGlevel == MESH_0) DOFsPerPoint += solver_container[val_iInst][iMGlevel][TRANS_SOL]->GetnVar();
      }
    }
    if (fem_euler) {
      if( fem_dg_flow ) {
        if( fem_dg_shock_persson ) {
          solver_container[val_iInst][iMGlevel][FLOW_SOL] = new CFEM_DG_NSSolver(geometry[val_iInst][iMGlevel], config, iMGlevel);
        }
        else {
          solver_container[val_iInst][iMGlevel][FLOW_SOL] = new CFEM_DG_EulerSolver(geometry[val_iInst][iMGlevel], config, iMGlevel);
        }
      }
    }
    if (fem_ns) {
      if( fem_dg_flow )
        solver_container[val_iInst][iMGlevel][FLOW_SOL] = new CFEM_DG_NSSolver(geometry[val_iInst][iMGlevel], config, iMGlevel);
    }
    if (fem_turbulent) {
      SU2_MPI::Error("Finite element turbulence model not yet implemented.", CURRENT_FUNCTION);

      if(fem_transition)
        SU2_MPI::Error("Finite element transition model not yet implemented.", CURRENT_FUNCTION);
    }
    if (heat_fvm) {
      solver_container[val_iInst][iMGlevel][HEAT_SOL] = new CHeatSolverFVM(geometry[val_iInst][iMGlevel], config, iMGlevel);
      if (iMGlevel == MESH_0) DOFsPerPoint += solver_container[val_iInst][iMGlevel][HEAT_SOL]->GetnVar();
    }
    if (fem) {
      solver_container[val_iInst][iMGlevel][FEA_SOL] = new CFEASolver(geometry[val_iInst][iMGlevel], config);
      if (iMGlevel == MESH_0) DOFsPerPoint += solver_container[val_iInst][iMGlevel][FEA_SOL]->GetnVar();
    }
    
    /*--- Allocate solution for adjoint problem ---*/
    
    if (adj_euler) {
      if (compressible) {
        solver_container[val_iInst][iMGlevel][ADJFLOW_SOL] = new CAdjEulerSolver(geometry[val_iInst][iMGlevel], config, iMGlevel);
      }
      if (incompressible) {
        SU2_MPI::Error("Continuous adjoint for the incompressible solver is not currently available.", CURRENT_FUNCTION);
      }
      if (iMGlevel == MESH_0) DOFsPerPoint += solver_container[val_iInst][iMGlevel][ADJFLOW_SOL]->GetnVar();
    }
    if (adj_ns) {
      if (compressible) {
        solver_container[val_iInst][iMGlevel][ADJFLOW_SOL] = new CAdjNSSolver(geometry[val_iInst][iMGlevel], config, iMGlevel);
      }
      if (incompressible) {
        SU2_MPI::Error("Continuous adjoint for the incompressible solver is not currently available.", CURRENT_FUNCTION);
      }
      if (iMGlevel == MESH_0) DOFsPerPoint += solver_container[val_iInst][iMGlevel][ADJFLOW_SOL]->GetnVar();
    }
    if (adj_turb) {
      solver_container[val_iInst][iMGlevel][ADJTURB_SOL] = new CAdjTurbSolver(geometry[val_iInst][iMGlevel], config, iMGlevel);
      if (iMGlevel == MESH_0) DOFsPerPoint += solver_container[val_iInst][iMGlevel][ADJTURB_SOL]->GetnVar();
    }
     
    if (disc_adj) {
      solver_container[val_iInst][iMGlevel][ADJFLOW_SOL] = new CDiscAdjSolver(geometry[val_iInst][iMGlevel], config, solver_container[val_iInst][iMGlevel][FLOW_SOL], RUNTIME_FLOW_SYS, iMGlevel);
      if (iMGlevel == MESH_0) DOFsPerPoint += solver_container[val_iInst][iMGlevel][ADJFLOW_SOL]->GetnVar();
      if (disc_adj_turb) {
        solver_container[val_iInst][iMGlevel][ADJTURB_SOL] = new CDiscAdjSolver(geometry[val_iInst][iMGlevel], config, solver_container[val_iInst][iMGlevel][TURB_SOL], RUNTIME_TURB_SYS, iMGlevel);
        if (iMGlevel == MESH_0) DOFsPerPoint += solver_container[val_iInst][iMGlevel][ADJTURB_SOL]->GetnVar();
      }
      if (heat_fvm) {
        solver_container[val_iInst][iMGlevel][ADJHEAT_SOL] = new CDiscAdjSolver(geometry[val_iInst][iMGlevel], config, solver_container[val_iInst][iMGlevel][HEAT_SOL], RUNTIME_HEAT_SYS, iMGlevel);
        if (iMGlevel == MESH_0) DOFsPerPoint += solver_container[val_iInst][iMGlevel][ADJHEAT_SOL]->GetnVar();
      }
    }
    
    if (disc_adj_fem) {
      solver_container[val_iInst][iMGlevel][ADJFEA_SOL] = new CDiscAdjFEASolver(geometry[val_iInst][iMGlevel], config, solver_container[val_iInst][iMGlevel][FEA_SOL], RUNTIME_FEA_SYS, iMGlevel);
      if (iMGlevel == MESH_0) DOFsPerPoint += solver_container[val_iInst][iMGlevel][ADJFEA_SOL]->GetnVar();
    }

    if (disc_adj_heat) {
      solver_container[val_iInst][iMGlevel][ADJHEAT_SOL] = new CDiscAdjSolver(geometry[val_iInst][iMGlevel], config, solver_container[val_iInst][iMGlevel][HEAT_SOL], RUNTIME_HEAT_SYS, iMGlevel);
      if (iMGlevel == MESH_0) DOFsPerPoint += solver_container[val_iInst][iMGlevel][ADJHEAT_SOL]->GetnVar();
    }
  }


  /*--- Check for restarts and use the LoadRestart() routines. ---*/

  bool update_geo = true;
  if (config->GetFSI_Simulation()) update_geo = false;

  Solver_Restart(solver_container, geometry, config, update_geo, val_iInst);

  /*--- Set up any necessary inlet profiles ---*/

  Inlet_Preprocessing(solver_container[val_iInst], geometry[val_iInst], config);

}

void CDriver::Inlet_Preprocessing(CSolver ***solver_container, CGeometry **geometry,
                                  CConfig *config) {

  bool euler, ns, turbulent,
  adj_euler, adj_ns, adj_turb,
  heat,
  fem,
  template_solver, disc_adj, disc_adj_fem, disc_adj_turb;
  int val_iter = 0;
  unsigned short iMesh;

  /*--- Initialize some useful booleans ---*/

  euler            = false;  ns              = false;  turbulent = false;
  adj_euler        = false;  adj_ns          = false;  adj_turb  = false;
  disc_adj         = false;
  fem              = false;  disc_adj_fem     = false;
  heat             = false;  disc_adj_turb    = false;
  template_solver  = false;

  /*--- Adjust iteration number for unsteady restarts. ---*/

  bool dual_time = ((config->GetUnsteady_Simulation() == DT_STEPPING_1ST) ||
                    (config->GetUnsteady_Simulation() == DT_STEPPING_2ND));
  bool time_stepping = config->GetUnsteady_Simulation() == TIME_STEPPING;
  bool adjoint = (config->GetDiscrete_Adjoint() || config->GetContinuous_Adjoint());

  if (dual_time) {
    if (adjoint) val_iter = SU2_TYPE::Int(config->GetUnst_AdjointIter())-1;
    else if (config->GetUnsteady_Simulation() == DT_STEPPING_1ST)
      val_iter = SU2_TYPE::Int(config->GetUnst_RestartIter())-1;
    else val_iter = SU2_TYPE::Int(config->GetUnst_RestartIter())-2;
  }

  if (time_stepping) {
    if (adjoint) val_iter = SU2_TYPE::Int(config->GetUnst_AdjointIter())-1;
    else val_iter = SU2_TYPE::Int(config->GetUnst_RestartIter())-1;
  }

  /*--- Assign booleans ---*/

  switch (config->GetKind_Solver()) {
    case TEMPLATE_SOLVER: template_solver = true; break;
    case EULER : euler = true; break;
    case NAVIER_STOKES: ns = true; break;
    case RANS : ns = true; turbulent = true; break;
    case HEAT_EQUATION_FVM: heat = true; break;
    case FEM_ELASTICITY: fem = true; break;
    case ADJ_EULER : euler = true; adj_euler = true; break;
    case ADJ_NAVIER_STOKES : ns = true; turbulent = (config->GetKind_Turb_Model() != NONE); adj_ns = true; break;
    case ADJ_RANS : ns = true; turbulent = true; adj_ns = true; adj_turb = (!config->GetFrozen_Visc_Cont()); break;
    case DISC_ADJ_EULER: euler = true; disc_adj = true; break;
    case DISC_ADJ_NAVIER_STOKES: ns = true; disc_adj = true; break;
    case DISC_ADJ_RANS: ns = true; turbulent = true; disc_adj = true; disc_adj_turb = (!config->GetFrozen_Visc_Disc()); break;
    case DISC_ADJ_FEM: fem = true; disc_adj_fem = true; break;
  }


  /*--- Load inlet profile files for any of the active solver containers. 
   Note that these routines fill the fine grid data structures for the markers
   and restrict values down to all coarser MG levels. ---*/

  if (config->GetInlet_Profile_From_File()) {

    /*--- Use LoadInletProfile() routines for the particular solver. ---*/

    if (rank == MASTER_NODE) {
      cout << endl;
      cout << "Reading inlet profile from file: ";
      cout << config->GetInlet_FileName() << endl;
    }

    bool no_profile = false;

    if (euler || ns || adj_euler || adj_ns || disc_adj) {
      solver_container[MESH_0][FLOW_SOL]->LoadInletProfile(geometry, solver_container, config, val_iter, FLOW_SOL, INLET_FLOW);
    }
    if (turbulent || adj_turb || disc_adj_turb) {
      solver_container[MESH_0][TURB_SOL]->LoadInletProfile(geometry, solver_container, config, val_iter, TURB_SOL, INLET_FLOW);
    }

    if (template_solver) {
      no_profile = true;
    }
    if (heat) {
      no_profile = true;
    }
    if (fem) {
      no_profile = true;
    }
    if (disc_adj_fem) {
      no_profile = true;
    }

    /*--- Exit if profiles were requested for a solver that is not available. ---*/

    if (no_profile) {
      SU2_MPI::Error(string("Inlet profile specification via file (C++) has not been \n") +
                     string("implemented yet for this solver.\n") +
                     string("Please set SPECIFIED_INLET_PROFILE= NO and try again."), CURRENT_FUNCTION);
    }

  } else {

    /*--- Uniform inlets or python-customized inlets ---*/

    /* --- Initialize quantities for inlet boundary
     * This routine does not check if they python wrapper is being used to
     * set custom boundary conditions.  This is intentional; the
     * default values for python custom BCs are initialized with the default
     * values specified in the config (avoiding non physical values) --- */

    for (iMesh = 0; iMesh <= config->GetnMGLevels(); iMesh++) {
      for(unsigned short iMarker=0; iMarker < config->GetnMarker_All(); iMarker++) {
        if (euler || ns || adj_euler || adj_ns || disc_adj)
          solver_container[iMesh][FLOW_SOL]->SetUniformInlet(config, iMarker);
        if (turbulent)
          solver_container[iMesh][TURB_SOL]->SetUniformInlet(config, iMarker);
      }
    }
    
  }
  
}

void CDriver::Solver_Restart(CSolver ****solver_container, CGeometry ***geometry,
                             CConfig *config, bool update_geo, unsigned short val_iInst) {

  bool euler, ns, turbulent,
  adj_euler, adj_ns, adj_turb,
  heat_fvm, fem, fem_euler, fem_ns, fem_dg_flow,
  template_solver, disc_adj, disc_adj_fem, disc_adj_turb, disc_adj_heat;
  int val_iter = 0;

  /*--- Initialize some useful booleans ---*/

  euler            = false;  ns           = false;  turbulent   = false;
  adj_euler        = false;  adj_ns       = false;  adj_turb    = false;
  fem_euler        = false;  fem_ns       = false;  fem_dg_flow = false;
  disc_adj         = false;
  fem              = false;  disc_adj_fem     = false;
  disc_adj_turb    = false;
  heat_fvm         = false;  disc_adj_heat    = false;
  template_solver  = false;

  /*--- Check for restarts and use the LoadRestart() routines. ---*/

  bool restart      = config->GetRestart();
  bool restart_flow = config->GetRestart_Flow();
  bool no_restart   = false;

  /*--- Adjust iteration number for unsteady restarts. ---*/

  bool dual_time = ((config->GetUnsteady_Simulation() == DT_STEPPING_1ST) ||
                    (config->GetUnsteady_Simulation() == DT_STEPPING_2ND));
  bool time_stepping = config->GetUnsteady_Simulation() == TIME_STEPPING;
  bool adjoint = (config->GetDiscrete_Adjoint() || config->GetContinuous_Adjoint());
  bool dynamic = (config->GetDynamic_Analysis() == DYNAMIC); // Dynamic simulation (FSI).

  if (dual_time) {
    if (adjoint) val_iter = SU2_TYPE::Int(config->GetUnst_AdjointIter())-1;
    else if (config->GetUnsteady_Simulation() == DT_STEPPING_1ST)
      val_iter = SU2_TYPE::Int(config->GetUnst_RestartIter())-1;
    else val_iter = SU2_TYPE::Int(config->GetUnst_RestartIter())-2;
  }

  if (time_stepping) {
    if (adjoint) val_iter = SU2_TYPE::Int(config->GetUnst_AdjointIter())-1;
    else val_iter = SU2_TYPE::Int(config->GetUnst_RestartIter())-1;
  }

  /*--- Assign booleans ---*/

  switch (config->GetKind_Solver()) {
    case TEMPLATE_SOLVER: template_solver = true; break;
    case EULER : euler = true; break;
    case NAVIER_STOKES: ns = true; heat_fvm = config->GetWeakly_Coupled_Heat(); break;
    case RANS : ns = true; turbulent = true; heat_fvm = config->GetWeakly_Coupled_Heat(); break;
    case FEM_EULER : fem_euler = true; break;
    case FEM_NAVIER_STOKES: fem_ns = true; break;
    case FEM_RANS : fem_ns = true; break;
    case FEM_LES : fem_ns = true; break;
    case HEAT_EQUATION_FVM: heat_fvm = true; break;
    case FEM_ELASTICITY: fem = true; break;
    case ADJ_EULER : euler = true; adj_euler = true; break;
    case ADJ_NAVIER_STOKES : ns = true; turbulent = (config->GetKind_Turb_Model() != NONE); adj_ns = true; break;
    case ADJ_RANS : ns = true; turbulent = true; adj_ns = true; adj_turb = (!config->GetFrozen_Visc_Cont()); break;
    case DISC_ADJ_EULER: euler = true; disc_adj = true; break;
    case DISC_ADJ_NAVIER_STOKES: ns = true; disc_adj = true; heat_fvm = config->GetWeakly_Coupled_Heat(); break;
    case DISC_ADJ_RANS: ns = true; turbulent = true; disc_adj = true; disc_adj_turb = (!config->GetFrozen_Visc_Disc()); heat_fvm = config->GetWeakly_Coupled_Heat(); break;
    case DISC_ADJ_FEM_EULER: fem_euler = true; disc_adj = true; break;
    case DISC_ADJ_FEM_NS: fem_ns = true; disc_adj = true; break;
    case DISC_ADJ_FEM_RANS: fem_ns = true; turbulent = true; disc_adj = true; disc_adj_turb = (!config->GetFrozen_Visc_Disc()); break;
    case DISC_ADJ_FEM: fem = true; disc_adj_fem = true; break;
    case DISC_ADJ_HEAT: heat_fvm = true; disc_adj_heat = true; break;

  }

  /*--- Determine the kind of FEM solver used for the flow. ---*/

  switch( config->GetKind_FEM_Flow() ) {
    case DG: fem_dg_flow = true; break;
  }

  /*--- Load restarts for any of the active solver containers. Note that
   these restart routines fill the fine grid and interpolate to all MG levels. ---*/

  if (restart || restart_flow) {
    if (euler || ns) {
      solver_container[val_iInst][MESH_0][FLOW_SOL]->LoadRestart(geometry[val_iInst], solver_container[val_iInst], config, val_iter, update_geo);
    }
    if (turbulent) {
      solver_container[val_iInst][MESH_0][TURB_SOL]->LoadRestart(geometry[val_iInst], solver_container[val_iInst], config, val_iter, update_geo);
    }
    if (fem) {
      if (dynamic) val_iter = SU2_TYPE::Int(config->GetDyn_RestartIter())-1;
      solver_container[val_iInst][MESH_0][FEA_SOL]->LoadRestart(geometry[val_iInst], solver_container[val_iInst], config, val_iter, update_geo);
    }
    if (fem_euler || fem_ns) {
      if (fem_dg_flow)
        solver_container[val_iInst][MESH_0][FLOW_SOL]->LoadRestart(geometry[val_iInst], solver_container[val_iInst], config, val_iter, update_geo);
    }
    if (heat_fvm) {
      solver_container[val_iInst][MESH_0][HEAT_SOL]->LoadRestart(geometry[val_iInst], solver_container[val_iInst], config, val_iter, update_geo);
    }
  }

  if (restart) {
    if (template_solver) {
      no_restart = true;
    }
    if (heat_fvm) {
      solver_container[val_iInst][MESH_0][HEAT_SOL]->LoadRestart(geometry[val_iInst], solver_container[val_iInst], config, val_iter, update_geo);
    }
    if (adj_euler || adj_ns) {
      solver_container[val_iInst][MESH_0][ADJFLOW_SOL]->LoadRestart(geometry[val_iInst], solver_container[val_iInst], config, val_iter, update_geo);
    }
    if (adj_turb) {
      no_restart = true;
    }
    if (disc_adj) {
      solver_container[val_iInst][MESH_0][ADJFLOW_SOL]->LoadRestart(geometry[val_iInst], solver_container[val_iInst], config, val_iter, update_geo);
      if (disc_adj_turb)
        solver_container[val_iInst][MESH_0][ADJTURB_SOL]->LoadRestart(geometry[val_iInst], solver_container[val_iInst], config, val_iter, update_geo);
      if (disc_adj_heat)
        solver_container[val_iInst][MESH_0][ADJHEAT_SOL]->LoadRestart(geometry[val_iInst], solver_container[val_iInst], config, val_iter, update_geo);
    }
    if (disc_adj_fem) {
        if (dynamic) val_iter = SU2_TYPE::Int(config->GetDyn_RestartIter())-1;
        solver_container[val_iInst][MESH_0][ADJFEA_SOL]->LoadRestart(geometry[val_iInst], solver_container[val_iInst], config, val_iter, update_geo);
    }
    if (disc_adj_heat) {
      solver_container[val_iInst][MESH_0][ADJHEAT_SOL]->LoadRestart(geometry[val_iInst], solver_container[val_iInst], config, val_iter, update_geo);
    }
  }

  /*--- Exit if a restart was requested for a solver that is not available. ---*/

  if (no_restart) {
    SU2_MPI::Error(string("A restart capability has not been implemented yet for this solver.\n") +
                   string("Please set RESTART_SOL= NO and try again."), CURRENT_FUNCTION);
  }

  /*--- Think about calls to pre / post-processing here, plus realizability checks. ---*/
  

}

void CDriver::Solver_Postprocessing(CSolver ****solver_container, CGeometry **geometry,
                                    CConfig *config, unsigned short val_iInst) {
  unsigned short iMGlevel;
  bool euler, ns, turbulent,
  adj_euler, adj_ns, adj_turb,
  heat_fvm, fem,
  spalart_allmaras, neg_spalart_allmaras, menter_sst, transition,
  template_solver, disc_adj, disc_adj_turb, disc_adj_fem, disc_adj_heat,
  e_spalart_allmaras, comp_spalart_allmaras, e_comp_spalart_allmaras;

  /*--- Initialize some useful booleans ---*/
  
  euler            = false;  ns              = false;  turbulent = false;
  adj_euler        = false;  adj_ns          = false;  adj_turb  = false;
  spalart_allmaras = false;  menter_sst      = false;  disc_adj_turb = false;
  neg_spalart_allmaras = false;
  disc_adj        = false;
  fem              = false;  disc_adj_fem    = false;
  heat_fvm        = false;   disc_adj_heat   = false;
  transition       = false;
  template_solver  = false;
  e_spalart_allmaras = false; comp_spalart_allmaras = false; e_comp_spalart_allmaras = false;

  /*--- Assign booleans ---*/
  
  switch (config->GetKind_Solver()) {
    case TEMPLATE_SOLVER: template_solver = true; break;
    case EULER : euler = true; break;
    case NAVIER_STOKES: ns = true; heat_fvm = config->GetWeakly_Coupled_Heat(); break;
    case RANS : ns = true; turbulent = true; if (config->GetKind_Trans_Model() == LM) transition = true; heat_fvm = config->GetWeakly_Coupled_Heat(); break;
    case FEM_EULER : euler = true; break;
    case FEM_NAVIER_STOKES:
    case FEM_LES: ns = true; break;
    case FEM_RANS: ns = true; turbulent = true; if (config->GetKind_Trans_Model() == LM) transition = true; break;
    case HEAT_EQUATION_FVM: heat_fvm = true; break;
    case FEM_ELASTICITY: fem = true; break;
    case ADJ_EULER : euler = true; adj_euler = true; break;
    case ADJ_NAVIER_STOKES : ns = true; turbulent = (config->GetKind_Turb_Model() != NONE); adj_ns = true; break;
    case ADJ_RANS : ns = true; turbulent = true; adj_ns = true; adj_turb = (!config->GetFrozen_Visc_Cont()); break;
    case DISC_ADJ_EULER: euler = true; disc_adj = true; break;
    case DISC_ADJ_NAVIER_STOKES: ns = true; disc_adj = true; heat_fvm = config->GetWeakly_Coupled_Heat(); break;
    case DISC_ADJ_RANS: ns = true; turbulent = true; disc_adj = true; disc_adj_turb = (!config->GetFrozen_Visc_Disc()); heat_fvm = config->GetWeakly_Coupled_Heat(); break;
    case DISC_ADJ_FEM_EULER: euler = true; disc_adj = true; break;
    case DISC_ADJ_FEM_NS: ns = true; disc_adj = true; break;
    case DISC_ADJ_FEM_RANS: ns = true; turbulent = true; disc_adj = true; disc_adj_turb = (!config->GetFrozen_Visc_Disc()); break;
    case DISC_ADJ_FEM: fem = true; disc_adj_fem = true; break;
    case DISC_ADJ_HEAT: heat_fvm = true; disc_adj_heat = true; break;
  }
  
  /*--- Assign turbulence model booleans ---*/
  
  if (turbulent)
    switch (config->GetKind_Turb_Model()) {
    case SA:     spalart_allmaras = true;     break;
    case SA_NEG: neg_spalart_allmaras = true; break;
    case SST:    menter_sst = true;           break;
    case SA_E: e_spalart_allmaras = true; break;
    case SA_COMP: comp_spalart_allmaras = true; break;
    case SA_E_COMP: e_comp_spalart_allmaras = true; break;
    }
  
  /*--- Definition of the Class for the solution: solver_container[DOMAIN][MESH_LEVEL][EQUATION]. Note that euler, ns
   and potential are incompatible, they use the same position in sol container ---*/
  
  for (iMGlevel = 0; iMGlevel <= config->GetnMGLevels(); iMGlevel++) {
    
    /*--- DeAllocate solution for a template problem ---*/
    
    if (template_solver) {
      delete solver_container[val_iInst][iMGlevel][TEMPLATE_SOL];
    }

    /*--- DeAllocate solution for adjoint problem ---*/
    
    if (adj_euler || adj_ns || disc_adj) {
      delete solver_container[val_iInst][iMGlevel][ADJFLOW_SOL];
      if (disc_adj_turb || adj_turb) {
        delete solver_container[val_iInst][iMGlevel][ADJTURB_SOL];
      }
      if (heat_fvm) {
        delete solver_container[val_iInst][iMGlevel][ADJHEAT_SOL];
      }
    }

    if (disc_adj_heat) {
      delete solver_container[val_iInst][iMGlevel][ADJHEAT_SOL];
    }

    /*--- DeAllocate solution for direct problem ---*/
    
    if (euler || ns) {
      delete solver_container[val_iInst][iMGlevel][FLOW_SOL];
    }

    if (turbulent) {
      if (spalart_allmaras || neg_spalart_allmaras || menter_sst || e_spalart_allmaras || comp_spalart_allmaras || e_comp_spalart_allmaras) {
        delete solver_container[val_iInst][iMGlevel][TURB_SOL];
      }
      if (transition) {
        delete solver_container[val_iInst][iMGlevel][TRANS_SOL];
      }
    }
    if (heat_fvm) {
      delete solver_container[val_iInst][iMGlevel][HEAT_SOL];
    }
    if (fem) {
      delete solver_container[val_iInst][iMGlevel][FEA_SOL];
    }
    if (disc_adj_fem) {
      delete solver_container[val_iInst][iMGlevel][ADJFEA_SOL];
    }
    
    delete [] solver_container[val_iInst][iMGlevel];
  }
  
  delete [] solver_container[val_iInst];

}

void CDriver::Integration_Preprocessing(CIntegration ***integration_container,
    CGeometry ***geometry, CConfig *config, unsigned short val_iInst) {

  bool euler, adj_euler, ns, adj_ns, turbulent, adj_turb, fem,
      fem_euler, fem_ns, fem_turbulent,
      heat_fvm, template_solver, transition, disc_adj, disc_adj_fem, disc_adj_heat;

  /*--- Initialize some useful booleans ---*/
  euler            = false; adj_euler        = false;
  ns               = false; adj_ns           = false;
  turbulent        = false; adj_turb         = false;
  disc_adj         = false;
  fem_euler        = false;
  fem_ns           = false;
  fem_turbulent    = false;
  heat_fvm         = false; disc_adj_heat    = false;
  fem 			       = false; disc_adj_fem     = false;
  transition       = false;
  template_solver  = false;

  /*--- Assign booleans ---*/
  switch (config->GetKind_Solver()) {
    case TEMPLATE_SOLVER: template_solver = true; break;
    case EULER : euler = true; break;
    case NAVIER_STOKES: ns = true;  heat_fvm = config->GetWeakly_Coupled_Heat(); break;
    case RANS : ns = true; turbulent = true; if (config->GetKind_Trans_Model() == LM) transition = true; heat_fvm = config->GetWeakly_Coupled_Heat(); break;
    case FEM_EULER : fem_euler = true; break;
    case FEM_NAVIER_STOKES: fem_ns = true; break;
    case FEM_RANS : fem_ns = true; fem_turbulent = true; break;
    case FEM_LES :  fem_ns = true; break;
    case HEAT_EQUATION_FVM: heat_fvm = true; break;
    case FEM_ELASTICITY: fem = true; break;
    case ADJ_EULER : euler = true; adj_euler = true; break;
    case ADJ_NAVIER_STOKES : ns = true; turbulent = (config->GetKind_Turb_Model() != NONE); adj_ns = true; break;
    case ADJ_RANS : ns = true; turbulent = true; adj_ns = true; adj_turb = (!config->GetFrozen_Visc_Cont()); break;
    case DISC_ADJ_EULER : euler = true; disc_adj = true; break;
    case DISC_ADJ_FEM_EULER: fem_euler = true; disc_adj = true; break;
    case DISC_ADJ_FEM_NS: fem_ns = true; disc_adj = true; break;
    case DISC_ADJ_FEM_RANS: fem_ns = true; fem_turbulent = true; disc_adj = true; break;
    case DISC_ADJ_NAVIER_STOKES: ns = true; disc_adj = true; heat_fvm = config->GetWeakly_Coupled_Heat(); break;
    case DISC_ADJ_RANS : ns = true; turbulent = true; disc_adj = true; heat_fvm = config->GetWeakly_Coupled_Heat(); break;
    case DISC_ADJ_FEM: fem = true; disc_adj_fem = true; break;
    case DISC_ADJ_HEAT: heat_fvm = true; disc_adj_heat = true; break;
  }

  /*--- Allocate solution for a template problem ---*/
  if (template_solver) integration_container[val_iInst][TEMPLATE_SOL] = new CSingleGridIntegration(config);

  /*--- Allocate solution for direct problem ---*/
  if (euler) integration_container[val_iInst][FLOW_SOL] = new CMultiGridIntegration(config);
  if (ns) integration_container[val_iInst][FLOW_SOL] = new CMultiGridIntegration(config);
  if (turbulent) integration_container[val_iInst][TURB_SOL] = new CSingleGridIntegration(config);
  if (transition) integration_container[val_iInst][TRANS_SOL] = new CSingleGridIntegration(config);
  if (heat_fvm) integration_container[val_iInst][HEAT_SOL] = new CSingleGridIntegration(config);
  if (fem) integration_container[val_iInst][FEA_SOL] = new CStructuralIntegration(config);

  /*--- Allocate integration container for finite element flow solver. ---*/

  if (fem_euler) integration_container[val_iInst][FLOW_SOL] = new CFEM_DG_Integration(config);
  if (fem_ns)    integration_container[val_iInst][FLOW_SOL] = new CFEM_DG_Integration(config);
  //if (fem_turbulent) integration_container[val_iInst][FEM_TURB_SOL] = new CSingleGridIntegration(config);

  if (fem_turbulent)
    SU2_MPI::Error("No turbulent FEM solver yet", CURRENT_FUNCTION);

  /*--- Allocate solution for adjoint problem ---*/
  if (adj_euler) integration_container[val_iInst][ADJFLOW_SOL] = new CMultiGridIntegration(config);
  if (adj_ns) integration_container[val_iInst][ADJFLOW_SOL] = new CMultiGridIntegration(config);
  if (adj_turb) integration_container[val_iInst][ADJTURB_SOL] = new CSingleGridIntegration(config);

  if (disc_adj) integration_container[val_iInst][ADJFLOW_SOL] = new CIntegration(config);
  if (disc_adj_fem) integration_container[val_iInst][ADJFEA_SOL] = new CIntegration(config);
  if (disc_adj_heat) integration_container[val_iInst][ADJHEAT_SOL] = new CIntegration(config);

}

void CDriver::Integration_Postprocessing(CIntegration ***integration_container,
    CGeometry **geometry, CConfig *config, unsigned short val_iInst) {
  bool euler, adj_euler, ns, adj_ns, turbulent, adj_turb, fem,
      fem_euler, fem_ns, fem_turbulent,
      heat_fvm, template_solver, transition, disc_adj, disc_adj_fem, disc_adj_heat;

  /*--- Initialize some useful booleans ---*/
  euler            = false; adj_euler        = false;
  ns               = false; adj_ns           = false;
  turbulent        = false; adj_turb         = false;
  disc_adj         = false;
  fem_euler        = false;
  fem_ns           = false;
  fem_turbulent    = false;
  heat_fvm         = false; disc_adj_heat    = false;
  fem              = false; disc_adj_fem     = false;
  transition       = false;
  template_solver  = false;

  /*--- Assign booleans ---*/
  switch (config->GetKind_Solver()) {
    case TEMPLATE_SOLVER: template_solver = true; break;
    case EULER : euler = true; break;
    case NAVIER_STOKES: ns = true; heat_fvm = config->GetWeakly_Coupled_Heat(); break;
    case RANS : ns = true; turbulent = true; if (config->GetKind_Trans_Model() == LM) transition = true; heat_fvm = config->GetWeakly_Coupled_Heat(); break;
    case FEM_EULER : fem_euler = true; break;
    case FEM_NAVIER_STOKES: fem_ns = true; break;
    case FEM_RANS : fem_ns = true; fem_turbulent = true; break;
    case FEM_LES :  fem_ns = true; break;
    case HEAT_EQUATION_FVM: heat_fvm = true; break;
    case FEM_ELASTICITY: fem = true; break;
    case ADJ_EULER : euler = true; adj_euler = true; break;
    case ADJ_NAVIER_STOKES : ns = true; turbulent = (config->GetKind_Turb_Model() != NONE); adj_ns = true; break;
    case ADJ_RANS : ns = true; turbulent = true; adj_ns = true; adj_turb = (!config->GetFrozen_Visc_Cont()); break;
    case DISC_ADJ_EULER : euler = true; disc_adj = true; break;
    case DISC_ADJ_NAVIER_STOKES: ns = true; disc_adj = true; heat_fvm = config->GetWeakly_Coupled_Heat(); break;
    case DISC_ADJ_RANS : ns = true; turbulent = true; disc_adj = true; heat_fvm = config->GetWeakly_Coupled_Heat(); break;
    case DISC_ADJ_FEM_EULER: fem_euler = true; disc_adj = true; break;
    case DISC_ADJ_FEM_NS: fem_ns = true; disc_adj = true; break;
    case DISC_ADJ_FEM_RANS: fem_ns = true; fem_turbulent = true; disc_adj = true; break;
    case DISC_ADJ_FEM: fem = true; disc_adj_fem = true; break;
    case DISC_ADJ_HEAT: heat_fvm = true; disc_adj_heat = true; break;
  }

  /*--- DeAllocate solution for a template problem ---*/
  if (template_solver) integration_container[val_iInst][TEMPLATE_SOL] = new CSingleGridIntegration(config);

  /*--- DeAllocate solution for direct problem ---*/
  if (euler || ns) delete integration_container[val_iInst][FLOW_SOL];
  if (turbulent) delete integration_container[val_iInst][TURB_SOL];
  if (transition) delete integration_container[val_iInst][TRANS_SOL];
  if (heat_fvm) delete integration_container[val_iInst][HEAT_SOL];
  if (fem) delete integration_container[val_iInst][FEA_SOL];
  if (disc_adj_fem) delete integration_container[val_iInst][ADJFEA_SOL];
  if (disc_adj_heat) delete integration_container[val_iInst][ADJHEAT_SOL];

  /*--- DeAllocate solution for adjoint problem ---*/
  if (adj_euler || adj_ns || disc_adj) delete integration_container[val_iInst][ADJFLOW_SOL];
  if (adj_turb) delete integration_container[val_iInst][ADJTURB_SOL];

  /*--- DeAllocate integration container for finite element flow solver. ---*/
  if (fem_euler || fem_ns) delete integration_container[val_iInst][FLOW_SOL];
  //if (fem_turbulent)     delete integration_container[val_iInst][FEM_TURB_SOL];

  if (fem_turbulent)
    SU2_MPI::Error("No turbulent FEM solver yet", CURRENT_FUNCTION);

  delete [] integration_container[val_iInst];
}

void CDriver::Numerics_Preprocessing(CNumerics *****numerics_container,
                                     CSolver ****solver_container, CGeometry ***geometry,
                                     CConfig *config, unsigned short val_iInst) {

  unsigned short iMGlevel, iSol, nDim,
  
  nVar_Template         = 0,
  nVar_Flow             = 0,
  nVar_Trans            = 0,
  nVar_Turb             = 0,
  nVar_Adj_Flow         = 0,
  nVar_Adj_Turb         = 0,
  nVar_FEM              = 0,
  nVar_Heat             = 0;
  
  su2double *constants = NULL;
  
  bool
  euler, adj_euler,
  ns, adj_ns,
  turbulent, adj_turb,
  fem_euler, fem_ns, fem_turbulent,
  spalart_allmaras, neg_spalart_allmaras, menter_sst,
  fem,
  heat_fvm,
  transition,
  template_solver;
  bool e_spalart_allmaras, comp_spalart_allmaras, e_comp_spalart_allmaras;
  
  bool compressible = (config->GetKind_Regime() == COMPRESSIBLE);
  bool incompressible = (config->GetKind_Regime() == INCOMPRESSIBLE);
  bool ideal_gas = (config->GetKind_FluidModel() == STANDARD_AIR || config->GetKind_FluidModel() == IDEAL_GAS );
  bool roe_low_dissipation = config->GetKind_RoeLowDiss() != NO_ROELOWDISS;
  
  /*--- Initialize some useful booleans ---*/
  euler            = false; ns     = false; turbulent     = false;
  fem_euler        = false; fem_ns = false; fem_turbulent = false;
  adj_euler        = false;   adj_ns           = false;   adj_turb         = false;
  heat_fvm         = false;
  fem              = false;
  spalart_allmaras = false; neg_spalart_allmaras = false;	menter_sst       = false;
  transition       = false;
  template_solver  = false;
  e_spalart_allmaras = false; comp_spalart_allmaras = false; e_comp_spalart_allmaras = false;
  
  /*--- Assign booleans ---*/
  switch (config->GetKind_Solver()) {
    case TEMPLATE_SOLVER: template_solver = true; break;
    case EULER : case DISC_ADJ_EULER: euler = true; break;
    case NAVIER_STOKES: case DISC_ADJ_NAVIER_STOKES: ns = true; heat_fvm = config->GetWeakly_Coupled_Heat(); break;
    case RANS : case DISC_ADJ_RANS:  ns = true; turbulent = true; if (config->GetKind_Trans_Model() == LM) transition = true; heat_fvm = config->GetWeakly_Coupled_Heat(); break;
    case FEM_EULER : case DISC_ADJ_FEM_EULER : fem_euler = true; break;
    case FEM_NAVIER_STOKES: case DISC_ADJ_FEM_NS : fem_ns = true; break;
    case FEM_RANS : case DISC_ADJ_FEM_RANS : fem_ns = true; fem_turbulent = true; break;
    case FEM_LES :  fem_ns = true; break;
    case HEAT_EQUATION_FVM: heat_fvm = true; break;
    case FEM_ELASTICITY: case DISC_ADJ_FEM: fem = true; break;
    case ADJ_EULER : euler = true; adj_euler = true; break;
    case ADJ_NAVIER_STOKES : ns = true; turbulent = (config->GetKind_Turb_Model() != NONE); adj_ns = true; break;
    case ADJ_RANS : ns = true; turbulent = true; adj_ns = true; adj_turb = (!config->GetFrozen_Visc_Cont()); break;
  }
  
  /*--- Assign turbulence model booleans ---*/

  if (turbulent || fem_turbulent)
    switch (config->GetKind_Turb_Model()) {
      case SA:     spalart_allmaras = true;     break;
      case SA_NEG: neg_spalart_allmaras = true; break;
      case SA_E:   e_spalart_allmaras = true; break;
      case SA_COMP:   comp_spalart_allmaras = true; break;
      case SA_E_COMP:   e_comp_spalart_allmaras = true; break;
      case SST:    menter_sst = true; constants = solver_container[val_iInst][MESH_0][TURB_SOL]->GetConstants(); break;
      default: SU2_MPI::Error("Specified turbulence model unavailable or none selected", CURRENT_FUNCTION); break;
    }
  
  /*--- Number of variables for the template ---*/
  
  if (template_solver) nVar_Flow = solver_container[val_iInst][MESH_0][FLOW_SOL]->GetnVar();
  
  /*--- Number of variables for direct problem ---*/

  if (euler)        nVar_Flow = solver_container[val_iInst][MESH_0][FLOW_SOL]->GetnVar();
  if (ns)           nVar_Flow = solver_container[val_iInst][MESH_0][FLOW_SOL]->GetnVar();
  if (turbulent)    nVar_Turb = solver_container[val_iInst][MESH_0][TURB_SOL]->GetnVar();
  if (transition)   nVar_Trans = solver_container[val_iInst][MESH_0][TRANS_SOL]->GetnVar();

  if (fem_euler)        nVar_Flow = solver_container[val_iInst][MESH_0][FLOW_SOL]->GetnVar();
  if (fem_ns)           nVar_Flow = solver_container[val_iInst][MESH_0][FLOW_SOL]->GetnVar();
  //if (fem_turbulent)    nVar_Turb = solver_container[val_iInst][MESH_0][FEM_TURB_SOL]->GetnVar();
  
  if (fem)          nVar_FEM = solver_container[val_iInst][MESH_0][FEA_SOL]->GetnVar();
  if (heat_fvm)     nVar_Heat = solver_container[val_iInst][MESH_0][HEAT_SOL]->GetnVar();

  /*--- Number of variables for adjoint problem ---*/
  
  if (adj_euler)        nVar_Adj_Flow = solver_container[val_iInst][MESH_0][ADJFLOW_SOL]->GetnVar();
  if (adj_ns)           nVar_Adj_Flow = solver_container[val_iInst][MESH_0][ADJFLOW_SOL]->GetnVar();
  if (adj_turb)         nVar_Adj_Turb = solver_container[val_iInst][MESH_0][ADJTURB_SOL]->GetnVar();
  
  /*--- Number of dimensions ---*/
  
  nDim = geometry[val_iInst][MESH_0]->GetnDim();
  
  /*--- Definition of the Class for the numerical method: numerics_container[INSTANCE_LEVEL][MESH_LEVEL][EQUATION][EQ_TERM] ---*/
  if (fem){
    for (iMGlevel = 0; iMGlevel <= config->GetnMGLevels(); iMGlevel++) {
      numerics_container[val_iInst][iMGlevel] = new CNumerics** [MAX_SOLS];
      for (iSol = 0; iSol < MAX_SOLS; iSol++)
        numerics_container[val_iInst][iMGlevel][iSol] = new CNumerics* [MAX_TERMS_FEA];
    }
  }
  else{
    for (iMGlevel = 0; iMGlevel <= config->GetnMGLevels(); iMGlevel++) {
      numerics_container[val_iInst][iMGlevel] = new CNumerics** [MAX_SOLS];
      for (iSol = 0; iSol < MAX_SOLS; iSol++)
        numerics_container[val_iInst][iMGlevel][iSol] = new CNumerics* [MAX_TERMS];
    }
  }
  
  /*--- Solver definition for the template problem ---*/
  if (template_solver) {
    
    /*--- Definition of the convective scheme for each equation and mesh level ---*/
    switch (config->GetKind_ConvNumScheme_Template()) {
      case SPACE_CENTERED : case SPACE_UPWIND :
        for (iMGlevel = 0; iMGlevel <= config->GetnMGLevels(); iMGlevel++)
          numerics_container[val_iInst][iMGlevel][TEMPLATE_SOL][CONV_TERM] = new CConvective_Template(nDim, nVar_Template, config);
        break;
      default : SU2_MPI::Error("Convective scheme not implemented (template_solver).", CURRENT_FUNCTION); break;
    }
    
    /*--- Definition of the viscous scheme for each equation and mesh level ---*/
    for (iMGlevel = 0; iMGlevel <= config->GetnMGLevels(); iMGlevel++)
      numerics_container[val_iInst][iMGlevel][TEMPLATE_SOL][VISC_TERM] = new CViscous_Template(nDim, nVar_Template, config);
    
    /*--- Definition of the source term integration scheme for each equation and mesh level ---*/
    for (iMGlevel = 0; iMGlevel <= config->GetnMGLevels(); iMGlevel++)
      numerics_container[val_iInst][iMGlevel][TEMPLATE_SOL][SOURCE_FIRST_TERM] = new CSource_Template(nDim, nVar_Template, config);
    
    /*--- Definition of the boundary condition method ---*/
    for (iMGlevel = 0; iMGlevel <= config->GetnMGLevels(); iMGlevel++) {
      numerics_container[val_iInst][iMGlevel][TEMPLATE_SOL][CONV_BOUND_TERM] = new CConvective_Template(nDim, nVar_Template, config);
    }
    
  }
  
  /*--- Solver definition for the Potential, Euler, Navier-Stokes problems ---*/
  if ((euler) || (ns)) {
    
    /*--- Definition of the convective scheme for each equation and mesh level ---*/
    switch (config->GetKind_ConvNumScheme_Flow()) {
      case NO_CONVECTIVE :
        SU2_MPI::Error("No convective scheme.", CURRENT_FUNCTION);
        break;
        
      case SPACE_CENTERED :
        if (compressible) {
          /*--- Compressible flow ---*/
          switch (config->GetKind_Centered_Flow()) {
            case NO_CENTERED : cout << "No centered scheme." << endl; break;
            case LAX : numerics_container[val_iInst][MESH_0][FLOW_SOL][CONV_TERM] = new CCentLax_Flow(nDim, nVar_Flow, config); break;
            case JST : numerics_container[val_iInst][MESH_0][FLOW_SOL][CONV_TERM] = new CCentJST_Flow(nDim, nVar_Flow, config); break;
            case JST_KE : numerics_container[val_iInst][MESH_0][FLOW_SOL][CONV_TERM] = new CCentJST_KE_Flow(nDim, nVar_Flow, config); break;
            default : SU2_MPI::Error("Centered scheme not implemented.", CURRENT_FUNCTION); break;
          }
          
          for (iMGlevel = 1; iMGlevel <= config->GetnMGLevels(); iMGlevel++)
            numerics_container[val_iInst][iMGlevel][FLOW_SOL][CONV_TERM] = new CCentLax_Flow(nDim, nVar_Flow, config);
          
          /*--- Definition of the boundary condition method ---*/
          for (iMGlevel = 0; iMGlevel <= config->GetnMGLevels(); iMGlevel++)
            numerics_container[val_iInst][iMGlevel][FLOW_SOL][CONV_BOUND_TERM] = new CUpwRoe_Flow(nDim, nVar_Flow, config, false);
          
        }
        if (incompressible) {
          /*--- Incompressible flow, use preconditioning method ---*/
          switch (config->GetKind_Centered_Flow()) {
            case NO_CENTERED : cout << "No centered scheme." << endl; break;
            case LAX : numerics_container[val_iInst][MESH_0][FLOW_SOL][CONV_TERM] = new CCentLaxInc_Flow(nDim, nVar_Flow, config); break;
            case JST : numerics_container[val_iInst][MESH_0][FLOW_SOL][CONV_TERM] = new CCentJSTInc_Flow(nDim, nVar_Flow, config); break;
            default : SU2_MPI::Error("Centered scheme not implemented.\n Currently, only JST and LAX-FRIEDRICH are available for incompressible flows.", CURRENT_FUNCTION); break;
          }
          for (iMGlevel = 1; iMGlevel <= config->GetnMGLevels(); iMGlevel++)
            numerics_container[val_iInst][iMGlevel][FLOW_SOL][CONV_TERM] = new CCentLaxInc_Flow(nDim, nVar_Flow, config);
          
          /*--- Definition of the boundary condition method ---*/
          for (iMGlevel = 0; iMGlevel <= config->GetnMGLevels(); iMGlevel++)
            numerics_container[val_iInst][iMGlevel][FLOW_SOL][CONV_BOUND_TERM] = new CUpwFDSInc_Flow(nDim, nVar_Flow, config);
          
        }
        break;
      case SPACE_UPWIND :
        if (compressible) {
          /*--- Compressible flow ---*/
          switch (config->GetKind_Upwind_Flow()) {
            case NO_UPWIND : cout << "No upwind scheme." << endl; break;
            case ROE:
              if (ideal_gas) {
                
                for (iMGlevel = 0; iMGlevel <= config->GetnMGLevels(); iMGlevel++) {
                  numerics_container[val_iInst][iMGlevel][FLOW_SOL][CONV_TERM] = new CUpwRoe_Flow(nDim, nVar_Flow, config, roe_low_dissipation);
                  numerics_container[val_iInst][iMGlevel][FLOW_SOL][CONV_BOUND_TERM] = new CUpwRoe_Flow(nDim, nVar_Flow, config, false);
                }
              } else {
                
                for (iMGlevel = 0; iMGlevel <= config->GetnMGLevels(); iMGlevel++) {
                  numerics_container[val_iInst][iMGlevel][FLOW_SOL][CONV_TERM] = new CUpwGeneralRoe_Flow(nDim, nVar_Flow, config);
                  numerics_container[val_iInst][iMGlevel][FLOW_SOL][CONV_BOUND_TERM] = new CUpwGeneralRoe_Flow(nDim, nVar_Flow, config);
                }
              }
              break;
              
            case AUSM:
              for (iMGlevel = 0; iMGlevel <= config->GetnMGLevels(); iMGlevel++) {
                numerics_container[val_iInst][iMGlevel][FLOW_SOL][CONV_TERM] = new CUpwAUSM_Flow(nDim, nVar_Flow, config);
                numerics_container[val_iInst][iMGlevel][FLOW_SOL][CONV_BOUND_TERM] = new CUpwAUSM_Flow(nDim, nVar_Flow, config);
              }
              break;

	    case AUSMPLUSUP:
              for (iMGlevel = 0; iMGlevel <= config->GetnMGLevels(); iMGlevel++) {
                numerics_container[val_iInst][iMGlevel][FLOW_SOL][CONV_TERM] = new CUpwAUSMPLUSUP_Flow(nDim, nVar_Flow, config);
                numerics_container[val_iInst][iMGlevel][FLOW_SOL][CONV_BOUND_TERM] = new CUpwAUSMPLUSUP_Flow(nDim, nVar_Flow, config);
              }
              break;

	    case AUSMPLUSUP2:
              for (iMGlevel = 0; iMGlevel <= config->GetnMGLevels(); iMGlevel++) {
                numerics_container[val_iInst][iMGlevel][FLOW_SOL][CONV_TERM] = new CUpwAUSMPLUSUP2_Flow(nDim, nVar_Flow, config);
                numerics_container[val_iInst][iMGlevel][FLOW_SOL][CONV_BOUND_TERM] = new CUpwAUSMPLUSUP2_Flow(nDim, nVar_Flow, config);
              }
              break;
              
            case TURKEL:
              for (iMGlevel = 0; iMGlevel <= config->GetnMGLevels(); iMGlevel++) {
                numerics_container[val_iInst][iMGlevel][FLOW_SOL][CONV_TERM] = new CUpwTurkel_Flow(nDim, nVar_Flow, config);
                numerics_container[val_iInst][iMGlevel][FLOW_SOL][CONV_BOUND_TERM] = new CUpwTurkel_Flow(nDim, nVar_Flow, config);
              }
              break;
                  
            case L2ROE:
              for (iMGlevel = 0; iMGlevel <= config->GetnMGLevels(); iMGlevel++) {
                numerics_container[val_iInst][iMGlevel][FLOW_SOL][CONV_TERM] = new CUpwL2Roe_Flow(nDim, nVar_Flow, config);
                numerics_container[val_iInst][iMGlevel][FLOW_SOL][CONV_BOUND_TERM] = new CUpwL2Roe_Flow(nDim, nVar_Flow, config);
              }
              break;
            case LMROE:
              for (iMGlevel = 0; iMGlevel <= config->GetnMGLevels(); iMGlevel++) {
                numerics_container[val_iInst][iMGlevel][FLOW_SOL][CONV_TERM] = new CUpwLMRoe_Flow(nDim, nVar_Flow, config);
                numerics_container[val_iInst][iMGlevel][FLOW_SOL][CONV_BOUND_TERM] = new CUpwLMRoe_Flow(nDim, nVar_Flow, config);
              }
              break;

            case SLAU:
              for (iMGlevel = 0; iMGlevel <= config->GetnMGLevels(); iMGlevel++) {
                numerics_container[val_iInst][iMGlevel][FLOW_SOL][CONV_TERM] = new CUpwSLAU_Flow(nDim, nVar_Flow, config, roe_low_dissipation);
                numerics_container[val_iInst][iMGlevel][FLOW_SOL][CONV_BOUND_TERM] = new CUpwSLAU_Flow(nDim, nVar_Flow, config, false);
              }
              break;
              
            case SLAU2:
              for (iMGlevel = 0; iMGlevel <= config->GetnMGLevels(); iMGlevel++) {
                numerics_container[val_iInst][iMGlevel][FLOW_SOL][CONV_TERM] = new CUpwSLAU2_Flow(nDim, nVar_Flow, config, roe_low_dissipation);
                numerics_container[val_iInst][iMGlevel][FLOW_SOL][CONV_BOUND_TERM] = new CUpwSLAU2_Flow(nDim, nVar_Flow, config, false);
              }
              break;
              
            case HLLC:
              if (ideal_gas) {
                for (iMGlevel = 0; iMGlevel <= config->GetnMGLevels(); iMGlevel++) {
                  numerics_container[val_iInst][iMGlevel][FLOW_SOL][CONV_TERM] = new CUpwHLLC_Flow(nDim, nVar_Flow, config);
                  numerics_container[val_iInst][iMGlevel][FLOW_SOL][CONV_BOUND_TERM] = new CUpwHLLC_Flow(nDim, nVar_Flow, config);
                }
              }
              else {
                for (iMGlevel = 0; iMGlevel <= config->GetnMGLevels(); iMGlevel++) {
                  numerics_container[val_iInst][iMGlevel][FLOW_SOL][CONV_TERM] = new CUpwGeneralHLLC_Flow(nDim, nVar_Flow, config);
                  numerics_container[val_iInst][iMGlevel][FLOW_SOL][CONV_BOUND_TERM] = new CUpwGeneralHLLC_Flow(nDim, nVar_Flow, config);
                }
              }
              break;
              
            case MSW:
              for (iMGlevel = 0; iMGlevel <= config->GetnMGLevels(); iMGlevel++) {
                numerics_container[val_iInst][iMGlevel][FLOW_SOL][CONV_TERM] = new CUpwMSW_Flow(nDim, nVar_Flow, config);
                numerics_container[val_iInst][iMGlevel][FLOW_SOL][CONV_BOUND_TERM] = new CUpwMSW_Flow(nDim, nVar_Flow, config);
              }
              break;
              
            case CUSP:
              for (iMGlevel = 0; iMGlevel <= config->GetnMGLevels(); iMGlevel++) {
                numerics_container[val_iInst][iMGlevel][FLOW_SOL][CONV_TERM] = new CUpwCUSP_Flow(nDim, nVar_Flow, config);
                numerics_container[val_iInst][iMGlevel][FLOW_SOL][CONV_BOUND_TERM] = new CUpwCUSP_Flow(nDim, nVar_Flow, config);
              }
              break;
              
            default : SU2_MPI::Error("Upwind scheme not implemented.", CURRENT_FUNCTION); break;
          }
          
        }
        if (incompressible) {
          /*--- Incompressible flow, use artificial compressibility method ---*/
          switch (config->GetKind_Upwind_Flow()) {
            case NO_UPWIND : cout << "No upwind scheme." << endl; break;
            case FDS:
              for (iMGlevel = 0; iMGlevel <= config->GetnMGLevels(); iMGlevel++) {
                numerics_container[val_iInst][iMGlevel][FLOW_SOL][CONV_TERM] = new CUpwFDSInc_Flow(nDim, nVar_Flow, config);
                numerics_container[val_iInst][iMGlevel][FLOW_SOL][CONV_BOUND_TERM] = new CUpwFDSInc_Flow(nDim, nVar_Flow, config);
              }
              break;
            default : SU2_MPI::Error("Upwind scheme not implemented.\n Currently, only FDS is available for incompressible flows.", CURRENT_FUNCTION); break;
          }
        }
        break;
        
      default :
        SU2_MPI::Error("Convective scheme not implemented (Euler and Navier-Stokes).", CURRENT_FUNCTION);
        break;
    }
    
    /*--- Definition of the viscous scheme for each equation and mesh level ---*/
    if (compressible) {
      if (ideal_gas) {
        
        /*--- Compressible flow Ideal gas ---*/
        numerics_container[val_iInst][MESH_0][FLOW_SOL][VISC_TERM] = new CAvgGrad_Flow(nDim, nVar_Flow, true, config);
        for (iMGlevel = 1; iMGlevel <= config->GetnMGLevels(); iMGlevel++)
          numerics_container[val_iInst][iMGlevel][FLOW_SOL][VISC_TERM] = new CAvgGrad_Flow(nDim, nVar_Flow, false, config);
        
        /*--- Definition of the boundary condition method ---*/
        for (iMGlevel = 0; iMGlevel <= config->GetnMGLevels(); iMGlevel++)
          numerics_container[val_iInst][iMGlevel][FLOW_SOL][VISC_BOUND_TERM] = new CAvgGrad_Flow(nDim, nVar_Flow, false, config);
        
      } else {
        
        /*--- Compressible flow Realgas ---*/
        numerics_container[val_iInst][MESH_0][FLOW_SOL][VISC_TERM] = new CGeneralAvgGrad_Flow(nDim, nVar_Flow, true, config);
        for (iMGlevel = 1; iMGlevel <= config->GetnMGLevels(); iMGlevel++)
          numerics_container[val_iInst][iMGlevel][FLOW_SOL][VISC_TERM] = new CGeneralAvgGrad_Flow(nDim, nVar_Flow, false, config);
        
        /*--- Definition of the boundary condition method ---*/
        for (iMGlevel = 0; iMGlevel <= config->GetnMGLevels(); iMGlevel++)
          numerics_container[val_iInst][iMGlevel][FLOW_SOL][VISC_BOUND_TERM] = new CGeneralAvgGrad_Flow(nDim, nVar_Flow, false, config);
        
      }
    }
    if (incompressible) {
      /*--- Incompressible flow, use preconditioning method ---*/
      numerics_container[val_iInst][MESH_0][FLOW_SOL][VISC_TERM] = new CAvgGradInc_Flow(nDim, nVar_Flow, true, config);
      for (iMGlevel = 1; iMGlevel <= config->GetnMGLevels(); iMGlevel++)
        numerics_container[val_iInst][iMGlevel][FLOW_SOL][VISC_TERM] = new CAvgGradInc_Flow(nDim, nVar_Flow, false, config);
      
      /*--- Definition of the boundary condition method ---*/
      for (iMGlevel = 0; iMGlevel <= config->GetnMGLevels(); iMGlevel++)
        numerics_container[val_iInst][iMGlevel][FLOW_SOL][VISC_BOUND_TERM] = new CAvgGradInc_Flow(nDim, nVar_Flow, false, config);
    }
    
    /*--- Definition of the source term integration scheme for each equation and mesh level ---*/
    for (iMGlevel = 0; iMGlevel <= config->GetnMGLevels(); iMGlevel++) {
      
      if (config->GetBody_Force() == YES)
        if (incompressible) numerics_container[val_iInst][iMGlevel][FLOW_SOL][SOURCE_FIRST_TERM] = new CSourceIncBodyForce(nDim, nVar_Flow, config);
        else numerics_container[val_iInst][iMGlevel][FLOW_SOL][SOURCE_FIRST_TERM] = new CSourceBodyForce(nDim, nVar_Flow, config);
      else if (incompressible && (config->GetKind_DensityModel() == BOUSSINESQ))
        numerics_container[val_iInst][iMGlevel][FLOW_SOL][SOURCE_FIRST_TERM] = new CSourceBoussinesq(nDim, nVar_Flow, config);
      else if (config->GetRotating_Frame() == YES)
        numerics_container[val_iInst][iMGlevel][FLOW_SOL][SOURCE_FIRST_TERM] = new CSourceRotatingFrame_Flow(nDim, nVar_Flow, config);
      else if (config->GetAxisymmetric() == YES)
        if (incompressible) numerics_container[val_iInst][iMGlevel][FLOW_SOL][SOURCE_FIRST_TERM] = new CSourceIncAxisymmetric_Flow(nDim, nVar_Flow, config);
      else numerics_container[val_iInst][iMGlevel][FLOW_SOL][SOURCE_FIRST_TERM] = new CSourceAxisymmetric_Flow(nDim, nVar_Flow, config);
      else if (config->GetGravityForce() == YES)
        numerics_container[val_iInst][iMGlevel][FLOW_SOL][SOURCE_FIRST_TERM] = new CSourceGravity(nDim, nVar_Flow, config);
      else if (config->GetWind_Gust() == YES)
        numerics_container[val_iInst][iMGlevel][FLOW_SOL][SOURCE_FIRST_TERM] = new CSourceWindGust(nDim, nVar_Flow, config);
      else
        numerics_container[val_iInst][iMGlevel][FLOW_SOL][SOURCE_FIRST_TERM] = new CSourceNothing(nDim, nVar_Flow, config);
      
      numerics_container[val_iInst][iMGlevel][FLOW_SOL][SOURCE_SECOND_TERM] = new CSourceNothing(nDim, nVar_Flow, config);
    }
    
  }

  /*--- Riemann solver definition for the Euler, Navier-Stokes problems for the FEM discretization. ---*/
  if ((fem_euler) || (fem_ns)) {

    switch (config->GetRiemann_Solver_FEM()) {
      case NO_UPWIND : cout << "Riemann solver disabled." << endl; break;
      case ROE:
      case LAX_FRIEDRICH:
        /* Hard coded optimized implementation is used in the DG solver. No need to allocate the
           corresponding entry in numerics. */
        break;

      case AUSM:
        for (iMGlevel = 0; iMGlevel <= config->GetnMGLevels(); iMGlevel++) {
          numerics_container[val_iInst][iMGlevel][FLOW_SOL][CONV_TERM] = new CUpwAUSM_Flow(nDim, nVar_Flow, config);
          numerics_container[val_iInst][iMGlevel][FLOW_SOL][CONV_BOUND_TERM] = new CUpwAUSM_Flow(nDim, nVar_Flow, config);
        }
        break;

      case TURKEL:
        for (iMGlevel = 0; iMGlevel <= config->GetnMGLevels(); iMGlevel++) {
          numerics_container[val_iInst][iMGlevel][FLOW_SOL][CONV_TERM] = new CUpwTurkel_Flow(nDim, nVar_Flow, config);
          numerics_container[val_iInst][iMGlevel][FLOW_SOL][CONV_BOUND_TERM] = new CUpwTurkel_Flow(nDim, nVar_Flow, config);
        }
        break;

      case HLLC:
          for (iMGlevel = 0; iMGlevel <= config->GetnMGLevels(); iMGlevel++) {
            numerics_container[val_iInst][iMGlevel][FLOW_SOL][CONV_TERM] = new CUpwHLLC_Flow(nDim, nVar_Flow, config);
            numerics_container[val_iInst][iMGlevel][FLOW_SOL][CONV_BOUND_TERM] = new CUpwHLLC_Flow(nDim, nVar_Flow, config);
          }
        break;

      case MSW:
        for (iMGlevel = 0; iMGlevel <= config->GetnMGLevels(); iMGlevel++) {
          numerics_container[val_iInst][iMGlevel][FLOW_SOL][CONV_TERM] = new CUpwMSW_Flow(nDim, nVar_Flow, config);
          numerics_container[val_iInst][iMGlevel][FLOW_SOL][CONV_BOUND_TERM] = new CUpwMSW_Flow(nDim, nVar_Flow, config);
        }
        break;

      case CUSP:
        for (iMGlevel = 0; iMGlevel <= config->GetnMGLevels(); iMGlevel++) {
          numerics_container[val_iInst][iMGlevel][FLOW_SOL][CONV_TERM] = new CUpwCUSP_Flow(nDim, nVar_Flow, config);
          numerics_container[val_iInst][iMGlevel][FLOW_SOL][CONV_BOUND_TERM] = new CUpwCUSP_Flow(nDim, nVar_Flow, config);
        }
        break;

      default :
        SU2_MPI::Error("Riemann solver not implemented.", CURRENT_FUNCTION);
    }

  }

  /*--- Solver definition for the turbulent model problem ---*/
  
  if (turbulent) {
    
    /*--- Definition of the convective scheme for each equation and mesh level ---*/
    
    switch (config->GetKind_ConvNumScheme_Turb()) {
      case NONE :
        break;
      case SPACE_UPWIND :
        for (iMGlevel = 0; iMGlevel <= config->GetnMGLevels(); iMGlevel++) {
          if (spalart_allmaras || neg_spalart_allmaras || e_spalart_allmaras || comp_spalart_allmaras || e_comp_spalart_allmaras ) {
            numerics_container[val_iInst][iMGlevel][TURB_SOL][CONV_TERM] = new CUpwSca_TurbSA(nDim, nVar_Turb, config);
          }
          else if (menter_sst) numerics_container[val_iInst][iMGlevel][TURB_SOL][CONV_TERM] = new CUpwSca_TurbSST(nDim, nVar_Turb, config);
        }
        break;
      default :
        SU2_MPI::Error("Convective scheme not implemented (turbulent).", CURRENT_FUNCTION);
        break;
    }
    
    /*--- Definition of the viscous scheme for each equation and mesh level ---*/
    
    for (iMGlevel = 0; iMGlevel <= config->GetnMGLevels(); iMGlevel++) {
      if (spalart_allmaras || e_spalart_allmaras || comp_spalart_allmaras || e_comp_spalart_allmaras){
        numerics_container[val_iInst][iMGlevel][TURB_SOL][VISC_TERM] = new CAvgGrad_TurbSA(nDim, nVar_Turb, true, config);
      }
      else if (neg_spalart_allmaras) numerics_container[val_iInst][iMGlevel][TURB_SOL][VISC_TERM] = new CAvgGrad_TurbSA_Neg(nDim, nVar_Turb, true, config);
      else if (menter_sst) numerics_container[val_iInst][iMGlevel][TURB_SOL][VISC_TERM] = new CAvgGrad_TurbSST(nDim, nVar_Turb, constants, true, config);
    }
    
    /*--- Definition of the source term integration scheme for each equation and mesh level ---*/
    
    for (iMGlevel = 0; iMGlevel <= config->GetnMGLevels(); iMGlevel++) {
      if (spalart_allmaras) numerics_container[val_iInst][iMGlevel][TURB_SOL][SOURCE_FIRST_TERM] = new CSourcePieceWise_TurbSA(nDim, nVar_Turb, config);
      else if (e_spalart_allmaras) numerics_container[val_iInst][iMGlevel][TURB_SOL][SOURCE_FIRST_TERM] = new CSourcePieceWise_TurbSA_E(nDim, nVar_Turb, config);
      else if (comp_spalart_allmaras) numerics_container[val_iInst][iMGlevel][TURB_SOL][SOURCE_FIRST_TERM] = new CSourcePieceWise_TurbSA_COMP(nDim, nVar_Turb, config);
      else if (e_comp_spalart_allmaras) numerics_container[val_iInst][iMGlevel][TURB_SOL][SOURCE_FIRST_TERM] = new CSourcePieceWise_TurbSA_E_COMP(nDim, nVar_Turb, config);
      else if (neg_spalart_allmaras) numerics_container[val_iInst][iMGlevel][TURB_SOL][SOURCE_FIRST_TERM] = new CSourcePieceWise_TurbSA_Neg(nDim, nVar_Turb, config);
      else if (menter_sst) numerics_container[val_iInst][iMGlevel][TURB_SOL][SOURCE_FIRST_TERM] = new CSourcePieceWise_TurbSST(nDim, nVar_Turb, constants, config);
      numerics_container[val_iInst][iMGlevel][TURB_SOL][SOURCE_SECOND_TERM] = new CSourceNothing(nDim, nVar_Turb, config);
    }
    
    /*--- Definition of the boundary condition method ---*/
    
    for (iMGlevel = 0; iMGlevel <= config->GetnMGLevels(); iMGlevel++) {
      if (spalart_allmaras || e_spalart_allmaras || comp_spalart_allmaras || e_comp_spalart_allmaras) {
        numerics_container[val_iInst][iMGlevel][TURB_SOL][CONV_BOUND_TERM] = new CUpwSca_TurbSA(nDim, nVar_Turb, config);
        numerics_container[val_iInst][iMGlevel][TURB_SOL][VISC_BOUND_TERM] = new CAvgGrad_TurbSA(nDim, nVar_Turb, false, config);
      }
      else if (neg_spalart_allmaras) {
        numerics_container[val_iInst][iMGlevel][TURB_SOL][CONV_BOUND_TERM] = new CUpwSca_TurbSA(nDim, nVar_Turb, config);
        numerics_container[val_iInst][iMGlevel][TURB_SOL][VISC_BOUND_TERM] = new CAvgGrad_TurbSA_Neg(nDim, nVar_Turb, false, config);
      }
      else if (menter_sst) {
        numerics_container[val_iInst][iMGlevel][TURB_SOL][CONV_BOUND_TERM] = new CUpwSca_TurbSST(nDim, nVar_Turb, config);
        numerics_container[val_iInst][iMGlevel][TURB_SOL][VISC_BOUND_TERM] = new CAvgGrad_TurbSST(nDim, nVar_Turb, constants, false, config);
      }
    }
  }
  
  /*--- Solver definition for the transition model problem ---*/
  if (transition) {
    
    /*--- Definition of the convective scheme for each equation and mesh level ---*/
    switch (config->GetKind_ConvNumScheme_Turb()) {
      case NONE :
        break;
      case SPACE_UPWIND :
        for (iMGlevel = 0; iMGlevel <= config->GetnMGLevels(); iMGlevel++) {
          numerics_container[val_iInst][iMGlevel][TRANS_SOL][CONV_TERM] = new CUpwSca_TransLM(nDim, nVar_Trans, config);
        }
        break;
      default :
        SU2_MPI::Error("Convective scheme not implemented (transition).", CURRENT_FUNCTION);
        break;
    }
    
    /*--- Definition of the viscous scheme for each equation and mesh level ---*/
    for (iMGlevel = 0; iMGlevel <= config->GetnMGLevels(); iMGlevel++) {
      numerics_container[val_iInst][iMGlevel][TRANS_SOL][VISC_TERM] = new CAvgGradCorrected_TransLM(nDim, nVar_Trans, config);
    }
    
    /*--- Definition of the source term integration scheme for each equation and mesh level ---*/
    for (iMGlevel = 0; iMGlevel <= config->GetnMGLevels(); iMGlevel++) {
      numerics_container[val_iInst][iMGlevel][TRANS_SOL][SOURCE_FIRST_TERM] = new CSourcePieceWise_TransLM(nDim, nVar_Trans, config);
      numerics_container[val_iInst][iMGlevel][TRANS_SOL][SOURCE_SECOND_TERM] = new CSourceNothing(nDim, nVar_Trans, config);
    }
    
    /*--- Definition of the boundary condition method ---*/
    for (iMGlevel = 0; iMGlevel <= config->GetnMGLevels(); iMGlevel++) {
      numerics_container[val_iInst][iMGlevel][TRANS_SOL][CONV_BOUND_TERM] = new CUpwLin_TransLM(nDim, nVar_Trans, config);
    }
  }
  
  /*--- Solver definition of the finite volume heat solver  ---*/
  if (heat_fvm) {

    /*--- Definition of the viscous scheme for each equation and mesh level ---*/
    for (iMGlevel = 0; iMGlevel <= config->GetnMGLevels(); iMGlevel++) {

      numerics_container[val_iInst][iMGlevel][HEAT_SOL][VISC_TERM] = new CAvgGradCorrected_Heat(nDim, nVar_Heat, config);
      numerics_container[val_iInst][iMGlevel][HEAT_SOL][VISC_BOUND_TERM] = new CAvgGrad_Heat(nDim, nVar_Heat, config);

      switch (config->GetKind_ConvNumScheme_Heat()) {

        case SPACE_UPWIND :
          numerics_container[val_iInst][iMGlevel][HEAT_SOL][CONV_TERM] = new CUpwSca_Heat(nDim, nVar_Heat, config);
          numerics_container[val_iInst][iMGlevel][HEAT_SOL][CONV_BOUND_TERM] = new CUpwSca_Heat(nDim, nVar_Heat, config);
          break;

        case SPACE_CENTERED :
          numerics_container[val_iInst][iMGlevel][HEAT_SOL][CONV_TERM] = new CCentSca_Heat(nDim, nVar_Heat, config);
          numerics_container[val_iInst][iMGlevel][HEAT_SOL][CONV_BOUND_TERM] = new CUpwSca_Heat(nDim, nVar_Heat, config);
        break;

        default :
          cout << "Convective scheme not implemented (heat)." << endl; exit(EXIT_FAILURE);
        break;
      }
    }
  }
  
  /*--- Solver definition for the flow adjoint problem ---*/
  
  if (adj_euler || adj_ns) {
    
    /*--- Definition of the convective scheme for each equation and mesh level ---*/
    
    switch (config->GetKind_ConvNumScheme_AdjFlow()) {
      case NO_CONVECTIVE :
        SU2_MPI::Error("No convective scheme.", CURRENT_FUNCTION);
        break;
        
      case SPACE_CENTERED :
        
        if (compressible) {
          
          /*--- Compressible flow ---*/
          
          switch (config->GetKind_Centered_AdjFlow()) {
            case NO_CENTERED : cout << "No centered scheme." << endl; break;
            case LAX : numerics_container[val_iInst][MESH_0][ADJFLOW_SOL][CONV_TERM] = new CCentLax_AdjFlow(nDim, nVar_Adj_Flow, config); break;
            case JST : numerics_container[val_iInst][MESH_0][ADJFLOW_SOL][CONV_TERM] = new CCentJST_AdjFlow(nDim, nVar_Adj_Flow, config); break;
            default : SU2_MPI::Error("Centered scheme not implemented.", CURRENT_FUNCTION); break;
          }
          
          for (iMGlevel = 1; iMGlevel <= config->GetnMGLevels(); iMGlevel++)
            numerics_container[val_iInst][iMGlevel][ADJFLOW_SOL][CONV_TERM] = new CCentLax_AdjFlow(nDim, nVar_Adj_Flow, config);
          
          for (iMGlevel = 0; iMGlevel <= config->GetnMGLevels(); iMGlevel++)
            numerics_container[val_iInst][iMGlevel][ADJFLOW_SOL][CONV_BOUND_TERM] = new CUpwRoe_AdjFlow(nDim, nVar_Adj_Flow, config);
          
        }
        
        if (incompressible) {

          SU2_MPI::Error("Schemes not implemented for incompressible continuous adjoint.", CURRENT_FUNCTION);

        }
        
        break;
        
      case SPACE_UPWIND :
        
        if (compressible) {
          
          /*--- Compressible flow ---*/
          
          switch (config->GetKind_Upwind_AdjFlow()) {
            case NO_UPWIND : cout << "No upwind scheme." << endl; break;
            case ROE:
              for (iMGlevel = 0; iMGlevel <= config->GetnMGLevels(); iMGlevel++) {
                numerics_container[val_iInst][iMGlevel][ADJFLOW_SOL][CONV_TERM] = new CUpwRoe_AdjFlow(nDim, nVar_Adj_Flow, config);
                numerics_container[val_iInst][iMGlevel][ADJFLOW_SOL][CONV_BOUND_TERM] = new CUpwRoe_AdjFlow(nDim, nVar_Adj_Flow, config);
              }
              break;
            default : SU2_MPI::Error("Upwind scheme not implemented.", CURRENT_FUNCTION); break;
          }
        }
        
        if (incompressible) {
          
          SU2_MPI::Error("Schemes not implemented for incompressible continuous adjoint.", CURRENT_FUNCTION);

        }
        
        break;
        
      default :
        SU2_MPI::Error("Convective scheme not implemented (adj_euler and adj_ns).", CURRENT_FUNCTION);
        break;
    }
    
    /*--- Definition of the viscous scheme for each equation and mesh level ---*/
    
    if (compressible) {
      
      /*--- Compressible flow ---*/
      
      numerics_container[val_iInst][MESH_0][ADJFLOW_SOL][VISC_TERM] = new CAvgGradCorrected_AdjFlow(nDim, nVar_Adj_Flow, config);
      numerics_container[val_iInst][MESH_0][ADJFLOW_SOL][VISC_BOUND_TERM] = new CAvgGrad_AdjFlow(nDim, nVar_Adj_Flow, config);
      
      for (iMGlevel = 1; iMGlevel <= config->GetnMGLevels(); iMGlevel++) {
        numerics_container[val_iInst][iMGlevel][ADJFLOW_SOL][VISC_TERM] = new CAvgGrad_AdjFlow(nDim, nVar_Adj_Flow, config);
        numerics_container[val_iInst][iMGlevel][ADJFLOW_SOL][VISC_BOUND_TERM] = new CAvgGrad_AdjFlow(nDim, nVar_Adj_Flow, config);
      }
      
    }
    
    if (incompressible) {
      
      SU2_MPI::Error("Schemes not implemented for incompressible continuous adjoint.", CURRENT_FUNCTION);

    }
    
    /*--- Definition of the source term integration scheme for each equation and mesh level ---*/
    
    for (iMGlevel = 0; iMGlevel <= config->GetnMGLevels(); iMGlevel++) {
      
      /*--- Note that RANS is incompatible with Axisymmetric or Rotational (Fix it!) ---*/
      
      if (compressible) {
        
        if (adj_ns) {
          
          numerics_container[val_iInst][iMGlevel][ADJFLOW_SOL][SOURCE_FIRST_TERM] = new CSourceViscous_AdjFlow(nDim, nVar_Adj_Flow, config);
          
          if (config->GetRotating_Frame() == YES)
            numerics_container[val_iInst][iMGlevel][ADJFLOW_SOL][SOURCE_SECOND_TERM] = new CSourceRotatingFrame_AdjFlow(nDim, nVar_Adj_Flow, config);
          else
            numerics_container[val_iInst][iMGlevel][ADJFLOW_SOL][SOURCE_SECOND_TERM] = new CSourceConservative_AdjFlow(nDim, nVar_Adj_Flow, config);
          
        }
        
        else {
          
          if (config->GetRotating_Frame() == YES)
            numerics_container[val_iInst][iMGlevel][ADJFLOW_SOL][SOURCE_FIRST_TERM] = new CSourceRotatingFrame_AdjFlow(nDim, nVar_Adj_Flow, config);
          else if (config->GetAxisymmetric() == YES)
            numerics_container[val_iInst][iMGlevel][ADJFLOW_SOL][SOURCE_FIRST_TERM] = new CSourceAxisymmetric_AdjFlow(nDim, nVar_Adj_Flow, config);
          else
            numerics_container[val_iInst][iMGlevel][ADJFLOW_SOL][SOURCE_FIRST_TERM] = new CSourceNothing(nDim, nVar_Adj_Flow, config);
          
          numerics_container[val_iInst][iMGlevel][ADJFLOW_SOL][SOURCE_SECOND_TERM] = new CSourceNothing(nDim, nVar_Adj_Flow, config);
          
        }
        
      }
      
      if (incompressible) {
        
        SU2_MPI::Error("Schemes not implemented for incompressible continuous adjoint.", CURRENT_FUNCTION);

      }
      
    }
    
  }
  
  /*--- Solver definition for the turbulent adjoint problem ---*/
  if (adj_turb) {
    /*--- Definition of the convective scheme for each equation and mesh level ---*/
    switch (config->GetKind_ConvNumScheme_AdjTurb()) {
      case NONE :
        break;
      case SPACE_UPWIND :
        for (iMGlevel = 0; iMGlevel <= config->GetnMGLevels(); iMGlevel++)
          if (spalart_allmaras) {
            numerics_container[val_iInst][iMGlevel][ADJTURB_SOL][CONV_TERM] = new CUpwSca_AdjTurb(nDim, nVar_Adj_Turb, config);
          }
          else if (neg_spalart_allmaras) {SU2_MPI::Error("Adjoint Neg SA turbulence model not implemented.", CURRENT_FUNCTION);}
          else if (menter_sst) {SU2_MPI::Error("Adjoint SST turbulence model not implemented.", CURRENT_FUNCTION);}
          else if (e_spalart_allmaras) {SU2_MPI::Error("Adjoint Edward's SA turbulence model not implemented.", CURRENT_FUNCTION);}
          else if (comp_spalart_allmaras) {SU2_MPI::Error("Adjoint CC SA turbulence model not implemented.", CURRENT_FUNCTION);}
          else if (e_comp_spalart_allmaras) {SU2_MPI::Error("Adjoint CC Edward's SA turbulence model not implemented.", CURRENT_FUNCTION);}
        break;
      default :
        SU2_MPI::Error("Convective scheme not implemented (adj_turb).", CURRENT_FUNCTION);
        break;
    }
    
    /*--- Definition of the viscous scheme for each equation and mesh level ---*/
    for (iMGlevel = 0; iMGlevel <= config->GetnMGLevels(); iMGlevel++) {
      if (spalart_allmaras) {
        numerics_container[val_iInst][iMGlevel][ADJTURB_SOL][VISC_TERM] = new CAvgGradCorrected_AdjTurb(nDim, nVar_Adj_Turb, config);
      }

      else if (neg_spalart_allmaras) {SU2_MPI::Error("Adjoint Neg SA turbulence model not implemented.", CURRENT_FUNCTION);}
      else if (menter_sst) {SU2_MPI::Error("Adjoint SST turbulence model not implemented.", CURRENT_FUNCTION);}
      else if (e_spalart_allmaras) {SU2_MPI::Error("Adjoint Edward's SA turbulence model not implemented.", CURRENT_FUNCTION);}
      else if (comp_spalart_allmaras) {SU2_MPI::Error("Adjoint CC SA turbulence model not implemented.", CURRENT_FUNCTION);}
      else if (e_comp_spalart_allmaras) {SU2_MPI::Error("Adjoint CC Edward's SA turbulence model not implemented.", CURRENT_FUNCTION);}
    }
    
    /*--- Definition of the source term integration scheme for each equation and mesh level ---*/
    for (iMGlevel = 0; iMGlevel <= config->GetnMGLevels(); iMGlevel++) {
      if (spalart_allmaras) {
        numerics_container[val_iInst][iMGlevel][ADJTURB_SOL][SOURCE_FIRST_TERM] = new CSourcePieceWise_AdjTurb(nDim, nVar_Adj_Turb, config);
        numerics_container[val_iInst][iMGlevel][ADJTURB_SOL][SOURCE_SECOND_TERM] = new CSourceConservative_AdjTurb(nDim, nVar_Adj_Turb, config);
      }
      else if (neg_spalart_allmaras) {SU2_MPI::Error("Adjoint Neg SA turbulence model not implemented.", CURRENT_FUNCTION);}
      else if (menter_sst) {SU2_MPI::Error("Adjoint SST turbulence model not implemented.", CURRENT_FUNCTION);}
      else if (e_spalart_allmaras) {SU2_MPI::Error("Adjoint Edward's SA turbulence model not implemented.", CURRENT_FUNCTION);}
      else if (comp_spalart_allmaras) {SU2_MPI::Error("Adjoint CC SA turbulence model not implemented.", CURRENT_FUNCTION);}
      else if (e_comp_spalart_allmaras) {SU2_MPI::Error("Adjoint CC Edward's SA turbulence model not implemented.", CURRENT_FUNCTION);}
    }
    
    /*--- Definition of the boundary condition method ---*/
    for (iMGlevel = 0; iMGlevel <= config->GetnMGLevels(); iMGlevel++) {
      if (spalart_allmaras) numerics_container[val_iInst][iMGlevel][ADJTURB_SOL][CONV_BOUND_TERM] = new CUpwLin_AdjTurb(nDim, nVar_Adj_Turb, config);
      else if (neg_spalart_allmaras) {SU2_MPI::Error("Adjoint Neg SA turbulence model not implemented.", CURRENT_FUNCTION);}
      else if (menter_sst) {SU2_MPI::Error("Adjoint SST turbulence model not implemented.", CURRENT_FUNCTION);}
      else if (e_spalart_allmaras) {SU2_MPI::Error("Adjoint Edward's SA turbulence model not implemented.", CURRENT_FUNCTION);}
      else if (comp_spalart_allmaras) {SU2_MPI::Error("Adjoint CC SA turbulence model not implemented.", CURRENT_FUNCTION);}
      else if (e_comp_spalart_allmaras) {SU2_MPI::Error("Adjoint CC Edward's SA turbulence model not implemented.", CURRENT_FUNCTION);}
    }
    
  }

  /*--- Solver definition for the FEM problem ---*/
  if (fem) {

  /*--- Initialize the container for FEA_TERM. This will be the only one for most of the cases ---*/
  switch (config->GetGeometricConditions()) {
      case SMALL_DEFORMATIONS :
        switch (config->GetMaterialModel()) {
          case LINEAR_ELASTIC: numerics_container[val_iInst][MESH_0][FEA_SOL][FEA_TERM] = new CFEALinearElasticity(nDim, nVar_FEM, config); break;
          case NEO_HOOKEAN : SU2_MPI::Error("Material model does not correspond to geometric conditions.", CURRENT_FUNCTION); break;
          default: SU2_MPI::Error("Material model not implemented.", CURRENT_FUNCTION); break;
        }
        break;
      case LARGE_DEFORMATIONS :
        switch (config->GetMaterialModel()) {
          case LINEAR_ELASTIC: SU2_MPI::Error("Material model does not correspond to geometric conditions.", CURRENT_FUNCTION); break;
          case NEO_HOOKEAN :
            switch (config->GetMaterialCompressibility()) {
              case COMPRESSIBLE_MAT : numerics_container[val_iInst][MESH_0][FEA_SOL][FEA_TERM] = new CFEM_NeoHookean_Comp(nDim, nVar_FEM, config); break;
              default: SU2_MPI::Error("Material model not implemented.", CURRENT_FUNCTION); break;
            }
            break;
          case KNOWLES:
            switch (config->GetMaterialCompressibility()) {
              case NEARLY_INCOMPRESSIBLE_MAT : numerics_container[val_iInst][MESH_0][FEA_SOL][FEA_TERM] = new CFEM_Knowles_NearInc(nDim, nVar_FEM, config); break;
              default:  SU2_MPI::Error("Material model not implemented.", CURRENT_FUNCTION); break;
            }
            break;
          case IDEAL_DE:
            switch (config->GetMaterialCompressibility()) {
              case NEARLY_INCOMPRESSIBLE_MAT : numerics_container[val_iInst][MESH_0][FEA_SOL][FEA_TERM] = new CFEM_IdealDE(nDim, nVar_FEM, config); break;
              default:  SU2_MPI::Error("Material model not implemented.", CURRENT_FUNCTION); break;
            }
            break;
          default:  SU2_MPI::Error("Material model not implemented.", CURRENT_FUNCTION); break;
        }
        break;
      default:  SU2_MPI::Error("Solver not implemented.", CURRENT_FUNCTION);  break;
    }

  /*--- The following definitions only make sense if we have a non-linear solution ---*/
  if (config->GetGeometricConditions() == LARGE_DEFORMATIONS){

      /*--- This allocates a container for electromechanical effects ---*/

      bool de_effects = config->GetDE_Effects();
      if (de_effects) numerics_container[val_iInst][MESH_0][FEA_SOL][DE_TERM] = new CFEM_DielectricElastomer(nDim, nVar_FEM, config);

      string filename;
      ifstream properties_file;

      filename = config->GetFEA_FileName();
      if (nZone > 1)
        filename = config->GetMultizone_FileName(filename, iZone);

      properties_file.open(filename.data(), ios::in);

      /*--- In case there is a properties file, containers are allocated for a number of material models ---*/

      if (!(properties_file.fail())) {

          numerics_container[val_iInst][MESH_0][FEA_SOL][MAT_NHCOMP]  = new CFEM_NeoHookean_Comp(nDim, nVar_FEM, config);
          numerics_container[val_iInst][MESH_0][FEA_SOL][MAT_IDEALDE] = new CFEM_IdealDE(nDim, nVar_FEM, config);
          numerics_container[val_iInst][MESH_0][FEA_SOL][MAT_KNOWLES] = new CFEM_Knowles_NearInc(nDim, nVar_FEM, config);

          properties_file.close();
      }
  }

  }

}

void CDriver::Numerics_Postprocessing(CNumerics *****numerics_container,
                                      CSolver ***solver_container, CGeometry **geometry,
                                      CConfig *config, unsigned short val_iInst) {
  
  unsigned short iMGlevel, iSol;
  
  
  bool
  euler, adj_euler,
  ns, adj_ns,
  fem_euler, fem_ns, fem_turbulent,
  turbulent, adj_turb,
  spalart_allmaras, neg_spalart_allmaras, menter_sst,
  fem,
  heat_fvm,
  transition,
  template_solver;

  bool e_spalart_allmaras, comp_spalart_allmaras, e_comp_spalart_allmaras;

  bool compressible = (config->GetKind_Regime() == COMPRESSIBLE);
  bool incompressible = (config->GetKind_Regime() == INCOMPRESSIBLE);
  
  /*--- Initialize some useful booleans ---*/
  euler            = false; ns     = false; turbulent     = false;
  fem_euler        = false; fem_ns = false; fem_turbulent = false;
  adj_euler        = false;   adj_ns           = false;   adj_turb         = false;
  fem        = false;
  spalart_allmaras = false;   neg_spalart_allmaras = false; menter_sst       = false;
  transition       = false;   heat_fvm         = false;
  template_solver  = false;
    
  e_spalart_allmaras = false; comp_spalart_allmaras = false; e_comp_spalart_allmaras = false;

  /*--- Assign booleans ---*/
  switch (config->GetKind_Solver()) {
    case TEMPLATE_SOLVER: template_solver = true; break;
    case EULER : case DISC_ADJ_EULER: euler = true;  heat_fvm = config->GetWeakly_Coupled_Heat(); break;
    case NAVIER_STOKES: case DISC_ADJ_NAVIER_STOKES: ns = true;  heat_fvm = config->GetWeakly_Coupled_Heat(); break;
    case RANS : case DISC_ADJ_RANS:  ns = true; turbulent = true; if (config->GetKind_Trans_Model() == LM) transition = true; break;
    case FEM_EULER : case DISC_ADJ_FEM_EULER : fem_euler = true; break;
    case FEM_NAVIER_STOKES: case DISC_ADJ_FEM_NS : fem_ns = true; break;
    case FEM_RANS : case DISC_ADJ_FEM_RANS : fem_ns = true; fem_turbulent = true; break;
    case FEM_LES :  fem_ns = true; break;
    case HEAT_EQUATION_FVM: heat_fvm = true; break;
    case FEM_ELASTICITY: case DISC_ADJ_FEM: fem = true; break;
    case ADJ_EULER : euler = true; adj_euler = true; break;
    case ADJ_NAVIER_STOKES : ns = true; turbulent = (config->GetKind_Turb_Model() != NONE); adj_ns = true; break;
    case ADJ_RANS : ns = true; turbulent = true; adj_ns = true; adj_turb = (!config->GetFrozen_Visc_Cont()); break;
  }
  
  /*--- Assign turbulence model booleans ---*/

  if (turbulent || fem_turbulent)
    switch (config->GetKind_Turb_Model()) {
      case SA:     spalart_allmaras = true;     break;
      case SA_NEG: neg_spalart_allmaras = true; break;
      case SST:    menter_sst = true;  break;
      case SA_COMP: comp_spalart_allmaras = true; break;
      case SA_E: e_spalart_allmaras = true; break;
      case SA_E_COMP: e_comp_spalart_allmaras = true; break;

    }
  
  /*--- Solver definition for the template problem ---*/
  if (template_solver) {
    
    /*--- Definition of the convective scheme for each equation and mesh level ---*/
    switch (config->GetKind_ConvNumScheme_Template()) {
      case SPACE_CENTERED : case SPACE_UPWIND :
        for (iMGlevel = 0; iMGlevel <= config->GetnMGLevels(); iMGlevel++)
          delete numerics_container[val_iInst][iMGlevel][TEMPLATE_SOL][CONV_TERM];
        break;
    }
    
    for (iMGlevel = 0; iMGlevel <= config->GetnMGLevels(); iMGlevel++) {
      /*--- Definition of the viscous scheme for each equation and mesh level ---*/
      delete numerics_container[val_iInst][iMGlevel][TEMPLATE_SOL][VISC_TERM];
      /*--- Definition of the source term integration scheme for each equation and mesh level ---*/
      delete numerics_container[val_iInst][iMGlevel][TEMPLATE_SOL][SOURCE_FIRST_TERM];
      /*--- Definition of the boundary condition method ---*/
      delete numerics_container[val_iInst][iMGlevel][TEMPLATE_SOL][CONV_BOUND_TERM];
    }
    
  }
  
  /*--- Solver definition for the Potential, Euler, Navier-Stokes problems ---*/
  if ((euler) || (ns)) {
    
    /*--- Definition of the convective scheme for each equation and mesh level ---*/
    switch (config->GetKind_ConvNumScheme_Flow()) {
        
      case SPACE_CENTERED :
        if (compressible) {
          
          /*--- Compressible flow ---*/
          switch (config->GetKind_Centered_Flow()) {
            case LAX : case JST :  case JST_KE : delete numerics_container[val_iInst][MESH_0][FLOW_SOL][CONV_TERM]; break;
          }
          for (iMGlevel = 1; iMGlevel <= config->GetnMGLevels(); iMGlevel++)
            delete numerics_container[val_iInst][iMGlevel][FLOW_SOL][CONV_TERM];
          
          /*--- Definition of the boundary condition method ---*/
          for (iMGlevel = 0; iMGlevel <= config->GetnMGLevels(); iMGlevel++)
            delete numerics_container[val_iInst][iMGlevel][FLOW_SOL][CONV_BOUND_TERM];
          
        }
        if (incompressible) {
          /*--- Incompressible flow, use preconditioning method ---*/
          switch (config->GetKind_Centered_Flow()) {
            case LAX : case JST : delete numerics_container[val_iInst][MESH_0][FLOW_SOL][CONV_TERM]; break;
          }
          for (iMGlevel = 1; iMGlevel <= config->GetnMGLevels(); iMGlevel++)
            delete numerics_container[val_iInst][iMGlevel][FLOW_SOL][CONV_TERM];
          
          /*--- Definition of the boundary condition method ---*/
          for (iMGlevel = 0; iMGlevel <= config->GetnMGLevels(); iMGlevel++)
            delete numerics_container[val_iInst][iMGlevel][FLOW_SOL][CONV_BOUND_TERM];
          
        }
        break;
      case SPACE_UPWIND :
        
        if (compressible) {
          /*--- Compressible flow ---*/
          switch (config->GetKind_Upwind_Flow()) {
            case ROE: case AUSM : case TURKEL: case HLLC: case MSW:  case CUSP: case L2ROE: case LMROE: case SLAU: case SLAU2: case AUSMPLUSUP:
              for (iMGlevel = 0; iMGlevel <= config->GetnMGLevels(); iMGlevel++) {
                delete numerics_container[val_iInst][iMGlevel][FLOW_SOL][CONV_TERM];
                delete numerics_container[val_iInst][iMGlevel][FLOW_SOL][CONV_BOUND_TERM];
              }
              
              break;
          }
          
        }
        if (incompressible) {
          /*--- Incompressible flow, use preconditioning method ---*/
          switch (config->GetKind_Upwind_Flow()) {
            case FDS:
              for (iMGlevel = 0; iMGlevel <= config->GetnMGLevels(); iMGlevel++) {
                delete numerics_container[val_iInst][iMGlevel][FLOW_SOL][CONV_TERM];
                delete numerics_container[val_iInst][iMGlevel][FLOW_SOL][CONV_BOUND_TERM];
              }
              break;
          }
        }
        
        break;
    }
    
    /*--- Definition of the viscous scheme for each equation and mesh level ---*/
    if (compressible||incompressible) {
      /*--- Compressible flow Ideal gas ---*/
      delete numerics_container[val_iInst][MESH_0][FLOW_SOL][VISC_TERM];
      for (iMGlevel = 1; iMGlevel <= config->GetnMGLevels(); iMGlevel++)
        delete numerics_container[val_iInst][iMGlevel][FLOW_SOL][VISC_TERM];
      
      /*--- Definition of the boundary condition method ---*/
      for (iMGlevel = 0; iMGlevel <= config->GetnMGLevels(); iMGlevel++)
        delete numerics_container[val_iInst][iMGlevel][FLOW_SOL][VISC_BOUND_TERM];
      
    }
    
    /*--- Definition of the source term integration scheme for each equation and mesh level ---*/
    for (iMGlevel = 0; iMGlevel <= config->GetnMGLevels(); iMGlevel++) {
      delete numerics_container[val_iInst][iMGlevel][FLOW_SOL][SOURCE_FIRST_TERM];
      delete numerics_container[val_iInst][iMGlevel][FLOW_SOL][SOURCE_SECOND_TERM];
    }
    
  }

  /*--- DG-FEM solver definition for Euler, Navier-Stokes problems ---*/

  if ((fem_euler) || (fem_ns)) {

    /*--- Definition of the convective scheme for each equation and mesh level ---*/
    switch (config->GetRiemann_Solver_FEM()) {
      case AUSM: case TURKEL: case HLLC: case MSW: /* Note that not all need to be deleted. */

        for (iMGlevel = 0; iMGlevel <= config->GetnMGLevels(); iMGlevel++) {
          delete numerics_container[val_iInst][iMGlevel][FLOW_SOL][CONV_TERM];
          delete numerics_container[val_iInst][iMGlevel][FLOW_SOL][CONV_BOUND_TERM];
        }
        break;
    }
  }

  /*--- Solver definition for the turbulent model problem ---*/
  
  if (turbulent) {
    
    /*--- Definition of the convective scheme for each equation and mesh level ---*/
    
    switch (config->GetKind_ConvNumScheme_Turb()) {
      case SPACE_UPWIND :
        for (iMGlevel = 0; iMGlevel <= config->GetnMGLevels(); iMGlevel++) {
          if (spalart_allmaras || neg_spalart_allmaras ||menter_sst|| comp_spalart_allmaras || e_spalart_allmaras || e_comp_spalart_allmaras)
            delete numerics_container[val_iInst][iMGlevel][TURB_SOL][CONV_TERM];
        }
        break;
    }
    
    /*--- Definition of the viscous scheme for each equation and mesh level ---*/
    
      if (spalart_allmaras || neg_spalart_allmaras ||menter_sst|| comp_spalart_allmaras || e_spalart_allmaras || e_comp_spalart_allmaras){
        for (iMGlevel = 0; iMGlevel <= config->GetnMGLevels(); iMGlevel++) {
          delete numerics_container[val_iInst][iMGlevel][TURB_SOL][VISC_TERM];
          delete numerics_container[val_iInst][iMGlevel][TURB_SOL][SOURCE_FIRST_TERM];
          delete numerics_container[val_iInst][iMGlevel][TURB_SOL][SOURCE_SECOND_TERM];
          /*--- Definition of the boundary condition method ---*/
          delete numerics_container[val_iInst][iMGlevel][TURB_SOL][CONV_BOUND_TERM];
          delete numerics_container[val_iInst][iMGlevel][TURB_SOL][VISC_BOUND_TERM];

      }
    }
    
  }
  
  /*--- Solver definition for the transition model problem ---*/
  if (transition) {
    
    /*--- Definition of the convective scheme for each equation and mesh level ---*/
    switch (config->GetKind_ConvNumScheme_Turb()) {
      case SPACE_UPWIND :
        for (iMGlevel = 0; iMGlevel <= config->GetnMGLevels(); iMGlevel++) {
          delete numerics_container[val_iInst][iMGlevel][TRANS_SOL][CONV_TERM];
        }
        break;
    }
    
    for (iMGlevel = 0; iMGlevel <= config->GetnMGLevels(); iMGlevel++) {
      /*--- Definition of the viscous scheme for each equation and mesh level ---*/
      delete numerics_container[val_iInst][iMGlevel][TRANS_SOL][VISC_TERM];
      /*--- Definition of the source term integration scheme for each equation and mesh level ---*/
      delete numerics_container[val_iInst][iMGlevel][TRANS_SOL][SOURCE_FIRST_TERM];
      delete numerics_container[val_iInst][iMGlevel][TRANS_SOL][SOURCE_SECOND_TERM];
      /*--- Definition of the boundary condition method ---*/
      delete numerics_container[val_iInst][iMGlevel][TRANS_SOL][CONV_BOUND_TERM];
    }
  }

  if (heat_fvm) {

    /*--- Definition of the viscous scheme for each equation and mesh level ---*/
    for (iMGlevel = 0; iMGlevel <= config->GetnMGLevels(); iMGlevel++) {

      delete numerics_container[val_iInst][iMGlevel][HEAT_SOL][VISC_TERM];
      delete numerics_container[val_iInst][iMGlevel][HEAT_SOL][VISC_BOUND_TERM];

      switch (config->GetKind_ConvNumScheme_Heat()) {
        case SPACE_UPWIND :

          delete numerics_container[val_iInst][iMGlevel][HEAT_SOL][CONV_TERM];
          delete numerics_container[val_iInst][iMGlevel][HEAT_SOL][CONV_BOUND_TERM];
          break;

        case SPACE_CENTERED :

          delete numerics_container[val_iInst][iMGlevel][HEAT_SOL][CONV_TERM];
          delete numerics_container[val_iInst][iMGlevel][HEAT_SOL][CONV_BOUND_TERM];
        break;
      }
    }
  }
  
  /*--- Solver definition for the flow adjoint problem ---*/
  
  if (adj_euler || adj_ns ) {
    
    /*--- Definition of the convective scheme for each equation and mesh level ---*/
    
    switch (config->GetKind_ConvNumScheme_AdjFlow()) {
      case SPACE_CENTERED :
        
        if (compressible) {
          
          /*--- Compressible flow ---*/
          
          switch (config->GetKind_Centered_AdjFlow()) {
            case LAX : case JST:
              delete numerics_container[val_iInst][MESH_0][ADJFLOW_SOL][CONV_TERM];
              break;
          }
          
          for (iMGlevel = 1; iMGlevel <= config->GetnMGLevels(); iMGlevel++)
            delete numerics_container[val_iInst][iMGlevel][ADJFLOW_SOL][CONV_TERM];
          
          for (iMGlevel = 0; iMGlevel <= config->GetnMGLevels(); iMGlevel++)
            delete numerics_container[val_iInst][iMGlevel][ADJFLOW_SOL][CONV_BOUND_TERM];
          
        }
        
        if (incompressible) {
          
          /*--- Incompressible flow, use artificial compressibility method ---*/
          
          switch (config->GetKind_Centered_AdjFlow()) {
            case LAX : case JST:
              delete numerics_container[val_iInst][MESH_0][ADJFLOW_SOL][CONV_TERM]; break;
          }
          
          for (iMGlevel = 1; iMGlevel <= config->GetnMGLevels(); iMGlevel++)
            delete numerics_container[val_iInst][iMGlevel][ADJFLOW_SOL][CONV_TERM];
          
          for (iMGlevel = 0; iMGlevel <= config->GetnMGLevels(); iMGlevel++)
            delete numerics_container[val_iInst][iMGlevel][ADJFLOW_SOL][CONV_BOUND_TERM];
          
        }
        
        break;
        
      case SPACE_UPWIND :
        
        if (compressible || incompressible) {
          
          /*--- Compressible flow ---*/
          
          switch (config->GetKind_Upwind_AdjFlow()) {
            case ROE:
              for (iMGlevel = 0; iMGlevel <= config->GetnMGLevels(); iMGlevel++) {
                delete numerics_container[val_iInst][iMGlevel][ADJFLOW_SOL][CONV_TERM];
                delete numerics_container[val_iInst][iMGlevel][ADJFLOW_SOL][CONV_BOUND_TERM];
              }
              break;
          }
        }
        
        break;
    }
    
    /*--- Definition of the viscous scheme for each equation and mesh level ---*/
    
    if (compressible || incompressible) {
      
      /*--- Compressible flow ---*/
      for (iMGlevel = 0; iMGlevel <= config->GetnMGLevels(); iMGlevel++) {
        delete numerics_container[val_iInst][iMGlevel][ADJFLOW_SOL][VISC_TERM];
        delete numerics_container[val_iInst][iMGlevel][ADJFLOW_SOL][VISC_BOUND_TERM];
      }
    }
    
    /*--- Definition of the source term integration scheme for each equation and mesh level ---*/
    
    for (iMGlevel = 0; iMGlevel <= config->GetnMGLevels(); iMGlevel++) {
      
      
      if (compressible || incompressible) {
        
        delete numerics_container[val_iInst][iMGlevel][ADJFLOW_SOL][SOURCE_FIRST_TERM];
        delete numerics_container[val_iInst][iMGlevel][ADJFLOW_SOL][SOURCE_SECOND_TERM];
        
      }
    }
    
  }
  
  
  /*--- Solver definition for the turbulent adjoint problem ---*/
  if (adj_turb) {
    /*--- Definition of the convective scheme for each equation and mesh level ---*/
    switch (config->GetKind_ConvNumScheme_AdjTurb()) {
        
      case SPACE_UPWIND :
        for (iMGlevel = 0; iMGlevel <= config->GetnMGLevels(); iMGlevel++)
          if (spalart_allmaras) {
            delete numerics_container[val_iInst][iMGlevel][ADJTURB_SOL][CONV_TERM];
          }
        break;
    }
    
    
    for (iMGlevel = 0; iMGlevel <= config->GetnMGLevels(); iMGlevel++) {
      if (spalart_allmaras) {
        /*--- Definition of the viscous scheme for each equation and mesh level ---*/
        delete numerics_container[val_iInst][iMGlevel][ADJTURB_SOL][VISC_TERM];
        /*--- Definition of the source term integration scheme for each equation and mesh level ---*/
        delete numerics_container[val_iInst][iMGlevel][ADJTURB_SOL][SOURCE_FIRST_TERM];
        delete numerics_container[val_iInst][iMGlevel][ADJTURB_SOL][SOURCE_SECOND_TERM];
        /*--- Definition of the boundary condition method ---*/
        delete numerics_container[val_iInst][iMGlevel][ADJTURB_SOL][CONV_BOUND_TERM];
      }
    }
  }
  
  /*--- Solver definition for the FEA problem ---*/
  if (fem) {
    
    /*--- Definition of the viscous scheme for each equation and mesh level ---*/
    delete numerics_container[val_iInst][MESH_0][FEA_SOL][FEA_TERM];
    
  }
  
  /*--- Definition of the Class for the numerical method: numerics_container[INST_LEVEL][MESH_LEVEL][EQUATION][EQ_TERM] ---*/
  for (iMGlevel = 0; iMGlevel <= config->GetnMGLevels(); iMGlevel++) {
    for (iSol = 0; iSol < MAX_SOLS; iSol++) {
      delete [] numerics_container[val_iInst][iMGlevel][iSol];
    }
    delete[] numerics_container[val_iInst][iMGlevel];
  }
  
  delete[] numerics_container[val_iInst];

}

void CDriver::Iteration_Preprocessing() {

  for (iInst = 0; iInst < nInst[iZone]; iInst++)  {

    /*--- Initial print to console for this zone. ---*/

    if (rank == MASTER_NODE) cout << "Zone " << iZone+1;
    if ((rank == MASTER_NODE) && (nInst[iZone] > 1)) cout << ", instance: " << iInst+1;

    /*--- Loop over all zones and instantiate the physics iteration. ---*/

    switch (config_container[iZone]->GetKind_Solver()) {

    case EULER: case NAVIER_STOKES: case RANS:

      if(config_container[iZone]->GetBoolTurbomachinery()){
        if (rank == MASTER_NODE)
          cout << ": Euler/Navier-Stokes/RANS turbomachinery fluid iteration." << endl;
        iteration_container[iZone][iInst] = new CTurboIteration(config_container[iZone]);

      }
      else{
        if (rank == MASTER_NODE)
          cout << ": Euler/Navier-Stokes/RANS fluid iteration." << endl;
        iteration_container[iZone][iInst] = new CFluidIteration(config_container[iZone]);
      }
      break;

    case FEM_EULER: case FEM_NAVIER_STOKES: case FEM_RANS: case FEM_LES:
      if (rank == MASTER_NODE)
        cout << ": finite element Euler/Navier-Stokes/RANS/LES flow iteration." << endl;
      iteration_container[iZone][iInst] = new CFEMFluidIteration(config_container[iZone]);
      break;

    case HEAT_EQUATION_FVM:
      if (rank == MASTER_NODE)
        cout << ": heat iteration (finite volume method)." << endl;
      iteration_container[iZone][iInst] = new CHeatIteration(config_container[iZone]);
      break;

    case FEM_ELASTICITY:
      if (rank == MASTER_NODE)
        cout << ": FEM iteration." << endl;
      iteration_container[iZone][iInst] = new CFEAIteration(config_container[iZone]);
      break;

    case ADJ_EULER: case ADJ_NAVIER_STOKES: case ADJ_RANS:
      if (rank == MASTER_NODE)
        cout << ": adjoint Euler/Navier-Stokes/RANS fluid iteration." << endl;
      iteration_container[iZone][iInst] = new CAdjFluidIteration(config_container[iZone]);
      break;

    case DISC_ADJ_EULER: case DISC_ADJ_NAVIER_STOKES: case DISC_ADJ_RANS:
      if (rank == MASTER_NODE)
        cout << ": discrete adjoint Euler/Navier-Stokes/RANS fluid iteration." << endl;
      iteration_container[iZone][iInst] = new CDiscAdjFluidIteration(config_container[iZone]);
      break;

    case DISC_ADJ_FEM_EULER : case DISC_ADJ_FEM_NS : case DISC_ADJ_FEM_RANS :
      if (rank == MASTER_NODE)
        cout << ": discrete adjoint finite element Euler/Navier-Stokes/RANS fluid iteration." << endl;
      iteration_container[iZone][iInst] = new CDiscAdjFluidIteration(config_container[iZone]);
      break;

    case DISC_ADJ_FEM:
      if (rank == MASTER_NODE)
        cout << ": discrete adjoint FEM structural iteration." << endl;
      iteration_container[iZone][iInst] = new CDiscAdjFEAIteration(config_container[iZone]);
      break;

    case DISC_ADJ_HEAT:
      if (rank == MASTER_NODE)
        cout << ": discrete adjoint heat iteration." << endl;
      iteration_container[iZone][iInst] = new CDiscAdjHeatIteration(config_container[iZone]);
      break;
    }

  }

}

void CDriver::Interface_Preprocessing() {

  unsigned short donorZone, targetZone;
  unsigned short nVar, nVarTransfer;

  unsigned short nMarkerTarget, iMarkerTarget, nMarkerDonor, iMarkerDonor;

  /*--- Initialize some useful booleans ---*/
  bool fluid_donor, structural_donor, heat_donor;
  bool fluid_target, structural_target, heat_target;

  bool discrete_adjoint = config_container[ZONE_0]->GetDiscrete_Adjoint();

  int markDonor, markTarget, Donor_check, Target_check, iMarkerInt, nMarkerInt;

#ifdef HAVE_MPI
  int *Buffer_Recv_mark = NULL, iRank, nProcessor = size;

  if (rank == MASTER_NODE)
    Buffer_Recv_mark = new int[nProcessor];
#endif

  /*--- Coupling between zones ---*/
  // There's a limit here, the interface boundary must connect only 2 zones

  /*--- Loops over all target and donor zones to find which ones are connected through an interface boundary (fsi or sliding mesh) ---*/
  for (targetZone = 0; targetZone < nZone; targetZone++) {

    for (donorZone = 0; donorZone < nZone; donorZone++) {

      transfer_types[donorZone][targetZone] = NO_TRANSFER;

      if ( donorZone == targetZone ) {
        transfer_types[donorZone][targetZone] = ZONES_ARE_EQUAL;
        // We're processing the same zone, so skip the following
        continue;
      }

      nMarkerInt = (int) ( config_container[donorZone]->GetMarker_n_ZoneInterface() / 2 );

      /*--- Loops on Interface markers to find if the 2 zones are sharing the boundary and to determine donor and target marker tag ---*/
      for (iMarkerInt = 1; iMarkerInt <= nMarkerInt; iMarkerInt++) {

        markDonor  = -1;
        markTarget = -1;

        /*--- On the donor side ---*/
        nMarkerDonor = config_container[donorZone]->GetnMarker_All();

        for (iMarkerDonor = 0; iMarkerDonor < nMarkerDonor; iMarkerDonor++) {

          /*--- If the tag GetMarker_All_ZoneInterface(iMarker) equals the index we are looping at ---*/
          if ( config_container[donorZone]->GetMarker_All_ZoneInterface(iMarkerDonor) == iMarkerInt ) {
            /*--- We have identified the identifier for the interface marker ---*/
            markDonor = iMarkerDonor;

            break;
          }
        }

        /*--- On the target side ---*/
        nMarkerTarget = config_container[targetZone]->GetnMarker_All();

      for (iMarkerTarget = 0; iMarkerTarget < nMarkerTarget; iMarkerTarget++) {

          /*--- If the tag GetMarker_All_ZoneInterface(iMarker) equals the index we are looping at ---*/
        if ( config_container[targetZone]->GetMarker_All_ZoneInterface(iMarkerTarget) == iMarkerInt ) {
            /*--- We have identified the identifier for the interface marker ---*/
            markTarget = iMarkerTarget;

            break;
        } 
        }

#ifdef HAVE_MPI

      Donor_check  = -1;
      Target_check = -1;

        /*--- We gather a vector in MASTER_NODE that determines if the boundary is not on the processor because of the partition or because the zone does not include it ---*/

        SU2_MPI::Gather(&markDonor , 1, MPI_INT, Buffer_Recv_mark, 1, MPI_INT, MASTER_NODE, MPI_COMM_WORLD);

      if (rank == MASTER_NODE) {
        for (iRank = 0; iRank < nProcessor; iRank++) {
          if( Buffer_Recv_mark[iRank] != -1 ) {
              Donor_check = Buffer_Recv_mark[iRank];

              break;
            }
          }
        }

        SU2_MPI::Bcast(&Donor_check , 1, MPI_INT, MASTER_NODE, MPI_COMM_WORLD);

        SU2_MPI::Gather(&markTarget, 1, MPI_INT, Buffer_Recv_mark, 1, MPI_INT, MASTER_NODE, MPI_COMM_WORLD);

      if (rank == MASTER_NODE){
        for (iRank = 0; iRank < nProcessor; iRank++){
          if( Buffer_Recv_mark[iRank] != -1 ){
              Target_check = Buffer_Recv_mark[iRank];

              break;
            }
          }
        }

        SU2_MPI::Bcast(&Target_check, 1, MPI_INT, MASTER_NODE, MPI_COMM_WORLD);

#else
      Donor_check  = markDonor;
      Target_check = markTarget;  
#endif

      /* --- Check ifzones are actually sharing the interface boundary, if not skip ---*/        
      if(Target_check == -1 || Donor_check == -1) {
        transfer_types[donorZone][targetZone] = NO_COMMON_INTERFACE;
        continue;
      }

        /*--- Set some boolean to properly allocate data structure later ---*/
      fluid_target      = false; 
      structural_target = false;

      fluid_donor       = false; 
      structural_donor  = false;

      heat_donor        = false;
      heat_target       = false;

      switch ( config_container[targetZone]->GetKind_Solver() ) {

        case EULER : case NAVIER_STOKES: case RANS: 
        case DISC_ADJ_EULER: case DISC_ADJ_NAVIER_STOKES: case DISC_ADJ_RANS:
          fluid_target  = true;   
          break;

        case FEM_ELASTICITY: case DISC_ADJ_FEM:
          structural_target = true;   
          break;

        case HEAT_EQUATION_FVM: case DISC_ADJ_HEAT:
          heat_target = true;
          break;
      }

      switch ( config_container[donorZone]->GetKind_Solver() ) {

        case EULER : case NAVIER_STOKES: case RANS:
        case DISC_ADJ_EULER: case DISC_ADJ_NAVIER_STOKES: case DISC_ADJ_RANS:
          fluid_donor  = true;
          break;

        case FEM_ELASTICITY: case DISC_ADJ_FEM:
          structural_donor = true;
          break;

        case HEAT_EQUATION_FVM : case DISC_ADJ_HEAT:
          heat_donor = true;
          break;
      }

      /*--- Begin the creation of the communication pattern among zones ---*/

      /*--- Retrieve the number of conservative variables (for problems not involving structural analysis ---*/
      if (fluid_donor && fluid_target)
        nVar = solver_container[donorZone][INST_0][MESH_0][FLOW_SOL]->GetnVar();
      else
        /*--- If at least one of the components is structural ---*/
        nVar = nDim;

      if (rank == MASTER_NODE) cout << "From zone " << donorZone << " to zone " << targetZone << ": ";

        /*--- Match Zones ---*/
      if (rank == MASTER_NODE) cout << "Setting coupling ";

          bool conservative_interp = config_container[donorZone]->GetConservativeInterpolation();
          
          /*--- Conditions for conservative interpolation are not met, we cannot fallback on the consistent approach
                because CTransfer_FlowTraction relies on the information in config to be correct. ---*/
          if ( conservative_interp && targetZone == 0 && structural_target )
            SU2_MPI::Error("Conservative interpolation assumes the structural model mesh is evaluated second, somehow this has not happened.",CURRENT_FUNCTION);
        
        switch (config_container[donorZone]->GetKindInterpolation()) {

          case NEAREST_NEIGHBOR:
            if ( conservative_interp && targetZone > 0 && structural_target ) {
              interpolator_container[donorZone][targetZone] = new CMirror(geometry_container, config_container, donorZone, targetZone);
              if (rank == MASTER_NODE) cout << "using a mirror approach: matching coefficients from opposite mesh." << endl;
            }
            else {
            interpolator_container[donorZone][targetZone] = new CNearestNeighbor(geometry_container, config_container, donorZone, targetZone);
            if (rank == MASTER_NODE) cout << "using a nearest-neighbor approach." << endl;
            }
            break;

          case ISOPARAMETRIC:
            if ( conservative_interp && targetZone > 0 && structural_target ) {
              interpolator_container[donorZone][targetZone] = new CMirror(geometry_container, config_container, donorZone, targetZone);
              if (rank == MASTER_NODE) cout << "using a mirror approach: matching coefficients from opposite mesh." << endl;
            }
            else {
            interpolator_container[donorZone][targetZone] = new CIsoparametric(geometry_container, config_container, donorZone, targetZone);
            if (rank == MASTER_NODE) cout << "using an isoparametric approach." << endl;
            }
            break;

        case WEIGHTED_AVERAGE:
          interpolator_container[donorZone][targetZone] = new CSlidingMesh(geometry_container, config_container, donorZone, targetZone);
          if (rank == MASTER_NODE) cout << "using an sliding mesh approach." << endl;

          break;
            
          case RADIAL_BASIS_FUNCTION:
            if ( conservative_interp && targetZone > 0 && structural_target ) {
                interpolator_container[donorZone][targetZone] = new CMirror(geometry_container, config_container, donorZone, targetZone);
                if (rank == MASTER_NODE) cout << "using a mirror approach: matching coefficients from opposite mesh." << endl;
              }
              else {
                interpolator_container[donorZone][targetZone] = new CRadialBasisFunction(geometry_container, config_container, donorZone, targetZone);
                if (rank == MASTER_NODE) cout << "using a radial basis function approach." << endl;
              }
            break;
            }

        /*--- Initialize the appropriate transfer strategy ---*/
      if (rank == MASTER_NODE) cout << "Transferring ";

      if (fluid_donor && structural_target && (!discrete_adjoint)) {
        transfer_types[donorZone][targetZone] = FLOW_TRACTION;
        nVarTransfer = 2;
        transfer_container[donorZone][targetZone] = new CTransfer_FlowTraction(nVar, nVarTransfer, config_container[donorZone]);
        if (rank == MASTER_NODE) cout << "flow tractions. "<< endl;
      }
      else if (structural_donor && fluid_target && (!discrete_adjoint)) {
        transfer_types[donorZone][targetZone] = STRUCTURAL_DISPLACEMENTS;
        nVarTransfer = 0;
        transfer_container[donorZone][targetZone] = new CTransfer_StructuralDisplacements(nVar, nVarTransfer, config_container[donorZone]);
        if (rank == MASTER_NODE) cout << "structural displacements. "<< endl;
      }
      else if (fluid_donor && structural_target && discrete_adjoint) {
        transfer_types[donorZone][targetZone] = FLOW_TRACTION;
        nVarTransfer = 2;
        transfer_container[donorZone][targetZone] = new CTransfer_FlowTraction_DiscAdj(nVar, nVarTransfer, config_container[donorZone]);

        if (rank == MASTER_NODE) cout << "flow tractions. "<< endl;
      }
      else if (structural_donor && fluid_target && discrete_adjoint){
        transfer_types[donorZone][targetZone] = STRUCTURAL_DISPLACEMENTS_DISC_ADJ;
        nVarTransfer = 0;
        transfer_container[donorZone][targetZone] = new CTransfer_StructuralDisplacements_DiscAdj(nVar, nVarTransfer, config_container[donorZone]);
        if (rank == MASTER_NODE) cout << "structural displacements. "<< endl;
      }
      else if (fluid_donor && fluid_target) {
        transfer_types[donorZone][targetZone] = SLIDING_INTERFACE;
        nVarTransfer = 0;
        nVar = solver_container[donorZone][INST_0][MESH_0][FLOW_SOL]->GetnPrimVar();
        transfer_container[donorZone][targetZone] = new CTransfer_SlidingInterface(nVar, nVarTransfer, config_container[donorZone]);
        if (rank == MASTER_NODE) cout << "sliding interface. " << endl;
      }
      else if (fluid_donor && heat_target) {
        nVarTransfer = 0;
        nVar = 4;
        if(config_container[donorZone]->GetEnergy_Equation())
          transfer_types[donorZone][targetZone] = CONJUGATE_HEAT_FS;
        else if (config_container[donorZone]->GetWeakly_Coupled_Heat())
          transfer_types[donorZone][targetZone] = CONJUGATE_HEAT_WEAKLY_FS;
        else { }
        transfer_container[donorZone][targetZone] = new CTransfer_ConjugateHeatVars(nVar, nVarTransfer, config_container[donorZone]);
        if (rank == MASTER_NODE) cout << "conjugate heat variables. " << endl;
      }
      else if (heat_donor && fluid_target) {
        nVarTransfer = 0;
        nVar = 4;
        if(config_container[targetZone]->GetEnergy_Equation())
          transfer_types[donorZone][targetZone] = CONJUGATE_HEAT_SF;
        else if (config_container[targetZone]->GetWeakly_Coupled_Heat())
          transfer_types[donorZone][targetZone] = CONJUGATE_HEAT_WEAKLY_SF;
        else { }
        transfer_container[donorZone][targetZone] = new CTransfer_ConjugateHeatVars(nVar, nVarTransfer, config_container[donorZone]);
        if (rank == MASTER_NODE) cout << "conjugate heat variables. " << endl;
      }
      else if (heat_donor && heat_target) {
        SU2_MPI::Error("Conjugate heat transfer between solids not implemented yet.", CURRENT_FUNCTION);
      }
      else {
        transfer_types[donorZone][targetZone] = CONSERVATIVE_VARIABLES;
        nVarTransfer = 0;
        transfer_container[donorZone][targetZone] = new CTransfer_ConservativeVars(nVar, nVarTransfer, config_container[donorZone]);
        if (rank == MASTER_NODE) cout << "generic conservative variables. " << endl;  
      }

      break;

      }

      if (config_container[donorZone]->GetBoolMixingPlaneInterface()){
        transfer_types[donorZone][targetZone] = MIXING_PLANE;
      	nVarTransfer = 0;
      	nVar = solver_container[donorZone][INST_0][MESH_0][FLOW_SOL]->GetnVar();
      	transfer_container[donorZone][targetZone] = new CTransfer_MixingPlaneInterface(nVar, nVarTransfer, config_container[donorZone], config_container[targetZone]);
        if (rank == MASTER_NODE) cout << "Set mixing-plane interface from donor zone "<< donorZone << " to target zone " << targetZone <<"."<<endl;
      }

    }

  }

#ifdef HAVE_MPI
  if (rank == MASTER_NODE) 
  delete [] Buffer_Recv_mark;
#endif

}

void CDriver::InitStaticMeshMovement(){

  unsigned short iMGlevel;
  unsigned short Kind_Grid_Movement;

  for (iZone = 0; iZone < nZone; iZone++) {
    Kind_Grid_Movement = config_container[iZone]->GetKind_GridMovement(iZone);

    switch (Kind_Grid_Movement) {

    case MOVING_WALL:

      /*--- Fixed wall velocities: set the grid velocities only one time
         before the first iteration flow solver. ---*/
      if (rank == MASTER_NODE)
        cout << endl << " Setting the moving wall velocities." << endl;

      surface_movement[iZone]->Moving_Walls(geometry_container[iZone][INST_0][MESH_0],
          config_container[iZone], iZone, 0);

      /*--- Update the grid velocities on the coarser multigrid levels after
           setting the moving wall velocities for the finest mesh. ---*/
      for (iInst = 0; iInst < nInst[iZone]; iInst++)
        grid_movement[iZone][iInst]->UpdateMultiGrid(geometry_container[iZone][iInst], config_container[iZone]);
      break;


    case ROTATING_FRAME:

      /*--- Steadily rotating frame: set the grid velocities just once
         before the first iteration flow solver. ---*/

      if (rank == MASTER_NODE) {
        cout << endl << " Setting rotating frame grid velocities";
        cout << " for zone " << iZone << "." << endl;
      }

      /*--- Set the grid velocities on all multigrid levels for a steadily
           rotating reference frame. ---*/

      for (iMGlevel = 0; iMGlevel <= config_container[ZONE_0]->GetnMGLevels(); iMGlevel++){
        geometry_container[iZone][INST_0][iMGlevel]->SetRotationalVelocity(config_container[iZone], iZone, true);
        geometry_container[iZone][INST_0][iMGlevel]->SetShroudVelocity(config_container[iZone]);
      }

      break;

    case STEADY_TRANSLATION:

      /*--- Set the translational velocity and hold the grid fixed during
         the calculation (similar to rotating frame, but there is no extra
         source term for translation). ---*/

      if (rank == MASTER_NODE)
        cout << endl << " Setting translational grid velocities." << endl;

      /*--- Set the translational velocity on all grid levels. ---*/

      for (iMGlevel = 0; iMGlevel <= config_container[ZONE_0]->GetnMGLevels(); iMGlevel++)
        geometry_container[iZone][INST_0][iMGlevel]->SetTranslationalVelocity(config_container[iZone], iZone, true);



      break;
    }
  }
}

void CDriver::TurbomachineryPreprocessing(){

  unsigned short donorZone,targetZone, nMarkerInt, iMarkerInt;
  unsigned short nSpanMax = 0;
  bool restart   = (config_container[ZONE_0]->GetRestart() || config_container[ZONE_0]->GetRestart_Flow());
  mixingplane = config_container[ZONE_0]->GetBoolMixingPlaneInterface();
  bool discrete_adjoint = config_container[ZONE_0]->GetDiscrete_Adjoint();
  su2double areaIn, areaOut, nBlades, flowAngleIn, flowAngleOut;

  /*--- Create turbovertex structure ---*/
  if (rank == MASTER_NODE) cout<<endl<<"Initialize Turbo Vertex Structure." << endl;
  for (iZone = 0; iZone < nZone; iZone++) {
    if (config_container[iZone]->GetBoolTurbomachinery()){
      geometry_container[iZone][INST_0][MESH_0]->ComputeNSpan(config_container[iZone], iZone, INFLOW, true);
      geometry_container[iZone][INST_0][MESH_0]->ComputeNSpan(config_container[iZone], iZone, OUTFLOW, true);
      if (rank == MASTER_NODE) cout <<"Number of span-wise sections in Zone "<< iZone<<": "<< config_container[iZone]->GetnSpanWiseSections() <<"."<< endl;
      if (config_container[iZone]->GetnSpanWiseSections() > nSpanMax){
        nSpanMax = config_container[iZone]->GetnSpanWiseSections();
      }

      config_container[ZONE_0]->SetnSpan_iZones(config_container[iZone]->GetnSpanWiseSections(), iZone);

      geometry_container[iZone][INST_0][MESH_0]->SetTurboVertex(config_container[iZone], iZone, INFLOW, true);
      geometry_container[iZone][INST_0][MESH_0]->SetTurboVertex(config_container[iZone], iZone, OUTFLOW, true);
    }
  }

  /*--- Set maximum number of Span among all zones ---*/
  for (iZone = 0; iZone < nZone; iZone++) {
    if (config_container[iZone]->GetBoolTurbomachinery()){
      config_container[iZone]->SetnSpanMaxAllZones(nSpanMax);
    }
  }
  if (rank == MASTER_NODE) cout<<"Max number of span-wise sections among all zones: "<< nSpanMax<<"."<< endl;


  if (rank == MASTER_NODE) cout<<"Initialize solver containers for average and performance quantities." << endl;
  for (iZone = 0; iZone < nZone; iZone++) {
    solver_container[iZone][INST_0][MESH_0][FLOW_SOL]->InitTurboContainers(geometry_container[iZone][INST_0][MESH_0],config_container[iZone]);
  }

//TODO(turbo) make it general for turbo HB
  if (rank == MASTER_NODE) cout<<"Compute inflow and outflow average geometric quantities." << endl;
  for (iZone = 0; iZone < nZone; iZone++) {
    geometry_container[iZone][INST_0][MESH_0]->SetAvgTurboValue(config_container[iZone], iZone, INFLOW, true);
    geometry_container[iZone][INST_0][MESH_0]->SetAvgTurboValue(config_container[iZone],iZone, OUTFLOW, true);
    geometry_container[iZone][INST_0][MESH_0]->GatherInOutAverageValues(config_container[iZone], true);
  }


  if(mixingplane){
    if (rank == MASTER_NODE) cout << "Set span-wise sections between zones on Mixing-Plane interface." << endl;
    for (donorZone = 0; donorZone < nZone; donorZone++) {
      for (targetZone = 0; targetZone < nZone; targetZone++) {
        if (targetZone != donorZone){
          transfer_container[donorZone][targetZone]->SetSpanWiseLevels(config_container[donorZone], config_container[targetZone]);
        }
      }
    }
  }

  if (rank == MASTER_NODE) cout << "Transfer average geometric quantities to zone 0." << endl;
  for (iZone = 1; iZone < nZone; iZone++) {
    transfer_container[iZone][ZONE_0]->GatherAverageTurboGeoValues(geometry_container[iZone][INST_0][MESH_0],geometry_container[ZONE_0][INST_0][MESH_0], iZone);
  }

  /*--- Transfer number of blade to ZONE_0 to correctly compute turbo performance---*/
  for (iZone = 1; iZone < nZone; iZone++) {
    nBlades = config_container[iZone]->GetnBlades(iZone);
    config_container[ZONE_0]->SetnBlades(iZone, nBlades);
  }

  if (rank == MASTER_NODE){
    for (iZone = 0; iZone < nZone; iZone++) {
    areaIn  = geometry_container[iZone][INST_0][MESH_0]->GetSpanAreaIn(iZone, config_container[iZone]->GetnSpanWiseSections());
    areaOut = geometry_container[iZone][INST_0][MESH_0]->GetSpanAreaOut(iZone, config_container[iZone]->GetnSpanWiseSections());
    nBlades = config_container[iZone]->GetnBlades(iZone);
    cout << "Inlet area for Row "<< iZone + 1<< ": " << areaIn*10000.0 <<" cm^2."  <<endl;
    cout << "Oulet area for Row "<< iZone + 1<< ": " << areaOut*10000.0 <<" cm^2."  <<endl;
    cout << "Recomputed number of blades for Row "<< iZone + 1 << ": " << nBlades<<"."  <<endl;
    }
  }


  if(mixingplane){
    if (rank == MASTER_NODE) cout<<"Preprocessing of the Mixing-Plane Interface." << endl;
    for (donorZone = 0; donorZone < nZone; donorZone++) {
      nMarkerInt     = config_container[donorZone]->GetnMarker_MixingPlaneInterface()/2;
      for (iMarkerInt = 1; iMarkerInt <= nMarkerInt; iMarkerInt++){
        for (targetZone = 0; targetZone < nZone; targetZone++) {
          if (targetZone != donorZone){
            transfer_container[donorZone][targetZone]->Preprocessing_InterfaceAverage(geometry_container[donorZone][INST_0][MESH_0], geometry_container[targetZone][INST_0][MESH_0],
                config_container[donorZone], config_container[targetZone],
                iMarkerInt);
          }
        }
      }
    }
  }

  if(!restart && !discrete_adjoint){
    if (rank == MASTER_NODE) cout<<"Initialize turbomachinery solution quantities." << endl;
    for(iZone = 0; iZone < nZone; iZone++) {
      solver_container[iZone][INST_0][MESH_0][FLOW_SOL]->SetFreeStream_TurboSolution(config_container[iZone]);
    }
  }

  if (rank == MASTER_NODE) cout<<"Initialize inflow and outflow average solution quantities." << endl;
  for(iZone = 0; iZone < nZone; iZone++) {
    solver_container[iZone][INST_0][MESH_0][FLOW_SOL]->PreprocessAverage(solver_container[iZone][INST_0][MESH_0], geometry_container[iZone][INST_0][MESH_0],config_container[iZone],INFLOW);
    solver_container[iZone][INST_0][MESH_0][FLOW_SOL]->PreprocessAverage(solver_container[iZone][INST_0][MESH_0], geometry_container[iZone][INST_0][MESH_0],config_container[iZone],OUTFLOW);
    solver_container[iZone][INST_0][MESH_0][FLOW_SOL]->TurboAverageProcess(solver_container[iZone][INST_0][MESH_0], geometry_container[iZone][INST_0][MESH_0],config_container[iZone],INFLOW);
    solver_container[iZone][INST_0][MESH_0][FLOW_SOL]->TurboAverageProcess(solver_container[iZone][INST_0][MESH_0], geometry_container[iZone][INST_0][MESH_0],config_container[iZone],OUTFLOW);
    solver_container[iZone][INST_0][MESH_0][FLOW_SOL]->GatherInOutAverageValues(config_container[iZone], geometry_container[iZone][INST_0][MESH_0]);
    if (rank == MASTER_NODE){
      flowAngleIn = solver_container[iZone][INST_0][MESH_0][FLOW_SOL]->GetTurboVelocityIn(iZone, config_container[iZone]->GetnSpanWiseSections())[1];
      flowAngleIn /= solver_container[iZone][INST_0][MESH_0][FLOW_SOL]->GetTurboVelocityIn(iZone, config_container[iZone]->GetnSpanWiseSections())[0];
      flowAngleIn = atan(flowAngleIn)*180.0/PI_NUMBER;
      cout << "Inlet flow angle for Row "<< iZone + 1<< ": "<< flowAngleIn <<"°."  <<endl;
      flowAngleOut = solver_container[iZone][INST_0][MESH_0][FLOW_SOL]->GetTurboVelocityOut(iZone, config_container[iZone]->GetnSpanWiseSections())[1];
      flowAngleOut /= solver_container[iZone][INST_0][MESH_0][FLOW_SOL]->GetTurboVelocityOut(iZone, config_container[iZone]->GetnSpanWiseSections())[0];
      flowAngleOut = atan(flowAngleOut)*180.0/PI_NUMBER;
      cout << "Outlet flow angle for Row "<< iZone + 1<< ": "<< flowAngleOut <<"°."  <<endl;

    }
  }

}

void CDriver::StartSolver(){

#ifdef VTUNEPROF
  __itt_resume();
#endif

  /*--- Main external loop of the solver. Within this loop, each iteration ---*/

  if (rank == MASTER_NODE)
    cout << endl <<"------------------------------ Begin Solver -----------------------------" << endl;

  while ( ExtIter < config_container[ZONE_0]->GetnExtIter() ) {

    /*--- Perform some external iteration preprocessing. ---*/

    PreprocessExtIter(ExtIter);

    /*--- Perform a dynamic mesh update if required. ---*/

      if (!fem_solver) {
        DynamicMeshUpdate(ExtIter);
      }

    /*--- Run a single iteration of the problem (fluid, elasticity, heat, ...). ---*/

    Run();

    /*--- Update the solution for dual time stepping strategy ---*/

    Update();

    /*--- Terminate the simulation if only the Jacobian must be computed. ---*/
    if (config_container[ZONE_0]->GetJacobian_Spatial_Discretization_Only()) break;

    /*--- Monitor the computations after each iteration. ---*/

    Monitor(ExtIter);

    /*--- Output the solution in files. ---*/

    Output(ExtIter);

    /*--- If the convergence criteria has been met, terminate the simulation. ---*/

    if (StopCalc) break;

    ExtIter++;

  }
#ifdef VTUNEPROF
  __itt_pause();
#endif
}

void CDriver::PreprocessExtIter(unsigned long ExtIter) {

  /*--- Set the value of the external iteration and physical time. ---*/

  for (iZone = 0; iZone < nZone; iZone++) {
    config_container[iZone]->SetExtIter(ExtIter);
  
    if (config_container[iZone]->GetUnsteady_Simulation())
      config_container[iZone]->SetPhysicalTime(static_cast<su2double>(ExtIter)*config_container[iZone]->GetDelta_UnstTimeND());
    else
      config_container[iZone]->SetPhysicalTime(0.0);
  
  }
  

  /*--- Read the target pressure ---*/

  if (config_container[ZONE_0]->GetInvDesign_Cp() == YES)
    output->SetCp_InverseDesign(solver_container[ZONE_0][INST_0][MESH_0][FLOW_SOL],
        geometry_container[ZONE_0][INST_0][MESH_0], config_container[ZONE_0], ExtIter);

  /*--- Read the target heat flux ---*/

  if (config_container[ZONE_0]->GetInvDesign_HeatFlux() == YES)
    output->SetHeatFlux_InverseDesign(solver_container[ZONE_0][INST_0][MESH_0][FLOW_SOL],
        geometry_container[ZONE_0][INST_0][MESH_0], config_container[ZONE_0], ExtIter);

  /*--- Set the initial condition for EULER/N-S/RANS and for a non FSI simulation ---*/

  if(!fsi) {
    for (iZone = 0; iZone < nZone; iZone++) {
      if ((config_container[iZone]->GetKind_Solver() ==  EULER) ||
          (config_container[iZone]->GetKind_Solver() ==  NAVIER_STOKES) ||
          (config_container[iZone]->GetKind_Solver() ==  RANS) ) {
        for (iInst = 0; iInst < nInst[iZone]; iInst++)
          solver_container[iZone][iInst][MESH_0][FLOW_SOL]->SetInitialCondition(geometry_container[iZone][INST_0], solver_container[iZone][iInst], config_container[iZone], ExtIter);
      }
    }
  }

}

bool CDriver::Monitor(unsigned long ExtIter) {

  /*--- Synchronization point after a single solver iteration. Compute the
   wall clock time required. ---*/

#ifndef HAVE_MPI
  StopTime = su2double(clock())/su2double(CLOCKS_PER_SEC);
#else
  StopTime = MPI_Wtime();
#endif
  IterCount++;
  UsedTime = (StopTime - StartTime) + UsedTimeCompute;
  
  
  /*--- Check if there is any change in the runtime parameters ---*/
  
  CConfig *runtime = NULL;
  strcpy(runtime_file_name, "runtime.dat");
  runtime = new CConfig(runtime_file_name, config_container[ZONE_0]);
  runtime->SetExtIter(ExtIter);
  delete runtime;
  
  /*--- Update the convergence history file (serial and parallel computations). ---*/
  
  if (!fsi) {
    for (iZone = 0; iZone < nZone; iZone++) {
      for (iInst = 0; iInst < nInst[iZone]; iInst++)
        output->SetConvHistory_Body(&ConvHist_file[iZone][iInst], geometry_container, solver_container,
            config_container, integration_container, false, UsedTime, iZone, iInst);
    }
  }

  /*--- Evaluate the new CFL number (adaptive). ---*/
  if (config_container[ZONE_0]->GetCFL_Adapt() == YES) {
    for (iZone = 0; iZone < nZone; iZone++){
      if (!(config_container[iZone]->GetMultizone_Problem())) // This needs to be changed everywhere in the code, in a future PR
        output->SetCFL_Number(solver_container, config_container, iZone);
    }
  }

  /*--- Check whether the current simulation has reached the specified
   convergence criteria, and set StopCalc to true, if so. ---*/
  
  switch (config_container[ZONE_0]->GetKind_Solver()) {
    case EULER: case NAVIER_STOKES: case RANS:
      StopCalc = integration_container[ZONE_0][INST_0][FLOW_SOL]->GetConvergence(); break;
    case HEAT_EQUATION_FVM:
      StopCalc = integration_container[ZONE_0][INST_0][HEAT_SOL]->GetConvergence(); break;
    case FEM_ELASTICITY:
      StopCalc = integration_container[ZONE_0][INST_0][FEA_SOL]->GetConvergence(); break;
    case ADJ_EULER: case ADJ_NAVIER_STOKES: case ADJ_RANS:
    case DISC_ADJ_EULER: case DISC_ADJ_NAVIER_STOKES: case DISC_ADJ_RANS:
    case DISC_ADJ_FEM_EULER: case DISC_ADJ_FEM_NS: case DISC_ADJ_FEM_RANS:
      StopCalc = integration_container[ZONE_0][INST_0][ADJFLOW_SOL]->GetConvergence(); break;
  }
  
  return StopCalc;
  
}

void CDriver::Output(unsigned long ExtIter) {
  
  unsigned long nExtIter = config_container[ZONE_0]->GetnExtIter();
  bool output_files = false;
  
  /*--- Determine whether a solution needs to be written
   after the current iteration ---*/
  
  if (
      
      /*--- General if statements to print output statements ---*/
      
      (ExtIter+1 >= nExtIter) || (StopCalc) ||
      
      /*--- Fixed CL problem ---*/
      
      ((config_container[ZONE_0]->GetFixed_CL_Mode()) &&
       (config_container[ZONE_0]->GetnExtIter()-config_container[ZONE_0]->GetIter_dCL_dAlpha() - 1 == ExtIter)) ||
      
      /*--- Steady problems ---*/
      
      ((ExtIter % config_container[ZONE_0]->GetWrt_Sol_Freq() == 0) && (ExtIter != 0) &&
       ((config_container[ZONE_0]->GetUnsteady_Simulation() == STEADY) ||
        (config_container[ZONE_0]->GetUnsteady_Simulation() == HARMONIC_BALANCE) ||
        (config_container[ZONE_0]->GetUnsteady_Simulation() == ROTATIONAL_FRAME))) ||
      
      /*--- Unsteady problems ---*/
      
      (((config_container[ZONE_0]->GetUnsteady_Simulation() == DT_STEPPING_1ST) ||
        (config_container[ZONE_0]->GetUnsteady_Simulation() == TIME_STEPPING)) &&
       ((ExtIter == 0) || (ExtIter % config_container[ZONE_0]->GetWrt_Sol_Freq_DualTime() == 0))) ||
      
      ((config_container[ZONE_0]->GetUnsteady_Simulation() == DT_STEPPING_2ND) && (!fsi) &&
       ((ExtIter == 0) || ((ExtIter % config_container[ZONE_0]->GetWrt_Sol_Freq_DualTime() == 0) ||
                           ((ExtIter-1) % config_container[ZONE_0]->GetWrt_Sol_Freq_DualTime() == 0)))) ||
      
      ((config_container[ZONE_0]->GetUnsteady_Simulation() == DT_STEPPING_2ND) && (fsi) &&
       ((ExtIter == 0) || ((ExtIter % config_container[ZONE_0]->GetWrt_Sol_Freq_DualTime() == 0)))) ||
      
      ((config_container[ZONE_0]->GetDynamic_Analysis() == DYNAMIC) &&
       ((ExtIter == 0) || (ExtIter % config_container[ZONE_0]->GetWrt_Sol_Freq_DualTime() == 0))) ||
      
      /*--- No inlet profile file found. Print template. ---*/
      
      (config_container[ZONE_0]->GetWrt_InletFile())
      
      ) {
    
    output_files = true;
    
  }
  
  /*--- Determine whether a solution doesn't need to be written
   after the current iteration ---*/
  
  if (config_container[ZONE_0]->GetFixed_CL_Mode()) {
    if (config_container[ZONE_0]->GetnExtIter()-config_container[ZONE_0]->GetIter_dCL_dAlpha() - 1 < ExtIter) output_files = false;
    if (config_container[ZONE_0]->GetnExtIter() - 1 == ExtIter) output_files = true;
  }
  
  /*--- write the solution ---*/
  
  if (output_files) {
    
    /*--- Time the output for performance benchmarking. ---*/
#ifndef HAVE_MPI
    StopTime = su2double(clock())/su2double(CLOCKS_PER_SEC);
#else
    StopTime = MPI_Wtime();
#endif
    UsedTimeCompute += StopTime-StartTime;
#ifndef HAVE_MPI
    StartTime = su2double(clock())/su2double(CLOCKS_PER_SEC);
#else
    StartTime = MPI_Wtime();
#endif
    
    /*--- Add a statement about the type of solver exit. ---*/
    
    if (((ExtIter+1 >= nExtIter) || StopCalc) && (rank == MASTER_NODE)) {
      cout << endl << "----------------------------- Solver Exit -------------------------------";
      if (StopCalc) cout << endl << "Convergence criteria satisfied." << endl;
      else cout << endl << "Maximum number of external iterations reached (EXT_ITER)." << endl;
      cout << "-------------------------------------------------------------------------" << endl;
    }

    if (rank == MASTER_NODE) cout << endl << "-------------------------- File Output Summary --------------------------";
    
    /*--- Execute the routine for writing restart, volume solution,
     surface solution, and surface comma-separated value files. ---*/
    
    output->SetResult_Files_Parallel(solver_container, geometry_container, config_container, ExtIter, nZone);
    
    
    if (rank == MASTER_NODE) cout << "-------------------------------------------------------------------------" << endl << endl;
    
    /*--- Store output time and restart the timer for the compute phase. ---*/
#ifndef HAVE_MPI
    StopTime = su2double(clock())/su2double(CLOCKS_PER_SEC);
#else
    StopTime = MPI_Wtime();
#endif
    UsedTimeOutput += StopTime-StartTime;
    OutputCount++;
    BandwidthSum = config_container[ZONE_0]->GetRestart_Bandwidth_Agg();
#ifndef HAVE_MPI
    StartTime = su2double(clock())/su2double(CLOCKS_PER_SEC);
#else
    StartTime = MPI_Wtime();
#endif
    
  }

  /*--- Export Surface Solution File for Unsteady Simulations ---*/
  /*--- When calculate mean/fluctuation option will be available, delete the following part ---*/
  if ((config_container[ZONE_0]->GetUnsteady_Simulation() == DT_STEPPING_2ND) && (ExtIter % config_container[ZONE_0]->GetWrt_Surf_Freq_DualTime() == 0) && config_container[ZONE_0]->GetWrt_Csv_Sol()) {
      output->SetSurfaceCSV_Flow(config_container[ZONE_0], geometry_container[ZONE_0][INST_0][MESH_0], solver_container[ZONE_0][INST_0][MESH_0][FLOW_SOL], ExtIter, ZONE_0, INST_0);}

}

CDriver::~CDriver(void) {}

CFluidDriver::CFluidDriver(char* confFile, unsigned short val_nZone, unsigned short val_nDim, SU2_Comm MPICommunicator) : CDriver(confFile, val_nZone, val_nDim, MPICommunicator) { }

CFluidDriver::~CFluidDriver(void) { }

void CFluidDriver::Run() {

  unsigned short iZone, jZone, checkConvergence;
  unsigned long IntIter, nIntIter;
  bool unsteady;

  /*--- Run a single iteration of a multi-zone problem by looping over all
   zones and executing the iterations. Note that data transers between zones
   and other intermediate procedures may be required. ---*/

  unsteady = (config_container[MESH_0]->GetUnsteady_Simulation() == DT_STEPPING_1ST) || (config_container[MESH_0]->GetUnsteady_Simulation() == DT_STEPPING_2ND);

  /*--- Zone preprocessing ---*/

  for (iZone = 0; iZone < nZone; iZone++)
    iteration_container[iZone][INST_0]->Preprocess(output, integration_container, geometry_container, solver_container, numerics_container, config_container, surface_movement, grid_movement, FFDBox, iZone, INST_0);

  /*--- Updating zone interface communication patterns,
   needed only for unsteady simulation since for steady problems
   this is done once in the interpolator_container constructor 
   at the beginning of the computation ---*/

  if ( unsteady ) {
    for (iZone = 0; iZone < nZone; iZone++) {   
      for (jZone = 0; jZone < nZone; jZone++)
        if(jZone != iZone && interpolator_container[iZone][jZone] != NULL)
        interpolator_container[iZone][jZone]->Set_TransferCoeff(config_container);
    }
  }

  /*--- Begin Unsteady pseudo-time stepping internal loop, if not unsteady it does only one step --*/

  if (unsteady) 
    nIntIter = config_container[MESH_0]->GetUnst_nIntIter();
  else
    nIntIter = 1;

  for (IntIter = 0; IntIter < nIntIter; IntIter++) {

    /*--- At each pseudo time-step updates transfer data ---*/
    for (iZone = 0; iZone < nZone; iZone++)   
      for (jZone = 0; jZone < nZone; jZone++)
        if(jZone != iZone && transfer_container[iZone][jZone] != NULL)
          Transfer_Data(iZone, jZone);

    /*--- For each zone runs one single iteration ---*/

    for (iZone = 0; iZone < nZone; iZone++) {
      config_container[iZone]->SetIntIter(IntIter);
      iteration_container[iZone][INST_0]->Iterate(output, integration_container, geometry_container, solver_container, numerics_container, config_container, surface_movement, grid_movement, FFDBox, iZone, INST_0);
    }

    /*--- Check convergence in each zone --*/

    checkConvergence = 0;
    for (iZone = 0; iZone < nZone; iZone++)
    checkConvergence += (int) integration_container[iZone][INST_0][FLOW_SOL]->GetConvergence();

    /*--- If convergence was reached in every zone --*/

  if (checkConvergence == nZone) break;
  }

}

void CFluidDriver::Transfer_Data(unsigned short donorZone, unsigned short targetZone) {

  transfer_container[donorZone][targetZone]->Broadcast_InterfaceData(solver_container[donorZone][INST_0][MESH_0][FLOW_SOL],solver_container[targetZone][INST_0][MESH_0][FLOW_SOL],
      geometry_container[donorZone][INST_0][MESH_0],geometry_container[targetZone][INST_0][MESH_0],
      config_container[donorZone], config_container[targetZone]);
  if (config_container[targetZone]->GetKind_Solver() == RANS)
    transfer_container[donorZone][targetZone]->Broadcast_InterfaceData(solver_container[donorZone][INST_0][MESH_0][TURB_SOL],solver_container[targetZone][INST_0][MESH_0][TURB_SOL],
        geometry_container[donorZone][INST_0][MESH_0],geometry_container[targetZone][INST_0][MESH_0],
        config_container[donorZone], config_container[targetZone]);

}

void CFluidDriver::Update() {

  for(iZone = 0; iZone < nZone; iZone++)
    iteration_container[iZone][INST_0]->Update(output, integration_container, geometry_container,
         solver_container, numerics_container, config_container,
         surface_movement, grid_movement, FFDBox, iZone, INST_0);
}

void CFluidDriver::DynamicMeshUpdate(unsigned long ExtIter) {

  bool harmonic_balance;

  for (iZone = 0; iZone < nZone; iZone++) {
   harmonic_balance = (config_container[iZone]->GetUnsteady_Simulation() == HARMONIC_BALANCE);
    /*--- Dynamic mesh update ---*/
    if ((config_container[iZone]->GetGrid_Movement()) && (!harmonic_balance)) {
      iteration_container[iZone][INST_0]->SetGrid_Movement(geometry_container, surface_movement, grid_movement, FFDBox, solver_container, config_container, iZone, INST_0, 0, ExtIter );
    }
  }

}

CTurbomachineryDriver::CTurbomachineryDriver(char* confFile, unsigned short val_nZone,
                                             unsigned short val_nDim, SU2_Comm MPICommunicator):
                                             CFluidDriver(confFile, val_nZone, val_nDim, MPICommunicator) { }

CTurbomachineryDriver::~CTurbomachineryDriver(void) { }

void CTurbomachineryDriver::Run() {

  /*--- Run a single iteration of a multi-zone problem by looping over all
   zones and executing the iterations. Note that data transers between zones
   and other intermediate procedures may be required. ---*/

  for (iZone = 0; iZone < nZone; iZone++) {
    iteration_container[iZone][INST_0]->Preprocess(output, integration_container, geometry_container,
                                           solver_container, numerics_container, config_container,
                                           surface_movement, grid_movement, FFDBox, iZone, INST_0);
  }

  /* --- Update the mixing-plane interface ---*/
  for (iZone = 0; iZone < nZone; iZone++) {
    if(mixingplane)SetMixingPlane(iZone);
  }

  for (iZone = 0; iZone < nZone; iZone++) {
    iteration_container[iZone][INST_0]->Iterate(output, integration_container, geometry_container,
                                        solver_container, numerics_container, config_container,
                                        surface_movement, grid_movement, FFDBox, iZone, INST_0);
  }

  for (iZone = 0; iZone < nZone; iZone++) {
    iteration_container[iZone][INST_0]->Postprocess(output, integration_container, geometry_container,
                                      solver_container, numerics_container, config_container,
                                      surface_movement, grid_movement, FFDBox, iZone, INST_0);
  }

  if (rank == MASTER_NODE){
    SetTurboPerformance(ZONE_0);
  }


}

void CTurbomachineryDriver::SetMixingPlane(unsigned short donorZone){

  unsigned short targetZone, nMarkerInt, iMarkerInt ;
  nMarkerInt     = config_container[donorZone]->GetnMarker_MixingPlaneInterface()/2;

  /* --- transfer the average value from the donorZone to the targetZone*/
  for (iMarkerInt = 1; iMarkerInt <= nMarkerInt; iMarkerInt++){
    for (targetZone = 0; targetZone < nZone; targetZone++) {
      if (targetZone != donorZone){
        transfer_container[donorZone][targetZone]->Allgather_InterfaceAverage(solver_container[donorZone][INST_0][MESH_0][FLOW_SOL],solver_container[targetZone][INST_0][MESH_0][FLOW_SOL],
            geometry_container[donorZone][INST_0][MESH_0],geometry_container[targetZone][INST_0][MESH_0],
            config_container[donorZone], config_container[targetZone], iMarkerInt );
      }
    }
  }
}

void CTurbomachineryDriver::SetTurboPerformance(unsigned short targetZone){

  unsigned short donorZone;
  //IMPORTANT this approach of multi-zone performances rely upon the fact that turbomachinery markers follow the natural (stator-rotor) development of the real machine.
  /* --- transfer the local turboperfomance quantities (for each blade)  from all the donorZones to the targetZone (ZONE_0) ---*/
  for (donorZone = 1; donorZone < nZone; donorZone++) {
    transfer_container[donorZone][targetZone]->GatherAverageValues(solver_container[donorZone][INST_0][MESH_0][FLOW_SOL],solver_container[targetZone][INST_0][MESH_0][FLOW_SOL], donorZone);
  }

  /* --- compute turboperformance for each stage and the global machine ---*/

  output->ComputeTurboPerformance(solver_container[targetZone][INST_0][MESH_0][FLOW_SOL], geometry_container[targetZone][INST_0][MESH_0], config_container[targetZone]);

}


bool CTurbomachineryDriver::Monitor(unsigned long ExtIter) {

  su2double CFL;
  su2double rot_z_ini, rot_z_final ,rot_z;
  su2double outPres_ini, outPres_final, outPres;
  unsigned long rampFreq, finalRamp_Iter;
  unsigned short iMarker, KindBC, KindBCOption;
  string Marker_Tag;

  bool print;

  /*--- Synchronization point after a single solver iteration. Compute the
   wall clock time required. ---*/

#ifndef HAVE_MPI
  StopTime = su2double(clock())/su2double(CLOCKS_PER_SEC);
#else
  StopTime = MPI_Wtime();
#endif
  IterCount++;
  UsedTime = (StopTime - StartTime);


  /*--- Check if there is any change in the runtime parameters ---*/
  CConfig *runtime = NULL;
  strcpy(runtime_file_name, "runtime.dat");
  runtime = new CConfig(runtime_file_name, config_container[ZONE_0]);
  runtime->SetExtIter(ExtIter);
  delete runtime;

  /*--- Update the convergence history file (serial and parallel computations). ---*/

  for (iZone = 0; iZone < nZone; iZone++) {
    for (iInst = 0; iInst < nInst[iZone]; iInst++)
      output->SetConvHistory_Body(&ConvHist_file[iZone][iInst], geometry_container, solver_container,
          config_container, integration_container, false, UsedTime, iZone, iInst);
  }


  /*--- Evaluate the new CFL number (adaptive). ---*/
  if (config_container[ZONE_0]->GetCFL_Adapt() == YES) {
    if(mixingplane){
      CFL = 0;
      for (iZone = 0; iZone < nZone; iZone++){
        output->SetCFL_Number(solver_container, config_container, iZone);
        CFL += config_container[iZone]->GetCFL(MESH_0);
      }
      /*--- For fluid-multizone the new CFL number is the same for all the zones and it is equal to the zones' minimum value. ---*/
      for (iZone = 0; iZone < nZone; iZone++){
        config_container[iZone]->SetCFL(MESH_0, CFL/nZone);
      }
    }
    else{
      output->SetCFL_Number(solver_container, config_container, ZONE_0);
    }
  }


  /*--- ROTATING FRAME Ramp: Compute the updated rotational velocity. ---*/
  if (config_container[ZONE_0]->GetGrid_Movement() && config_container[ZONE_0]->GetRampRotatingFrame()) {
    rampFreq       = SU2_TYPE::Int(config_container[ZONE_0]->GetRampRotatingFrame_Coeff(1));
    finalRamp_Iter = SU2_TYPE::Int(config_container[ZONE_0]->GetRampRotatingFrame_Coeff(2));
    rot_z_ini = config_container[ZONE_0]->GetRampRotatingFrame_Coeff(0);
    print = false;
    if(ExtIter % rampFreq == 0 &&  ExtIter <= finalRamp_Iter){

      for (iZone = 0; iZone < nZone; iZone++) {
        rot_z_final = config_container[iZone]->GetFinalRotation_Rate_Z(iZone);
        if(abs(rot_z_final) > 0.0){
          rot_z = rot_z_ini + ExtIter*( rot_z_final - rot_z_ini)/finalRamp_Iter;
          config_container[iZone]->SetRotation_Rate_Z(rot_z, iZone);
          if(rank == MASTER_NODE && print && ExtIter > 0) {
            cout << endl << " Updated rotating frame grid velocities";
            cout << " for zone " << iZone << "." << endl;
          }
          geometry_container[iZone][INST_0][MESH_0]->SetRotationalVelocity(config_container[iZone], iZone, print);
          geometry_container[iZone][INST_0][MESH_0]->SetShroudVelocity(config_container[iZone]);
        }
      }

      for (iZone = 0; iZone < nZone; iZone++) {
        geometry_container[iZone][INST_0][MESH_0]->SetAvgTurboValue(config_container[iZone], iZone, INFLOW, false);
        geometry_container[iZone][INST_0][MESH_0]->SetAvgTurboValue(config_container[iZone],iZone, OUTFLOW, false);
        geometry_container[iZone][INST_0][MESH_0]->GatherInOutAverageValues(config_container[iZone], false);

      }

      for (iZone = 1; iZone < nZone; iZone++) {
        transfer_container[iZone][ZONE_0]->GatherAverageTurboGeoValues(geometry_container[iZone][INST_0][MESH_0],geometry_container[ZONE_0][INST_0][MESH_0], iZone);
      }

    }
  }


  /*--- Outlet Pressure Ramp: Compute the updated rotational velocity. ---*/
  if (config_container[ZONE_0]->GetRampOutletPressure()) {
    rampFreq       = SU2_TYPE::Int(config_container[ZONE_0]->GetRampOutletPressure_Coeff(1));
    finalRamp_Iter = SU2_TYPE::Int(config_container[ZONE_0]->GetRampOutletPressure_Coeff(2));
    outPres_ini    = config_container[ZONE_0]->GetRampOutletPressure_Coeff(0);
    outPres_final  = config_container[ZONE_0]->GetFinalOutletPressure();

    if(ExtIter % rampFreq == 0 &&  ExtIter <= finalRamp_Iter){
      outPres = outPres_ini + ExtIter*(outPres_final - outPres_ini)/finalRamp_Iter;
      if(rank == MASTER_NODE) config_container[ZONE_0]->SetMonitotOutletPressure(outPres);

      for (iZone = 0; iZone < nZone; iZone++) {
        for (iMarker = 0; iMarker < config_container[iZone]->GetnMarker_All(); iMarker++) {
          KindBC = config_container[iZone]->GetMarker_All_KindBC(iMarker);
          switch (KindBC) {
          case RIEMANN_BOUNDARY:
            Marker_Tag         = config_container[iZone]->GetMarker_All_TagBound(iMarker);
            KindBCOption       = config_container[iZone]->GetKind_Data_Riemann(Marker_Tag);
            if(KindBCOption == STATIC_PRESSURE || KindBCOption == RADIAL_EQUILIBRIUM ){
              SU2_MPI::Error("Outlet pressure ramp only implemented for NRBC", CURRENT_FUNCTION);
            }
            break;
          case GILES_BOUNDARY:
            Marker_Tag         = config_container[iZone]->GetMarker_All_TagBound(iMarker);
            KindBCOption       = config_container[iZone]->GetKind_Data_Giles(Marker_Tag);
            if(KindBCOption == STATIC_PRESSURE || KindBCOption == STATIC_PRESSURE_1D || KindBCOption == RADIAL_EQUILIBRIUM ){
              config_container[iZone]->SetGiles_Var1(outPres, Marker_Tag);
            }
            break;
          }
        }
      }
    }
  }


  /*--- Check whether the current simulation has reached the specified
   convergence criteria, and set StopCalc to true, if so. ---*/

  switch (config_container[ZONE_0]->GetKind_Solver()) {
  case EULER: case NAVIER_STOKES: case RANS:
    StopCalc = integration_container[ZONE_0][INST_0][FLOW_SOL]->GetConvergence(); break;
  case DISC_ADJ_EULER: case DISC_ADJ_NAVIER_STOKES: case DISC_ADJ_RANS:
  case DISC_ADJ_FEM_EULER: case DISC_ADJ_FEM_NS: case DISC_ADJ_FEM_RANS:
    StopCalc = integration_container[ZONE_0][INST_0][ADJFLOW_SOL]->GetConvergence(); break;
  }

  return StopCalc;

}

CHBDriver::CHBDriver(char* confFile,
    unsigned short val_nZone,
    unsigned short val_nDim,
    SU2_Comm MPICommunicator) : CDriver(confFile,
        val_nZone,
        val_nDim,
        MPICommunicator) {
  unsigned short kInst;

  nInstHB = nInst[ZONE_0];

  D = NULL;
  /*--- allocate dynamic memory for the Harmonic Balance operator ---*/
  D = new su2double*[nInstHB]; for (kInst = 0; kInst < nInstHB; kInst++) D[kInst] = new su2double[nInstHB];

}

CHBDriver::~CHBDriver(void) {

  unsigned short kInst;

  /*--- delete dynamic memory for the Harmonic Balance operator ---*/
  for (kInst = 0; kInst < nInstHB; kInst++) if (D[kInst] != NULL) delete [] D[kInst];
  if (D[kInst] != NULL) delete [] D;

}

void CHBDriver::Run() {

  /*--- Run a single iteration of a Harmonic Balance problem. Preprocess all
   all zones before beginning the iteration. ---*/

  for (iInst = 0; iInst < nInstHB; iInst++)
    iteration_container[ZONE_0][iInst]->Preprocess(output, integration_container, geometry_container,
        solver_container, numerics_container, config_container,
        surface_movement, grid_movement, FFDBox, ZONE_0, iInst);

  for (iInst = 0; iInst < nInstHB; iInst++)
    iteration_container[ZONE_0][iInst]->Iterate(output, integration_container, geometry_container,
        solver_container, numerics_container, config_container,
        surface_movement, grid_movement, FFDBox, ZONE_0, iInst);

}

void CHBDriver::Update() {

  for (iInst = 0; iInst < nInstHB; iInst++) {
    /*--- Compute the harmonic balance terms across all zones ---*/
    SetHarmonicBalance(iInst);

  }

  /*--- Precondition the harmonic balance source terms ---*/
  if (config_container[ZONE_0]->GetHB_Precondition() == YES) {
    StabilizeHarmonicBalance();

  }

  for (iInst = 0; iInst < nInstHB; iInst++) {

    /*--- Update the harmonic balance terms across all zones ---*/
    iteration_container[ZONE_0][iInst]->Update(output, integration_container, geometry_container,
        solver_container, numerics_container, config_container,
        surface_movement, grid_movement, FFDBox, ZONE_0, iInst);

  }

}

void CHBDriver::ResetConvergence() {

  for(iInst = 0; iInst < nZone; iInst++) {
    switch (config_container[ZONE_0]->GetKind_Solver()) {

    case EULER: case NAVIER_STOKES: case RANS:
      integration_container[ZONE_0][iInst][FLOW_SOL]->SetConvergence(false);
      if (config_container[ZONE_0]->GetKind_Solver() == RANS) integration_container[ZONE_0][iInst][TURB_SOL]->SetConvergence(false);
      if(config_container[ZONE_0]->GetKind_Trans_Model() == LM) integration_container[ZONE_0][iInst][TRANS_SOL]->SetConvergence(false);
      break;

    case FEM_ELASTICITY:
      integration_container[ZONE_0][iInst][FEA_SOL]->SetConvergence(false);
      break;

    case ADJ_EULER: case ADJ_NAVIER_STOKES: case ADJ_RANS: case DISC_ADJ_EULER: case DISC_ADJ_NAVIER_STOKES: case DISC_ADJ_RANS:
      integration_container[ZONE_0][iInst][ADJFLOW_SOL]->SetConvergence(false);
      if( (config_container[ZONE_0]->GetKind_Solver() == ADJ_RANS) || (config_container[ZONE_0]->GetKind_Solver() == DISC_ADJ_RANS) )
        integration_container[ZONE_0][iInst][ADJTURB_SOL]->SetConvergence(false);
      break;
    }
  }

}

void CHBDriver::SetHarmonicBalance(unsigned short iInst) {

  unsigned short iVar, jInst, iMGlevel;
  unsigned short nVar = solver_container[ZONE_0][INST_0][MESH_0][FLOW_SOL]->GetnVar();
  unsigned long iPoint;
  bool implicit = (config_container[ZONE_0]->GetKind_TimeIntScheme_Flow() == EULER_IMPLICIT);
  bool adjoint = (config_container[ZONE_0]->GetContinuous_Adjoint());
  if (adjoint) {
    implicit = (config_container[ZONE_0]->GetKind_TimeIntScheme_AdjFlow() == EULER_IMPLICIT);
  }

  unsigned long ExtIter = config_container[ZONE_0]->GetExtIter();

  /*--- Retrieve values from the config file ---*/
  su2double *U = new su2double[nVar];
  su2double *U_old = new su2double[nVar];
  su2double *Psi = new su2double[nVar];
  su2double *Psi_old = new su2double[nVar];
  su2double *Source = new su2double[nVar];
  su2double deltaU, deltaPsi;

  /*--- Compute period of oscillation ---*/
  su2double period = config_container[ZONE_0]->GetHarmonicBalance_Period();

  /*--- Non-dimensionalize the input period, if necessary.  */
  period /= config_container[ZONE_0]->GetTime_Ref();

  if (ExtIter == 0)
    ComputeHB_Operator();

  /*--- Compute various source terms for explicit direct, implicit direct, and adjoint problems ---*/
  /*--- Loop over all grid levels ---*/
  for (iMGlevel = 0; iMGlevel <= config_container[ZONE_0]->GetnMGLevels(); iMGlevel++) {

    /*--- Loop over each node in the volume mesh ---*/
    for (iPoint = 0; iPoint < geometry_container[ZONE_0][iInst][iMGlevel]->GetnPoint(); iPoint++) {

      for (iVar = 0; iVar < nVar; iVar++) {
        Source[iVar] = 0.0;
      }

      /*--- Step across the columns ---*/
      for (jInst = 0; jInst < nInstHB; jInst++) {

        /*--- Retrieve solution at this node in current zone ---*/
        for (iVar = 0; iVar < nVar; iVar++) {

          if (!adjoint) {
            U[iVar] = solver_container[ZONE_0][jInst][iMGlevel][FLOW_SOL]->node[iPoint]->GetSolution(iVar);
            Source[iVar] += U[iVar]*D[iInst][jInst];

            if (implicit) {
              U_old[iVar] = solver_container[ZONE_0][jInst][iMGlevel][FLOW_SOL]->node[iPoint]->GetSolution_Old(iVar);
              deltaU = U[iVar] - U_old[iVar];
              Source[iVar] += deltaU*D[iInst][jInst];
            }

          }

          else {
            Psi[iVar] = solver_container[ZONE_0][jInst][iMGlevel][ADJFLOW_SOL]->node[iPoint]->GetSolution(iVar);
            Source[iVar] += Psi[iVar]*D[jInst][iInst];

            if (implicit) {
              Psi_old[iVar] = solver_container[ZONE_0][jInst][iMGlevel][ADJFLOW_SOL]->node[iPoint]->GetSolution_Old(iVar);
              deltaPsi = Psi[iVar] - Psi_old[iVar];
              Source[iVar] += deltaPsi*D[jInst][iInst];
            }
          }
        }

        /*--- Store sources for current row ---*/
        for (iVar = 0; iVar < nVar; iVar++) {
          if (!adjoint) {
            solver_container[ZONE_0][iInst][iMGlevel][FLOW_SOL]->node[iPoint]->SetHarmonicBalance_Source(iVar, Source[iVar]);
          }
          else {
            solver_container[ZONE_0][iInst][iMGlevel][ADJFLOW_SOL]->node[iPoint]->SetHarmonicBalance_Source(iVar, Source[iVar]);
          }
        }

      }
    }
  }

  /*--- Source term for a turbulence model ---*/
  if (config_container[ZONE_0]->GetKind_Solver() == RANS) {

    /*--- Extra variables needed if we have a turbulence model. ---*/
    unsigned short nVar_Turb = solver_container[ZONE_0][INST_0][MESH_0][TURB_SOL]->GetnVar();
    su2double *U_Turb = new su2double[nVar_Turb];
    su2double *Source_Turb = new su2double[nVar_Turb];

    /*--- Loop over only the finest mesh level (turbulence is always solved
     on the original grid only). ---*/
    for (iPoint = 0; iPoint < geometry_container[ZONE_0][INST_0][MESH_0]->GetnPoint(); iPoint++) {
      for (iVar = 0; iVar < nVar_Turb; iVar++) Source_Turb[iVar] = 0.0;
      for (jInst = 0; jInst < nInstHB; jInst++) {

        /*--- Retrieve solution at this node in current zone ---*/
        for (iVar = 0; iVar < nVar_Turb; iVar++) {
          U_Turb[iVar] = solver_container[ZONE_0][jInst][MESH_0][TURB_SOL]->node[iPoint]->GetSolution(iVar);
          Source_Turb[iVar] += U_Turb[iVar]*D[iInst][jInst];
        }
      }

      /*--- Store sources for current iZone ---*/
      for (iVar = 0; iVar < nVar_Turb; iVar++)
        solver_container[ZONE_0][iInst][MESH_0][TURB_SOL]->node[iPoint]->SetHarmonicBalance_Source(iVar, Source_Turb[iVar]);
    }

    delete [] U_Turb;
    delete [] Source_Turb;
  }

  delete [] Source;
  delete [] U;
  delete [] U_old;
  delete [] Psi;
  delete [] Psi_old;

}

void CHBDriver::StabilizeHarmonicBalance() {

  unsigned short i, j, k, iVar, iInst, jInst, iMGlevel;
  unsigned short nVar = solver_container[ZONE_0][INST_0][MESH_0][FLOW_SOL]->GetnVar();
  unsigned long iPoint;
  bool adjoint = (config_container[ZONE_0]->GetContinuous_Adjoint());

  /*--- Retrieve values from the config file ---*/
  su2double *Source     = new su2double[nInstHB];
  su2double *Source_old = new su2double[nInstHB];
  su2double Delta;

  su2double **Pinv     = new su2double*[nInstHB];
  su2double **P        = new su2double*[nInstHB];
  for (iInst = 0; iInst < nInstHB; iInst++) {
    Pinv[iInst]       = new su2double[nInstHB];
    P[iInst]          = new su2double[nInstHB];
  }

  /*--- Loop over all grid levels ---*/
  for (iMGlevel = 0; iMGlevel <= config_container[ZONE_0]->GetnMGLevels(); iMGlevel++) {

    /*--- Loop over each node in the volume mesh ---*/
    for (iPoint = 0; iPoint < geometry_container[ZONE_0][INST_0][iMGlevel]->GetnPoint(); iPoint++) {

      /*--- Get time step for current node ---*/
      Delta = solver_container[ZONE_0][INST_0][iMGlevel][FLOW_SOL]->node[iPoint]->GetDelta_Time();

      /*--- Setup stabilization matrix for this node ---*/
      for (iInst = 0; iInst < nInstHB; iInst++) {
        for (jInst = 0; jInst < nInstHB; jInst++) {
          if (jInst == iInst ) {
            Pinv[iInst][jInst] = 1.0 + Delta*D[iInst][jInst];
          }
          else {
            Pinv[iInst][jInst] = Delta*D[iInst][jInst];
          }
        }
      }

      /*--- Invert stabilization matrix Pinv with Gauss elimination---*/

      /*--  A temporary matrix to hold the inverse, dynamically allocated ---*/
      su2double **temp = new su2double*[nInstHB];
      for (i = 0; i < nInstHB; i++) {
        temp[i] = new su2double[2 * nInstHB];
      }

      /*---  Copy the desired matrix into the temporary matrix ---*/
      for (i = 0; i < nInstHB; i++) {
        for (j = 0; j < nInstHB; j++) {
          temp[i][j] = Pinv[i][j];
          temp[i][nInstHB + j] = 0;
        }
        temp[i][nInstHB + i] = 1;
      }

      su2double max_val;
      unsigned short max_idx;

      /*---  Pivot each column such that the largest number possible divides the other rows  ---*/
      for (k = 0; k < nInstHB - 1; k++) {
        max_idx = k;
        max_val = abs(temp[k][k]);
        /*---  Find the largest value (pivot) in the column  ---*/
        for (j = k; j < nInstHB; j++) {
          if (abs(temp[j][k]) > max_val) {
            max_idx = j;
            max_val = abs(temp[j][k]);
          }
        }

        /*---  Move the row with the highest value up  ---*/
        for (j = 0; j < (nInstHB * 2); j++) {
          su2double d = temp[k][j];
          temp[k][j] = temp[max_idx][j];
          temp[max_idx][j] = d;
        }
        /*---  Subtract the moved row from all other rows ---*/
        for (i = k + 1; i < nInstHB; i++) {
          su2double c = temp[i][k] / temp[k][k];
          for (j = 0; j < (nInstHB * 2); j++) {
            temp[i][j] = temp[i][j] - temp[k][j] * c;
          }
        }
      }

      /*---  Back-substitution  ---*/
      for (k = nInstHB - 1; k > 0; k--) {
        if (temp[k][k] != su2double(0.0)) {
          for (int i = k - 1; i > -1; i--) {
            su2double c = temp[i][k] / temp[k][k];
            for (j = 0; j < (nInstHB * 2); j++) {
              temp[i][j] = temp[i][j] - temp[k][j] * c;
            }
          }
        }
      }

      /*---  Normalize the inverse  ---*/
      for (i = 0; i < nInstHB; i++) {
        su2double c = temp[i][i];
        for (j = 0; j < nInstHB; j++) {
          temp[i][j + nInstHB] = temp[i][j + nInstHB] / c;
        }
      }

      /*---  Copy the inverse back to the main program flow ---*/
      for (i = 0; i < nInstHB; i++) {
        for (j = 0; j < nInstHB; j++) {
          P[i][j] = temp[i][j + nInstHB];
        }
      }

      /*---  Delete dynamic template  ---*/
      for (iInst = 0; iInst < nInstHB; iInst++) {
        delete[] temp[iInst];
      }
      delete[] temp;

      /*--- Loop through variables to precondition ---*/
      for (iVar = 0; iVar < nVar; iVar++) {

        /*--- Get current source terms (not yet preconditioned) and zero source array to prepare preconditioning ---*/
        for (iInst = 0; iInst < nInstHB; iInst++) {
          Source_old[iInst] = solver_container[ZONE_0][iInst][iMGlevel][FLOW_SOL]->node[iPoint]->GetHarmonicBalance_Source(iVar);
          Source[iInst] = 0;
        }

        /*--- Step through columns ---*/
        for (iInst = 0; iInst < nInstHB; iInst++) {
          for (jInst = 0; jInst < nInstHB; jInst++) {
            Source[iInst] += P[iInst][jInst]*Source_old[jInst];
          }

          /*--- Store updated source terms for current node ---*/
          if (!adjoint) {
            solver_container[ZONE_0][iInst][iMGlevel][FLOW_SOL]->node[iPoint]->SetHarmonicBalance_Source(iVar, Source[iInst]);
          }
          else {
            solver_container[ZONE_0][iInst][iMGlevel][ADJFLOW_SOL]->node[iPoint]->SetHarmonicBalance_Source(iVar, Source[iInst]);
          }
        }

      }
    }
  }

  /*--- Deallocate dynamic memory ---*/
  for (iInst = 0; iInst < nInstHB; iInst++){
    delete [] P[iInst];
    delete [] Pinv[iInst];
  }
  delete [] P;
  delete [] Pinv;
  delete [] Source;
  delete [] Source_old;

}

void CHBDriver::ComputeHB_Operator() {

  const   complex<su2double> J(0.0,1.0);
  unsigned short i, j, k, iInst;

  su2double *Omega_HB       = new su2double[nInstHB];
  complex<su2double> **E    = new complex<su2double>*[nInstHB];
  complex<su2double> **Einv = new complex<su2double>*[nInstHB];
  complex<su2double> **DD   = new complex<su2double>*[nInstHB];
  for (iInst = 0; iInst < nInstHB; iInst++) {
    E[iInst]    = new complex<su2double>[nInstHB];
    Einv[iInst] = new complex<su2double>[nInstHB];
    DD[iInst]   = new complex<su2double>[nInstHB];
  }

  /*--- Get simualation period from config file ---*/
  su2double Period = config_container[ZONE_0]->GetHarmonicBalance_Period();

  /*--- Non-dimensionalize the input period, if necessary.      */
  Period /= config_container[ZONE_0]->GetTime_Ref();

  /*--- Build the array containing the selected frequencies to solve ---*/
  for (iInst = 0; iInst < nInstHB; iInst++) {
    Omega_HB[iInst]  = config_container[ZONE_0]->GetOmega_HB()[iInst];
    Omega_HB[iInst] /= config_container[ZONE_0]->GetOmega_Ref(); //TODO: check
  }

  /*--- Build the diagonal matrix of the frequencies DD ---*/
  for (i = 0; i < nInstHB; i++) {
    for (k = 0; k < nInstHB; k++) {
      if (k == i ) {
        DD[i][k] = J*Omega_HB[k];
      }
    }
  }


  /*--- Build the harmonic balance inverse matrix ---*/
  for (i = 0; i < nInstHB; i++) {
    for (k = 0; k < nInstHB; k++) {
      Einv[i][k] = complex<su2double>(cos(Omega_HB[k]*(i*Period/nInstHB))) + J*complex<su2double>(sin(Omega_HB[k]*(i*Period/nInstHB)));
    }
  }

  /*---  Invert inverse harmonic balance Einv with Gauss elimination ---*/

  /*--  A temporary matrix to hold the inverse, dynamically allocated ---*/
  complex<su2double> **temp = new complex<su2double>*[nInstHB];
  for (i = 0; i < nInstHB; i++) {
    temp[i] = new complex<su2double>[2 * nInstHB];
  }

  /*---  Copy the desired matrix into the temporary matrix ---*/
  for (i = 0; i < nInstHB; i++) {
    for (j = 0; j < nInstHB; j++) {
      temp[i][j] = Einv[i][j];
      temp[i][nInstHB + j] = 0;
    }
    temp[i][nInstHB + i] = 1;
  }

  su2double max_val;
  unsigned short max_idx;

  /*---  Pivot each column such that the largest number possible divides the other rows  ---*/
  for (k = 0; k < nInstHB - 1; k++) {
    max_idx = k;
    max_val = abs(temp[k][k]);
    /*---  Find the largest value (pivot) in the column  ---*/
    for (j = k; j < nInstHB; j++) {
      if (abs(temp[j][k]) > max_val) {
        max_idx = j;
        max_val = abs(temp[j][k]);
      }
    }
    /*---  Move the row with the highest value up  ---*/
    for (j = 0; j < (nInstHB * 2); j++) {
      complex<su2double> d = temp[k][j];
      temp[k][j] = temp[max_idx][j];
      temp[max_idx][j] = d;
    }
    /*---  Subtract the moved row from all other rows ---*/
    for (i = k + 1; i < nInstHB; i++) {
      complex<su2double> c = temp[i][k] / temp[k][k];
      for (j = 0; j < (nInstHB * 2); j++) {
        temp[i][j] = temp[i][j] - temp[k][j] * c;
      }
    }
  }
  /*---  Back-substitution  ---*/
  for (k = nInstHB - 1; k > 0; k--) {
    if (temp[k][k] != complex<su2double>(0.0)) {
      for (int i = k - 1; i > -1; i--) {
        complex<su2double> c = temp[i][k] / temp[k][k];
        for (j = 0; j < (nInstHB * 2); j++) {
          temp[i][j] = temp[i][j] - temp[k][j] * c;
        }
      }
    }
  }
  /*---  Normalize the inverse  ---*/
  for (i = 0; i < nInstHB; i++) {
    complex<su2double> c = temp[i][i];
    for (j = 0; j < nInstHB; j++) {
      temp[i][j + nInstHB] = temp[i][j + nInstHB] / c;
    }
  }
  /*---  Copy the inverse back to the main program flow ---*/
  for (i = 0; i < nInstHB; i++) {
    for (j = 0; j < nInstHB; j++) {
      E[i][j] = temp[i][j + nInstHB];
    }
  }
  /*---  Delete dynamic template  ---*/
  for (i = 0; i < nInstHB; i++) {
    delete[] temp[i];
  }
  delete[] temp;


  /*---  Temporary matrix for performing product  ---*/
  complex<su2double> **Temp    = new complex<su2double>*[nInstHB];

  /*---  Temporary complex HB operator  ---*/
  complex<su2double> **Dcpx    = new complex<su2double>*[nInstHB];

  for (iInst = 0; iInst < nInstHB; iInst++){
    Temp[iInst]    = new complex<su2double>[nInstHB];
    Dcpx[iInst]   = new complex<su2double>[nInstHB];
  }


  /*---  Calculation of the HB operator matrix ---*/
  for (int row = 0; row < nInstHB; row++) {
    for (int col = 0; col < nInstHB; col++) {
      for (int inner = 0; inner < nInstHB; inner++) {
        Temp[row][col] += Einv[row][inner] * DD[inner][col];
      }
    }
  }

  unsigned short row, col, inner;

  for (row = 0; row < nInstHB; row++) {
    for (col = 0; col < nInstHB; col++) {
      for (inner = 0; inner < nInstHB; inner++) {
        Dcpx[row][col] += Temp[row][inner] * E[inner][col];
      }
    }
  }

  /*---  Take just the real part of the HB operator matrix ---*/
  for (i = 0; i < nInstHB; i++) {
    for (k = 0; k < nInstHB; k++) {
      D[i][k] = real(Dcpx[i][k]);
    }
  }

  /*--- Deallocate dynamic memory ---*/
  for (iInst = 0; iInst < nInstHB; iInst++){
    delete [] E[iInst];
    delete [] Einv[iInst];
    delete [] DD[iInst];
    delete [] Temp[iInst];
    delete [] Dcpx[iInst];
  }
  delete [] E;
  delete [] Einv;
  delete [] DD;
  delete [] Temp;
  delete [] Dcpx;
  delete [] Omega_HB;

}

CFSIDriver::CFSIDriver(char* confFile,
                       unsigned short val_nZone,
                       unsigned short val_nDim,
                       SU2_Comm MPICommunicator) : CDriver(confFile,
                                                           val_nZone,
                                                           val_nDim,
                                                           MPICommunicator) {
  unsigned short iVar;
  unsigned short nVar_Flow = 0, nVar_Struct = 0;

  unsigned short iZone;
  for (iZone = 0; iZone < nZone; iZone++){
    switch (config_container[iZone]->GetKind_Solver()) {
       case RANS: case EULER: case NAVIER_STOKES:
         nVar_Flow = solver_container[iZone][INST_0][MESH_0][FLOW_SOL]->GetnVar();
         flow_criteria = config_container[iZone]->GetMinLogResidual_BGS_F();
         flow_criteria_rel = config_container[iZone]->GetOrderMagResidual_BGS_F();
         break;
       case FEM_ELASTICITY:
         nVar_Struct = solver_container[iZone][INST_0][MESH_0][FEA_SOL]->GetnVar();
         structure_criteria    = config_container[iZone]->GetMinLogResidual_BGS_S();
         structure_criteria_rel = config_container[iZone]->GetOrderMagResidual_BGS_S();
         break;
    }
  }

  init_res_flow   = new su2double[nVar_Flow];
  init_res_struct = new su2double[nVar_Struct];

  residual_flow   = new su2double[nVar_Flow];
  residual_struct = new su2double[nVar_Struct];

  residual_flow_rel   = new su2double[nVar_Flow];
  residual_struct_rel = new su2double[nVar_Struct];

  for (iVar = 0; iVar < nVar_Flow; iVar++){
    init_res_flow[iVar] = 0.0;
    residual_flow[iVar] = 0.0;
    residual_flow_rel[iVar] = 0.0;
  }
  for (iVar = 0; iVar < nVar_Struct; iVar++){
    init_res_struct[iVar] = 0.0;
    residual_struct[iVar] = 0.0;
    residual_struct_rel[iVar] = 0.0;
  }

}

CFSIDriver::~CFSIDriver(void) {

  delete [] init_res_flow;
  delete [] init_res_struct;
  delete [] residual_flow;
  delete [] residual_struct;
  delete [] residual_flow_rel;
  delete [] residual_struct_rel;

}

void CFSIDriver::Run() {

  /*--- As of now, we are coding it for just 2 zones. ---*/
  /*--- This will become more general, but we need to modify the configuration for that ---*/
  unsigned short ZONE_FLOW = 0, ZONE_STRUCT = 1;
  unsigned short iZone;

  /*--- Boolean to determine if we are running a static or dynamic case ---*/
  bool stat_fsi = ((config_container[ZONE_FLOW]->GetUnsteady_Simulation() == STEADY) && (config_container[ZONE_STRUCT]->GetDynamic_Analysis() == STATIC));
  bool dyn_fsi = (((config_container[ZONE_FLOW]->GetUnsteady_Simulation() == DT_STEPPING_1ST) || (config_container[ZONE_FLOW]->GetUnsteady_Simulation() == DT_STEPPING_2ND))
                   && (config_container[ZONE_STRUCT]->GetDynamic_Analysis() == DYNAMIC));

  unsigned long IntIter = 0; for (iZone = 0; iZone < nZone; iZone++) config_container[iZone]->SetIntIter(IntIter);
  unsigned long OuterIter = 0; for (iZone = 0; iZone < nZone; iZone++) config_container[iZone]->SetOuterIter(OuterIter);
  unsigned long nOuterIter = config_container[ZONE_FLOW]->GetnIterFSI();
  unsigned long nIntIter;

  bool Convergence = false;

  bool StopCalc_Flow = false;

  /*--- Be careful with whether or not we load the coords and grid velocity
   from the restart files... this needs to be standardized for the different
   solvers, in particular with FSI. ---*/

  /*-----------------------------------------------------------------*/
  /*---------------- Predict structural displacements ---------------*/
  /*-----------------------------------------------------------------*/

  Predict_Displacements(ZONE_STRUCT, ZONE_FLOW);

  while (OuterIter < nOuterIter) {

    /*-----------------------------------------------------------------*/
    /*------------------- Transfer Displacements ----------------------*/
    /*-----------------------------------------------------------------*/
  if(transfer_container[ZONE_STRUCT][ZONE_FLOW] != NULL)
      Transfer_Displacements(ZONE_STRUCT, ZONE_FLOW);

    /*-----------------------------------------------------------------*/
    /*--------------------- Mesh deformation --------------------------*/
    /*-----------------------------------------------------------------*/

  iteration_container[ZONE_FLOW][INST_0]->SetGrid_Movement(geometry_container,surface_movement, grid_movement, FFDBox, solver_container,
        config_container, ZONE_FLOW, INST_0, 0, ExtIter);

    /*-----------------------------------------------------------------*/
    /*-------------------- Fluid subiteration -------------------------*/
    /*-----------------------------------------------------------------*/

  iteration_container[ZONE_FLOW][INST_0]->Preprocess(output, integration_container, geometry_container,
      solver_container, numerics_container, config_container,
      surface_movement, grid_movement, FFDBox, ZONE_FLOW, INST_0);

  if ( stat_fsi ) {

    /*--- For steady-state flow simulations, we need to loop over ExtIter for the number of time steps ---*/
    /*--- However, ExtIter is the number of FSI iterations, so nIntIter is used in this case ---*/

    nIntIter = config_container[ZONE_FLOW]->GetUnst_nIntIter();

    for (IntIter = 0; IntIter < nIntIter; IntIter++){

      /*--- Set ExtIter to iExtIter_FLOW; this is a trick to loop on the steady-state flow solver ---*/
      config_container[ZONE_FLOW]->SetExtIter(IntIter);

      iteration_container[ZONE_FLOW][INST_0]->Iterate(output, integration_container, geometry_container,
          solver_container, numerics_container, config_container,
          surface_movement, grid_movement, FFDBox, ZONE_FLOW, INST_0);

      /*--- Write the convergence history for the fluid (only screen output) ---*/

      output->SetConvHistory_Body(&ConvHist_file[ZONE_0][INST_0], geometry_container, solver_container, config_container, integration_container, false, 0.0, ZONE_FLOW, INST_0);

      /*--- If the convergence criteria is met for the flow, break the loop ---*/
      StopCalc_Flow = integration_container[ZONE_FLOW][INST_0][FLOW_SOL]->GetConvergence();
      if (StopCalc_Flow) break;

    }

  }
  else if ( dyn_fsi ) {

    /*--- For unsteady flow simulations, we need to loop over nIntIter for the number of time steps ---*/

    nIntIter = config_container[ZONE_FLOW]->GetUnst_nIntIter();

    for (IntIter = 0; IntIter < nIntIter; IntIter++){

      config_container[ZONE_FLOW]->SetIntIter(IntIter);

      iteration_container[ZONE_FLOW][INST_0]->Iterate(output, integration_container, geometry_container, solver_container, numerics_container, config_container, surface_movement, grid_movement, FFDBox, ZONE_FLOW, INST_0);

      /*--- If convergence was reached in every zone --*/

      if (integration_container[ZONE_FLOW][INST_0][FLOW_SOL]->GetConvergence() == 1) break;
    }

    /*--- Write the convergence history for the fluid (only screen output) ---*/

     output->SetConvHistory_Body(NULL, geometry_container, solver_container, config_container, integration_container, true, 0.0, ZONE_FLOW, INST_0);

  } else {

    SU2_MPI::Error( "The definition of Fluid and Structural solvers is inconsistent for FSI applications ", CURRENT_FUNCTION);
    
  }

  /*--- Set the fluid convergence to false (to make sure FSI subiterations converge) ---*/

  integration_container[ZONE_FLOW][INST_0][FLOW_SOL]->SetConvergence(false);

  /*-----------------------------------------------------------------*/
  /*------------------- Set FEA loads from fluid --------------------*/
  /*-----------------------------------------------------------------*/
  if(transfer_container[ZONE_FLOW][ZONE_STRUCT] != NULL)
      Transfer_Tractions(ZONE_FLOW, ZONE_STRUCT);

    /*-----------------------------------------------------------------*/
    /*------------------ Structural subiteration ----------------------*/
    /*-----------------------------------------------------------------*/

  iteration_container[ZONE_STRUCT][INST_0]->Iterate(output, integration_container, geometry_container,
                                  solver_container, numerics_container, config_container,
                                  surface_movement, grid_movement, FFDBox, ZONE_STRUCT, INST_0);

    /*--- Write the convergence history for the structure (only screen output) ---*/

    output->SetConvHistory_Body(NULL, geometry_container, solver_container, config_container, integration_container, false, 0.0, ZONE_STRUCT, INST_0);

    /*--- Set the fluid convergence to false (to make sure FSI subiterations converge) ---*/

    integration_container[ZONE_STRUCT][INST_0][FEA_SOL]->SetConvergence(false);

    /*-----------------------------------------------------------------*/
    /*----------------- Displacements relaxation ----------------------*/
    /*-----------------------------------------------------------------*/

    Relaxation_Displacements(ZONE_STRUCT, ZONE_FLOW, OuterIter);

    /*-----------------------------------------------------------------*/
    /*-------------------- Check convergence --------------------------*/
    /*-----------------------------------------------------------------*/

    Convergence = BGSConvergence(OuterIter, ZONE_FLOW, ZONE_STRUCT);

    /*-----------------------------------------------------------------*/
    /*-------------------- Output FSI history -------------------------*/
    /*-----------------------------------------------------------------*/

    output->SpecialOutput_FSI(&FSIHist_file, geometry_container, solver_container,
                              config_container, integration_container, 0,
                              ZONE_FLOW, ZONE_STRUCT, false);

    if (Convergence) break;

    /*-----------------------------------------------------------------*/
    /*--------------------- Update OuterIter ---------------------------*/
    /*-----------------------------------------------------------------*/

    OuterIter++; for (iZone = 0; iZone < nZone; iZone++) config_container[iZone]->SetOuterIter(OuterIter);

  }

}

void CFSIDriver::Predict_Displacements(unsigned short donorZone, unsigned short targetZone) {

  solver_container[donorZone][INST_0][MESH_0][FEA_SOL]->PredictStruct_Displacement(geometry_container[donorZone][INST_0], config_container[donorZone],
      solver_container[donorZone][INST_0]);

  /*--- For parallel simulations we need to communicate the predicted solution before updating the fluid mesh ---*/
  
  solver_container[donorZone][INST_0][MESH_0][FEA_SOL]->InitiateComms(geometry_container[donorZone][INST_0][MESH_0], config_container[donorZone], SOLUTION_PRED);
  solver_container[donorZone][INST_0][MESH_0][FEA_SOL]->CompleteComms(geometry_container[donorZone][INST_0][MESH_0], config_container[donorZone], SOLUTION_PRED);

}

void CFSIDriver::Predict_Tractions(unsigned short donorZone, unsigned short targetZone) {

}

void CFSIDriver::Transfer_Displacements(unsigned short donorZone, unsigned short targetZone) {

  transfer_container[donorZone][targetZone]->Broadcast_InterfaceData(solver_container[donorZone][INST_0][MESH_0][FEA_SOL],solver_container[targetZone][INST_0][MESH_0][FLOW_SOL],
                                                                     geometry_container[donorZone][INST_0][MESH_0],geometry_container[targetZone][INST_0][MESH_0],
                                                                     config_container[donorZone], config_container[targetZone]);

}

void CFSIDriver::Transfer_Tractions(unsigned short donorZone, unsigned short targetZone) {


  transfer_container[donorZone][targetZone]->Broadcast_InterfaceData(solver_container[donorZone][INST_0][MESH_0][FLOW_SOL],solver_container[targetZone][INST_0][MESH_0][FEA_SOL],
                                                                     geometry_container[donorZone][INST_0][MESH_0],geometry_container[targetZone][INST_0][MESH_0],
                                                                     config_container[donorZone], config_container[targetZone]);

}

void CFSIDriver::Relaxation_Displacements(unsigned short donorZone, unsigned short targetZone, unsigned long OuterIter) {

  /*-------------------- Aitken's relaxation ------------------------*/

  /*------------------- Compute the coefficient ---------------------*/

  solver_container[donorZone][INST_0][MESH_0][FEA_SOL]->ComputeAitken_Coefficient(geometry_container[donorZone][INST_0], config_container[donorZone],
      solver_container[donorZone][INST_0], OuterIter);

  /*----------------- Set the relaxation parameter ------------------*/

  solver_container[donorZone][INST_0][MESH_0][FEA_SOL]->SetAitken_Relaxation(geometry_container[donorZone][INST_0], config_container[donorZone],
      solver_container[donorZone][INST_0]);

  /*----------------- Communicate the predicted solution and the old one ------------------*/
  
  solver_container[donorZone][INST_0][MESH_0][FEA_SOL]->InitiateComms(geometry_container[donorZone][INST_0][MESH_0], config_container[donorZone], SOLUTION_PRED_OLD);
  solver_container[donorZone][INST_0][MESH_0][FEA_SOL]->CompleteComms(geometry_container[donorZone][INST_0][MESH_0], config_container[donorZone], SOLUTION_PRED_OLD);


}

void CFSIDriver::Relaxation_Tractions(unsigned short donorZone, unsigned short targetZone, unsigned long OuterIter) {

}

bool CFSIDriver::BGSConvergence(unsigned long IntIter, unsigned short ZONE_FLOW, unsigned short ZONE_STRUCT) {


  int rank = MASTER_NODE;
#ifdef HAVE_MPI
  int size;
  MPI_Comm_rank(MPI_COMM_WORLD, &rank);
  MPI_Comm_size(MPI_COMM_WORLD, &size);
#endif

  unsigned short iMarker;
  unsigned short nVar_Flow = solver_container[ZONE_FLOW][INST_0][MESH_0][FLOW_SOL]->GetnVar(),
                 nVar_Struct = solver_container[ZONE_STRUCT][INST_0][MESH_0][FEA_SOL]->GetnVar();
  unsigned short iRes;

//  bool flow_converged_absolute = false,
//        flow_converged_relative = false,
//        struct_converged_absolute = false,
//        struct_converged_relative = false;

  bool Convergence = false;

  /*--- Apply BC's to the structural adjoint - otherwise, clamped nodes have too values that make no sense... ---*/
  for (iMarker = 0; iMarker < config_container[ZONE_STRUCT]->GetnMarker_All(); iMarker++){
  switch (config_container[ZONE_STRUCT]->GetMarker_All_KindBC(iMarker)) {
    case CLAMPED_BOUNDARY:
    solver_container[ZONE_STRUCT][INST_0][MESH_0][FEA_SOL]->BC_Clamped_Post(geometry_container[ZONE_STRUCT][INST_0][MESH_0],
        solver_container[ZONE_STRUCT][INST_0][MESH_0], numerics_container[ZONE_STRUCT][INST_0][MESH_0][FEA_SOL][FEA_TERM],
        config_container[ZONE_STRUCT], iMarker);
    break;
  }
  }

  /*--- Compute the residual for the flow and structural zones ---*/

  /*--- Flow ---*/

  solver_container[ZONE_FLOW][INST_0][MESH_0][FLOW_SOL]->ComputeResidual_Multizone(geometry_container[ZONE_FLOW][INST_0][MESH_0],
                                                                        config_container[ZONE_FLOW]);

  /*--- Structure ---*/

  solver_container[ZONE_STRUCT][INST_0][MESH_0][FEA_SOL]->ComputeResidual_Multizone(geometry_container[ZONE_STRUCT][INST_0][MESH_0],
                                                                         config_container[ZONE_STRUCT]);


  /*--- Retrieve residuals ---*/

  /*--- Flow residuals ---*/

  for (iRes = 0; iRes < nVar_Flow; iRes++){
    residual_flow[iRes] = log10(solver_container[ZONE_FLOW][INST_0][MESH_0][FLOW_SOL]->GetRes_BGS(iRes));
    if (IntIter == 0) init_res_flow[iRes] = residual_flow[iRes];
    residual_flow_rel[iRes] = fabs(residual_flow[iRes] - init_res_flow[iRes]);
  }

  /*--- Structure residuals ---*/

  for (iRes = 0; iRes < nVar_Struct; iRes++){
    residual_struct[iRes] = log10(solver_container[ZONE_STRUCT][INST_0][MESH_0][FEA_SOL]->GetRes_BGS(iRes));
    if (IntIter == 0) init_res_struct[iRes] = residual_struct[iRes];
    residual_struct_rel[iRes] = fabs(residual_struct[iRes] - init_res_struct[iRes]);
  }

  /*--- Check convergence ---*/
//  flow_converged_absolute = ((residual_flow[0] < flow_criteria) && (residual_flow[nVar_Flow-1] < flow_criteria));
//  flow_converged_relative = ((residual_flow_rel[0] > flow_criteria_rel) && (residual_flow_rel[nVar_Flow-1] > flow_criteria_rel));
//
//  struct_converged_absolute = ((residual_struct[0] < structure_criteria) && (residual_struct[nVar_Flow-1] < structure_criteria));
//  struct_converged_relative = ((residual_struct_rel[0] > structure_criteria_rel) && (residual_struct_rel[nVar_Flow-1] > structure_criteria_rel));

//  Convergence = ((flow_converged_absolute && struct_converged_absolute) ||
//                 (flow_converged_absolute && struct_converged_relative) ||
//                 (flow_converged_relative && struct_converged_relative) ||
//                 (flow_converged_relative && struct_converged_absolute));

  if (rank == MASTER_NODE){

    cout << endl << "-------------------------------------------------------------------------" << endl;
    cout << endl;
    cout << "Convergence summary for BGS iteration ";
    cout << IntIter << endl;
    cout << endl;
    /*--- TODO: This is a workaround until the TestCases.py script incorporates new classes for nested loops. ---*/
    cout << "Iter[ID]" << "    BGSRes[Rho]" << "   BGSRes[RhoE]" << "     BGSRes[Ux]" << "     BGSRes[Uy]" << endl;
    cout.precision(6); cout.setf(ios::fixed, ios::floatfield);
    cout.width(8); cout << IntIter*1000;
    cout.width(15); cout << residual_flow[0];
    cout.width(15); cout << residual_flow[nVar_Flow-1];
    cout.width(15); cout << residual_struct[0];
    cout.width(15); cout << residual_struct[1];
    cout << endl;

  }

  integration_container[ZONE_STRUCT][INST_0][FEA_SOL]->Convergence_Monitoring_FSI(geometry_container[ZONE_STRUCT][INST_0][MESH_0], config_container[ZONE_STRUCT], solver_container[ZONE_STRUCT][INST_0][MESH_0][FEA_SOL], IntIter);

  Convergence = integration_container[ZONE_STRUCT][INST_0][FEA_SOL]->GetConvergence_FSI();


  /*--- Flow ---*/

  solver_container[ZONE_FLOW][INST_0][MESH_0][FLOW_SOL]->UpdateSolution_BGS(geometry_container[ZONE_FLOW][INST_0][MESH_0],
                                                                       config_container[ZONE_FLOW]);

  /*--- Structure ---*/

  solver_container[ZONE_STRUCT][INST_0][MESH_0][FEA_SOL]->UpdateSolution_BGS(geometry_container[ZONE_STRUCT][INST_0][MESH_0],
                                                                       config_container[ZONE_STRUCT]);

  if (rank == MASTER_NODE) cout.setf(ios::scientific, ios::floatfield);

  return Convergence;

}

void CFSIDriver::Update() {

  /*--- As of now, we are coding it for just 2 zones. ---*/
  /*--- This will become more general, but we need to modify the configuration for that ---*/
  unsigned short ZONE_FLOW = 0, ZONE_STRUCT = 1;

  unsigned long IntIter = 0; // This doesn't affect here but has to go into the function
  ExtIter = config_container[ZONE_FLOW]->GetExtIter();

  /*-----------------------------------------------------------------*/
  /*--------------------- Enforce continuity ------------------------*/
  /*-----------------------------------------------------------------*/

  /*--- Enforces that the geometry of the flow corresponds to the converged, relaxed solution ---*/

  /*-------------------- Transfer the displacements --------------------*/

  Transfer_Displacements(ZONE_STRUCT, ZONE_FLOW);

  /*-------------------- Set the grid movement -------------------------*/

  iteration_container[ZONE_FLOW][INST_0]->SetGrid_Movement(geometry_container, surface_movement,
                                                   grid_movement, FFDBox, solver_container,
      config_container, ZONE_FLOW, INST_0, IntIter, ExtIter);

  /*--- TODO: Temporary output of objective function for Flow OFs. Needs to be integrated into the refurbished output ---*/


  if (rank == MASTER_NODE){

  /*--- Choose the filename of the objective function ---*/

    ofstream myfile_res;
    bool of_output = false;
    su2double objective_function = 0.0;

    switch (config_container[ZONE_FLOW]->GetKind_ObjFunc()) {
      case DRAG_COEFFICIENT:
        myfile_res.open("of_drag.opt");
        objective_function = solver_container[ZONE_FLOW][INST_0][MESH_0][FLOW_SOL]->GetTotal_CD();
        of_output = true;
        break;
      case LIFT_COEFFICIENT:
        myfile_res.open("of_lift.opt");
        objective_function = solver_container[ZONE_FLOW][INST_0][MESH_0][FLOW_SOL]->GetTotal_CL();
        of_output = true;
      break;
      case EFFICIENCY:
        myfile_res.open("of_efficiency.opt");
        objective_function = solver_container[ZONE_FLOW][INST_0][MESH_0][FLOW_SOL]->GetTotal_CEff();
        of_output = true;
        break;
      default:
        of_output = false;
        break;
    }

    if (of_output){

        myfile_res.precision(15);
        myfile_res << scientific << objective_function << endl;
        myfile_res.close();

    }

  }

  /*-----------------------------------------------------------------*/
  /*-------------------- Update fluid solver ------------------------*/
  /*-----------------------------------------------------------------*/

  iteration_container[ZONE_FLOW][INST_0]->Update(output, integration_container, geometry_container,
                       solver_container, numerics_container, config_container,
                       surface_movement, grid_movement, FFDBox, ZONE_FLOW, INST_0);

  /*-----------------------------------------------------------------*/
  /*----------------- Update structural solver ----------------------*/
  /*-----------------------------------------------------------------*/

  iteration_container[ZONE_STRUCT][INST_0]->Update(output, integration_container, geometry_container,
                         solver_container, numerics_container, config_container,
                         surface_movement, grid_movement, FFDBox, ZONE_STRUCT, INST_0);


  /*-----------------------------------------------------------------*/
  /*--------------- Update convergence parameter --------------------*/
  /*-----------------------------------------------------------------*/
  integration_container[ZONE_STRUCT][INST_0][FEA_SOL]->SetConvergence_FSI(false);


}

void CFSIDriver::DynamicMeshUpdate(unsigned long ExtIter){

}

CDiscAdjFSIDriver::CDiscAdjFSIDriver(char* confFile,
                                     unsigned short val_nZone,
                                     unsigned short val_nDim,
                                     SU2_Comm MPICommunicator) : CDriver(confFile,
                                                                            val_nZone,
                                                                            val_nDim,
                                                                            MPICommunicator) {

  unsigned short iVar;
  unsigned short nVar_Flow = 0, nVar_Struct = 0;
  RecordingState = 0;
  CurrentRecording = 0;

  switch (config_container[ZONE_0]->GetKind_ObjFunc()){
  case DRAG_COEFFICIENT:
  case LIFT_COEFFICIENT:
  case SIDEFORCE_COEFFICIENT:
  case EFFICIENCY:
  case MOMENT_X_COEFFICIENT:
  case MOMENT_Y_COEFFICIENT:
  case MOMENT_Z_COEFFICIENT:
  case EQUIVALENT_AREA:
    Kind_Objective_Function = FLOW_OBJECTIVE_FUNCTION;
    break;
  case REFERENCE_GEOMETRY:
  case REFERENCE_NODE:
  case VOLUME_FRACTION:
    Kind_Objective_Function = FEM_OBJECTIVE_FUNCTION;
    break;
  default:
    Kind_Objective_Function = NO_OBJECTIVE_FUNCTION;
    break;
  }

  direct_iteration = new CIteration*[nZone];

  unsigned short iZone;
  for (iZone = 0; iZone < nZone; iZone++){
    switch (config_container[iZone]->GetKind_Solver()) {
       case DISC_ADJ_RANS: case DISC_ADJ_EULER: case DISC_ADJ_NAVIER_STOKES:
         direct_iteration[iZone] = new CFluidIteration(config_container[iZone]);
         nVar_Flow = solver_container[iZone][INST_0][MESH_0][ADJFLOW_SOL]->GetnVar();
         flow_criteria = config_container[iZone]->GetMinLogResidual_BGS_F();
         flow_criteria_rel = config_container[iZone]->GetOrderMagResidual_BGS_F();
         break;
       case DISC_ADJ_FEM:
         direct_iteration[iZone] = new CFEAIteration(config_container[iZone]);
         nVar_Struct = solver_container[iZone][INST_0][MESH_0][ADJFEA_SOL]->GetnVar();
         structure_criteria    = config_container[iZone]->GetMinLogResidual_BGS_S();
         structure_criteria_rel = config_container[iZone]->GetOrderMagResidual_BGS_S();
         break;
    }
  }

  init_res_flow   = new su2double[nVar_Flow];
  init_res_struct = new su2double[nVar_Struct];

  residual_flow   = new su2double[nVar_Flow];
  residual_struct = new su2double[nVar_Struct];

  residual_flow_rel   = new su2double[nVar_Flow];
  residual_struct_rel = new su2double[nVar_Struct];

  for (iVar = 0; iVar < nVar_Flow; iVar++){
    init_res_flow[iVar] = 0.0;
    residual_flow[iVar] = 0.0;
    residual_flow_rel[iVar] = 0.0;
  }
  for (iVar = 0; iVar < nVar_Struct; iVar++){
    init_res_struct[iVar] = 0.0;
    residual_struct[iVar] = 0.0;
    residual_struct_rel[iVar] = 0.0;
  }


  bool write_history = true;

  /*--- Header of the temporary output file ---*/
  if ((write_history) && (rank == MASTER_NODE)){
    ofstream myfile_res;
    myfile_res.open ("history_adjoint_FSI.csv");

    myfile_res << "BGS_Iter\t";

    for (iVar = 0; iVar < nVar_Flow; iVar++){
      myfile_res << "ResFlow[" << iVar << "]\t";
    }

    for (iVar = 0; iVar < nVar_Struct; iVar++){
      myfile_res << "ResFEA[" << iVar << "]\t";
    }


    bool de_effects = config_container[ZONE_0]->GetDE_Effects();
    for (iVar = 0; iVar < config_container[ZONE_0]->GetnElasticityMod(); iVar++)
        myfile_res << "Sens_E_" << iVar << "\t";

    for (iVar = 0; iVar < config_container[ZONE_0]->GetnPoissonRatio(); iVar++)
      myfile_res << "Sens_Nu_" << iVar << "\t";

    if (de_effects){
        for (iVar = 0; iVar < config_container[ZONE_0]->GetnElectric_Field(); iVar++)
          myfile_res << "Sens_EField_" << iVar << "\t";
    }

    myfile_res << endl;

    myfile_res.close();
  }

  // TEST: for implementation of python framework in standalone structural problems
  if ((config_container[ZONE_1]->GetDV_FEA() != NODV_FEA) && (rank == MASTER_NODE)){

    /*--- Header of the temporary output file ---*/
    ofstream myfile_res;

    switch (config_container[ZONE_1]->GetDV_FEA()) {
      case YOUNG_MODULUS:
        myfile_res.open("grad_young.opt");
        break;
      case POISSON_RATIO:
        myfile_res.open("grad_poisson.opt");
        break;
      case DENSITY_VAL:
      case DEAD_WEIGHT:
        myfile_res.open("grad_density.opt");
        break;
      case ELECTRIC_FIELD:
        myfile_res.open("grad_efield.opt");
        break;
      default:
        myfile_res.open("grad.opt");
        break;
    }

    unsigned short iDV;
    unsigned short nDV = solver_container[ZONE_1][INST_0][MESH_0][ADJFEA_SOL]->GetnDVFEA();

    myfile_res << "INDEX" << "\t" << "GRAD" << endl;

    myfile_res.precision(15);

    for (iDV = 0; iDV < nDV; iDV++){
      myfile_res << iDV;
      myfile_res << "\t";
      myfile_res << scientific << solver_container[ZONE_1][INST_0][MESH_0][ADJFEA_SOL]->GetGlobal_Sens_DVFEA(iDV);
      myfile_res << endl;
    }

    myfile_res.close();
  }

  /*--- TODO: This is a workaround until the TestCases.py script incorporates new classes for nested loops. ---*/
  config_container[ZONE_0]->SetnExtIter(1);
  config_container[ZONE_1]->SetnExtIter(1);

}

CDiscAdjFSIDriver::~CDiscAdjFSIDriver(void) {

  delete [] direct_iteration;
  delete [] init_res_flow;
  delete [] init_res_struct;
  delete [] residual_flow;
  delete [] residual_struct;
  delete [] residual_flow_rel;
  delete [] residual_struct_rel;

}

void CDiscAdjFSIDriver::Update(){

}

void CDiscAdjFSIDriver::DynamicMeshUpdate(unsigned long ExtIter){

}

void CDiscAdjFSIDriver::Run( ) {

  /*--- As of now, we are coding it for just 2 zones. ---*/
  /*--- This will become more general, but we need to modify the configuration for that ---*/
  unsigned short ZONE_FLOW = 0, ZONE_STRUCT = 1;
  unsigned short iZone;
  bool BGS_Converged = false;

  unsigned long IntIter = 0; for (iZone = 0; iZone < nZone; iZone++) config_container[iZone]->SetIntIter(IntIter);
  unsigned long iOuterIter = 0; for (iZone = 0; iZone < nZone; iZone++) config_container[iZone]->SetOuterIter(iOuterIter);
  unsigned long nOuterIter = config_container[ZONE_FLOW]->GetnIterFSI();

  ofstream myfile_struc, myfile_flow, myfile_geo;

  Preprocess(ZONE_FLOW, ZONE_STRUCT, ALL_VARIABLES);


  for (iOuterIter = 0; iOuterIter < nOuterIter && !BGS_Converged; iOuterIter++){

    if (rank == MASTER_NODE){
      cout << endl << "                    ****** BGS ITERATION ";
      cout << iOuterIter;
      cout << " ******" << endl;
    }

    for (iZone = 0; iZone < nZone; iZone++) config_container[iZone]->SetOuterIter(iOuterIter);
    
    /*--- Start with structural terms if OF is based on displacements ---*/

    if (Kind_Objective_Function == FEM_OBJECTIVE_FUNCTION)
      Iterate_Block(ZONE_FLOW, ZONE_STRUCT, FEA_DISP_VARS);

    /*--- Iterate fluid (including cross term) ---*/

    Iterate_Block(ZONE_FLOW, ZONE_STRUCT, FLOW_CONS_VARS);

    /*--- Compute mesh (it is a cross term dF / dMv ) ---*/

    Iterate_Block(ZONE_FLOW, ZONE_STRUCT, MESH_COORDS);

    /*--- Compute mesh cross term (dM / dSv) ---*/

    Iterate_Block(ZONE_FLOW, ZONE_STRUCT, FEM_CROSS_TERM_GEOMETRY);
    
    /*--- End with structural terms if OF is based on fluid variables ---*/
    
    if (Kind_Objective_Function == FLOW_OBJECTIVE_FUNCTION)
      Iterate_Block(ZONE_FLOW, ZONE_STRUCT, FEA_DISP_VARS);

    /*--- Check convergence of the BGS method ---*/
    BGS_Converged = BGSConvergence(iOuterIter, ZONE_FLOW, ZONE_STRUCT);
  }


  Postprocess(ZONE_FLOW, ZONE_STRUCT);

}


void CDiscAdjFSIDriver::Preprocess(unsigned short ZONE_FLOW,
                  unsigned short ZONE_STRUCT,
                  unsigned short kind_recording){

  unsigned long IntIter = 0, iPoint;
  config_container[ZONE_0]->SetIntIter(IntIter);
  unsigned short ExtIter = config_container[ZONE_FLOW]->GetExtIter();

  bool dual_time_1st = (config_container[ZONE_FLOW]->GetUnsteady_Simulation() == DT_STEPPING_1ST);
  bool dual_time_2nd = (config_container[ZONE_FLOW]->GetUnsteady_Simulation() == DT_STEPPING_2ND);
  bool turbulent = (config_container[ZONE_FLOW]->GetKind_Solver() == DISC_ADJ_RANS);
  bool dual_time = (dual_time_1st || dual_time_2nd);
  unsigned short iMesh;
  int Direct_Iter_Flow;
  bool update_geo = false;

  /*----------------------------------------------------------------------------*/
  /*------------------------------ FLOW SOLUTION -------------------------------*/
  /*----------------------------------------------------------------------------*/

  /*--- For the unsteady adjoint, load direct solutions from restart files. ---*/

  if (config_container[ZONE_FLOW]->GetUnsteady_Simulation()) {

    Direct_Iter_Flow = SU2_TYPE::Int(config_container[ZONE_FLOW]->GetUnst_AdjointIter()) - SU2_TYPE::Int(ExtIter) - 2;

    /*--- For dual-time stepping we want to load the already converged solution at timestep n ---*/

    if (dual_time) {
      Direct_Iter_Flow += 1;
    }

    if (ExtIter == 0){

      if (dual_time_2nd) {

        /*--- Load solution at timestep n-2 ---*/

        iteration_container[ZONE_FLOW][INST_0]->LoadUnsteady_Solution(geometry_container, solver_container,config_container, ZONE_FLOW, INST_0, Direct_Iter_Flow-2);

        /*--- Push solution back to correct array ---*/

        for (iMesh=0; iMesh<=config_container[ZONE_FLOW]->GetnMGLevels();iMesh++) {
          for(iPoint=0; iPoint<geometry_container[ZONE_FLOW][INST_0][iMesh]->GetnPoint();iPoint++) {
            solver_container[ZONE_FLOW][INST_0][iMesh][FLOW_SOL]->node[iPoint]->Set_Solution_time_n();
            solver_container[ZONE_FLOW][INST_0][iMesh][FLOW_SOL]->node[iPoint]->Set_Solution_time_n1();
            if (turbulent) {
              solver_container[ZONE_FLOW][INST_0][iMesh][TURB_SOL]->node[iPoint]->Set_Solution_time_n();
              solver_container[ZONE_FLOW][INST_0][iMesh][TURB_SOL]->node[iPoint]->Set_Solution_time_n1();
            }
          }
        }
      }
      if (dual_time) {

        /*--- Load solution at timestep n-1 ---*/

        iteration_container[ZONE_FLOW][INST_0]->LoadUnsteady_Solution(geometry_container, solver_container,config_container, ZONE_FLOW, INST_0, Direct_Iter_Flow-1);

        /*--- Push solution back to correct array ---*/

        for (iMesh=0; iMesh<=config_container[ZONE_FLOW]->GetnMGLevels();iMesh++) {
          for(iPoint=0; iPoint<geometry_container[ZONE_FLOW][INST_0][iMesh]->GetnPoint();iPoint++) {
            solver_container[ZONE_FLOW][INST_0][iMesh][FLOW_SOL]->node[iPoint]->Set_Solution_time_n();
            if (turbulent) {
              solver_container[ZONE_FLOW][INST_0][iMesh][TURB_SOL]->node[iPoint]->Set_Solution_time_n();
            }
          }
        }
      }

      /*--- Load solution timestep n ---*/

      iteration_container[ZONE_FLOW][INST_0]->LoadUnsteady_Solution(geometry_container, solver_container,config_container, ZONE_FLOW, INST_0, Direct_Iter_Flow);

    }


    if ((ExtIter > 0) && dual_time){

      /*--- Load solution timestep n - 2 ---*/

      iteration_container[ZONE_FLOW][INST_0]->LoadUnsteady_Solution(geometry_container, solver_container,config_container, ZONE_FLOW, INST_0, Direct_Iter_Flow - 2);

      /*--- Temporarily store the loaded solution in the Solution_Old array ---*/

      for (iMesh=0; iMesh<=config_container[ZONE_FLOW]->GetnMGLevels();iMesh++) {
        for(iPoint=0; iPoint<geometry_container[ZONE_FLOW][INST_0][iMesh]->GetnPoint();iPoint++) {
           solver_container[ZONE_FLOW][INST_0][iMesh][FLOW_SOL]->node[iPoint]->Set_OldSolution();
           if (turbulent){
             solver_container[ZONE_FLOW][INST_0][iMesh][TURB_SOL]->node[iPoint]->Set_OldSolution();
           }
        }
      }

      /*--- Set Solution at timestep n to solution at n-1 ---*/

      for (iMesh=0; iMesh<=config_container[ZONE_FLOW]->GetnMGLevels();iMesh++) {
        for(iPoint=0; iPoint<geometry_container[ZONE_FLOW][INST_0][iMesh]->GetnPoint();iPoint++) {
          solver_container[ZONE_FLOW][INST_0][iMesh][FLOW_SOL]->node[iPoint]->SetSolution(solver_container[ZONE_FLOW][INST_0][iMesh][FLOW_SOL]->node[iPoint]->GetSolution_time_n());
          if (turbulent) {
            solver_container[ZONE_FLOW][INST_0][iMesh][TURB_SOL]->node[iPoint]->SetSolution(solver_container[ZONE_FLOW][INST_0][iMesh][TURB_SOL]->node[iPoint]->GetSolution_time_n());
          }
        }
      }
      if (dual_time_1st){
      /*--- Set Solution at timestep n-1 to the previously loaded solution ---*/
        for (iMesh=0; iMesh<=config_container[ZONE_FLOW]->GetnMGLevels();iMesh++) {
          for(iPoint=0; iPoint<geometry_container[ZONE_FLOW][INST_0][iMesh]->GetnPoint();iPoint++) {
            solver_container[ZONE_FLOW][INST_0][iMesh][FLOW_SOL]->node[iPoint]->Set_Solution_time_n(solver_container[ZONE_FLOW][INST_0][iMesh][FLOW_SOL]->node[iPoint]->GetSolution_time_n1());
            if (turbulent) {
              solver_container[ZONE_FLOW][INST_0][iMesh][TURB_SOL]->node[iPoint]->Set_Solution_time_n(solver_container[ZONE_FLOW][INST_0][iMesh][TURB_SOL]->node[iPoint]->GetSolution_time_n1());
            }
          }
        }
      }
      if (dual_time_2nd){
        /*--- Set Solution at timestep n-1 to solution at n-2 ---*/
        for (iMesh=0; iMesh<=config_container[ZONE_FLOW]->GetnMGLevels();iMesh++) {
          for(iPoint=0; iPoint<geometry_container[ZONE_FLOW][INST_0][iMesh]->GetnPoint();iPoint++) {
            solver_container[ZONE_FLOW][INST_0][iMesh][FLOW_SOL]->node[iPoint]->Set_Solution_time_n(solver_container[ZONE_FLOW][INST_0][iMesh][FLOW_SOL]->node[iPoint]->GetSolution_time_n1());
            if (turbulent) {
              solver_container[ZONE_FLOW][INST_0][iMesh][TURB_SOL]->node[iPoint]->Set_Solution_time_n(solver_container[ZONE_FLOW][INST_0][iMesh][TURB_SOL]->node[iPoint]->GetSolution_time_n1());
            }
          }
        }
        /*--- Set Solution at timestep n-2 to the previously loaded solution ---*/
        for (iMesh=0; iMesh<=config_container[ZONE_FLOW]->GetnMGLevels();iMesh++) {
          for(iPoint=0; iPoint<geometry_container[ZONE_FLOW][INST_0][iMesh]->GetnPoint();iPoint++) {
            solver_container[ZONE_FLOW][INST_0][iMesh][FLOW_SOL]->node[iPoint]->Set_Solution_time_n1(solver_container[ZONE_FLOW][INST_0][iMesh][FLOW_SOL]->node[iPoint]->GetSolution_Old());
            if (turbulent) {
              solver_container[ZONE_FLOW][INST_0][iMesh][TURB_SOL]->node[iPoint]->Set_Solution_time_n1(solver_container[ZONE_FLOW][INST_0][iMesh][TURB_SOL]->node[iPoint]->GetSolution_Old());
            }
          }
        }
      }
    }
  }
  else{

    /*--- Load the restart (we need to use the routine in order to get the GEOMETRY, otherwise it's restarted from the base mesh ---*/

    solver_container[ZONE_FLOW][INST_0][MESH_0][FLOW_SOL]->LoadRestart(geometry_container[ZONE_FLOW][INST_0], solver_container[ZONE_FLOW][INST_0], config_container[ZONE_FLOW], 0, true);

  if (ExtIter == 0 || dual_time) {

    for (iMesh=0; iMesh<=config_container[ZONE_FLOW]->GetnMGLevels();iMesh++) {
      for (iPoint = 0; iPoint < geometry_container[ZONE_FLOW][INST_0][iMesh]->GetnPoint(); iPoint++) {
        solver_container[ZONE_FLOW][INST_0][iMesh][ADJFLOW_SOL]->node[iPoint]->SetSolution_Direct(solver_container[ZONE_FLOW][INST_0][iMesh][FLOW_SOL]->node[iPoint]->GetSolution());
      }
    }
    if (turbulent && !config_container[ZONE_FLOW]->GetFrozen_Visc_Disc()) {
      for (iPoint = 0; iPoint < geometry_container[ZONE_FLOW][INST_0][MESH_0]->GetnPoint(); iPoint++) {
        solver_container[ZONE_FLOW][INST_0][MESH_0][ADJTURB_SOL]->node[iPoint]->SetSolution_Direct(solver_container[ZONE_FLOW][INST_0][MESH_0][TURB_SOL]->node[iPoint]->GetSolution());
      }
    }
  }

    /*--- Store geometry of the converged solution also in the adjoint solver in order to be able to reset it later ---*/

    for (iPoint = 0; iPoint < geometry_container[ZONE_FLOW][INST_0][MESH_0]->GetnPoint(); iPoint++){
      solver_container[ZONE_FLOW][INST_0][MESH_0][ADJFLOW_SOL]->node[iPoint]->SetGeometry_Direct(geometry_container[ZONE_FLOW][INST_0][MESH_0]->node[iPoint]->GetCoord());
    }

  }

  /*----------------------------------------------------------------------------*/
  /*-------------------------- STRUCTURAL SOLUTION -----------------------------*/
  /*----------------------------------------------------------------------------*/

  IntIter = 0;
  config_container[ZONE_STRUCT]->SetIntIter(IntIter);
  ExtIter = config_container[ZONE_STRUCT]->GetExtIter();
  bool dynamic = (config_container[ZONE_STRUCT]->GetDynamic_Analysis() == DYNAMIC);

  int Direct_Iter_FEA;

  /*--- For the dynamic adjoint, load direct solutions from restart files. ---*/

  if (dynamic) {

    Direct_Iter_FEA = SU2_TYPE::Int(config_container[ZONE_STRUCT]->GetUnst_AdjointIter()) - SU2_TYPE::Int(ExtIter) - 1;

    /*--- We want to load the already converged solution at timesteps n and n-1 ---*/

    /*--- Load solution at timestep n-1 ---*/

    iteration_container[ZONE_STRUCT][INST_0]->LoadDynamic_Solution(geometry_container, solver_container,config_container, ZONE_STRUCT, INST_0, Direct_Iter_FEA-1);

    /*--- Push solution back to correct array ---*/

    for(iPoint=0; iPoint<geometry_container[ZONE_STRUCT][INST_0][MESH_0]->GetnPoint();iPoint++){
      solver_container[ZONE_STRUCT][INST_0][MESH_0][FEA_SOL]->node[iPoint]->SetSolution_time_n();
    }

    /*--- Push solution back to correct array ---*/

    for(iPoint=0; iPoint<geometry_container[ZONE_STRUCT][INST_0][MESH_0]->GetnPoint();iPoint++){
      solver_container[ZONE_STRUCT][INST_0][MESH_0][FEA_SOL]->node[iPoint]->SetSolution_Accel_time_n();
    }

    /*--- Push solution back to correct array ---*/

    for(iPoint=0; iPoint<geometry_container[ZONE_STRUCT][INST_0][MESH_0]->GetnPoint();iPoint++){
      solver_container[ZONE_STRUCT][INST_0][MESH_0][FEA_SOL]->node[iPoint]->SetSolution_Vel_time_n();
    }

    /*--- Load solution timestep n ---*/

    iteration_container[ZONE_STRUCT][INST_0]->LoadDynamic_Solution(geometry_container, solver_container,config_container, ZONE_STRUCT, INST_0, Direct_Iter_FEA);

    /*--- Store FEA solution also in the adjoint solver in order to be able to reset it later ---*/

    for (iPoint = 0; iPoint < geometry_container[ZONE_STRUCT][INST_0][MESH_0]->GetnPoint(); iPoint++){
      solver_container[ZONE_STRUCT][INST_0][MESH_0][ADJFEA_SOL]->node[iPoint]->SetSolution_Direct(solver_container[ZONE_STRUCT][INST_0][MESH_0][FEA_SOL]->node[iPoint]->GetSolution());
    }

    for (iPoint = 0; iPoint < geometry_container[ZONE_STRUCT][INST_0][MESH_0]->GetnPoint(); iPoint++){
      solver_container[ZONE_STRUCT][INST_0][MESH_0][ADJFEA_SOL]->node[iPoint]->SetSolution_Accel_Direct(solver_container[ZONE_STRUCT][INST_0][MESH_0][FEA_SOL]->node[iPoint]->GetSolution_Accel());
    }

    for (iPoint = 0; iPoint < geometry_container[ZONE_STRUCT][INST_0][MESH_0]->GetnPoint(); iPoint++){
      solver_container[ZONE_STRUCT][INST_0][MESH_0][ADJFEA_SOL]->node[iPoint]->SetSolution_Vel_Direct(solver_container[ZONE_STRUCT][INST_0][MESH_0][FEA_SOL]->node[iPoint]->GetSolution_Vel());
    }

  }
  else {

    solver_container[ZONE_STRUCT][INST_0][MESH_0][FEA_SOL]->LoadRestart(geometry_container[ZONE_STRUCT][INST_0], solver_container[ZONE_STRUCT][INST_0], config_container[ZONE_STRUCT], 0, update_geo);

    /*--- Store FEA solution also in the adjoint solver in order to be able to reset it later ---*/

    for (iPoint = 0; iPoint < geometry_container[ZONE_STRUCT][INST_0][MESH_0]->GetnPoint(); iPoint++){
      solver_container[ZONE_STRUCT][INST_0][MESH_0][ADJFEA_SOL]->node[iPoint]->SetSolution_Direct(solver_container[ZONE_STRUCT][INST_0][MESH_0][FEA_SOL]->node[iPoint]->GetSolution());
    }

  }

  /*----------------------------------------------------------------------------*/
  /*--------------------- ADJOINT SOLVER PREPROCESSING -------------------------*/
  /*----------------------------------------------------------------------------*/

  solver_container[ZONE_FLOW][INST_0][MESH_0][ADJFLOW_SOL]->Preprocessing(geometry_container[ZONE_FLOW][INST_0][MESH_0], solver_container[ZONE_FLOW][INST_0][MESH_0],  config_container[ZONE_FLOW] , MESH_0, 0, RUNTIME_ADJFLOW_SYS, false);

  if (turbulent){
    solver_container[ZONE_FLOW][INST_0][MESH_0][ADJTURB_SOL]->Preprocessing(geometry_container[ZONE_FLOW][INST_0][MESH_0], solver_container[ZONE_FLOW][INST_0][MESH_0],  config_container[ZONE_FLOW] , MESH_0, 0, RUNTIME_ADJTURB_SYS, false);
  }

  solver_container[ZONE_STRUCT][INST_0][MESH_0][ADJFEA_SOL]->Preprocessing(geometry_container[ZONE_STRUCT][INST_0][MESH_0], solver_container[ZONE_STRUCT][INST_0][MESH_0],  config_container[ZONE_STRUCT] , MESH_0, 0, RUNTIME_ADJFEA_SYS, false);



}

void CDiscAdjFSIDriver::PrintDirect_Residuals(unsigned short ZONE_FLOW,
                                                          unsigned short ZONE_STRUCT,
                                                          unsigned short kind_recording){

  unsigned short ExtIter = config_container[ZONE_FLOW]->GetExtIter();
  bool turbulent = (config_container[ZONE_FLOW]->GetKind_Solver() == DISC_ADJ_RANS);
  bool nonlinear_analysis = (config_container[ZONE_STRUCT]->GetGeometricConditions() == LARGE_DEFORMATIONS);   // Nonlinear analysis.
  bool unsteady = config_container[ZONE_FLOW]->GetUnsteady_Simulation() != NONE;
  bool dynamic = (config_container[ZONE_STRUCT]->GetDynamic_Analysis() == DYNAMIC);

  su2double val_OFunction = 0.0;
  string kind_OFunction;

  cout.precision(6);
  cout.setf(ios::scientific, ios::floatfield);

  if ((kind_recording == FLOW_CONS_VARS) || (kind_recording == MESH_COORDS)) {

    /*--- Print residuals in the first iteration ---*/

    if (rank == MASTER_NODE && ((ExtIter == 0) || unsteady )){
      cout << "log10[RMS Density]: "<< log10(solver_container[ZONE_FLOW][INST_0][MESH_0][FLOW_SOL]->GetRes_RMS(0))
                     <<", Drag: " <<solver_container[ZONE_FLOW][INST_0][MESH_0][FLOW_SOL]->GetTotal_CD()
                     <<", Lift: " << solver_container[ZONE_FLOW][INST_0][MESH_0][FLOW_SOL]->GetTotal_CL() << "." << endl;

      if (turbulent){
        cout << "log10[RMS k]: " << log10(solver_container[ZONE_FLOW][INST_0][MESH_0][TURB_SOL]->GetRes_RMS(0)) << endl;
      }
      if (Kind_Objective_Function == FLOW_OBJECTIVE_FUNCTION){
        switch (config_container[ZONE_FLOW]->GetKind_ObjFunc()){
        case DRAG_COEFFICIENT:
          kind_OFunction = "(Drag coefficient): ";
          val_OFunction = solver_container[ZONE_FLOW][INST_0][MESH_0][FLOW_SOL]->GetTotal_CD();
          break;
        case LIFT_COEFFICIENT:
          kind_OFunction = "(Lift coefficient): ";
          val_OFunction = solver_container[ZONE_FLOW][INST_0][MESH_0][FLOW_SOL]->GetTotal_CL();
          break;
        case SIDEFORCE_COEFFICIENT:
          kind_OFunction = "(Sideforce coefficient): ";
          val_OFunction = solver_container[ZONE_FLOW][INST_0][MESH_0][FLOW_SOL]->GetTotal_CSF();
          break;
        case EFFICIENCY:
          kind_OFunction = "(Efficiency): ";
          val_OFunction = solver_container[ZONE_FLOW][INST_0][MESH_0][FLOW_SOL]->GetTotal_CEff();
          break;
        case MOMENT_X_COEFFICIENT:
          kind_OFunction = "(Moment X coefficient): ";
          val_OFunction = solver_container[ZONE_FLOW][INST_0][MESH_0][FLOW_SOL]->GetTotal_CMx();
          break;
        case MOMENT_Y_COEFFICIENT:
          kind_OFunction = "(Moment Y coefficient): ";
          val_OFunction = solver_container[ZONE_FLOW][INST_0][MESH_0][FLOW_SOL]->GetTotal_CMy();
          break;
        case MOMENT_Z_COEFFICIENT:
          kind_OFunction = "(Moment Z coefficient): ";
          val_OFunction = solver_container[ZONE_FLOW][INST_0][MESH_0][FLOW_SOL]->GetTotal_CMz();
          break;
        case EQUIVALENT_AREA:
          kind_OFunction = "(Equivalent area): ";
          val_OFunction = solver_container[ZONE_FLOW][INST_0][MESH_0][FLOW_SOL]->GetTotal_CEquivArea();
          break;
        default:
          val_OFunction = 0.0;  // If the objective function is computed in a different physical problem
          break;
        }
        cout << "Objective function " << kind_OFunction << val_OFunction << endl;
      }
    }

  }

  if ((kind_recording == FEA_DISP_VARS) || (kind_recording == FLOW_CROSS_TERM) || (kind_recording == GEOMETRY_CROSS_TERM)) {

    if (rank == MASTER_NODE && ((ExtIter == 0) || dynamic )){
      if (nonlinear_analysis){
        cout << "UTOL-A: "   << log10(solver_container[ZONE_STRUCT][INST_0][MESH_0][FEA_SOL]->GetRes_FEM(0))
             << ", RTOL-A: " << log10(solver_container[ZONE_STRUCT][INST_0][MESH_0][FEA_SOL]->GetRes_FEM(1))
             << ", ETOL-A: " << log10(solver_container[ZONE_STRUCT][INST_0][MESH_0][FEA_SOL]->GetRes_FEM(2)) << "." << endl;
      }
      else{
        if (solver_container[ZONE_STRUCT][INST_0][MESH_0][FEA_SOL]->GetnVar() == 2){
          cout << "log10[RMS Ux]: "   << log10(solver_container[ZONE_STRUCT][INST_0][MESH_0][FEA_SOL]->GetRes_RMS(0))
               << ", log10[RMS Uy]: " << log10(solver_container[ZONE_STRUCT][INST_0][MESH_0][FEA_SOL]->GetRes_RMS(1)) << "." << endl;

        }
        else{
          cout << "log10[RMS Ux]: "   << log10(solver_container[ZONE_STRUCT][INST_0][MESH_0][FEA_SOL]->GetRes_RMS(0))
               << ", log10[RMS Uy]: " << log10(solver_container[ZONE_STRUCT][INST_0][MESH_0][FEA_SOL]->GetRes_RMS(1))
               << ", log10[RMS Uz]: " << log10(solver_container[ZONE_STRUCT][INST_0][MESH_0][FEA_SOL]->GetRes_RMS(2))<< "." << endl;
        }

      }
      if (Kind_Objective_Function == FEM_OBJECTIVE_FUNCTION){
        switch (config_container[ZONE_STRUCT]->GetKind_ObjFunc()){
        case REFERENCE_GEOMETRY:
          kind_OFunction = "(Reference Geometry): ";
          val_OFunction = solver_container[ZONE_STRUCT][INST_0][MESH_0][FEA_SOL]->GetTotal_OFRefGeom();
          break;
        case REFERENCE_NODE:
          kind_OFunction = "(Reference Node): ";
          val_OFunction = solver_container[ZONE_STRUCT][INST_0][MESH_0][FEA_SOL]->GetTotal_OFRefNode();
          break;
        case VOLUME_FRACTION:
          kind_OFunction = "(Volume Fraction): ";
          val_OFunction = solver_container[ZONE_STRUCT][INST_0][MESH_0][FEA_SOL]->GetTotal_OFVolFrac();
          break;
        default:
          val_OFunction = 0.0;  // If the objective function is computed in a different physical problem
          break;
        }
        cout << "Objective function " << kind_OFunction << val_OFunction << endl;
      }
    }

  }

}

void CDiscAdjFSIDriver::Iterate_Direct(unsigned short ZONE_FLOW, unsigned short ZONE_STRUCT, unsigned short kind_recording){

  if ((kind_recording == FLOW_CONS_VARS) ||
      (kind_recording == MESH_COORDS)) {

    Fluid_Iteration_Direct(ZONE_FLOW, ZONE_STRUCT);


  }

  if ((kind_recording == FEA_DISP_VARS) ||
      (kind_recording == FLOW_CROSS_TERM) ||
      (kind_recording == GEOMETRY_CROSS_TERM)) {

    Structural_Iteration_Direct(ZONE_FLOW, ZONE_STRUCT);

  }


  if (kind_recording == FEM_CROSS_TERM_GEOMETRY) {

    Mesh_Deformation_Direct(ZONE_FLOW, ZONE_STRUCT);

  }


}

void CDiscAdjFSIDriver::Fluid_Iteration_Direct(unsigned short ZONE_FLOW, unsigned short ZONE_STRUCT) {

  bool turbulent = (config_container[ZONE_FLOW]->GetKind_Solver() == DISC_ADJ_RANS);
  bool frozen_visc = config_container[ZONE_FLOW]->GetFrozen_Visc_Disc();

  /*-----------------------------------------------------------------*/
  /*------------------- Set Dependency on Geometry ------------------*/
  /*-----------------------------------------------------------------*/

  geometry_container[ZONE_FLOW][INST_0][MESH_0]->UpdateGeometry(geometry_container[ZONE_FLOW][INST_0], config_container[ZONE_FLOW]);

  solver_container[ZONE_FLOW][INST_0][MESH_0][FLOW_SOL]->InitiateComms(geometry_container[ZONE_FLOW][INST_0][MESH_0], config_container[ZONE_FLOW], SOLUTION);
  solver_container[ZONE_FLOW][INST_0][MESH_0][FLOW_SOL]->CompleteComms(geometry_container[ZONE_FLOW][INST_0][MESH_0], config_container[ZONE_FLOW], SOLUTION);
  
  solver_container[ZONE_FLOW][INST_0][MESH_0][FLOW_SOL]->Preprocessing(geometry_container[ZONE_FLOW][INST_0][MESH_0],solver_container[ZONE_FLOW][INST_0][MESH_0], config_container[ZONE_FLOW], MESH_0, NO_RK_ITER, RUNTIME_FLOW_SYS, true);

  if (turbulent && !frozen_visc) {
    solver_container[ZONE_FLOW][INST_0][MESH_0][TURB_SOL]->Postprocessing(geometry_container[ZONE_FLOW][INST_0][MESH_0], solver_container[ZONE_FLOW][INST_0][MESH_0], config_container[ZONE_FLOW], MESH_0);
    
    solver_container[ZONE_FLOW][INST_0][MESH_0][TURB_SOL]->InitiateComms(geometry_container[ZONE_FLOW][INST_0][MESH_0], config_container[ZONE_FLOW], SOLUTION_EDDY);
    solver_container[ZONE_FLOW][INST_0][MESH_0][TURB_SOL]->CompleteComms(geometry_container[ZONE_FLOW][INST_0][MESH_0], config_container[ZONE_FLOW], SOLUTION_EDDY);

  }

  /*-----------------------------------------------------------------*/
  /*----------------- Iterate the flow solver -----------------------*/
  /*---- Sets all the cross dependencies for the flow variables -----*/
  /*-----------------------------------------------------------------*/

  config_container[ZONE_FLOW]->SetIntIter(0);

  direct_iteration[ZONE_FLOW]->Iterate(output, integration_container, geometry_container,
      solver_container, numerics_container, config_container,
      surface_movement, grid_movement, FFDBox, ZONE_FLOW, INST_0);

  /*-----------------------------------------------------------------*/
  /*--------------------- Set MPI Solution --------------------------*/
  /*-----------------------------------------------------------------*/

  solver_container[ZONE_FLOW][INST_0][MESH_0][FLOW_SOL]->InitiateComms(geometry_container[ZONE_FLOW][INST_0][MESH_0], config_container[ZONE_FLOW], SOLUTION);
  solver_container[ZONE_FLOW][INST_0][MESH_0][FLOW_SOL]->CompleteComms(geometry_container[ZONE_FLOW][INST_0][MESH_0], config_container[ZONE_FLOW], SOLUTION);

}

void CDiscAdjFSIDriver::Structural_Iteration_Direct(unsigned short ZONE_FLOW, unsigned short ZONE_STRUCT) {

  bool turbulent = (config_container[ZONE_FLOW]->GetKind_Solver() == DISC_ADJ_RANS);
  bool frozen_visc = config_container[ZONE_FLOW]->GetFrozen_Visc_Disc();

  /*-----------------------------------------------------------------*/
  /*---------- Set Dependencies on Geometry and Flow ----------------*/
  /*-----------------------------------------------------------------*/

  solver_container[ZONE_STRUCT][INST_0][MESH_0][FEA_SOL]->InitiateComms(geometry_container[ZONE_STRUCT][INST_0][MESH_0], config_container[ZONE_STRUCT], SOLUTION_FEA);
  solver_container[ZONE_STRUCT][INST_0][MESH_0][FEA_SOL]->CompleteComms(geometry_container[ZONE_STRUCT][INST_0][MESH_0], config_container[ZONE_STRUCT], SOLUTION_FEA);

  geometry_container[ZONE_FLOW][INST_0][MESH_0]->UpdateGeometry(geometry_container[ZONE_FLOW][INST_0], config_container[ZONE_FLOW]);

  solver_container[ZONE_FLOW][INST_0][MESH_0][FLOW_SOL]->InitiateComms(geometry_container[ZONE_FLOW][INST_0][MESH_0], config_container[ZONE_FLOW], SOLUTION);
  solver_container[ZONE_FLOW][INST_0][MESH_0][FLOW_SOL]->CompleteComms(geometry_container[ZONE_FLOW][INST_0][MESH_0], config_container[ZONE_FLOW], SOLUTION);

  solver_container[ZONE_FLOW][INST_0][MESH_0][FLOW_SOL]->Preprocessing(geometry_container[ZONE_FLOW][INST_0][MESH_0],solver_container[ZONE_FLOW][INST_0][MESH_0], config_container[ZONE_FLOW], MESH_0, NO_RK_ITER, RUNTIME_FLOW_SYS, true);

  if (turbulent && !frozen_visc) {
    solver_container[ZONE_FLOW][INST_0][MESH_0][TURB_SOL]->Postprocessing(geometry_container[ZONE_FLOW][INST_0][MESH_0], solver_container[ZONE_FLOW][INST_0][MESH_0], config_container[ZONE_FLOW], MESH_0);
    
    solver_container[ZONE_FLOW][INST_0][MESH_0][TURB_SOL]->InitiateComms(geometry_container[ZONE_FLOW][INST_0][MESH_0], config_container[ZONE_FLOW], SOLUTION_EDDY);
    solver_container[ZONE_FLOW][INST_0][MESH_0][TURB_SOL]->CompleteComms(geometry_container[ZONE_FLOW][INST_0][MESH_0], config_container[ZONE_FLOW], SOLUTION_EDDY);

  }
  
  /*-----------------------------------------------------------------*/
  /*-------------------- Transfer Tractions -------------------------*/
  /*-----------------------------------------------------------------*/

  Transfer_Tractions(ZONE_FLOW, ZONE_STRUCT);

  /*-----------------------------------------------------------------*/
  /*--------------- Iterate the structural solver -------------------*/
  /*-----------------------------------------------------------------*/

  direct_iteration[ZONE_STRUCT]->Iterate(output, integration_container, geometry_container,
                                        solver_container, numerics_container, config_container,
                                        surface_movement, grid_movement, FFDBox, ZONE_STRUCT, INST_0);

  /*-----------------------------------------------------------------*/
  /*--------------------- Set MPI Solution --------------------------*/
  /*-----------------------------------------------------------------*/

  solver_container[ZONE_STRUCT][INST_0][MESH_0][FEA_SOL]->InitiateComms(geometry_container[ZONE_STRUCT][INST_0][MESH_0], config_container[ZONE_STRUCT], SOLUTION_FEA);
  solver_container[ZONE_STRUCT][INST_0][MESH_0][FEA_SOL]->CompleteComms(geometry_container[ZONE_STRUCT][INST_0][MESH_0], config_container[ZONE_STRUCT], SOLUTION_FEA);

}

void CDiscAdjFSIDriver::Mesh_Deformation_Direct(unsigned short ZONE_FLOW, unsigned short ZONE_STRUCT) {

  unsigned long IntIter = config_container[ZONE_STRUCT]->GetIntIter();
  unsigned long ExtIter = config_container[ZONE_STRUCT]->GetExtIter();

  /*-----------------------------------------------------------------*/
  /*--------------------- Set MPI Solution --------------------------*/
  /*-----------------------------------------------------------------*/

  geometry_container[ZONE_FLOW][INST_0][MESH_0]->UpdateGeometry(geometry_container[ZONE_FLOW][INST_0], config_container[ZONE_FLOW]);

  solver_container[ZONE_FLOW][INST_0][MESH_0][FLOW_SOL]->InitiateComms(geometry_container[ZONE_FLOW][INST_0][MESH_0], config_container[ZONE_FLOW], SOLUTION);
  solver_container[ZONE_FLOW][INST_0][MESH_0][FLOW_SOL]->CompleteComms(geometry_container[ZONE_FLOW][INST_0][MESH_0], config_container[ZONE_FLOW], SOLUTION);

  solver_container[ZONE_FLOW][INST_0][MESH_0][FLOW_SOL]->Preprocessing(geometry_container[ZONE_FLOW][INST_0][MESH_0],solver_container[ZONE_FLOW][INST_0][MESH_0], config_container[ZONE_FLOW], MESH_0, NO_RK_ITER, RUNTIME_FLOW_SYS, true);

  solver_container[ZONE_STRUCT][INST_0][MESH_0][FEA_SOL]->InitiateComms(geometry_container[ZONE_STRUCT][INST_0][MESH_0], config_container[ZONE_STRUCT], SOLUTION_FEA);
  solver_container[ZONE_STRUCT][INST_0][MESH_0][FEA_SOL]->CompleteComms(geometry_container[ZONE_STRUCT][INST_0][MESH_0], config_container[ZONE_STRUCT], SOLUTION_FEA);

  /*-----------------------------------------------------------------*/
  /*------------------- Transfer Displacements ----------------------*/
  /*-----------------------------------------------------------------*/

  Transfer_Displacements(ZONE_STRUCT, ZONE_FLOW);

  /*-----------------------------------------------------------------*/
  /*------------------- Set the Grid movement -----------------------*/
  /*---- No longer done in the preprocess of the flow iteration -----*/
  /*---- as the flag Grid_Movement is set to false in this case -----*/
  /*-----------------------------------------------------------------*/

  direct_iteration[ZONE_FLOW]->SetGrid_Movement(geometry_container, surface_movement,
                                                   grid_movement, FFDBox, solver_container,
                                                   config_container, ZONE_FLOW, INST_0, IntIter, ExtIter);

  geometry_container[ZONE_FLOW][INST_0][MESH_0]->UpdateGeometry(geometry_container[ZONE_FLOW][INST_0], config_container[ZONE_FLOW]);

  solver_container[ZONE_STRUCT][INST_0][MESH_0][FEA_SOL]->InitiateComms(geometry_container[ZONE_STRUCT][INST_0][MESH_0], config_container[ZONE_STRUCT], SOLUTION_FEA);
  solver_container[ZONE_STRUCT][INST_0][MESH_0][FEA_SOL]->CompleteComms(geometry_container[ZONE_STRUCT][INST_0][MESH_0], config_container[ZONE_STRUCT], SOLUTION_FEA);

}

void CDiscAdjFSIDriver::SetRecording(unsigned short ZONE_FLOW,
                                              unsigned short ZONE_STRUCT,
                                              unsigned short kind_recording){

  unsigned long IntIter = config_container[ZONE_0]->GetIntIter();
  bool unsteady = (config_container[ZONE_FLOW]->GetUnsteady_Simulation() != NONE);
  bool dynamic = (config_container[ZONE_STRUCT]->GetDynamic_Analysis() == DYNAMIC);

  string kind_DirectIteration = " ";
  string kind_AdjointIteration = " ";

  if (unsteady || dynamic){
    SU2_MPI::Error("DYNAMIC ADJOINT SOLVER NOT IMPLEMENTED FOR FSI APPLICATIONS", CURRENT_FUNCTION);
  }


  if (rank == MASTER_NODE){
    cout << endl;
    switch (kind_recording){
    case FLOW_CONS_VARS:
      kind_AdjointIteration = "Flow iteration: flow input -> flow output";
      kind_DirectIteration = "flow ";
      break;
    case MESH_COORDS:
      kind_AdjointIteration = "Geometry cross term from flow: geometry input -> flow output";
      kind_DirectIteration = "flow ";
      break;
    case FEA_DISP_VARS:
      kind_AdjointIteration = "Structural iteration: structural input -> structural output";
      kind_DirectIteration = "structural ";
      break;
    case FLOW_CROSS_TERM:
      kind_AdjointIteration = "Flow cross term: flow input -> structural output";
      kind_DirectIteration = "structural ";
      break;
    case GEOMETRY_CROSS_TERM:
      kind_AdjointIteration = "Geometry cross term from structure: geometry input -> structural output";
      kind_DirectIteration = "structural ";
      break;
    case FEM_CROSS_TERM_GEOMETRY:
      kind_AdjointIteration = "Structural cross term from geometry: structural input -> geometry output";
      kind_DirectIteration = "mesh deformation ";
      break;
    }
    cout << kind_AdjointIteration << endl;
    cout << "Direct " << kind_DirectIteration << "iteration to store computational graph." << endl;
    switch (kind_recording){
    case FLOW_CONS_VARS: case MESH_COORDS:
    case FEA_DISP_VARS: case FLOW_CROSS_TERM: case GEOMETRY_CROSS_TERM:
      cout << "Compute residuals to check the convergence of the direct problem." << endl; break;
    case FEM_CROSS_TERM_GEOMETRY:
      cout << "Deform the grid using the converged solution of the direct problem." << endl; break;
    }
  }


  AD::Reset();

  if (CurrentRecording != kind_recording && (CurrentRecording != NONE) ){

    /*--- Clear indices ---*/

    PrepareRecording(ZONE_FLOW, ZONE_STRUCT, ALL_VARIABLES);

    /*--- Clear indices of coupling variables ---*/

    SetDependencies(ZONE_FLOW, ZONE_STRUCT, ALL_VARIABLES);

    /*--- Run one iteration while tape is passive - this clears all indices ---*/
    Iterate_Direct(ZONE_FLOW, ZONE_STRUCT, kind_recording);

  }

  /*--- Prepare for recording ---*/

  PrepareRecording(ZONE_FLOW, ZONE_STRUCT, kind_recording);

  /*--- Start the recording of all operations ---*/

  AD::StartRecording();

  /*--- Register input variables ---*/

  RegisterInput(ZONE_FLOW, ZONE_STRUCT, kind_recording);

  /*--- Set dependencies for flow, geometry and structural solvers ---*/

  SetDependencies(ZONE_FLOW, ZONE_STRUCT, kind_recording);

  /*--- Run a direct iteration ---*/
  Iterate_Direct(ZONE_FLOW, ZONE_STRUCT, kind_recording);

  /*--- Register objective function and output variables ---*/

  RegisterOutput(ZONE_FLOW, ZONE_STRUCT, kind_recording);

  /*--- Stop the recording ---*/
  AD::StopRecording();

  /*--- Set the recording status ---*/

  CurrentRecording = kind_recording;

  /* --- Reset the number of the internal iterations---*/

  config_container[ZONE_0]->SetIntIter(IntIter);


}

void CDiscAdjFSIDriver::PrepareRecording(unsigned short ZONE_FLOW,
                                                   unsigned short ZONE_STRUCT,
                                                   unsigned short kind_recording){

  unsigned short iMesh;
  bool turbulent = (config_container[ZONE_FLOW]->GetKind_Solver() == DISC_ADJ_RANS);

  /*--- Set fluid variables to direct solver values ---*/
  for (iMesh = 0; iMesh <= config_container[ZONE_FLOW]->GetnMGLevels(); iMesh++){
    solver_container[ZONE_FLOW][INST_0][iMesh][ADJFLOW_SOL]->SetRecording(geometry_container[ZONE_FLOW][INST_0][MESH_0], config_container[ZONE_FLOW]);
  }
  if (turbulent){
    solver_container[ZONE_FLOW][INST_0][MESH_0][ADJTURB_SOL]->SetRecording(geometry_container[ZONE_FLOW][INST_0][MESH_0], config_container[ZONE_FLOW]);
  }

  /*--- Set geometry to the converged values ---*/

  solver_container[ZONE_FLOW][INST_0][MESH_0][ADJFLOW_SOL]->SetMesh_Recording(geometry_container[ZONE_FLOW][INST_0], grid_movement[ZONE_FLOW][INST_0], config_container[ZONE_FLOW]);

  /*--- Set structural variables to direct solver values ---*/

  solver_container[ZONE_STRUCT][INST_0][MESH_0][ADJFEA_SOL]->SetRecording(geometry_container[ZONE_STRUCT][INST_0][MESH_0], config_container[ZONE_STRUCT]);

}

void CDiscAdjFSIDriver::RegisterInput(unsigned short ZONE_FLOW,
                                               unsigned short ZONE_STRUCT,
                                               unsigned short kind_recording){
  
  /*--- Register flow variables ---*/
  if (kind_recording == FLOW_CONS_VARS) {
    iteration_container[ZONE_FLOW][INST_0]->RegisterInput(solver_container, geometry_container, config_container, ZONE_FLOW, INST_0, kind_recording);
  }

  /*--- Register geometry variables ---*/
  if (kind_recording == MESH_COORDS) {
    iteration_container[ZONE_FLOW][INST_0]->RegisterInput(solver_container, geometry_container, config_container, ZONE_FLOW, INST_0, kind_recording);
  }
  
  /*--- Register structural variables ---*/
  if (kind_recording == FEM_CROSS_TERM_GEOMETRY) {
    iteration_container[ZONE_STRUCT][INST_0]->RegisterInput(solver_container, geometry_container, config_container, ZONE_STRUCT, INST_0, kind_recording);
  }

  /*--- Register all variables ---*/
  if (kind_recording == FEA_DISP_VARS) {
    iteration_container[ZONE_STRUCT][INST_0]->RegisterInput(solver_container, geometry_container, config_container, ZONE_STRUCT, INST_0, FEA_DISP_VARS);
    iteration_container[ZONE_FLOW][INST_0]->RegisterInput(solver_container, geometry_container, config_container, ZONE_FLOW, INST_0, FLOW_CROSS_TERM);
    iteration_container[ZONE_FLOW][INST_0]->RegisterInput(solver_container, geometry_container, config_container, ZONE_FLOW, INST_0, GEOMETRY_CROSS_TERM);
  }

}

void CDiscAdjFSIDriver::SetDependencies(unsigned short ZONE_FLOW,
                                                  unsigned short ZONE_STRUCT,
                                                  unsigned short kind_recording){

  /*--- Add dependencies for geometrical and turbulent variables ---*/

  iteration_container[ZONE_FLOW][INST_0]->SetDependencies(solver_container, geometry_container, numerics_container, config_container, ZONE_FLOW, INST_0, kind_recording);

  /*--- Add dependencies for E, Nu, Rho, and Rho_DL variables ---*/

  iteration_container[ZONE_STRUCT][INST_0]->SetDependencies(solver_container, geometry_container, numerics_container, config_container, ZONE_STRUCT, INST_0, kind_recording);


}

void CDiscAdjFSIDriver::RegisterOutput(unsigned short ZONE_FLOW,
                                                 unsigned short ZONE_STRUCT,
                                                 unsigned short kind_recording){

  bool turbulent = (config_container[ZONE_FLOW]->GetKind_Solver() == DISC_ADJ_RANS);
  bool frozen_visc = config_container[ZONE_FLOW]->GetFrozen_Visc_Disc();


  /*--- Register a flow-type objective function and the conservative variables of the flow as output of the iteration. ---*/
  if ((kind_recording == FLOW_CONS_VARS) ||
      (kind_recording == MESH_COORDS)) {
    solver_container[ZONE_FLOW][INST_0][MESH_0][ADJFLOW_SOL]->RegisterObj_Func(config_container[ZONE_FLOW]);

    solver_container[ZONE_FLOW][INST_0][MESH_0][ADJFLOW_SOL]->RegisterOutput(geometry_container[ZONE_FLOW][INST_0][MESH_0],config_container[ZONE_FLOW]);

    if (turbulent && !frozen_visc) {
      solver_container[ZONE_FLOW][INST_0][MESH_0][ADJTURB_SOL]->RegisterOutput(geometry_container[ZONE_FLOW][INST_0][MESH_0],config_container[ZONE_FLOW]);
    }
  }


  /*--- Register a structural-type objective function and the displacements of the structure as output of the iteration. ---*/
  if (kind_recording == FEA_DISP_VARS) {
    solver_container[ZONE_STRUCT][INST_0][MESH_0][ADJFEA_SOL]->RegisterObj_Func(config_container[ZONE_STRUCT]);

    solver_container[ZONE_STRUCT][INST_0][MESH_0][ADJFEA_SOL]->RegisterOutput(geometry_container[ZONE_STRUCT][INST_0][MESH_0],config_container[ZONE_STRUCT]);
  }


  /*--- The FEM_CROSS_TERM_GEOMETRY evaluates the mesh routines, they do not throw any dependency on the objective function. ---*/
  /*--- Register the displacements of the fluid nodes as output of the iteration. ---*/
  if (kind_recording == FEM_CROSS_TERM_GEOMETRY) {
    geometry_container[ZONE_FLOW][INST_0][MESH_0]->RegisterOutput_Coordinates(config_container[ZONE_FLOW]);
  }

}


void CDiscAdjFSIDriver::Iterate_Block(unsigned short ZONE_FLOW,
                                                unsigned short ZONE_STRUCT,
                                                unsigned short kind_recording){

  unsigned long IntIter=0, nIntIter = 1;
  bool dual_time_1st = (config_container[ZONE_0]->GetUnsteady_Simulation() == DT_STEPPING_1ST);
  bool dual_time_2nd = (config_container[ZONE_0]->GetUnsteady_Simulation() == DT_STEPPING_2ND);
  bool dual_time = (dual_time_1st || dual_time_2nd);
  bool dynamic = (config_container[ZONE_STRUCT]->GetDynamic_Analysis() == DYNAMIC);

  bool adjoint_convergence = false;

  /*--- Record one direct iteration with kind_recording as input ---*/

  SetRecording(ZONE_FLOW, ZONE_STRUCT, kind_recording);

  /*--- Print the residuals of the direct subiteration ---*/

  PrintDirect_Residuals(ZONE_FLOW, ZONE_STRUCT, kind_recording);

  /*--- Run the iteration ---*/

  switch (kind_recording){
  case FLOW_CONS_VARS:
    nIntIter = config_container[ZONE_FLOW]->GetUnst_nIntIter();
    break;
  case FEA_DISP_VARS:
    nIntIter = config_container[ZONE_STRUCT]->GetDyn_nIntIter();
    break;
  case MESH_COORDS:
  case FEM_CROSS_TERM_GEOMETRY:
  case FLOW_CROSS_TERM:
  case GEOMETRY_CROSS_TERM:
    nIntIter = 1;
    break;
  }

  for (unsigned short iZone = 0; iZone < config_container[ZONE_FLOW]->GetnZone(); iZone++)
    config_container[iZone]->SetIntIter(IntIter);

  for(IntIter = 0; IntIter < nIntIter; IntIter++){

    /*--- Set the internal iteration ---*/

    for (unsigned short iZone = 0; iZone < config_container[ZONE_FLOW]->GetnZone(); iZone++)
      config_container[iZone]->SetIntIter(IntIter);

    /*--- Set the adjoint values of the flow and objective function ---*/

    InitializeAdjoint(ZONE_FLOW, ZONE_STRUCT, kind_recording);

    /*--- Run the adjoint computation ---*/

    AD::ComputeAdjoint();

    /*--- Extract the adjoints of the input variables and store them for the next iteration ---*/

    ExtractAdjoint(ZONE_FLOW, ZONE_STRUCT, kind_recording);

    /*--- Clear all adjoints to re-use the stored computational graph in the next iteration ---*/
    AD::ClearAdjoints();

    /*--- Check the convergence of the adjoint block ---*/

    adjoint_convergence = CheckConvergence(IntIter, ZONE_FLOW, ZONE_STRUCT, kind_recording);

    /*--- Write the convergence history (only screen output) ---*/

    ConvergenceHistory(IntIter, nIntIter, ZONE_FLOW, ZONE_STRUCT, kind_recording);

    /*--- Break the loop if converged ---*/

    if (adjoint_convergence) break;


  }

  if (dual_time){
    integration_container[ZONE_FLOW][INST_0][ADJFLOW_SOL]->SetConvergence(false);
  }
  if (dynamic){
    integration_container[ZONE_FLOW][INST_0][ADJFLOW_SOL]->SetConvergence(false);
  }

}


void CDiscAdjFSIDriver::InitializeAdjoint(unsigned short ZONE_FLOW,
                                                     unsigned short ZONE_STRUCT,
                                                     unsigned short kind_recording){

  bool turbulent = (config_container[ZONE_FLOW]->GetKind_Solver() == DISC_ADJ_RANS);
  bool frozen_visc = config_container[ZONE_FLOW]->GetFrozen_Visc_Disc();

  /*--- Seed a fluid-type objective function and initialize the adjoints of fluid conservative variables. ---*/
  if ((kind_recording == FLOW_CONS_VARS) ||
      (kind_recording == MESH_COORDS)) {
    solver_container[ZONE_FLOW][INST_0][MESH_0][ADJFLOW_SOL]->SetAdj_ObjFunc(geometry_container[ZONE_FLOW][INST_0][MESH_0],
                                                                             config_container[ZONE_FLOW]);

    solver_container[ZONE_FLOW][INST_0][MESH_0][ADJFLOW_SOL]->SetAdjoint_Output(geometry_container[ZONE_FLOW][INST_0][MESH_0],
                                                                                config_container[ZONE_FLOW]);
    if (turbulent && !frozen_visc) {
      solver_container[ZONE_FLOW][INST_0][MESH_0][ADJTURB_SOL]->SetAdjoint_Output(geometry_container[ZONE_FLOW][INST_0][MESH_0],
                                                                                  config_container[ZONE_FLOW]);
    }
  }

  /*--- Seed a structural-type objective function and initialize the adjoints of structural displacements. ---*/
  if (kind_recording == FEA_DISP_VARS) {
    solver_container[ZONE_STRUCT][INST_0][MESH_0][ADJFEA_SOL]->SetAdj_ObjFunc(geometry_container[ZONE_STRUCT][INST_0][MESH_0],
                                                                              config_container[ZONE_STRUCT]);
    
    solver_container[ZONE_STRUCT][INST_0][MESH_0][ADJFEA_SOL]->SetAdjoint_Output(geometry_container[ZONE_STRUCT][INST_0][MESH_0],
                                                                                 config_container[ZONE_STRUCT]);
  }

  /*--- Initialize the adjoints of fluid grid nodes. ---*/
  if (kind_recording == FEM_CROSS_TERM_GEOMETRY) {
    solver_container[ZONE_FLOW][INST_0][MESH_0][ADJFLOW_SOL]->SetAdjoint_OutputMesh(geometry_container[ZONE_FLOW][INST_0][MESH_0],
                                                                                    config_container[ZONE_FLOW]);
  }
}

void CDiscAdjFSIDriver::ExtractAdjoint(unsigned short ZONE_FLOW,
                                                  unsigned short ZONE_STRUCT,
                                                  unsigned short kind_recording){

  bool turbulent = (config_container[ZONE_FLOW]->GetKind_Solver() == DISC_ADJ_RANS);
  bool frozen_visc = config_container[ZONE_FLOW]->GetFrozen_Visc_Disc();

  /*--- Extract the adjoint of the fluid conservative variables ---*/

  if (kind_recording == FLOW_CONS_VARS) {

    /*--- Extract the adjoints of the conservative input variables and store them for the next iteration ---*/

    solver_container[ZONE_FLOW][INST_0][MESH_0][ADJFLOW_SOL]->ExtractAdjoint_Solution(geometry_container[ZONE_FLOW][INST_0][MESH_0],
                                                      config_container[ZONE_FLOW]);

    solver_container[ZONE_FLOW][INST_0][MESH_0][ADJFLOW_SOL]->ExtractAdjoint_Variables(geometry_container[ZONE_FLOW][INST_0][MESH_0],
                                                      config_container[ZONE_FLOW]);

    if (turbulent && !frozen_visc) {
      solver_container[ZONE_FLOW][INST_0][MESH_0][ADJTURB_SOL]->ExtractAdjoint_Solution(geometry_container[ZONE_FLOW][INST_0][MESH_0],
                                                        config_container[ZONE_FLOW]);
    }

  }

  /*--- Extract the adjoint of the mesh coordinates ---*/

  if (kind_recording == MESH_COORDS) {

    /*--- Extract the adjoints of the flow geometry and store them for the next iteration ---*/

    solver_container[ZONE_FLOW][INST_0][MESH_0][ADJFLOW_SOL]->ExtractAdjoint_CrossTerm_Geometry_Flow(geometry_container[ZONE_FLOW][INST_0][MESH_0],
                                                      config_container[ZONE_FLOW]);

  }

  /*--- Extract the adjoint of the structural displacements ---*/

  if (kind_recording == FEA_DISP_VARS) {

    /*--- Extract the adjoints of the conservative input variables and store them for the next iteration ---*/

    solver_container[ZONE_STRUCT][INST_0][MESH_0][ADJFEA_SOL]->ExtractAdjoint_Solution(geometry_container[ZONE_STRUCT][INST_0][MESH_0],
                                                                               config_container[ZONE_STRUCT]);

    solver_container[ZONE_STRUCT][INST_0][MESH_0][ADJFEA_SOL]->ExtractAdjoint_Variables(geometry_container[ZONE_STRUCT][INST_0][MESH_0],
                                                                                config_container[ZONE_STRUCT]);

    solver_container[ZONE_FLOW][INST_0][MESH_0][ADJFLOW_SOL]->ExtractAdjoint_CrossTerm(geometry_container[ZONE_FLOW][INST_0][MESH_0],
                                                      config_container[ZONE_FLOW]);

    if (turbulent && !frozen_visc)
      solver_container[ZONE_FLOW][INST_0][MESH_0][ADJTURB_SOL]->ExtractAdjoint_CrossTerm(geometry_container[ZONE_FLOW][INST_0][MESH_0],
                                                                                         config_container[ZONE_FLOW]);

    solver_container[ZONE_FLOW][INST_0][MESH_0][ADJFLOW_SOL]->ExtractAdjoint_CrossTerm_Geometry(geometry_container[ZONE_FLOW][INST_0][MESH_0],
                                                                                                config_container[ZONE_FLOW]);
  }


  if (kind_recording == FEM_CROSS_TERM_GEOMETRY) {

    /*--- Extract the adjoints of the displacements (input variables) and store them for the next iteration ---*/

    solver_container[ZONE_STRUCT][INST_0][MESH_0][ADJFEA_SOL]->ExtractAdjoint_CrossTerm_Geometry(geometry_container[ZONE_STRUCT][INST_0][MESH_0],
                                                                                config_container[ZONE_STRUCT]);
  }

}


bool CDiscAdjFSIDriver::CheckConvergence(unsigned long IntIter,
                                                   unsigned short ZONE_FLOW,
                                                   unsigned short ZONE_STRUCT,
                                                   unsigned short kind_recording){

  bool flow_convergence    = false,
        struct_convergence  = false;

  bool adjoint_convergence = false;

  su2double residual_1, residual_2;

  if (kind_recording == FLOW_CONS_VARS) {

      /*--- Set the convergence criteria (only residual possible as of now) ---*/

      residual_1 = log10(solver_container[ZONE_FLOW][INST_0][MESH_0][ADJFLOW_SOL]->GetRes_RMS(0));
      residual_2 = log10(solver_container[ZONE_FLOW][INST_0][MESH_0][ADJFLOW_SOL]->GetRes_RMS(1));

      flow_convergence = ((residual_1 < config_container[ZONE_FLOW]->GetMinLogResidual()) &&
                          (residual_2 < config_container[ZONE_FLOW]->GetMinLogResidual()));

  }

  if (kind_recording == FEA_DISP_VARS) {

    /*--- Set the convergence criteria (only residual possible as of now) ---*/

    residual_1 = log10(solver_container[ZONE_STRUCT][INST_0][MESH_0][ADJFEA_SOL]->GetRes_RMS(0));
    residual_2 = log10(solver_container[ZONE_STRUCT][INST_0][MESH_0][ADJFEA_SOL]->GetRes_RMS(1));

    // Temporary, until function is added
    struct_convergence = ((residual_1 < config_container[ZONE_STRUCT]->GetResidual_FEM_UTOL()) &&
                          (residual_2 < config_container[ZONE_STRUCT]->GetResidual_FEM_UTOL()));

  }

  switch (kind_recording){
  case FLOW_CONS_VARS:      adjoint_convergence = flow_convergence; break;
  case MESH_COORDS:  adjoint_convergence = true; break;
  case FEA_DISP_VARS:       adjoint_convergence = struct_convergence; break;
  case FLOW_CROSS_TERM:     adjoint_convergence = true; break;
  case FEM_CROSS_TERM_GEOMETRY:      adjoint_convergence = true; break;
  case GEOMETRY_CROSS_TERM: adjoint_convergence = true; break;
  default:                  adjoint_convergence = false; break;
  }

  /*--- Apply the same convergence criteria to all the processors ---*/

#ifdef HAVE_MPI

  unsigned short *sbuf_conv = NULL, *rbuf_conv = NULL;
  sbuf_conv = new unsigned short[1]; sbuf_conv[0] = 0;
  rbuf_conv = new unsigned short[1]; rbuf_conv[0] = 0;

  /*--- Convergence criteria ---*/

  sbuf_conv[0] = adjoint_convergence;
  SU2_MPI::Reduce(sbuf_conv, rbuf_conv, 1, MPI_UNSIGNED_SHORT, MPI_SUM, MASTER_NODE, MPI_COMM_WORLD);

  /*-- Compute global convergence criteria in the master node --*/

  sbuf_conv[0] = 0;
  if (rank == MASTER_NODE) {
    if (rbuf_conv[0] == size) sbuf_conv[0] = 1;
    else sbuf_conv[0] = 0;
  }

  SU2_MPI::Bcast(sbuf_conv, 1, MPI_UNSIGNED_SHORT, MASTER_NODE, MPI_COMM_WORLD);

  if (sbuf_conv[0] == 1) { adjoint_convergence = true;}
  else { adjoint_convergence = false;}

  delete [] sbuf_conv;
  delete [] rbuf_conv;

#endif

  return adjoint_convergence;

}

void CDiscAdjFSIDriver::ConvergenceHistory(unsigned long IntIter,
                                                      unsigned long nIntIter,
                                                      unsigned short ZONE_FLOW,
                                                      unsigned short ZONE_STRUCT,
                                                      unsigned short kind_recording){

  unsigned long BGS_Iter = config_container[ZONE_FLOW]->GetOuterIter();


  ofstream ConvHist_file;
  if (rank == MASTER_NODE)
    output->SetConvHistory_Header(&ConvHist_file, config_container[ZONE_0], ZONE_0, INST_0);


  if (kind_recording == FLOW_CONS_VARS) {

    if (rank == MASTER_NODE){
      if (IntIter == 0){
        cout << endl;
        cout << " IntIter" << "    BGSIter" << "   Res[Psi_Rho]" << "     Res[Psi_E]" << endl;
      }

      if (IntIter % config_container[ZONE_FLOW]->GetWrt_Con_Freq() == 0){
        /*--- Output the flow convergence ---*/
        /*--- This is temporary as it requires several changes in the output structure ---*/
        cout.width(8);     cout << IntIter;
        cout.width(11);    cout << BGS_Iter + 1;
        cout.precision(6); cout.setf(ios::fixed, ios::floatfield);
        cout.width(15);    cout << log10(solver_container[ZONE_FLOW][INST_0][MESH_0][ADJFLOW_SOL]->GetRes_RMS(0));
        cout.width(15);    cout << log10(solver_container[ZONE_FLOW][INST_0][MESH_0][ADJFLOW_SOL]->GetRes_RMS(1));
        cout << endl;
      }

    }
  }

  if (kind_recording == FEA_DISP_VARS) {

    /*--- Set the convergence criteria (only residual possible) ---*/
    output->SetConvHistory_Body(NULL, geometry_container, solver_container, config_container, integration_container, true, 0.0, ZONE_STRUCT, INST_0);

  }


}


bool CDiscAdjFSIDriver::BGSConvergence(unsigned long IntIter,
                                                 unsigned short ZONE_FLOW,
                                                 unsigned short ZONE_STRUCT){

  unsigned short iMarker;
  unsigned short nVar_Flow = solver_container[ZONE_FLOW][INST_0][MESH_0][ADJFLOW_SOL]->GetnVar(),
                   nVar_Struct = solver_container[ZONE_STRUCT][INST_0][MESH_0][ADJFEA_SOL]->GetnVar();
  unsigned short iRes;

  bool flow_converged_absolute = false,
        flow_converged_relative = false,
        struct_converged_absolute = false,
        struct_converged_relative = false;

  bool Convergence = false;

  /*--- Apply BC's to the structural adjoint - otherwise, clamped nodes have too values that make no sense... ---*/
  for (iMarker = 0; iMarker < config_container[ZONE_STRUCT]->GetnMarker_All(); iMarker++)
  switch (config_container[ZONE_STRUCT]->GetMarker_All_KindBC(iMarker)) {
    case CLAMPED_BOUNDARY:
    solver_container[ZONE_STRUCT][INST_0][MESH_0][ADJFEA_SOL]->BC_Clamped_Post(geometry_container[ZONE_STRUCT][INST_0][MESH_0],
        solver_container[ZONE_STRUCT][INST_0][MESH_0], numerics_container[ZONE_STRUCT][INST_0][MESH_0][FEA_SOL][FEA_TERM],
        config_container[ZONE_STRUCT], iMarker);
    break;
  }

  /*--- Compute the residual for the flow and structural zones ---*/

  /*--- Flow ---*/

  solver_container[ZONE_FLOW][INST_0][MESH_0][ADJFLOW_SOL]->ComputeResidual_Multizone(geometry_container[ZONE_FLOW][INST_0][MESH_0],
                                                                        config_container[ZONE_FLOW]);

  /*--- Structure ---*/

  solver_container[ZONE_STRUCT][INST_0][MESH_0][ADJFEA_SOL]->ComputeResidual_Multizone(geometry_container[ZONE_STRUCT][INST_0][MESH_0],
                                                                         config_container[ZONE_STRUCT]);


  /*--- Retrieve residuals ---*/

  /*--- Flow residuals ---*/

  for (iRes = 0; iRes < nVar_Flow; iRes++){
    residual_flow[iRes] = log10(solver_container[ZONE_FLOW][INST_0][MESH_0][ADJFLOW_SOL]->GetRes_BGS(iRes));
    if (IntIter == 0) init_res_flow[iRes] = residual_flow[iRes];
    residual_flow_rel[iRes] = fabs(residual_flow[iRes] - init_res_flow[iRes]);
  }

  /*--- Structure residuals ---*/

  for (iRes = 0; iRes < nVar_Struct; iRes++){
    residual_struct[iRes] = log10(solver_container[ZONE_STRUCT][INST_0][MESH_0][ADJFEA_SOL]->GetRes_BGS(iRes));
    if (IntIter == 0) init_res_struct[iRes] = residual_struct[iRes];
    residual_struct_rel[iRes] = fabs(residual_struct[iRes] - init_res_struct[iRes]);
  }

  /*--- Check convergence ---*/
  flow_converged_absolute = ((residual_flow[0] < flow_criteria) && (residual_flow[nVar_Flow-1] < flow_criteria));
  flow_converged_relative = ((residual_flow_rel[0] > flow_criteria_rel) && (residual_flow_rel[nVar_Flow-1] > flow_criteria_rel));

  struct_converged_absolute = ((residual_struct[0] < structure_criteria) && (residual_struct[nVar_Flow-1] < structure_criteria));
  struct_converged_relative = ((residual_struct_rel[0] > structure_criteria_rel) && (residual_struct_rel[nVar_Flow-1] > structure_criteria_rel));

  Convergence = ((flow_converged_absolute && struct_converged_absolute) ||
                 (flow_converged_absolute && struct_converged_relative) ||
                 (flow_converged_relative && struct_converged_relative) ||
                 (flow_converged_relative && struct_converged_absolute));

  if (rank == MASTER_NODE){

    cout << endl << "-------------------------------------------------------------------------" << endl;
    cout << endl;
    cout << "Convergence summary for BGS iteration ";
    cout << IntIter << endl;
    cout << endl;
    /*--- TODO: This is a workaround until the TestCases.py script incorporates new classes for nested loops. ---*/
    cout << "Iter[ID]" << "  BGSRes[Psi_Rho]" << "  BGSRes[Psi_E]" << "  BGSRes[Psi_Ux]" << "  BGSRes[Psi_Uy]" << endl;
    cout.precision(6); cout.setf(ios::fixed, ios::floatfield);
    cout.width(8); cout << IntIter*1000;
    cout.width(17); cout << residual_flow[0];
    cout.width(15); cout << residual_flow[nVar_Flow-1];
    cout.width(16); cout << residual_struct[0];
    cout.width(16); cout << residual_struct[1];
    cout << endl;
    cout << endl;
    cout << "-------------------------------------------------------------------------" << endl;


    bool write_history = true;
    unsigned short iVar;

    /*--- Header of the temporary output file ---*/
    if ((write_history) && (rank == MASTER_NODE)){
      ofstream myfile_res;
      bool de_effects = config_container[ZONE_STRUCT]->GetDE_Effects();

      myfile_res.open ("history_adjoint_FSI.csv", ios::app);

      myfile_res << IntIter << "\t";

      myfile_res.precision(15);

      for (iVar = 0; iVar < nVar_Flow; iVar++){
        myfile_res << fixed << residual_flow[iVar] << "\t";
      }

      for (iVar = 0; iVar < nVar_Struct; iVar++){
        myfile_res << fixed << residual_struct[iVar] << "\t";
      }

      for (iVar = 0; iVar < config_container[ZONE_STRUCT]->GetnElasticityMod(); iVar++)
         myfile_res << scientific << solver_container[ZONE_STRUCT][INST_0][MESH_0][ADJFEA_SOL]->GetGlobal_Sens_E(iVar) << "\t";
      for (iVar = 0; iVar < config_container[ZONE_STRUCT]->GetnPoissonRatio(); iVar++)
         myfile_res << scientific << solver_container[ZONE_STRUCT][INST_0][MESH_0][ADJFEA_SOL]->GetGlobal_Sens_Nu(iVar) << "\t";
      if (de_effects){
        for (iVar = 0; iVar < config_container[ZONE_STRUCT]->GetnElectric_Field(); iVar++)
          myfile_res << scientific << solver_container[ZONE_STRUCT][INST_0][MESH_0][ADJFEA_SOL]->GetGlobal_Sens_EField(0) << "\t";
      }

      myfile_res << endl;

      myfile_res.close();
    }

    // TEST: for implementation of python framework in coupled FSI problems
    if ((config_container[ZONE_1]->GetDV_FEA() != NODV_FEA) && (rank == MASTER_NODE)){

      /*--- Header of the temporary output file ---*/
      ofstream myfile_res;

      switch (config_container[ZONE_1]->GetDV_FEA()) {
        case YOUNG_MODULUS:
          myfile_res.open("grad_young.opt");
          break;
        case POISSON_RATIO:
          myfile_res.open("grad_poisson.opt");
          break;
        case DENSITY_VAL:
        case DEAD_WEIGHT:
          myfile_res.open("grad_density.opt");
          break;
        case ELECTRIC_FIELD:
          myfile_res.open("grad_efield.opt");
          break;
        default:
          myfile_res.open("grad.opt");
          break;
      }

      unsigned short iDV;
      unsigned short nDV = solver_container[ZONE_1][INST_0][MESH_0][ADJFEA_SOL]->GetnDVFEA();

      myfile_res << "INDEX" << "\t" << "GRAD" << endl;

      myfile_res.precision(15);

      for (iDV = 0; iDV < nDV; iDV++){
        myfile_res << iDV;
        myfile_res << "\t";
        myfile_res << scientific << solver_container[ZONE_1][INST_0][MESH_0][ADJFEA_SOL]->GetGlobal_Sens_DVFEA(iDV);
        myfile_res << endl;
      }

      myfile_res.close();
    }


  }

  /*--- Apply the same convergence criteria to all the processors ---*/

#ifdef HAVE_MPI

  unsigned short *sbuf_conv = NULL, *rbuf_conv = NULL;
  sbuf_conv = new unsigned short[1]; sbuf_conv[0] = 0;
  rbuf_conv = new unsigned short[1]; rbuf_conv[0] = 0;

  /*--- Convergence criteria ---*/

  sbuf_conv[0] = Convergence;
  SU2_MPI::Reduce(sbuf_conv, rbuf_conv, 1, MPI_UNSIGNED_SHORT, MPI_SUM, MASTER_NODE, MPI_COMM_WORLD);

  /*-- Compute global convergence criteria in the master node --*/

  sbuf_conv[0] = 0;
  if (rank == MASTER_NODE) {
    if (rbuf_conv[0] == size) sbuf_conv[0] = 1;
    else sbuf_conv[0] = 0;
  }

  SU2_MPI::Bcast(sbuf_conv, 1, MPI_UNSIGNED_SHORT, MASTER_NODE, MPI_COMM_WORLD);

  if (sbuf_conv[0] == 1) { Convergence = true;}
  else { Convergence = false;}

  delete [] sbuf_conv;
  delete [] rbuf_conv;

#endif

  /*--- Update the solution for the flow and structural zones ---*/

  /*--- Flow ---*/

  solver_container[ZONE_FLOW][INST_0][MESH_0][ADJFLOW_SOL]->UpdateSolution_BGS(geometry_container[ZONE_FLOW][INST_0][MESH_0],
                                                                       config_container[ZONE_FLOW]);

  /*--- Structure ---*/

  solver_container[ZONE_STRUCT][INST_0][MESH_0][ADJFEA_SOL]->UpdateSolution_BGS(geometry_container[ZONE_STRUCT][INST_0][MESH_0],
                                                                       config_container[ZONE_STRUCT]);

  return Convergence;
}

void CDiscAdjFSIDriver::Postprocess(unsigned short ZONE_FLOW,
                                             unsigned short ZONE_STRUCT) {

  unsigned short iMarker;

  /*--- Apply BC's to the structural adjoint after the solution has converged (to avoid unphysical values in clamped nodes) ---*/
  for (iMarker = 0; iMarker < config_container[ZONE_STRUCT]->GetnMarker_All(); iMarker++)
  switch (config_container[ZONE_STRUCT]->GetMarker_All_KindBC(iMarker)) {
    case CLAMPED_BOUNDARY:
    solver_container[ZONE_STRUCT][INST_0][MESH_0][ADJFEA_SOL]->BC_Clamped_Post(geometry_container[ZONE_STRUCT][INST_0][MESH_0],
        solver_container[ZONE_STRUCT][INST_0][MESH_0], numerics_container[ZONE_STRUCT][INST_0][MESH_0][FEA_SOL][FEA_TERM],
        config_container[ZONE_STRUCT], iMarker);
    break;
  }


}

void CDiscAdjFSIDriver::Transfer_Displacements(unsigned short donorZone, unsigned short targetZone) {


  transfer_container[donorZone][targetZone]->Broadcast_InterfaceData(solver_container[donorZone][INST_0][MESH_0][FEA_SOL],solver_container[targetZone][INST_0][MESH_0][FLOW_SOL],
                                                                     geometry_container[donorZone][INST_0][MESH_0],geometry_container[targetZone][INST_0][MESH_0],
                                                                     config_container[donorZone], config_container[targetZone]);

}

void CDiscAdjFSIDriver::Transfer_Tractions(unsigned short donorZone, unsigned short targetZone) {

  transfer_container[donorZone][targetZone]->Broadcast_InterfaceData(solver_container[donorZone][INST_0][MESH_0][FEA_SOL],solver_container[targetZone][INST_0][MESH_0][FLOW_SOL],
                                                                     geometry_container[donorZone][INST_0][MESH_0],geometry_container[targetZone][INST_0][MESH_0],
                                                                     config_container[donorZone], config_container[targetZone]);
}


CMultiphysicsZonalDriver::CMultiphysicsZonalDriver(char* confFile,
                                                   unsigned short val_nZone,
                                                   unsigned short val_nDim,
                                                   SU2_Comm MPICommunicator) : CDriver(confFile,
                                                                                       val_nZone,
                                                                                       val_nDim,
                                                                                       MPICommunicator) { }

CMultiphysicsZonalDriver::~CMultiphysicsZonalDriver(void) { }

void CMultiphysicsZonalDriver::Run() {

  unsigned short iZone, jZone, checkConvergence;
  unsigned long IntIter, nIntIter;
  bool unsteady;

  /*--- Check whether the driver is capable of solving the problem ---*/

  for (iZone = 0; iZone < nZone; iZone++) {
    for (jZone = 0; jZone < nZone; jZone++) {

      if (iZone != jZone) {
        bool not_capable_fsi        = (   (transfer_types[iZone][jZone] == FLOW_TRACTION)
                                      ||  (transfer_types[iZone][jZone] == STRUCTURAL_DISPLACEMENTS)
                                      ||  (transfer_types[iZone][jZone] == STRUCTURAL_DISPLACEMENTS_DISC_ADJ));
        bool not_capable_turbo      = transfer_types[iZone][jZone] == MIXING_PLANE;
        bool not_capable_ConsVar    = transfer_types[iZone][jZone] == CONSERVATIVE_VARIABLES;

        if (not_capable_fsi)
          SU2_MPI::Error("Coupling between fluids and elastic solids not provided. Please use designated FSI driver instead.", CURRENT_FUNCTION);

        if (not_capable_turbo)
          SU2_MPI::Error("Turbo machinery environment not provided. Please use designated turbo machinery driver instead.", CURRENT_FUNCTION);

        if (not_capable_ConsVar)
          SU2_MPI::Error("Exchange of conservative variables not necessarily well defined. Exiting.", CURRENT_FUNCTION);
      }
    }
  }

  /*--- Run a single iteration of a multi-zone problem by looping over all
   zones and executing the iterations. Note that data transers between zones
   and other intermediate procedures may be required. ---*/

  unsteady = (config_container[ZONE_0]->GetUnsteady_Simulation() == DT_STEPPING_1ST) || (config_container[MESH_0]->GetUnsteady_Simulation() == DT_STEPPING_2ND);

  /*--- Zone preprocessing ---*/

  for (iZone = 0; iZone < nZone; iZone++) {
    iteration_container[iZone][INST_0]->Preprocess(output, integration_container, geometry_container, solver_container, numerics_container, config_container, surface_movement, grid_movement, FFDBox, iZone, INST_0);
    config_container[iZone]->SetDelta_UnstTimeND(config_container[ZONE_0]->GetDelta_UnstTimeND());
  }

  /*--- Updating zone interface communication patterns,
   needed only for unsteady simulation since for steady problems
   this is done once in the interpolator_container constructor
   at the beginning of the computation ---*/

  if ( unsteady ) {
    for (iZone = 0; iZone < nZone; iZone++) {
      for (jZone = 0; jZone < nZone; jZone++)
        if(jZone != iZone && interpolator_container[iZone][jZone] != NULL)
        interpolator_container[iZone][jZone]->Set_TransferCoeff(config_container);
    }
  }

  /*--- Begin Unsteady pseudo-time stepping internal loop, if not unsteady it does only one step --*/

  if (unsteady)
    nIntIter = config_container[MESH_0]->GetUnst_nIntIter();
  else
    nIntIter = 1;

  for (IntIter = 0; IntIter < nIntIter; IntIter++) {

    /*--- For each zone runs one single iteration including the data transfers to it ---*/

    for (iZone = 0; iZone < nZone; iZone++) {

      // When running a unsteady simulation, we have to adapt CFL values here.
      if (unsteady && (config_container[ZONE_0]->GetCFL_Adapt() == YES)) {
          output->SetCFL_Number(solver_container, config_container, iZone);
      }

      config_container[iZone]->SetIntIter(IntIter);

      for (jZone = 0; jZone < nZone; jZone++)
        if(jZone != iZone && transfer_container[jZone][iZone] != NULL)
          Transfer_Data(jZone, iZone);

      iteration_container[iZone][INST_0]->Iterate(output, integration_container, geometry_container, solver_container, numerics_container, config_container, surface_movement, grid_movement, FFDBox, iZone, INST_0);
    }

    /*--- Check convergence in each zone --*/

    checkConvergence = 0;
    for (iZone = 0; iZone < nZone; iZone++) {

      if ((config_container[iZone]->GetKind_Solver() == EULER)
          || (config_container[iZone]->GetKind_Solver() == NAVIER_STOKES)
          || (config_container[iZone]->GetKind_Solver() == RANS))
        checkConvergence += (int) integration_container[iZone][INST_0][FLOW_SOL]->GetConvergence();
      else if ((config_container[iZone]->GetKind_Solver() == DISC_ADJ_EULER)
               || (config_container[iZone]->GetKind_Solver() == DISC_ADJ_NAVIER_STOKES)
               || (config_container[iZone]->GetKind_Solver() == DISC_ADJ_RANS))
        checkConvergence += (int) integration_container[iZone][INST_0][ADJFLOW_SOL]->GetConvergence();
      else if ((config_container[iZone]->GetKind_Solver() == HEAT_EQUATION_FVM))
        checkConvergence += (int) integration_container[iZone][INST_0][HEAT_SOL]->GetConvergence();
    }

    /*--- If convergence was reached in every zone --*/

    if (checkConvergence == nZone) break;
  }

}

void CMultiphysicsZonalDriver::Update() {

  for(iZone = 0; iZone < nZone; iZone++)
    iteration_container[iZone][INST_0]->Update(output, integration_container, geometry_container,
         solver_container, numerics_container, config_container,
         surface_movement, grid_movement, FFDBox, iZone, INST_0);
}

void CMultiphysicsZonalDriver::DynamicMeshUpdate(unsigned long ExtIter) {

  bool harmonic_balance;

  for (iZone = 0; iZone < nZone; iZone++) {
   harmonic_balance = (config_container[iZone]->GetUnsteady_Simulation() == HARMONIC_BALANCE);
    /*--- Dynamic mesh update ---*/
    if ((config_container[iZone]->GetGrid_Movement()) && (!harmonic_balance)) {
      iteration_container[iZone][INST_0]->SetGrid_Movement(geometry_container, surface_movement, grid_movement, FFDBox, solver_container, config_container, iZone, INST_0, 0, ExtIter );
    }
  }

}

void CMultiphysicsZonalDriver::Transfer_Data(unsigned short donorZone, unsigned short targetZone) {

  if (transfer_types[donorZone][targetZone] == SLIDING_INTERFACE) {
    transfer_container[donorZone][targetZone]->Broadcast_InterfaceData(solver_container[donorZone][INST_0][MESH_0][FLOW_SOL],solver_container[targetZone][INST_0][MESH_0][FLOW_SOL],
                                                                       geometry_container[donorZone][INST_0][MESH_0],geometry_container[targetZone][INST_0][MESH_0],
                                                                       config_container[donorZone], config_container[targetZone]);
    if (config_container[targetZone]->GetKind_Solver() == RANS)
      transfer_container[donorZone][targetZone]->Broadcast_InterfaceData(solver_container[donorZone][INST_0][MESH_0][TURB_SOL],solver_container[targetZone][INST_0][MESH_0][TURB_SOL],
                                                                         geometry_container[donorZone][INST_0][MESH_0],geometry_container[targetZone][INST_0][MESH_0],
                                                                         config_container[donorZone], config_container[targetZone]);
  }
  else if (transfer_types[donorZone][targetZone] == CONJUGATE_HEAT_FS) {
    transfer_container[donorZone][targetZone]->Broadcast_InterfaceData(solver_container[donorZone][INST_0][MESH_0][FLOW_SOL],solver_container[targetZone][INST_0][MESH_0][HEAT_SOL],
                                                                       geometry_container[donorZone][INST_0][MESH_0],geometry_container[targetZone][INST_0][MESH_0],
                                                                       config_container[donorZone], config_container[targetZone]);
  }
  else if (transfer_types[donorZone][targetZone] == CONJUGATE_HEAT_WEAKLY_FS) {
    transfer_container[donorZone][targetZone]->Broadcast_InterfaceData(solver_container[donorZone][INST_0][MESH_0][HEAT_SOL],solver_container[targetZone][INST_0][MESH_0][HEAT_SOL],
                                                                       geometry_container[donorZone][INST_0][MESH_0],geometry_container[targetZone][INST_0][MESH_0],
                                                                       config_container[donorZone], config_container[targetZone]);
  }
  else if (transfer_types[donorZone][targetZone] == CONJUGATE_HEAT_SF) {
    transfer_container[donorZone][targetZone]->Broadcast_InterfaceData(solver_container[donorZone][INST_0][MESH_0][HEAT_SOL],solver_container[targetZone][INST_0][MESH_0][FLOW_SOL],
                                                                       geometry_container[donorZone][INST_0][MESH_0],geometry_container[targetZone][INST_0][MESH_0],
                                                                       config_container[donorZone], config_container[targetZone]);
  }
  else if (transfer_types[donorZone][targetZone] == CONJUGATE_HEAT_WEAKLY_SF) {
    transfer_container[donorZone][targetZone]->Broadcast_InterfaceData(solver_container[donorZone][INST_0][MESH_0][HEAT_SOL],solver_container[targetZone][INST_0][MESH_0][HEAT_SOL],
                                                                       geometry_container[donorZone][INST_0][MESH_0],geometry_container[targetZone][INST_0][MESH_0],
                                                                       config_container[donorZone], config_container[targetZone]);
  }
  else if ((transfer_types[donorZone][targetZone] == NO_TRANSFER)
           || (transfer_types[donorZone][targetZone] == ZONES_ARE_EQUAL)
           || (transfer_types[donorZone][targetZone] == NO_COMMON_INTERFACE)) { }
  else {
    cout << "WARNING: One of the intended interface transfer routines is not known to the chosen driver and has not been executed." << endl;
  }

}<|MERGE_RESOLUTION|>--- conflicted
+++ resolved
@@ -1012,15 +1012,7 @@
       if ((rank == MASTER_NODE) && (!fea)) cout << "Compute the surface curvature." << endl;
       geometry_container[iZone][iInst][MESH_0]->ComputeSurf_Curvature(config_container[iZone]);
 
-<<<<<<< HEAD
-=======
-      /*--- Check for periodicity and disable MG if necessary. ---*/
-
-      if (rank == MASTER_NODE) cout << "Checking for periodicity." << endl;
-      geometry_container[iZone][iInst][MESH_0]->Check_Periodicity(config_container[iZone]);
-
       geometry_container[iZone][iInst][MESH_0]->SetMGLevel(MESH_0);
->>>>>>> 7baeafd8
       if ((config_container[iZone]->GetnMGLevels() != 0) && (rank == MASTER_NODE))
         cout << "Setting the multigrid structure." << endl;
 
