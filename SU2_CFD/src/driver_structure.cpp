/*!
 * \file driver_structure.cpp
 * \brief The main subroutines for driving single or multi-zone problems.
 * \author T. Economon, H. Kline, R. Sanchez
 * \version 4.3.0 "Cardinal"
 *
 * SU2 Lead Developers: Dr. Francisco Palacios (Francisco.D.Palacios@boeing.com).
 *                      Dr. Thomas D. Economon (economon@stanford.edu).
 *
 * SU2 Developers: Prof. Juan J. Alonso's group at Stanford University.
 *                 Prof. Piero Colonna's group at Delft University of Technology.
 *                 Prof. Nicolas R. Gauger's group at Kaiserslautern University of Technology.
 *                 Prof. Alberto Guardone's group at Polytechnic University of Milan.
 *                 Prof. Rafael Palacios' group at Imperial College London.
 *                 Prof. Edwin van der Weide's group at the University of Twente.
 *                 Prof. Vincent Terrapon's group at the University of Liege.
 *
 * Copyright (C) 2012-2016 SU2, the open-source CFD code.
 *
 * SU2 is free software; you can redistribute it and/or
 * modify it under the terms of the GNU Lesser General Public
 * License as published by the Free Software Foundation; either
 * version 2.1 of the License, or (at your option) any later version.
 *
 * SU2 is distributed in the hope that it will be useful,
 * but WITHOUT ANY WARRANTY; without even the implied warranty of
 * MERCHANTABILITY or FITNESS FOR A PARTICULAR PURPOSE. See the GNU
 * Lesser General Public License for more details.
 *
 * You should have received a copy of the GNU Lesser General Public
 * License along with SU2. If not, see <http://www.gnu.org/licenses/>.
 */

#include "../include/driver_structure.hpp"
#include "../include/definition_structure.hpp"

CDriver::CDriver(char* confFile,
                 unsigned short val_nZone,
                 unsigned short val_nDim):config_file_name(confFile), StartTime(0.0), StopTime(0.0), UsedTime(0.0), ExtIter(0), nZone(val_nZone), nDim(val_nDim), StopCalc(false), fsi(false) {
  

  unsigned short jZone, iSol;

  int rank = MASTER_NODE;
#ifdef HAVE_MPI
  MPI_Comm_rank(MPI_COMM_WORLD, &rank);
#endif

    /*--- Create pointers to all of the classes that may be used throughout
   the SU2_CFD code. In general, the pointers are instantiated down a
   heirarchy over all zones, multigrid levels, equation sets, and equation
   terms as described in the comments below. ---*/

  iteration_container           = NULL;
  output                        = NULL;
  integration_container         = NULL;
  geometry_container            = NULL;
  solver_container              = NULL;
  numerics_container            = NULL;
  config_container              = NULL;
  surface_movement              = NULL;
  grid_movement                 = NULL;
  FFDBox                        = NULL;
  interpolator_container        = NULL;
  transfer_container            = NULL;

  /*--- Definition and of the containers for all possible zones. ---*/

  iteration_container    = new CIteration*[nZone];
  solver_container       = new CSolver***[nZone];
  integration_container  = new CIntegration**[nZone];
  numerics_container     = new CNumerics****[nZone];
  config_container       = new CConfig*[nZone];
  geometry_container     = new CGeometry**[nZone];
  surface_movement       = new CSurfaceMovement*[nZone];
  grid_movement          = new CVolumetricMovement*[nZone];
  FFDBox                 = new CFreeFormDefBox**[nZone];
  interpolator_container = new CInterpolator**[nZone];
  transfer_container     = new CTransfer**[nZone];

  for (iZone = 0; iZone < nZone; iZone++) {
    solver_container[iZone]       = NULL;
    integration_container[iZone]  = NULL;
    numerics_container[iZone]     = NULL;
    config_container[iZone]       = NULL;
    geometry_container[iZone]     = NULL;
    surface_movement[iZone]       = NULL;
    grid_movement[iZone]          = NULL;
    FFDBox[iZone]                 = NULL;
    interpolator_container[iZone] = NULL;
    transfer_container[iZone]     = NULL;
  }
  
  /*--- Loop over all zones to initialize the various classes. In most
   cases, nZone is equal to one. This represents the solution of a partial
   differential equation on a single block, unstructured mesh. ---*/

  for (iZone = 0; iZone < nZone; iZone++) {

    /*--- Definition of the configuration option class for all zones. In this
     constructor, the input configuration file is parsed and all options are
     read and stored. ---*/

    config_container[iZone] = new CConfig(config_file_name, SU2_CFD, iZone, nZone, nDim, VERB_HIGH);

    /*--- Definition of the geometry class to store the primal grid in the
     partitioning process. ---*/

    CGeometry *geometry_aux = NULL;

    /*--- All ranks process the grid and call ParMETIS for partitioning ---*/

    geometry_aux = new CPhysicalGeometry(config_container[iZone], iZone, nZone);

    /*--- Color the initial grid and set the send-receive domains (ParMETIS) ---*/

    geometry_aux->SetColorGrid_Parallel(config_container[iZone]);

    /*--- Allocate the memory of the current domain, and divide the grid
     between the ranks. ---*/

    geometry_container[iZone] = new CGeometry *[config_container[iZone]->GetnMGLevels()+1];
    geometry_container[iZone][MESH_0] = new CPhysicalGeometry(geometry_aux, config_container[iZone]);

    /*--- Deallocate the memory of geometry_aux ---*/

    delete geometry_aux;

    /*--- Add the Send/Receive boundaries ---*/

    geometry_container[iZone][MESH_0]->SetSendReceive(config_container[iZone]);

    /*--- Add the Send/Receive boundaries ---*/

    geometry_container[iZone][MESH_0]->SetBoundaries(config_container[iZone]);

  }

  /*--- Preprocessing of the geometry for all zones. In this routine, the edge-
   based data structure is constructed, i.e. node and cell neighbors are
   identified and linked, face areas and volumes of the dual mesh cells are
   computed, and the multigrid levels are created using an agglomeration procedure. ---*/

    if (rank == MASTER_NODE)
    cout << endl <<"------------------------- Geometry Preprocessing ------------------------" << endl;

    Geometrical_Preprocessing();

    for (iZone = 0; iZone < nZone; iZone++) {

    /*--- Computation of wall distances for turbulence modeling ---*/

    if (rank == MASTER_NODE)
      cout << "Computing wall distances." << endl;

    if ((config_container[iZone]->GetKind_Solver() == RANS) ||
        (config_container[iZone]->GetKind_Solver() == ADJ_RANS) ||
        (config_container[iZone]->GetKind_Solver() == DISC_ADJ_RANS))
      geometry_container[iZone][MESH_0]->ComputeWall_Distance(config_container[iZone]);

    /*--- Computation of positive surface area in the z-plane which is used for
     the calculation of force coefficient (non-dimensionalization). ---*/

    geometry_container[iZone][MESH_0]->SetPositive_ZArea(config_container[iZone]);

    /*--- Set the near-field, interface and actuator disk boundary conditions, if necessary. ---*/

    for (iMesh = 0; iMesh <= config_container[iZone]->GetnMGLevels(); iMesh++) {
      geometry_container[iZone][iMesh]->MatchNearField(config_container[iZone]);
      geometry_container[iZone][iMesh]->MatchInterface(config_container[iZone]);
      geometry_container[iZone][iMesh]->MatchActuator_Disk(config_container[iZone]);
    }

  }

  /*--- If activated by the compile directive, perform a partition analysis. ---*/
#if PARTITION
  Partition_Analysis(geometry_container[ZONE_0][MESH_0], config_container[ZONE_0]);
#endif

  /*--- Output some information about the driver that has been instantiated for the problem. ---*/

  if (rank == MASTER_NODE)
    cout << endl <<"------------------------- Driver information --------------------------" << endl;

  fsi = config_container[ZONE_0]->GetFSI_Simulation();

  if(nZone == SINGLE_ZONE) {
    if (rank == MASTER_NODE) cout << "A single zone driver has been instantiated." << endl;
  }
  else if (config_container[ZONE_0]->GetUnsteady_Simulation() == TIME_SPECTRAL) {
    if (rank == MASTER_NODE) cout << "A spectral method driver has been instantiated." << endl;
  }
  else if (nZone == 2 && fsi) {
    if (rank == MASTER_NODE) cout << "A Fluid-Structure Interaction driver has been instantiated." << endl;
  }
  else {
    if (rank == MASTER_NODE) cout << "A multi-zone driver has been instantiated." << endl;
  }
  
  for (iZone = 0; iZone < nZone; iZone++) {
    
    /*--- Instantiate the type of physics iteration to be executed within each zone. For
     example, one can execute the same physics across multiple zones (mixing plane),
     different physics in different zones (fluid-structure interaction), or couple multiple
     systems tightly within a single zone by creating a new iteration class (e.g., RANS). ---*/
    if (rank == MASTER_NODE) {
      cout << endl <<"------------------------ Iteration Preprocessing ------------------------" << endl;
    }
    Iteration_Preprocessing();
    
    /*--- Definition of the solver class: solver_container[#ZONES][#MG_GRIDS][#EQ_SYSTEMS].
     The solver classes are specific to a particular set of governing equations,
     and they contain the subroutines with instructions for computing each spatial
     term of the PDE, i.e. loops over the edges to compute convective and viscous
     fluxes, loops over the nodes to compute source terms, and routines for
     imposing various boundary condition type for the PDE. ---*/
    if (rank == MASTER_NODE)
      cout << endl <<"------------------------- Solver Preprocessing --------------------------" << endl;
    
    solver_container[iZone] = new CSolver** [config_container[iZone]->GetnMGLevels()+1];
    for (iMesh = 0; iMesh <= config_container[iZone]->GetnMGLevels(); iMesh++)
      solver_container[iZone][iMesh] = NULL;
    
    for (iMesh = 0; iMesh <= config_container[iZone]->GetnMGLevels(); iMesh++) {
      solver_container[iZone][iMesh] = new CSolver* [MAX_SOLS];
      for (iSol = 0; iSol < MAX_SOLS; iSol++)
        solver_container[iZone][iMesh][iSol] = NULL;
    }
    Solver_Preprocessing(solver_container[iZone], geometry_container[iZone],
                         config_container[iZone]);
    
    
    if (rank == MASTER_NODE)
      cout << endl <<"----------------- Integration and Numerics Preprocessing ----------------" << endl;
    
    /*--- Definition of the integration class: integration_container[#ZONES][#EQ_SYSTEMS].
     The integration class orchestrates the execution of the spatial integration
     subroutines contained in the solver class (including multigrid) for computing
     the residual at each node, R(U) and then integrates the equations to a
     steady state or time-accurately. ---*/
    
    integration_container[iZone] = new CIntegration*[MAX_SOLS];
    Integration_Preprocessing(integration_container[iZone], geometry_container[iZone],
                              config_container[iZone]);
    
    
    if (rank == MASTER_NODE) cout << "Integration Preprocessing." << endl;
    
    /*--- Definition of the numerical method class:
     numerics_container[#ZONES][#MG_GRIDS][#EQ_SYSTEMS][#EQ_TERMS].
     The numerics class contains the implementation of the numerical methods for
     evaluating convective or viscous fluxes between any two nodes in the edge-based
     data structure (centered, upwind, galerkin), as well as any source terms
     (piecewise constant reconstruction) evaluated in each dual mesh volume. ---*/
    
    numerics_container[iZone] = new CNumerics***[config_container[iZone]->GetnMGLevels()+1];
    Numerics_Preprocessing(numerics_container[iZone], solver_container[iZone],
                           geometry_container[iZone], config_container[iZone]);
    
    if (rank == MASTER_NODE) cout << "Numerics Preprocessing." << endl;
    
  }

  /*--- Definition of the interface and transfer conditions between different zones.
   *--- The transfer container is defined for zones paired one to one.
   *--- This only works for a multizone FSI problem (nZone > 1).
   *--- Also, at the moment this capability is limited to two zones (nZone < 3).
   *--- This will change in the future. ---*/

  if ((rank == MASTER_NODE) && (fsi))
    cout << endl <<"------------------- Multizone Interface Preprocessing -------------------" << endl;



  for (iZone = 0; iZone < nZone; iZone++) {
    transfer_container[iZone] = new CTransfer*[nZone];
    interpolator_container[iZone] = new CInterpolator*[nZone];
    for (jZone = 0; jZone < nZone; jZone++) {
      transfer_container[iZone][jZone] = NULL;
      interpolator_container[iZone][jZone] = NULL;
    }
  }

  if (((nZone > 1) && (nZone < 3)) && (fsi)) {
    Interface_Preprocessing();
  }

	/*--- Instantiate the geometry movement classes for the solution of unsteady
   flows on dynamic meshes, including rigid mesh transformations, dynamically
   deforming meshes, and time-spectral preprocessing. ---*/

  for (iZone = 0; iZone < nZone; iZone++) {

    if (config_container[iZone]->GetGrid_Movement() ||
        (config_container[iZone]->GetDirectDiff() == D_DESIGN)) {
      if (rank == MASTER_NODE)
        cout << "Setting dynamic mesh structure." << endl;
      grid_movement[iZone] = new CVolumetricMovement(geometry_container[iZone][MESH_0], config_container[iZone]);
      FFDBox[iZone] = new CFreeFormDefBox*[MAX_NUMBER_FFD];
      surface_movement[iZone] = new CSurfaceMovement();
      surface_movement[iZone]->CopyBoundary(geometry_container[iZone][MESH_0], config_container[iZone]);
      if (config_container[iZone]->GetUnsteady_Simulation() == TIME_SPECTRAL)
        iteration_container[iZone]->SetGrid_Movement(geometry_container, surface_movement, grid_movement, FFDBox, solver_container, config_container, iZone, 0, 0);
    }

    if (config_container[iZone]->GetDirectDiff() == D_DESIGN) {
      if (rank == MASTER_NODE)
        cout << "Setting surface/volume derivatives." << endl;

      /*--- Set the surface derivatives, i.e. the derivative of the surface mesh nodes with respect to the design variables ---*/

      surface_movement[iZone]->SetSurface_Derivative(geometry_container[iZone][MESH_0],config_container[iZone]);

      /*--- Call the volume deformation routine with derivative mode enabled.
       This computes the derivative of the volume mesh with respect to the surface nodes ---*/

      grid_movement[iZone]->SetVolume_Deformation(geometry_container[iZone][MESH_0],config_container[iZone], true, true);

      /*--- Update the multi-grid structure to propagate the derivative information to the coarser levels ---*/

      geometry_container[iZone][MESH_0]->UpdateGeometry(geometry_container[iZone],config_container[iZone]);

      /*--- Set the derivative of the wall-distance with respect to the surface nodes ---*/

      if ( (config_container[iZone]->GetKind_Solver() == RANS) ||
          (config_container[iZone]->GetKind_Solver() == ADJ_RANS) ||
          (config_container[iZone]->GetKind_Solver() == DISC_ADJ_RANS))
        geometry_container[iZone][MESH_0]->ComputeWall_Distance(config_container[iZone]);
    }


  }

  /*--- Coupling between zones (limited to two zones at the moment) ---*/

  if ((nZone == 2) && !(fsi)) {
    if (rank == MASTER_NODE)
      cout << endl <<"--------------------- Setting Coupling Between Zones --------------------" << endl;
    geometry_container[ZONE_0][MESH_0]->MatchZone(config_container[ZONE_0], geometry_container[ZONE_1][MESH_0],
                                                  config_container[ZONE_1], ZONE_0, nZone);
    geometry_container[ZONE_1][MESH_0]->MatchZone(config_container[ZONE_1], geometry_container[ZONE_0][MESH_0],
                                                  config_container[ZONE_0], ZONE_1, nZone);
  }

  /*--- Definition of the output class (one for all zones). The output class
   manages the writing of all restart, volume solution, surface solution,
   surface comma-separated value, and convergence history files (both in serial
   and in parallel). ---*/

  output = new COutput();

  /*--- Open the convergence history file ---*/

  if (rank == MASTER_NODE)
    output->SetConvHistory_Header(&ConvHist_file, config_container[ZONE_0]);

  /*--- Check for an unsteady restart. Update ExtIter if necessary. ---*/
  if (config_container[ZONE_0]->GetWrt_Unsteady() && config_container[ZONE_0]->GetRestart())
    ExtIter = config_container[ZONE_0]->GetUnst_RestartIter();

  /*--- Check for a dynamic restart (structural analysis). Update ExtIter if necessary. ---*/
  if (config_container[ZONE_0]->GetKind_Solver() == FEM_ELASTICITY
      && config_container[ZONE_0]->GetWrt_Dynamic() && config_container[ZONE_0]->GetRestart())
    ExtIter = config_container[ZONE_0]->GetDyn_RestartIter();

  /*--- Initiate value at each interface for the mixing plane ---*/
  if(config_container[ZONE_0]->GetBoolMixingPlane())
    for (iZone = 0; iZone < nZone; iZone++)
      iteration_container[iZone]->Preprocess(output, integration_container, geometry_container, solver_container, numerics_container, config_container, surface_movement, grid_movement, FFDBox, iZone);

  /*--- Initiate some variables used for external communications trough the Py wrapper. ---*/
  APIVarCoord[0] = 0.0;
  APIVarCoord[1] = 0.0;
  APIVarCoord[2] = 0.0;
  APINodalForce[0] = 0.0;
  APINodalForce[1] = 0.0;
  APINodalForce[2] = 0.0;
  APINodalForceDensity[0] = 0.0;
  APINodalForceDensity[1] = 0.0;
  APINodalForceDensity[2] = 0.0;

  /*--- Set up a timer for performance benchmarking (preprocessing time is not included) ---*/

#ifndef HAVE_MPI
  StartTime = su2double(clock())/su2double(CLOCKS_PER_SEC);
#else
  StartTime = MPI_Wtime();
#endif

}

void CDriver::Postprocessing() {

  unsigned short jZone;

  int rank = MASTER_NODE;
  int size = SINGLE_NODE;
#ifdef HAVE_MPI
  MPI_Comm_rank(MPI_COMM_WORLD, &rank);
  MPI_Comm_size(MPI_COMM_WORLD, &size);
#endif

    /*--- Output some information to the console. ---*/

  if (rank == MASTER_NODE) {

    /*--- Print out the number of non-physical points and reconstructions ---*/

    if (config_container[ZONE_0]->GetNonphysical_Points() > 0)
      cout << "Warning: there are " << config_container[ZONE_0]->GetNonphysical_Points() << " non-physical points in the solution." << endl;
    if (config_container[ZONE_0]->GetNonphysical_Reconstr() > 0)
      cout << "Warning: " << config_container[ZONE_0]->GetNonphysical_Reconstr() << " reconstructed states for upwinding are non-physical." << endl;

    /*--- Close the convergence history file. ---*/

    ConvHist_file.close();
    cout << "History file, closed." << endl;
  }

  if (rank == MASTER_NODE)
    cout << endl <<"------------------------- Solver Postprocessing -------------------------" << endl;

  for (iZone = 0; iZone < nZone; iZone++) {
     Numerics_Postprocessing(numerics_container[iZone], solver_container[iZone],
     geometry_container[iZone], config_container[iZone]);
    delete [] numerics_container[iZone];
  }
  delete [] numerics_container;
  if (rank == MASTER_NODE) cout << "Deleted CNumerics container." << endl;
  
  for (iZone = 0; iZone < nZone; iZone++) {
    Integration_Postprocessing(integration_container[iZone],
                               geometry_container[iZone],
                               config_container[iZone]);
    delete [] integration_container[iZone];
  }
  delete [] integration_container;
  if (rank == MASTER_NODE) cout << "Deleted CIntegration container." << endl;
  
  for (iZone = 0; iZone < nZone; iZone++) {
    Solver_Postprocessing(solver_container[iZone],
                          geometry_container[iZone],
                          config_container[iZone]);
    delete [] solver_container[iZone];
  }
  delete [] solver_container;
  if (rank == MASTER_NODE) cout << "Deleted CSolver container." << endl;
  
  for (iZone = 0; iZone < nZone; iZone++) {
    delete iteration_container[iZone];
  }
  delete [] iteration_container;
  if (rank == MASTER_NODE) cout << "Deleted CIteration container." << endl;
  
  for (iZone = 0; iZone < nZone; iZone++) {
    for (jZone = 0; jZone < nZone; jZone++) {
      if (interpolator_container[iZone][jZone] != NULL)
        delete interpolator_container[iZone][jZone];
    }
    delete [] interpolator_container[iZone];
  }
  delete [] interpolator_container;
  if (rank == MASTER_NODE) cout << "Deleted CInterpolator container." << endl;
  
  for (iZone = 0; iZone < nZone; iZone++) {
    for (jZone = 0; jZone < nZone; jZone++) {
      if (transfer_container[iZone][jZone] != NULL)
        delete transfer_container[iZone][jZone];
    }
    delete [] transfer_container[iZone];
  }
  delete [] transfer_container;
  if (rank == MASTER_NODE) cout << "Deleted CTransfer container." << endl;

  for (iZone = 0; iZone < nZone; iZone++) {
    if (geometry_container[iZone]!=NULL) {
      for (unsigned short iMGlevel = 1; iMGlevel < config_container[iZone]->GetnMGLevels()+1; iMGlevel++) {
        if (geometry_container[iZone][iMGlevel]!=NULL) delete geometry_container[iZone][iMGlevel];
      }
      delete [] geometry_container[iZone];
    }
  }
  delete [] geometry_container;
  if (rank == MASTER_NODE) cout << "Deleted CGeometry container." << endl;

  /*--- Free-form deformation class deallocation ---*/
  for (iZone = 0; iZone < nZone; iZone++) {
    delete FFDBox[iZone];
  }
  delete [] FFDBox;
  if (rank == MASTER_NODE) cout << "Deleted CFreeFormDefBox class." << endl;

  /*--- Grid movement and surface movement class deallocation ---*/
  for (iZone = 0; iZone < nZone; iZone++) {
    delete surface_movement[iZone];
  }
  delete [] surface_movement;
  if (rank == MASTER_NODE) cout << "Deleted CSurfaceMovement class." << endl;

  for (iZone = 0; iZone < nZone; iZone++) {
    delete grid_movement[iZone];
  }
  delete [] grid_movement;
  if (rank == MASTER_NODE) cout << "Deleted CVolumetricMovement class." << endl;

  if (config_container!=NULL) {
    for (iZone = 0; iZone < nZone; iZone++) {
      if (config_container[iZone]!=NULL) {
        delete config_container[iZone];
      }
    }
    delete [] config_container;
  }
  if (rank == MASTER_NODE) cout << "Deleted CConfig container." << endl;

  /*--- Deallocate output container ---*/
  if (output!=NULL) delete output;
  if (rank == MASTER_NODE) cout << "Deleted COutput class." << endl;

  if (rank == MASTER_NODE) cout << "-------------------------------------------------------------------------" << endl;


  /*--- Synchronization point after a single solver iteration. Compute the
   wall clock time required. ---*/

#ifndef HAVE_MPI
  StopTime = su2double(clock())/su2double(CLOCKS_PER_SEC);
#else
  StopTime = MPI_Wtime();
#endif

  /*--- Compute/print the total time for performance benchmarking. ---*/

  UsedTime = StopTime-StartTime;
  if (rank == MASTER_NODE) {
    cout << "\nCompleted in " << fixed << UsedTime << " seconds on "<< size;
    if (size == 1) cout << " core." << endl; else cout << " cores." << endl;
  }

  /*--- Exit the solver cleanly ---*/

  if (rank == MASTER_NODE)
    cout << endl <<"------------------------- Exit Success (SU2_CFD) ------------------------" << endl << endl;

}

void CDriver::Geometrical_Preprocessing() {

  unsigned short iMGlevel;
  unsigned short requestedMGlevels = config_container[ZONE_0]->GetnMGLevels();
  unsigned long iPoint;
  int rank = MASTER_NODE;

#ifdef HAVE_MPI
  MPI_Comm_rank(MPI_COMM_WORLD, &rank);
#endif

  for (iZone = 0; iZone < nZone; iZone++) {

    /*--- Compute elements surrounding points, points surrounding points ---*/

    if (rank == MASTER_NODE) cout << "Setting point connectivity." << endl;
    geometry_container[iZone][MESH_0]->SetPoint_Connectivity();

    /*--- Renumbering points using Reverse Cuthill McKee ordering ---*/

    if (rank == MASTER_NODE) cout << "Renumbering points (Reverse Cuthill McKee Ordering)." << endl;
    geometry_container[iZone][MESH_0]->SetRCM_Ordering(config_container[iZone]);

    /*--- recompute elements surrounding points, points surrounding points ---*/

    if (rank == MASTER_NODE) cout << "Recomputing point connectivity." << endl;
    geometry_container[iZone][MESH_0]->SetPoint_Connectivity();

    /*--- Compute elements surrounding elements ---*/

    if (rank == MASTER_NODE) cout << "Setting element connectivity." << endl;
    geometry_container[iZone][MESH_0]->SetElement_Connectivity();

    /*--- Check the orientation before computing geometrical quantities ---*/

    if (rank == MASTER_NODE) cout << "Checking the numerical grid orientation." << endl;
    geometry_container[iZone][MESH_0]->SetBoundVolume();
    geometry_container[iZone][MESH_0]->Check_IntElem_Orientation(config_container[iZone]);
    geometry_container[iZone][MESH_0]->Check_BoundElem_Orientation(config_container[iZone]);

    /*--- Create the edge structure ---*/

    if (rank == MASTER_NODE) cout << "Identifying edges and vertices." << endl;
    geometry_container[iZone][MESH_0]->SetEdges();
    geometry_container[iZone][MESH_0]->SetVertex(config_container[iZone]);

    /*--- Compute cell center of gravity ---*/

    if (rank == MASTER_NODE) cout << "Computing centers of gravity." << endl;
    geometry_container[iZone][MESH_0]->SetCoord_CG();

    /*--- Create the control volume structures ---*/

    if (rank == MASTER_NODE) cout << "Setting the control volume structure." << endl;
    geometry_container[iZone][MESH_0]->SetControlVolume(config_container[iZone], ALLOCATE);
    geometry_container[iZone][MESH_0]->SetBoundControlVolume(config_container[iZone], ALLOCATE);

    /*--- Visualize a dual control volume if requested ---*/

    if ((config_container[iZone]->GetVisualize_CV() >= 0) &&
        (config_container[iZone]->GetVisualize_CV() < (long)geometry_container[iZone][MESH_0]->GetnPointDomain()))
      geometry_container[iZone][MESH_0]->VisualizeControlVolume(config_container[iZone], UPDATE);

    /*--- Identify closest normal neighbor ---*/

    if (rank == MASTER_NODE) cout << "Searching for the closest normal neighbors to the surfaces." << endl;
    geometry_container[iZone][MESH_0]->FindNormal_Neighbor(config_container[iZone]);

    /*--- Compute the surface curvature ---*/

    if (rank == MASTER_NODE) cout << "Compute the surface curvature." << endl;
    geometry_container[iZone][MESH_0]->ComputeSurf_Curvature(config_container[iZone]);

    /*--- Check for periodicity and disable MG if necessary. ---*/
    
    if (rank == MASTER_NODE) cout << "Checking for periodicity." << endl;
    geometry_container[iZone][MESH_0]->Check_Periodicity(config_container[iZone]);

    if ((config_container[iZone]->GetnMGLevels() != 0) && (rank == MASTER_NODE))
      cout << "Setting the multigrid structure." << endl;

  }

  /*--- Loop over all the new grid ---*/

  for (iMGlevel = 1; iMGlevel <= config_container[ZONE_0]->GetnMGLevels(); iMGlevel++) {

    /*--- Loop over all zones at each grid level. ---*/

    for (iZone = 0; iZone < nZone; iZone++) {

      /*--- Create main agglomeration structure ---*/

      geometry_container[iZone][iMGlevel] = new CMultiGridGeometry(geometry_container, config_container, iMGlevel, iZone);

      /*--- Compute points surrounding points. ---*/

      geometry_container[iZone][iMGlevel]->SetPoint_Connectivity(geometry_container[iZone][iMGlevel-1]);

      /*--- Create the edge structure ---*/

      geometry_container[iZone][iMGlevel]->SetEdges();
      geometry_container[iZone][iMGlevel]->SetVertex(geometry_container[iZone][iMGlevel-1], config_container[iZone]);

      /*--- Create the control volume structures ---*/

      geometry_container[iZone][iMGlevel]->SetControlVolume(config_container[iZone], geometry_container[iZone][iMGlevel-1], ALLOCATE);
      geometry_container[iZone][iMGlevel]->SetBoundControlVolume(config_container[iZone], geometry_container[iZone][iMGlevel-1], ALLOCATE);
      geometry_container[iZone][iMGlevel]->SetCoord(geometry_container[iZone][iMGlevel-1]);

      /*--- Find closest neighbor to a surface point ---*/

      geometry_container[iZone][iMGlevel]->FindNormal_Neighbor(config_container[iZone]);

      /*--- Protect against the situation that we were not able to complete
      the agglomeration for this level, i.e., there weren't enough points.
      We need to check if we changed the total number of levels and delete
      the incomplete CMultiGridGeometry object. ---*/
      
      if (config_container[iZone]->GetnMGLevels() != requestedMGlevels) {
        delete geometry_container[iZone][iMGlevel];
        break;
      }

    }

  }

  /*--- For unsteady simulations, initialize the grid volumes
   and coordinates for previous solutions. Loop over all zones/grids ---*/

  for (iZone = 0; iZone < nZone; iZone++) {
    if (config_container[iZone]->GetUnsteady_Simulation() && config_container[iZone]->GetGrid_Movement()) {
      for (iMGlevel = 0; iMGlevel <= config_container[iZone]->GetnMGLevels(); iMGlevel++) {
        for (iPoint = 0; iPoint < geometry_container[iZone][iMGlevel]->GetnPoint(); iPoint++) {

          /*--- Update cell volume ---*/

          geometry_container[iZone][iMGlevel]->node[iPoint]->SetVolume_n();
          geometry_container[iZone][iMGlevel]->node[iPoint]->SetVolume_nM1();

          /*--- Update point coordinates ---*/
          geometry_container[iZone][iMGlevel]->node[iPoint]->SetCoord_n();
          geometry_container[iZone][iMGlevel]->node[iPoint]->SetCoord_n1();

        }
      }
    }
  }

}

void CDriver::Solver_Preprocessing(CSolver ***solver_container, CGeometry **geometry,
                                   CConfig *config) {
  
  unsigned short iMGlevel;
  bool euler, ns, turbulent,
  adj_euler, adj_ns, adj_turb,
  poisson, wave, heat, fem,
  spalart_allmaras, neg_spalart_allmaras, menter_sst, transition,
  template_solver, disc_adj;
  
  /*--- Initialize some useful booleans ---*/
  
  euler            = false;  ns              = false;  turbulent = false;
  adj_euler        = false;  adj_ns          = false;  adj_turb  = false;
  spalart_allmaras = false;  menter_sst      = false;
  poisson          = false;  neg_spalart_allmaras = false;
  wave             = false;	 disc_adj        = false;
  fem = false;
  heat             = false;
  transition       = false;
  template_solver  = false;
  
  /*--- Assign booleans ---*/
  
  switch (config->GetKind_Solver()) {
    case TEMPLATE_SOLVER: template_solver = true; break;
    case EULER : euler = true; break;
    case NAVIER_STOKES: ns = true; break;
    case RANS : ns = true; turbulent = true; if (config->GetKind_Trans_Model() == LM) transition = true; break;
    case POISSON_EQUATION: poisson = true; break;
    case WAVE_EQUATION: wave = true; break;
    case HEAT_EQUATION: heat = true; break;
    case FEM_ELASTICITY: fem = true; break;
    case ADJ_EULER : euler = true; adj_euler = true; break;
    case ADJ_NAVIER_STOKES : ns = true; turbulent = (config->GetKind_Turb_Model() != NONE); adj_ns = true; break;
    case ADJ_RANS : ns = true; turbulent = true; adj_ns = true; adj_turb = (!config->GetFrozen_Visc()); break;
    case DISC_ADJ_EULER: euler = true; disc_adj = true; break;
    case DISC_ADJ_NAVIER_STOKES: ns = true; disc_adj = true; break;
    case DISC_ADJ_RANS: ns = true; turbulent = true; disc_adj = true; break;
  }
  
  /*--- Assign turbulence model booleans ---*/
  
  if (turbulent)
    switch (config->GetKind_Turb_Model()) {
      case SA:     spalart_allmaras = true;     break;
      case SA_NEG: neg_spalart_allmaras = true; break;
      case SST:    menter_sst = true;           break;
        
      default: cout << "Specified turbulence model unavailable or none selected" << endl; exit(EXIT_FAILURE); break;
    }
  
  /*--- Definition of the Class for the solution: solver_container[DOMAIN][MESH_LEVEL][EQUATION]. Note that euler, ns
   and potential are incompatible, they use the same position in sol container ---*/
  
  for (iMGlevel = 0; iMGlevel <= config->GetnMGLevels(); iMGlevel++) {
    
    /*--- Allocate solution for a template problem ---*/
    
    if (template_solver) {
      solver_container[iMGlevel][TEMPLATE_SOL] = new CTemplateSolver(geometry[iMGlevel], config);
    }
    
    /*--- Allocate solution for direct problem, and run the preprocessing and postprocessing ---*/
    
    if (euler) {
      solver_container[iMGlevel][FLOW_SOL] = new CEulerSolver(geometry[iMGlevel], config, iMGlevel);
      solver_container[iMGlevel][FLOW_SOL]->Preprocessing(geometry[iMGlevel], solver_container[iMGlevel], config, iMGlevel, NO_RK_ITER, RUNTIME_FLOW_SYS, false);
    }
    if (ns) {
      solver_container[iMGlevel][FLOW_SOL] = new CNSSolver(geometry[iMGlevel], config, iMGlevel);
    }
    if (turbulent) {
      if (spalart_allmaras) {
        solver_container[iMGlevel][TURB_SOL] = new CTurbSASolver(geometry[iMGlevel], config, iMGlevel, solver_container[iMGlevel][FLOW_SOL]->GetFluidModel() );
        solver_container[iMGlevel][FLOW_SOL]->Preprocessing(geometry[iMGlevel], solver_container[iMGlevel], config, iMGlevel, NO_RK_ITER, RUNTIME_FLOW_SYS, false);
        solver_container[iMGlevel][TURB_SOL]->Postprocessing(geometry[iMGlevel], solver_container[iMGlevel], config, iMGlevel);
      }
      else if (neg_spalart_allmaras) {
        solver_container[iMGlevel][TURB_SOL] = new CTurbSASolver(geometry[iMGlevel], config, iMGlevel, solver_container[iMGlevel][FLOW_SOL]->GetFluidModel() );
        solver_container[iMGlevel][FLOW_SOL]->Preprocessing(geometry[iMGlevel], solver_container[iMGlevel], config, iMGlevel, NO_RK_ITER, RUNTIME_FLOW_SYS, false);
        solver_container[iMGlevel][TURB_SOL]->Postprocessing(geometry[iMGlevel], solver_container[iMGlevel], config, iMGlevel);
      }
      else if (menter_sst) {
        solver_container[iMGlevel][TURB_SOL] = new CTurbSSTSolver(geometry[iMGlevel], config, iMGlevel);
        solver_container[iMGlevel][FLOW_SOL]->Preprocessing(geometry[iMGlevel], solver_container[iMGlevel], config, iMGlevel, NO_RK_ITER, RUNTIME_FLOW_SYS, false);
        solver_container[iMGlevel][TURB_SOL]->Postprocessing(geometry[iMGlevel], solver_container[iMGlevel], config, iMGlevel);
      }
      if (transition) {
        solver_container[iMGlevel][TRANS_SOL] = new CTransLMSolver(geometry[iMGlevel], config, iMGlevel);
      }
    }
    if (poisson) {
      solver_container[iMGlevel][POISSON_SOL] = new CPoissonSolver(geometry[iMGlevel], config);
    }
    if (wave) {
      solver_container[iMGlevel][WAVE_SOL] = new CWaveSolver(geometry[iMGlevel], config);
    }
    if (heat) {
      solver_container[iMGlevel][HEAT_SOL] = new CHeatSolver(geometry[iMGlevel], config);
    }
    if (fem) {
      solver_container[iMGlevel][FEA_SOL] = new CFEM_ElasticitySolver(geometry[iMGlevel], config);
    }
    
    /*--- Allocate solution for adjoint problem ---*/
    
    if (adj_euler) {
      solver_container[iMGlevel][ADJFLOW_SOL] = new CAdjEulerSolver(geometry[iMGlevel], config, iMGlevel);
    }
    if (adj_ns) {
      solver_container[iMGlevel][ADJFLOW_SOL] = new CAdjNSSolver(geometry[iMGlevel], config, iMGlevel);
    }
    if (adj_turb) {
      solver_container[iMGlevel][ADJTURB_SOL] = new CAdjTurbSolver(geometry[iMGlevel], config, iMGlevel);
    }
    
    if (disc_adj) {
      solver_container[iMGlevel][ADJFLOW_SOL] = new CDiscAdjSolver(geometry[iMGlevel], config, solver_container[iMGlevel][FLOW_SOL], RUNTIME_FLOW_SYS, iMGlevel);
      if (turbulent)
        solver_container[iMGlevel][ADJTURB_SOL] = new CDiscAdjSolver(geometry[iMGlevel], config, solver_container[iMGlevel][TURB_SOL], RUNTIME_TURB_SYS, iMGlevel);
    }
  }
  
}


void CDriver::Solver_Postprocessing(CSolver ***solver_container, CGeometry **geometry,
                                    CConfig *config) {
  unsigned short iMGlevel;
  bool euler, ns, turbulent,
  adj_euler, adj_ns, adj_turb,
  poisson, wave, heat, fem,
  spalart_allmaras, neg_spalart_allmaras, menter_sst, transition,
  template_solver, disc_adj;
  
  /*--- Initialize some useful booleans ---*/
  
  euler            = false;  ns              = false;  turbulent = false;
  adj_euler        = false;  adj_ns          = false;  adj_turb  = false;
  spalart_allmaras = false;  menter_sst      = false;
  poisson          = false;  neg_spalart_allmaras = false;
  wave             = false;  disc_adj        = false;
  fem = false;
  heat             = false;
  transition       = false;
  template_solver  = false;
  
  /*--- Assign booleans ---*/
  
  switch (config->GetKind_Solver()) {
    case TEMPLATE_SOLVER: template_solver = true; break;
    case EULER : euler = true; break;
    case NAVIER_STOKES: ns = true; break;
    case RANS : ns = true; turbulent = true; if (config->GetKind_Trans_Model() == LM) transition = true; break;
    case POISSON_EQUATION: poisson = true; break;
    case WAVE_EQUATION: wave = true; break;
    case HEAT_EQUATION: heat = true; break;
    case FEM_ELASTICITY: fem = true; break;
    case ADJ_EULER : euler = true; adj_euler = true; break;
    case ADJ_NAVIER_STOKES : ns = true; turbulent = (config->GetKind_Turb_Model() != NONE); adj_ns = true; break;
    case ADJ_RANS : ns = true; turbulent = true; adj_ns = true; adj_turb = (!config->GetFrozen_Visc()); break;
    case DISC_ADJ_EULER: euler = true; disc_adj = true; break;
    case DISC_ADJ_NAVIER_STOKES: ns = true; disc_adj = true; break;
    case DISC_ADJ_RANS: ns = true; turbulent = true; disc_adj = true; break;
  }
  
  /*--- Assign turbulence model booleans ---*/
  
  if (turbulent)
    switch (config->GetKind_Turb_Model()) {
      case SA:     spalart_allmaras = true;     break;
      case SA_NEG: neg_spalart_allmaras = true; break;
      case SST:    menter_sst = true;           break;
    }
  
  /*--- Definition of the Class for the solution: solver_container[DOMAIN][MESH_LEVEL][EQUATION]. Note that euler, ns
   and potential are incompatible, they use the same position in sol container ---*/
  
  for (iMGlevel = 0; iMGlevel <= config->GetnMGLevels(); iMGlevel++) {
    
    /*--- DeAllocate solution for a template problem ---*/
    
    if (template_solver) {
      delete solver_container[iMGlevel][TEMPLATE_SOL];
    }
    
    /*--- DeAllocate solution for adjoint problem ---*/
    
    if (adj_euler || adj_ns || disc_adj) {
      delete solver_container[iMGlevel][ADJFLOW_SOL];
      if ((turbulent && disc_adj) || adj_turb) {
        delete solver_container[iMGlevel][ADJTURB_SOL];
      }
    }
    
    /*--- DeAllocate solution for direct problem ---*/
    
    if (euler || ns) {
      delete solver_container[iMGlevel][FLOW_SOL];
    }
    
    if (turbulent) {
      if (spalart_allmaras || neg_spalart_allmaras || menter_sst ) {
        delete solver_container[iMGlevel][TURB_SOL];
      }
      if (transition) {
        delete solver_container[iMGlevel][TRANS_SOL];
      }
    }
    if (poisson) {
      delete solver_container[iMGlevel][POISSON_SOL];
    }
    if (wave) {
      delete solver_container[iMGlevel][WAVE_SOL];
    }
    if (heat) {
      delete solver_container[iMGlevel][HEAT_SOL];
    }
    if (fem) {
      delete solver_container[iMGlevel][FEA_SOL];
    }
    
    delete [] solver_container[iMGlevel];
  }
  
}

void CDriver::Integration_Preprocessing(CIntegration **integration_container,
                                        CGeometry **geometry, CConfig *config) {
  
  bool
  euler, adj_euler,
  ns, adj_ns,
  turbulent, adj_turb,
  poisson, wave, fem, heat, template_solver, transition, disc_adj;
  
  /*--- Initialize some useful booleans ---*/
  euler            = false; adj_euler        = false;
  ns               = false; adj_ns           = false;
  turbulent        = false; adj_turb         = false;
  poisson          = false; disc_adj         = false;
  wave             = false;
  heat             = false;
  fem = false;
  transition       = false;
  template_solver  = false;
  
  /*--- Assign booleans ---*/
  switch (config->GetKind_Solver()) {
    case TEMPLATE_SOLVER: template_solver = true; break;
    case EULER : euler = true; break;
    case NAVIER_STOKES: ns = true; break;
    case RANS : ns = true; turbulent = true; if (config->GetKind_Trans_Model() == LM) transition = true; break;
    case POISSON_EQUATION: poisson = true; break;
    case WAVE_EQUATION: wave = true; break;
    case HEAT_EQUATION: heat = true; break;
    case FEM_ELASTICITY: fem = true; break;
    case ADJ_EULER : euler = true; adj_euler = true; break;
    case ADJ_NAVIER_STOKES : ns = true; turbulent = (config->GetKind_Turb_Model() != NONE); adj_ns = true; break;
    case ADJ_RANS : ns = true; turbulent = true; adj_ns = true; adj_turb = (!config->GetFrozen_Visc()); break;
    case DISC_ADJ_EULER : euler = true; disc_adj = true; break;
    case DISC_ADJ_NAVIER_STOKES: ns = true; disc_adj = true; break;
    case DISC_ADJ_RANS : ns = true; turbulent = true; disc_adj = true; break;
      
  }
  
  /*--- Allocate solution for a template problem ---*/
  if (template_solver) integration_container[TEMPLATE_SOL] = new CSingleGridIntegration(config);
  
  /*--- Allocate solution for direct problem ---*/
  if (euler) integration_container[FLOW_SOL] = new CMultiGridIntegration(config);
  if (ns) integration_container[FLOW_SOL] = new CMultiGridIntegration(config);
  if (turbulent) integration_container[TURB_SOL] = new CSingleGridIntegration(config);
  if (transition) integration_container[TRANS_SOL] = new CSingleGridIntegration(config);
  if (poisson) integration_container[POISSON_SOL] = new CSingleGridIntegration(config);
  if (wave) integration_container[WAVE_SOL] = new CSingleGridIntegration(config);
  if (heat) integration_container[HEAT_SOL] = new CSingleGridIntegration(config);
  if (fem) integration_container[FEA_SOL] = new CStructuralIntegration(config);
  
  /*--- Allocate solution for adjoint problem ---*/
  if (adj_euler) integration_container[ADJFLOW_SOL] = new CMultiGridIntegration(config);
  if (adj_ns) integration_container[ADJFLOW_SOL] = new CMultiGridIntegration(config);
  if (adj_turb) integration_container[ADJTURB_SOL] = new CSingleGridIntegration(config);
  
  if (disc_adj) integration_container[ADJFLOW_SOL] = new CIntegration(config);
  
}

void CDriver::Integration_Postprocessing(CIntegration **integration_container, CGeometry **geometry, CConfig *config) {
  bool
  euler, adj_euler,
  ns, adj_ns,
  turbulent, adj_turb,
  poisson, wave, fem, heat, template_solver, transition, disc_adj;
  
  /*--- Initialize some useful booleans ---*/
  euler            = false; adj_euler        = false;
  ns               = false; adj_ns           = false;
  turbulent        = false; adj_turb         = false;
  poisson          = false; disc_adj         = false;
  wave             = false;
  heat             = false;
  fem = false;
  transition       = false;
  template_solver  = false;
  
  /*--- Assign booleans ---*/
  switch (config->GetKind_Solver()) {
    case TEMPLATE_SOLVER: template_solver = true; break;
    case EULER : euler = true; break;
    case NAVIER_STOKES: ns = true; break;
    case RANS : ns = true; turbulent = true; if (config->GetKind_Trans_Model() == LM) transition = true; break;
    case POISSON_EQUATION: poisson = true; break;
    case WAVE_EQUATION: wave = true; break;
    case HEAT_EQUATION: heat = true; break;
    case FEM_ELASTICITY: fem = true; break;
    case ADJ_EULER : euler = true; adj_euler = true; break;
    case ADJ_NAVIER_STOKES : ns = true; turbulent = (config->GetKind_Turb_Model() != NONE); adj_ns = true; break;
    case ADJ_RANS : ns = true; turbulent = true; adj_ns = true; adj_turb = (!config->GetFrozen_Visc()); break;
    case DISC_ADJ_EULER : euler = true; disc_adj = true; break;
    case DISC_ADJ_NAVIER_STOKES: ns = true; disc_adj = true; break;
    case DISC_ADJ_RANS : ns = true; turbulent = true; disc_adj = true; adj_turb=true; break;
      
  }
  
  /*--- DeAllocate solution for a template problem ---*/
  if (template_solver) integration_container[TEMPLATE_SOL] = new CSingleGridIntegration(config);
  
  /*--- DeAllocate solution for direct problem ---*/
  if (euler || ns) delete integration_container[FLOW_SOL];
  if (turbulent) delete integration_container[TURB_SOL];
  if (transition) delete integration_container[TRANS_SOL];
  if (poisson) delete integration_container[POISSON_SOL];
  if (wave) delete integration_container[WAVE_SOL];
  if (heat) delete integration_container[HEAT_SOL];
  if (fem) delete integration_container[FEA_SOL];
  
  /*--- DeAllocate solution for adjoint problem ---*/
  if (adj_euler || adj_ns || disc_adj) delete integration_container[ADJFLOW_SOL];
  if (adj_turb) delete integration_container[ADJTURB_SOL];
  
  
}

void CDriver::Numerics_Preprocessing(CNumerics ****numerics_container,
                                     CSolver ***solver_container, CGeometry **geometry,
                                     CConfig *config) {
  
  unsigned short iMGlevel, iSol, nDim,
  
  nVar_Template         = 0,
  nVar_Flow             = 0,
  nVar_Trans            = 0,
  nVar_Turb             = 0,
  nVar_Adj_Flow         = 0,
  nVar_Adj_Turb         = 0,
  nVar_Poisson          = 0,
  nVar_FEM				= 0,
  nVar_Wave             = 0,
  nVar_Heat             = 0;
  
  su2double *constants = NULL;
  
  bool
  euler, adj_euler,
  ns, adj_ns,
  turbulent, adj_turb,
  spalart_allmaras, neg_spalart_allmaras, menter_sst,
  poisson,
  wave,
  fem,
  heat,
  transition,
  template_solver;
  
  bool compressible = (config->GetKind_Regime() == COMPRESSIBLE);
  bool incompressible = (config->GetKind_Regime() == INCOMPRESSIBLE);
  bool freesurface = (config->GetKind_Regime() == FREESURFACE);
  bool ideal_gas = (config->GetKind_FluidModel() == STANDARD_AIR || config->GetKind_FluidModel() == IDEAL_GAS );
  
  /*--- Initialize some useful booleans ---*/
  euler            = false;   ns               = false;   turbulent        = false;
  poisson          = false;
  adj_euler        = false;   adj_ns           = false;   adj_turb         = false;
  wave             = false;   heat             = false;   fem				= false;
  spalart_allmaras = false; neg_spalart_allmaras = false;	menter_sst       = false;
  transition       = false;
  template_solver  = false;
  
  /*--- Assign booleans ---*/
  switch (config->GetKind_Solver()) {
    case TEMPLATE_SOLVER: template_solver = true; break;
    case EULER : case DISC_ADJ_EULER: euler = true; break;
    case NAVIER_STOKES: case DISC_ADJ_NAVIER_STOKES: ns = true; break;
    case RANS : case DISC_ADJ_RANS:  ns = true; turbulent = true; if (config->GetKind_Trans_Model() == LM) transition = true; break;
    case POISSON_EQUATION: poisson = true; break;
    case WAVE_EQUATION: wave = true; break;
    case HEAT_EQUATION: heat = true; break;
    case FEM_ELASTICITY: fem = true; break;
    case ADJ_EULER : euler = true; adj_euler = true; break;
    case ADJ_NAVIER_STOKES : ns = true; turbulent = (config->GetKind_Turb_Model() != NONE); adj_ns = true; break;
    case ADJ_RANS : ns = true; turbulent = true; adj_ns = true; adj_turb = (!config->GetFrozen_Visc()); break;
  }
  
  /*--- Assign turbulence model booleans ---*/
  
  if (turbulent)
    switch (config->GetKind_Turb_Model()) {
      case SA:     spalart_allmaras = true;     break;
      case SA_NEG: neg_spalart_allmaras = true; break;
      case SST:    menter_sst = true; constants = solver_container[MESH_0][TURB_SOL]->GetConstants(); break;
      default: cout << "Specified turbulence model unavailable or none selected" << endl; exit(EXIT_FAILURE); break;
    }
  
  /*--- Number of variables for the template ---*/
  
  if (template_solver) nVar_Flow = solver_container[MESH_0][FLOW_SOL]->GetnVar();
  
  /*--- Number of variables for direct problem ---*/
  
  if (euler)        nVar_Flow = solver_container[MESH_0][FLOW_SOL]->GetnVar();
  if (ns)           nVar_Flow = solver_container[MESH_0][FLOW_SOL]->GetnVar();
  if (turbulent)    nVar_Turb = solver_container[MESH_0][TURB_SOL]->GetnVar();
  if (transition)   nVar_Trans = solver_container[MESH_0][TRANS_SOL]->GetnVar();
  if (poisson)      nVar_Poisson = solver_container[MESH_0][POISSON_SOL]->GetnVar();
  
  if (wave)				nVar_Wave = solver_container[MESH_0][WAVE_SOL]->GetnVar();
  if (fem)				nVar_FEM = solver_container[MESH_0][FEA_SOL]->GetnVar();
  if (heat)				nVar_Heat = solver_container[MESH_0][HEAT_SOL]->GetnVar();
  
  /*--- Number of variables for adjoint problem ---*/
  
  if (adj_euler)        nVar_Adj_Flow = solver_container[MESH_0][ADJFLOW_SOL]->GetnVar();
  if (adj_ns)           nVar_Adj_Flow = solver_container[MESH_0][ADJFLOW_SOL]->GetnVar();
  if (adj_turb)         nVar_Adj_Turb = solver_container[MESH_0][ADJTURB_SOL]->GetnVar();
  
  /*--- Number of dimensions ---*/
  
  nDim = geometry[MESH_0]->GetnDim();
  
  /*--- Definition of the Class for the numerical method: numerics_container[MESH_LEVEL][EQUATION][EQ_TERM] ---*/
  
  for (iMGlevel = 0; iMGlevel <= config->GetnMGLevels(); iMGlevel++) {
    numerics_container[iMGlevel] = new CNumerics** [MAX_SOLS];
    for (iSol = 0; iSol < MAX_SOLS; iSol++)
      numerics_container[iMGlevel][iSol] = new CNumerics* [MAX_TERMS];
  }
  
  /*--- Solver definition for the template problem ---*/
  if (template_solver) {
    
    /*--- Definition of the convective scheme for each equation and mesh level ---*/
    switch (config->GetKind_ConvNumScheme_Template()) {
      case SPACE_CENTERED : case SPACE_UPWIND :
        for (iMGlevel = 0; iMGlevel <= config->GetnMGLevels(); iMGlevel++)
          numerics_container[iMGlevel][TEMPLATE_SOL][CONV_TERM] = new CConvective_Template(nDim, nVar_Template, config);
        break;
      default : cout << "Convective scheme not implemented (template_solver)." << endl; exit(EXIT_FAILURE); break;
    }
    
    /*--- Definition of the viscous scheme for each equation and mesh level ---*/
    for (iMGlevel = 0; iMGlevel <= config->GetnMGLevels(); iMGlevel++)
      numerics_container[iMGlevel][TEMPLATE_SOL][VISC_TERM] = new CViscous_Template(nDim, nVar_Template, config);
    
    /*--- Definition of the source term integration scheme for each equation and mesh level ---*/
    for (iMGlevel = 0; iMGlevel <= config->GetnMGLevels(); iMGlevel++)
      numerics_container[iMGlevel][TEMPLATE_SOL][SOURCE_FIRST_TERM] = new CSource_Template(nDim, nVar_Template, config);
    
    /*--- Definition of the boundary condition method ---*/
    for (iMGlevel = 0; iMGlevel <= config->GetnMGLevels(); iMGlevel++) {
      numerics_container[iMGlevel][TEMPLATE_SOL][CONV_BOUND_TERM] = new CConvective_Template(nDim, nVar_Template, config);
    }
    
  }
  
  /*--- Solver definition for the Potential, Euler, Navier-Stokes problems ---*/
  if ((euler) || (ns)) {
    
    /*--- Definition of the convective scheme for each equation and mesh level ---*/
    switch (config->GetKind_ConvNumScheme_Flow()) {
      case NO_CONVECTIVE :
        cout << "No convective scheme." << endl; exit(EXIT_FAILURE);
        break;
        
      case SPACE_CENTERED :
        if (compressible) {
          /*--- Compressible flow ---*/
          switch (config->GetKind_Centered_Flow()) {
            case NO_CENTERED : cout << "No centered scheme." << endl; break;
            case LAX : numerics_container[MESH_0][FLOW_SOL][CONV_TERM] = new CCentLax_Flow(nDim, nVar_Flow, config); break;
            case JST : numerics_container[MESH_0][FLOW_SOL][CONV_TERM] = new CCentJST_Flow(nDim, nVar_Flow, config); break;
            case JST_KE : numerics_container[MESH_0][FLOW_SOL][CONV_TERM] = new CCentJST_KE_Flow(nDim, nVar_Flow, config); break;
            default : cout << "Centered scheme not implemented." << endl; exit(EXIT_FAILURE); break;
          }
          
          if (!config->GetLowFidelitySim()) {
            for (iMGlevel = 1; iMGlevel <= config->GetnMGLevels(); iMGlevel++)
              numerics_container[iMGlevel][FLOW_SOL][CONV_TERM] = new CCentLax_Flow(nDim, nVar_Flow, config);
          }
          else {
            numerics_container[MESH_1][FLOW_SOL][CONV_TERM] = new CCentJST_Flow(nDim, nVar_Flow, config);
            for (iMGlevel = 2; iMGlevel <= config->GetnMGLevels(); iMGlevel++)
              numerics_container[iMGlevel][FLOW_SOL][CONV_TERM] = new CCentLax_Flow(nDim, nVar_Flow, config);
          }
          
          /*--- Definition of the boundary condition method ---*/
          for (iMGlevel = 0; iMGlevel <= config->GetnMGLevels(); iMGlevel++)
            numerics_container[iMGlevel][FLOW_SOL][CONV_BOUND_TERM] = new CUpwRoe_Flow(nDim, nVar_Flow, config);
          
        }
        if (incompressible) {
          /*--- Incompressible flow, use artificial compressibility method ---*/
          switch (config->GetKind_Centered_Flow()) {
            case NO_CENTERED : cout << "No centered scheme." << endl; break;
            case LAX : numerics_container[MESH_0][FLOW_SOL][CONV_TERM] = new CCentLaxArtComp_Flow(nDim, nVar_Flow, config); break;
            case JST : numerics_container[MESH_0][FLOW_SOL][CONV_TERM] = new CCentJSTArtComp_Flow(nDim, nVar_Flow, config); break;
            default : cout << "Centered scheme not implemented." << endl; exit(EXIT_FAILURE); break;
          }
          for (iMGlevel = 1; iMGlevel <= config->GetnMGLevels(); iMGlevel++)
            numerics_container[iMGlevel][FLOW_SOL][CONV_TERM] = new CCentLaxArtComp_Flow(nDim, nVar_Flow, config);
          
          /*--- Definition of the boundary condition method ---*/
          for (iMGlevel = 0; iMGlevel <= config->GetnMGLevels(); iMGlevel++)
            numerics_container[iMGlevel][FLOW_SOL][CONV_BOUND_TERM] = new CUpwArtComp_Flow(nDim, nVar_Flow, config);
          
        }
        if (freesurface) {
          /*--- FreeSurface flow, use artificial compressibility method ---*/
          cout << "Centered scheme not implemented." << endl; exit(EXIT_FAILURE);
        }
        break;
      case SPACE_UPWIND :
        if (compressible) {
          /*--- Compressible flow ---*/
          switch (config->GetKind_Upwind_Flow()) {
            case NO_UPWIND : cout << "No upwind scheme." << endl; break;
            case ROE:
              if (ideal_gas) {
                
                for (iMGlevel = 0; iMGlevel <= config->GetnMGLevels(); iMGlevel++) {
                  numerics_container[iMGlevel][FLOW_SOL][CONV_TERM] = new CUpwRoe_Flow(nDim, nVar_Flow, config);
                  numerics_container[iMGlevel][FLOW_SOL][CONV_BOUND_TERM] = new CUpwRoe_Flow(nDim, nVar_Flow, config);
                }
              } else {
                
                for (iMGlevel = 0; iMGlevel <= config->GetnMGLevels(); iMGlevel++) {
                  numerics_container[iMGlevel][FLOW_SOL][CONV_TERM] = new CUpwGeneralRoe_Flow(nDim, nVar_Flow, config);
                  numerics_container[iMGlevel][FLOW_SOL][CONV_BOUND_TERM] = new CUpwGeneralRoe_Flow(nDim, nVar_Flow, config);
                }
              }
              break;
              
            case AUSM:
              for (iMGlevel = 0; iMGlevel <= config->GetnMGLevels(); iMGlevel++) {
                numerics_container[iMGlevel][FLOW_SOL][CONV_TERM] = new CUpwAUSM_Flow(nDim, nVar_Flow, config);
                numerics_container[iMGlevel][FLOW_SOL][CONV_BOUND_TERM] = new CUpwAUSM_Flow(nDim, nVar_Flow, config);
              }
              break;
              
            case TURKEL:
              for (iMGlevel = 0; iMGlevel <= config->GetnMGLevels(); iMGlevel++) {
                numerics_container[iMGlevel][FLOW_SOL][CONV_TERM] = new CUpwTurkel_Flow(nDim, nVar_Flow, config);
                numerics_container[iMGlevel][FLOW_SOL][CONV_BOUND_TERM] = new CUpwTurkel_Flow(nDim, nVar_Flow, config);
              }
              break;
              
            case HLLC:
              if (ideal_gas) {
                for (iMGlevel = 0; iMGlevel <= config->GetnMGLevels(); iMGlevel++) {
                  numerics_container[iMGlevel][FLOW_SOL][CONV_TERM] = new CUpwHLLC_Flow(nDim, nVar_Flow, config);
                  numerics_container[iMGlevel][FLOW_SOL][CONV_BOUND_TERM] = new CUpwHLLC_Flow(nDim, nVar_Flow, config);
                }
              }
              else {
                for (iMGlevel = 0; iMGlevel <= config->GetnMGLevels(); iMGlevel++) {
                  numerics_container[iMGlevel][FLOW_SOL][CONV_TERM] = new CUpwGeneralHLLC_Flow(nDim, nVar_Flow, config);
                  numerics_container[iMGlevel][FLOW_SOL][CONV_BOUND_TERM] = new CUpwGeneralHLLC_Flow(nDim, nVar_Flow, config);
                }
              }
              break;
              
            case MSW:
              for (iMGlevel = 0; iMGlevel <= config->GetnMGLevels(); iMGlevel++) {
                numerics_container[iMGlevel][FLOW_SOL][CONV_TERM] = new CUpwMSW_Flow(nDim, nVar_Flow, config);
                numerics_container[iMGlevel][FLOW_SOL][CONV_BOUND_TERM] = new CUpwMSW_Flow(nDim, nVar_Flow, config);
              }
              break;
              
            case CUSP:
              for (iMGlevel = 0; iMGlevel <= config->GetnMGLevels(); iMGlevel++) {
                numerics_container[iMGlevel][FLOW_SOL][CONV_TERM] = new CUpwCUSP_Flow(nDim, nVar_Flow, config);
                numerics_container[iMGlevel][FLOW_SOL][CONV_BOUND_TERM] = new CUpwCUSP_Flow(nDim, nVar_Flow, config);
              }
              break;
              
            default : cout << "Upwind scheme not implemented." << endl; exit(EXIT_FAILURE); break;
          }
          
        }
        if (incompressible) {
          /*--- Incompressible flow, use artificial compressibility method ---*/
          switch (config->GetKind_Upwind_Flow()) {
            case NO_UPWIND : cout << "No upwind scheme." << endl; break;
            case ROE:
              for (iMGlevel = 0; iMGlevel <= config->GetnMGLevels(); iMGlevel++) {
                numerics_container[iMGlevel][FLOW_SOL][CONV_TERM] = new CUpwArtComp_Flow(nDim, nVar_Flow, config);
                numerics_container[iMGlevel][FLOW_SOL][CONV_BOUND_TERM] = new CUpwArtComp_Flow(nDim, nVar_Flow, config);
              }
              break;
            default : cout << "Upwind scheme not implemented." << endl; exit(EXIT_FAILURE); break;
          }
        }
        if (freesurface) {
          /*--- Incompressible flow, use artificial compressibility method ---*/
          switch (config->GetKind_Upwind_Flow()) {
            case NO_UPWIND : cout << "No upwind scheme." << endl; break;
            case ROE:
              for (iMGlevel = 0; iMGlevel <= config->GetnMGLevels(); iMGlevel++) {
                numerics_container[iMGlevel][FLOW_SOL][CONV_TERM] = new CUpwArtComp_FreeSurf_Flow(nDim, nVar_Flow, config);
                numerics_container[iMGlevel][FLOW_SOL][CONV_BOUND_TERM] = new CUpwArtComp_FreeSurf_Flow(nDim, nVar_Flow, config);
              }
              break;
            default : cout << "Upwind scheme not implemented." << endl; exit(EXIT_FAILURE); break;
          }
        }
        
        break;
        
      default :
        cout << "Convective scheme not implemented (euler and ns)." << endl; exit(EXIT_FAILURE);
        break;
    }
    
    /*--- Definition of the viscous scheme for each equation and mesh level ---*/
    if (compressible) {
      if (ideal_gas) {
        
        /*--- Compressible flow Ideal gas ---*/
        numerics_container[MESH_0][FLOW_SOL][VISC_TERM] = new CAvgGradCorrected_Flow(nDim, nVar_Flow, config);
        for (iMGlevel = 1; iMGlevel <= config->GetnMGLevels(); iMGlevel++)
          numerics_container[iMGlevel][FLOW_SOL][VISC_TERM] = new CAvgGrad_Flow(nDim, nVar_Flow, config);
        
        /*--- Definition of the boundary condition method ---*/
        for (iMGlevel = 0; iMGlevel <= config->GetnMGLevels(); iMGlevel++)
          numerics_container[iMGlevel][FLOW_SOL][VISC_BOUND_TERM] = new CAvgGrad_Flow(nDim, nVar_Flow, config);
        
      } else {
        
        /*--- Compressible flow Realgas ---*/
        numerics_container[MESH_0][FLOW_SOL][VISC_TERM] = new CGeneralAvgGradCorrected_Flow(nDim, nVar_Flow, config);
        for (iMGlevel = 1; iMGlevel <= config->GetnMGLevels(); iMGlevel++)
          numerics_container[iMGlevel][FLOW_SOL][VISC_TERM] = new CGeneralAvgGrad_Flow(nDim, nVar_Flow, config);
        
        /*--- Definition of the boundary condition method ---*/
        for (iMGlevel = 0; iMGlevel <= config->GetnMGLevels(); iMGlevel++)
          numerics_container[iMGlevel][FLOW_SOL][VISC_BOUND_TERM] = new CGeneralAvgGrad_Flow(nDim, nVar_Flow, config);
        
      }
    }
    if (incompressible) {
      /*--- Incompressible flow, use artificial compressibility method ---*/
      numerics_container[MESH_0][FLOW_SOL][VISC_TERM] = new CAvgGradCorrectedArtComp_Flow(nDim, nVar_Flow, config);
      for (iMGlevel = 1; iMGlevel <= config->GetnMGLevels(); iMGlevel++)
        numerics_container[iMGlevel][FLOW_SOL][VISC_TERM] = new CAvgGradArtComp_Flow(nDim, nVar_Flow, config);
      
      /*--- Definition of the boundary condition method ---*/
      for (iMGlevel = 0; iMGlevel <= config->GetnMGLevels(); iMGlevel++)
        numerics_container[iMGlevel][FLOW_SOL][VISC_BOUND_TERM] = new CAvgGradArtComp_Flow(nDim, nVar_Flow, config);
    }
    if (freesurface) {
      /*--- Freesurface flow, use artificial compressibility method ---*/
      numerics_container[MESH_0][FLOW_SOL][VISC_TERM] = new CAvgGradCorrectedArtComp_Flow(nDim, nVar_Flow, config);
      for (iMGlevel = 1; iMGlevel <= config->GetnMGLevels(); iMGlevel++)
        numerics_container[iMGlevel][FLOW_SOL][VISC_TERM] = new CAvgGradArtComp_Flow(nDim, nVar_Flow, config);
      
      /*--- Definition of the boundary condition method ---*/
      for (iMGlevel = 0; iMGlevel <= config->GetnMGLevels(); iMGlevel++)
        numerics_container[iMGlevel][FLOW_SOL][VISC_BOUND_TERM] = new CAvgGradArtComp_Flow(nDim, nVar_Flow, config);
    }
    
    /*--- Definition of the source term integration scheme for each equation and mesh level ---*/
    for (iMGlevel = 0; iMGlevel <= config->GetnMGLevels(); iMGlevel++) {
      
      if (config->GetRotating_Frame() == YES)
        numerics_container[iMGlevel][FLOW_SOL][SOURCE_FIRST_TERM] = new CSourceRotatingFrame_Flow(nDim, nVar_Flow, config);
      else if (config->GetAxisymmetric() == YES)
        numerics_container[iMGlevel][FLOW_SOL][SOURCE_FIRST_TERM] = new CSourceAxisymmetric_Flow(nDim, nVar_Flow, config);
      else if (config->GetGravityForce() == YES)
        numerics_container[iMGlevel][FLOW_SOL][SOURCE_FIRST_TERM] = new CSourceGravity(nDim, nVar_Flow, config);
      else if (config->GetWind_Gust() == YES)
        numerics_container[iMGlevel][FLOW_SOL][SOURCE_FIRST_TERM] = new CSourceWindGust(nDim, nVar_Flow, config);
      else
        numerics_container[iMGlevel][FLOW_SOL][SOURCE_FIRST_TERM] = new CSourceNothing(nDim, nVar_Flow, config);
      
      numerics_container[iMGlevel][FLOW_SOL][SOURCE_SECOND_TERM] = new CSourceNothing(nDim, nVar_Flow, config);
    }
    
  }
  
  /*--- Solver definition for the turbulent model problem ---*/
  
  if (turbulent) {
    
    /*--- Definition of the convective scheme for each equation and mesh level ---*/
    
    switch (config->GetKind_ConvNumScheme_Turb()) {
      case NONE :
        break;
      case SPACE_UPWIND :
        for (iMGlevel = 0; iMGlevel <= config->GetnMGLevels(); iMGlevel++) {
          if (spalart_allmaras) numerics_container[iMGlevel][TURB_SOL][CONV_TERM] = new CUpwSca_TurbSA(nDim, nVar_Turb, config);
          else if (neg_spalart_allmaras) numerics_container[iMGlevel][TURB_SOL][CONV_TERM] = new CUpwSca_TurbSA(nDim, nVar_Turb, config);
          else if (menter_sst) numerics_container[iMGlevel][TURB_SOL][CONV_TERM] = new CUpwSca_TurbSST(nDim, nVar_Turb, config);
        }
        break;
      default :
        cout << "Convective scheme not implemented (turbulent)." << endl; exit(EXIT_FAILURE);
        break;
    }
    
    /*--- Definition of the viscous scheme for each equation and mesh level ---*/
    
    for (iMGlevel = 0; iMGlevel <= config->GetnMGLevels(); iMGlevel++) {
      if (spalart_allmaras) numerics_container[iMGlevel][TURB_SOL][VISC_TERM] = new CAvgGradCorrected_TurbSA(nDim, nVar_Turb, config);
      else if (neg_spalart_allmaras) numerics_container[iMGlevel][TURB_SOL][VISC_TERM] = new CAvgGradCorrected_TurbSA_Neg(nDim, nVar_Turb, config);
      else if (menter_sst) numerics_container[iMGlevel][TURB_SOL][VISC_TERM] = new CAvgGradCorrected_TurbSST(nDim, nVar_Turb, constants, config);
    }
    
    /*--- Definition of the source term integration scheme for each equation and mesh level ---*/
    
    for (iMGlevel = 0; iMGlevel <= config->GetnMGLevels(); iMGlevel++) {
      if (spalart_allmaras) numerics_container[iMGlevel][TURB_SOL][SOURCE_FIRST_TERM] = new CSourcePieceWise_TurbSA(nDim, nVar_Turb, config);
      else if (neg_spalart_allmaras) numerics_container[iMGlevel][TURB_SOL][SOURCE_FIRST_TERM] = new CSourcePieceWise_TurbSA_Neg(nDim, nVar_Turb, config);
      else if (menter_sst) numerics_container[iMGlevel][TURB_SOL][SOURCE_FIRST_TERM] = new CSourcePieceWise_TurbSST(nDim, nVar_Turb, constants, config);
      numerics_container[iMGlevel][TURB_SOL][SOURCE_SECOND_TERM] = new CSourceNothing(nDim, nVar_Turb, config);
    }
    
    /*--- Definition of the boundary condition method ---*/
    
    for (iMGlevel = 0; iMGlevel <= config->GetnMGLevels(); iMGlevel++) {
      if (spalart_allmaras) {
        numerics_container[iMGlevel][TURB_SOL][CONV_BOUND_TERM] = new CUpwSca_TurbSA(nDim, nVar_Turb, config);
        numerics_container[iMGlevel][TURB_SOL][VISC_BOUND_TERM] = new CAvgGrad_TurbSA(nDim, nVar_Turb, config);
      }
      else if (neg_spalart_allmaras) {
        numerics_container[iMGlevel][TURB_SOL][CONV_BOUND_TERM] = new CUpwSca_TurbSA(nDim, nVar_Turb, config);
        numerics_container[iMGlevel][TURB_SOL][VISC_BOUND_TERM] = new CAvgGrad_TurbSA_Neg(nDim, nVar_Turb, config);
      }
      else if (menter_sst) {
        numerics_container[iMGlevel][TURB_SOL][CONV_BOUND_TERM] = new CUpwSca_TurbSST(nDim, nVar_Turb, config);
        numerics_container[iMGlevel][TURB_SOL][VISC_BOUND_TERM] = new CAvgGrad_TurbSST(nDim, nVar_Turb, constants, config);
      }
    }
  }
  
  /*--- Solver definition for the transition model problem ---*/
  if (transition) {
    
    /*--- Definition of the convective scheme for each equation and mesh level ---*/
    switch (config->GetKind_ConvNumScheme_Turb()) {
      case NONE :
        break;
      case SPACE_UPWIND :
        for (iMGlevel = 0; iMGlevel <= config->GetnMGLevels(); iMGlevel++) {
          numerics_container[iMGlevel][TRANS_SOL][CONV_TERM] = new CUpwSca_TransLM(nDim, nVar_Trans, config);
        }
        break;
      default :
        cout << "Convective scheme not implemented (transition)." << endl; exit(EXIT_FAILURE);
        break;
    }
    
    /*--- Definition of the viscous scheme for each equation and mesh level ---*/
    for (iMGlevel = 0; iMGlevel <= config->GetnMGLevels(); iMGlevel++) {
      numerics_container[iMGlevel][TRANS_SOL][VISC_TERM] = new CAvgGradCorrected_TransLM(nDim, nVar_Trans, config);
    }
    
    /*--- Definition of the source term integration scheme for each equation and mesh level ---*/
    for (iMGlevel = 0; iMGlevel <= config->GetnMGLevels(); iMGlevel++) {
      numerics_container[iMGlevel][TRANS_SOL][SOURCE_FIRST_TERM] = new CSourcePieceWise_TransLM(nDim, nVar_Trans, config);
      numerics_container[iMGlevel][TRANS_SOL][SOURCE_SECOND_TERM] = new CSourceNothing(nDim, nVar_Trans, config);
    }
    
    /*--- Definition of the boundary condition method ---*/
    for (iMGlevel = 0; iMGlevel <= config->GetnMGLevels(); iMGlevel++) {
      numerics_container[iMGlevel][TRANS_SOL][CONV_BOUND_TERM] = new CUpwLin_TransLM(nDim, nVar_Trans, config);
    }
  }
  
  /*--- Solver definition for the poisson potential problem ---*/
  if (poisson) {
    
    /*--- Definition of the viscous scheme for each equation and mesh level ---*/
    numerics_container[MESH_0][POISSON_SOL][VISC_TERM] = new CGalerkin_Flow(nDim, nVar_Poisson, config);
    
    /*--- Definition of the source term integration scheme for each equation and mesh level ---*/
    numerics_container[MESH_0][POISSON_SOL][SOURCE_FIRST_TERM] = new CSourceNothing(nDim, nVar_Poisson, config);
    numerics_container[MESH_0][POISSON_SOL][SOURCE_SECOND_TERM] = new CSourceNothing(nDim, nVar_Poisson, config);
    
  }
  
  /*--- Solver definition for the poisson potential problem ---*/
  if (heat) {
    
    /*--- Definition of the viscous scheme for each equation and mesh level ---*/
    numerics_container[MESH_0][HEAT_SOL][VISC_TERM] = new CGalerkin_Flow(nDim, nVar_Heat, config);
    
    /*--- Definition of the source term integration scheme for each equation and mesh level ---*/
    numerics_container[MESH_0][HEAT_SOL][SOURCE_FIRST_TERM] = new CSourceNothing(nDim, nVar_Heat, config);
    numerics_container[MESH_0][HEAT_SOL][SOURCE_SECOND_TERM] = new CSourceNothing(nDim, nVar_Heat, config);
    
  }
  
  /*--- Solver definition for the flow adjoint problem ---*/
  
  if (adj_euler || adj_ns) {
    
    /*--- Definition of the convective scheme for each equation and mesh level ---*/
    
    switch (config->GetKind_ConvNumScheme_AdjFlow()) {
      case NO_CONVECTIVE :
        cout << "No convective scheme." << endl; exit(EXIT_FAILURE);
        break;
        
      case SPACE_CENTERED :
        
        if (compressible) {
          
          /*--- Compressible flow ---*/
          
          switch (config->GetKind_Centered_AdjFlow()) {
            case NO_CENTERED : cout << "No centered scheme." << endl; break;
            case LAX : numerics_container[MESH_0][ADJFLOW_SOL][CONV_TERM] = new CCentLax_AdjFlow(nDim, nVar_Adj_Flow, config); break;
            case JST : numerics_container[MESH_0][ADJFLOW_SOL][CONV_TERM] = new CCentJST_AdjFlow(nDim, nVar_Adj_Flow, config); break;
            default : cout << "Centered scheme not implemented." << endl; exit(EXIT_FAILURE); break;
          }
          
          for (iMGlevel = 1; iMGlevel <= config->GetnMGLevels(); iMGlevel++)
            numerics_container[iMGlevel][ADJFLOW_SOL][CONV_TERM] = new CCentLax_AdjFlow(nDim, nVar_Adj_Flow, config);
          
          for (iMGlevel = 0; iMGlevel <= config->GetnMGLevels(); iMGlevel++)
            numerics_container[iMGlevel][ADJFLOW_SOL][CONV_BOUND_TERM] = new CUpwRoe_AdjFlow(nDim, nVar_Adj_Flow, config);
          
        }
        
        if (incompressible || freesurface) {
          
          /*--- Incompressible flow, use artificial compressibility method ---*/
          
          switch (config->GetKind_Centered_AdjFlow()) {
            case NO_CENTERED : cout << "No centered scheme." << endl; break;
            case LAX : numerics_container[MESH_0][ADJFLOW_SOL][CONV_TERM] = new CCentLaxArtComp_AdjFlow(nDim, nVar_Adj_Flow, config); break;
            case JST : numerics_container[MESH_0][ADJFLOW_SOL][CONV_TERM] = new CCentJSTArtComp_AdjFlow(nDim, nVar_Adj_Flow, config); break;
            default : cout << "Centered scheme not implemented." << endl; exit(EXIT_FAILURE); break;
          }
          
          for (iMGlevel = 1; iMGlevel <= config->GetnMGLevels(); iMGlevel++)
            numerics_container[iMGlevel][ADJFLOW_SOL][CONV_TERM] = new CCentLaxArtComp_AdjFlow(nDim, nVar_Adj_Flow, config);
          
          for (iMGlevel = 0; iMGlevel <= config->GetnMGLevels(); iMGlevel++)
            numerics_container[iMGlevel][ADJFLOW_SOL][CONV_BOUND_TERM] = new CUpwRoeArtComp_AdjFlow(nDim, nVar_Adj_Flow, config);
          
        }
        
        break;
        
      case SPACE_UPWIND :
        
        if (compressible) {
          
          /*--- Compressible flow ---*/
          
          switch (config->GetKind_Upwind_AdjFlow()) {
            case NO_UPWIND : cout << "No upwind scheme." << endl; break;
            case ROE:
              for (iMGlevel = 0; iMGlevel <= config->GetnMGLevels(); iMGlevel++) {
                numerics_container[iMGlevel][ADJFLOW_SOL][CONV_TERM] = new CUpwRoe_AdjFlow(nDim, nVar_Adj_Flow, config);
                numerics_container[iMGlevel][ADJFLOW_SOL][CONV_BOUND_TERM] = new CUpwRoe_AdjFlow(nDim, nVar_Adj_Flow, config);
              }
              break;
            default : cout << "Upwind scheme not implemented." << endl; exit(EXIT_FAILURE); break;
          }
        }
        
        if (incompressible || freesurface) {
          
          /*--- Incompressible flow, use artificial compressibility method ---*/
          
          switch (config->GetKind_Upwind_AdjFlow()) {
            case NO_UPWIND : cout << "No upwind scheme." << endl; break;
            case ROE:
              for (iMGlevel = 0; iMGlevel <= config->GetnMGLevels(); iMGlevel++) {
                numerics_container[iMGlevel][ADJFLOW_SOL][CONV_TERM] = new CUpwRoeArtComp_AdjFlow(nDim, nVar_Adj_Flow, config);
                numerics_container[iMGlevel][ADJFLOW_SOL][CONV_BOUND_TERM] = new CUpwRoeArtComp_AdjFlow(nDim, nVar_Adj_Flow, config);
              }
              break;
            default : cout << "Upwind scheme not implemented." << endl; exit(EXIT_FAILURE); break;
          }
        }
        
        break;
        
      default :
        cout << "Convective scheme not implemented (adj_euler and adj_ns)." << endl; exit(EXIT_FAILURE);
        break;
    }
    
    /*--- Definition of the viscous scheme for each equation and mesh level ---*/
    
    if (compressible) {
      
      /*--- Compressible flow ---*/
      
      numerics_container[MESH_0][ADJFLOW_SOL][VISC_TERM] = new CAvgGradCorrected_AdjFlow(nDim, nVar_Adj_Flow, config);
      numerics_container[MESH_0][ADJFLOW_SOL][VISC_BOUND_TERM] = new CAvgGrad_AdjFlow(nDim, nVar_Adj_Flow, config);
      
      for (iMGlevel = 1; iMGlevel <= config->GetnMGLevels(); iMGlevel++) {
        numerics_container[iMGlevel][ADJFLOW_SOL][VISC_TERM] = new CAvgGrad_AdjFlow(nDim, nVar_Adj_Flow, config);
        numerics_container[iMGlevel][ADJFLOW_SOL][VISC_BOUND_TERM] = new CAvgGrad_AdjFlow(nDim, nVar_Adj_Flow, config);
      }
      
    }
    
    if (incompressible || freesurface) {
      
      /*--- Incompressible flow, use artificial compressibility method ---*/
      
      numerics_container[MESH_0][ADJFLOW_SOL][VISC_TERM] = new CAvgGradCorrectedArtComp_AdjFlow(nDim, nVar_Adj_Flow, config);
      numerics_container[MESH_0][ADJFLOW_SOL][VISC_BOUND_TERM] = new CAvgGradArtComp_AdjFlow(nDim, nVar_Adj_Flow, config);
      
      for (iMGlevel = 1; iMGlevel <= config->GetnMGLevels(); iMGlevel++) {
        numerics_container[iMGlevel][ADJFLOW_SOL][VISC_TERM] = new CAvgGradArtComp_AdjFlow(nDim, nVar_Adj_Flow, config);
        numerics_container[iMGlevel][ADJFLOW_SOL][VISC_BOUND_TERM] = new CAvgGradArtComp_AdjFlow(nDim, nVar_Adj_Flow, config);
      }
      
    }
    
    /*--- Definition of the source term integration scheme for each equation and mesh level ---*/
    
    for (iMGlevel = 0; iMGlevel <= config->GetnMGLevels(); iMGlevel++) {
      
      /*--- Note that RANS is incompatible with Axisymmetric or Rotational (Fix it!) ---*/
      
      if (compressible) {
        
        if (adj_ns) {
          
          numerics_container[iMGlevel][ADJFLOW_SOL][SOURCE_FIRST_TERM] = new CSourceViscous_AdjFlow(nDim, nVar_Adj_Flow, config);
          
          if (config->GetRotating_Frame() == YES)
            numerics_container[iMGlevel][ADJFLOW_SOL][SOURCE_SECOND_TERM] = new CSourceRotatingFrame_AdjFlow(nDim, nVar_Adj_Flow, config);
          else
            numerics_container[iMGlevel][ADJFLOW_SOL][SOURCE_SECOND_TERM] = new CSourceConservative_AdjFlow(nDim, nVar_Adj_Flow, config);
          
        }
        
        else {
          
          if (config->GetRotating_Frame() == YES)
            numerics_container[iMGlevel][ADJFLOW_SOL][SOURCE_FIRST_TERM] = new CSourceRotatingFrame_AdjFlow(nDim, nVar_Adj_Flow, config);
          else if (config->GetAxisymmetric() == YES)
            numerics_container[iMGlevel][ADJFLOW_SOL][SOURCE_FIRST_TERM] = new CSourceAxisymmetric_AdjFlow(nDim, nVar_Adj_Flow, config);
          else
            numerics_container[iMGlevel][ADJFLOW_SOL][SOURCE_FIRST_TERM] = new CSourceNothing(nDim, nVar_Adj_Flow, config);
          
          numerics_container[iMGlevel][ADJFLOW_SOL][SOURCE_SECOND_TERM] = new CSourceNothing(nDim, nVar_Adj_Flow, config);
          
        }
        
      }
      
      if (incompressible || freesurface) {
        
        numerics_container[iMGlevel][ADJFLOW_SOL][SOURCE_FIRST_TERM] = new CSourceNothing(nDim, nVar_Adj_Flow, config);
        numerics_container[iMGlevel][ADJFLOW_SOL][SOURCE_SECOND_TERM] = new CSourceNothing(nDim, nVar_Adj_Flow, config);
        
      }
      
    }
    
  }
  
  /*--- Solver definition for the turbulent adjoint problem ---*/
  if (adj_turb) {
    /*--- Definition of the convective scheme for each equation and mesh level ---*/
    switch (config->GetKind_ConvNumScheme_AdjTurb()) {
      case NONE :
        break;
      case SPACE_UPWIND :
        for (iMGlevel = 0; iMGlevel <= config->GetnMGLevels(); iMGlevel++)
          if (spalart_allmaras) {
            numerics_container[iMGlevel][ADJTURB_SOL][CONV_TERM] = new CUpwSca_AdjTurb(nDim, nVar_Adj_Turb, config);
          }
          else if (neg_spalart_allmaras) {cout << "Adjoint Neg SA turbulence model not implemented." << endl; exit(EXIT_FAILURE);}
          else if (menter_sst) {cout << "Adjoint SST turbulence model not implemented." << endl; exit(EXIT_FAILURE);}
        break;
      default :
        cout << "Convective scheme not implemented (adj_turb)." << endl; exit(EXIT_FAILURE);
        break;
    }
    
    /*--- Definition of the viscous scheme for each equation and mesh level ---*/
    for (iMGlevel = 0; iMGlevel <= config->GetnMGLevels(); iMGlevel++) {
      if (spalart_allmaras) {
        numerics_container[iMGlevel][ADJTURB_SOL][VISC_TERM] = new CAvgGradCorrected_AdjTurb(nDim, nVar_Adj_Turb, config);
      }
      else if (neg_spalart_allmaras) {cout << "Adjoint Neg SA turbulence model not implemented." << endl; exit(EXIT_FAILURE);}
      else if (menter_sst) {cout << "Adjoint SST turbulence model not implemented." << endl; exit(EXIT_FAILURE);}
    }
    
    /*--- Definition of the source term integration scheme for each equation and mesh level ---*/
    for (iMGlevel = 0; iMGlevel <= config->GetnMGLevels(); iMGlevel++) {
      if (spalart_allmaras) {
        numerics_container[iMGlevel][ADJTURB_SOL][SOURCE_FIRST_TERM] = new CSourcePieceWise_AdjTurb(nDim, nVar_Adj_Turb, config);
        numerics_container[iMGlevel][ADJTURB_SOL][SOURCE_SECOND_TERM] = new CSourceConservative_AdjTurb(nDim, nVar_Adj_Turb, config);
      }
      else if (neg_spalart_allmaras) {cout << "Adjoint Neg SA turbulence model not implemented." << endl; exit(EXIT_FAILURE);}
      else if (menter_sst) {cout << "Adjoint SST turbulence model not implemented." << endl; exit(EXIT_FAILURE);}
    }
    
    /*--- Definition of the boundary condition method ---*/
    for (iMGlevel = 0; iMGlevel <= config->GetnMGLevels(); iMGlevel++) {
      if (spalart_allmaras) numerics_container[iMGlevel][ADJTURB_SOL][CONV_BOUND_TERM] = new CUpwLin_AdjTurb(nDim, nVar_Adj_Turb, config);
      else if (neg_spalart_allmaras) {cout << "Adjoint Neg SA turbulence model not implemented." << endl; exit(EXIT_FAILURE);}
      else if (menter_sst) {cout << "Adjoint SST turbulence model not implemented." << endl; exit(EXIT_FAILURE);}
    }
    
  }
  
  /*--- Solver definition for the wave problem ---*/
  if (wave) {
    
    /*--- Definition of the viscous scheme for each equation and mesh level ---*/
    numerics_container[MESH_0][WAVE_SOL][VISC_TERM] = new CGalerkin_Flow(nDim, nVar_Wave, config);
    
  }
  
  /*--- Solver definition for the FEM problem ---*/
  if (fem) {
    switch (config->GetGeometricConditions()) {
      case SMALL_DEFORMATIONS :
        switch (config->GetMaterialModel()) {
          case LINEAR_ELASTIC: numerics_container[MESH_0][FEA_SOL][FEA_TERM] = new CFEM_LinearElasticity(nDim, nVar_FEM, config); break;
          case NEO_HOOKEAN : cout << "Material model does not correspond to geometric conditions." << endl; exit(EXIT_FAILURE); break;
          default: cout << "Material model not implemented." << endl; exit(EXIT_FAILURE); break;
        }
        break;
      case LARGE_DEFORMATIONS :
        switch (config->GetMaterialModel()) {
          case LINEAR_ELASTIC: cout << "Material model does not correspond to geometric conditions." << endl; exit(EXIT_FAILURE); break;
          case NEO_HOOKEAN :
            switch (config->GetMaterialCompressibility()) {
              case COMPRESSIBLE_MAT : numerics_container[MESH_0][FEA_SOL][FEA_TERM] = new CFEM_NeoHookean_Comp(nDim, nVar_FEM, config); break;
              case INCOMPRESSIBLE_MAT : numerics_container[MESH_0][FEA_SOL][FEA_TERM] = new CFEM_NeoHookean_Incomp(nDim, nVar_FEM, config); break;
              default: cout << "Material model not implemented." << endl; exit(EXIT_FAILURE); break;
            }
            break;
          default: cout << "Material model not implemented." << endl; exit(EXIT_FAILURE); break;
        }
        break;
      default: cout << " Solver not implemented." << endl; exit(EXIT_FAILURE); break;
    }
    
  }
  
}


void CDriver::Numerics_Postprocessing(CNumerics ****numerics_container,
                                      CSolver ***solver_container, CGeometry **geometry,
                                      CConfig *config) {
  
  unsigned short iMGlevel, iSol;
  
  
  bool
  euler, adj_euler,
  ns, adj_ns,
  turbulent, adj_turb,
  spalart_allmaras, neg_spalart_allmaras, menter_sst,
  poisson,
  wave,
  fem,
  heat,
  transition,
  template_solver;
  
  bool compressible = (config->GetKind_Regime() == COMPRESSIBLE);
  bool incompressible = (config->GetKind_Regime() == INCOMPRESSIBLE);
  bool freesurface = (config->GetKind_Regime() == FREESURFACE);
  
  /*--- Initialize some useful booleans ---*/
  euler            = false;   ns               = false;   turbulent        = false;
  poisson          = false;
  adj_euler        = false;   adj_ns           = false;   adj_turb         = false;
  wave             = false;   heat             = false;   fem        = false;
  spalart_allmaras = false; neg_spalart_allmaras = false; menter_sst       = false;
  transition       = false;
  template_solver  = false;
  
  /*--- Assign booleans ---*/
  switch (config->GetKind_Solver()) {
    case TEMPLATE_SOLVER: template_solver = true; break;
    case EULER : case DISC_ADJ_EULER: euler = true; break;
    case NAVIER_STOKES: case DISC_ADJ_NAVIER_STOKES: ns = true; break;
    case RANS : case DISC_ADJ_RANS:  ns = true; turbulent = true; if (config->GetKind_Trans_Model() == LM) transition = true; break;
    case POISSON_EQUATION: poisson = true; break;
    case WAVE_EQUATION: wave = true; break;
    case HEAT_EQUATION: heat = true; break;
    case FEM_ELASTICITY: fem = true; break;
    case ADJ_EULER : euler = true; adj_euler = true; break;
    case ADJ_NAVIER_STOKES : ns = true; turbulent = (config->GetKind_Turb_Model() != NONE); adj_ns = true; break;
    case ADJ_RANS : ns = true; turbulent = true; adj_ns = true; adj_turb = (!config->GetFrozen_Visc()); break;
  }
  
  /*--- Assign turbulence model booleans ---*/
  
  if (turbulent)
    switch (config->GetKind_Turb_Model()) {
      case SA:     spalart_allmaras = true;     break;
      case SA_NEG: neg_spalart_allmaras = true; break;
      case SST:    menter_sst = true;  break;
        
    }
  
  /*--- Solver definition for the template problem ---*/
  if (template_solver) {
    
    /*--- Definition of the convective scheme for each equation and mesh level ---*/
    switch (config->GetKind_ConvNumScheme_Template()) {
      case SPACE_CENTERED : case SPACE_UPWIND :
        for (iMGlevel = 0; iMGlevel <= config->GetnMGLevels(); iMGlevel++)
          delete numerics_container[iMGlevel][TEMPLATE_SOL][CONV_TERM];
        break;
    }
    
    for (iMGlevel = 0; iMGlevel <= config->GetnMGLevels(); iMGlevel++) {
      /*--- Definition of the viscous scheme for each equation and mesh level ---*/
      delete numerics_container[iMGlevel][TEMPLATE_SOL][VISC_TERM];
      /*--- Definition of the source term integration scheme for each equation and mesh level ---*/
      delete numerics_container[iMGlevel][TEMPLATE_SOL][SOURCE_FIRST_TERM];
      /*--- Definition of the boundary condition method ---*/
      delete numerics_container[iMGlevel][TEMPLATE_SOL][CONV_BOUND_TERM];
    }
    
  }
  
  /*--- Solver definition for the Potential, Euler, Navier-Stokes problems ---*/
  if ((euler) || (ns)) {
    
    /*--- Definition of the convective scheme for each equation and mesh level ---*/
    switch (config->GetKind_ConvNumScheme_Flow()) {
        
      case SPACE_CENTERED :
        if (compressible) {
          
          /*--- Compressible flow ---*/
          switch (config->GetKind_Centered_Flow()) {
            case LAX : case JST :  case JST_KE : delete numerics_container[MESH_0][FLOW_SOL][CONV_TERM]; break;
          }
          for (iMGlevel = 1; iMGlevel <= config->GetnMGLevels(); iMGlevel++)
            delete numerics_container[iMGlevel][FLOW_SOL][CONV_TERM];
          
          /*--- Definition of the boundary condition method ---*/
          for (iMGlevel = 0; iMGlevel <= config->GetnMGLevels(); iMGlevel++)
            delete numerics_container[iMGlevel][FLOW_SOL][CONV_BOUND_TERM];
          
        }
        if (incompressible) {
          /*--- Incompressible flow, use artificial compressibility method ---*/
          switch (config->GetKind_Centered_Flow()) {
              
            case LAX : case JST : delete numerics_container[MESH_0][FLOW_SOL][CONV_TERM]; break;
              
          }
          for (iMGlevel = 1; iMGlevel <= config->GetnMGLevels(); iMGlevel++)
            delete numerics_container[iMGlevel][FLOW_SOL][CONV_TERM];
          
          /*--- Definition of the boundary condition method ---*/
          for (iMGlevel = 0; iMGlevel <= config->GetnMGLevels(); iMGlevel++)
            delete numerics_container[iMGlevel][FLOW_SOL][CONV_BOUND_TERM];
          
        }
        break;
      case SPACE_UPWIND :
        
        if (compressible) {
          /*--- Compressible flow ---*/
          switch (config->GetKind_Upwind_Flow()) {
            case ROE: case AUSM : case TURKEL: case HLLC: case MSW:  case CUSP:
              for (iMGlevel = 0; iMGlevel <= config->GetnMGLevels(); iMGlevel++) {
                delete numerics_container[iMGlevel][FLOW_SOL][CONV_TERM];
                delete numerics_container[iMGlevel][FLOW_SOL][CONV_BOUND_TERM];
              }
              
              break;
          }
          
        }
        if (incompressible || freesurface) {
          /*--- Incompressible flow, use artificial compressibility method ---*/
          switch (config->GetKind_Upwind_Flow()) {
            case ROE:
              for (iMGlevel = 0; iMGlevel <= config->GetnMGLevels(); iMGlevel++) {
                delete numerics_container[iMGlevel][FLOW_SOL][CONV_TERM];
                delete numerics_container[iMGlevel][FLOW_SOL][CONV_BOUND_TERM];
              }
              break;
          }
        }
        
        break;
    }
    
    /*--- Definition of the viscous scheme for each equation and mesh level ---*/
    if (compressible||incompressible||freesurface) {
      /*--- Compressible flow Ideal gas ---*/
      delete numerics_container[MESH_0][FLOW_SOL][VISC_TERM];
      for (iMGlevel = 1; iMGlevel <= config->GetnMGLevels(); iMGlevel++)
        delete numerics_container[iMGlevel][FLOW_SOL][VISC_TERM];
      
      /*--- Definition of the boundary condition method ---*/
      for (iMGlevel = 0; iMGlevel <= config->GetnMGLevels(); iMGlevel++)
        delete numerics_container[iMGlevel][FLOW_SOL][VISC_BOUND_TERM];
      
    }
    
    /*--- Definition of the source term integration scheme for each equation and mesh level ---*/
    for (iMGlevel = 0; iMGlevel <= config->GetnMGLevels(); iMGlevel++) {
      delete numerics_container[iMGlevel][FLOW_SOL][SOURCE_FIRST_TERM];
      delete numerics_container[iMGlevel][FLOW_SOL][SOURCE_SECOND_TERM];
    }
    
  }
  
  
  /*--- Solver definition for the turbulent model problem ---*/
  
  if (turbulent) {
    
    /*--- Definition of the convective scheme for each equation and mesh level ---*/
    
    switch (config->GetKind_ConvNumScheme_Turb()) {
      case SPACE_UPWIND :
        for (iMGlevel = 0; iMGlevel <= config->GetnMGLevels(); iMGlevel++) {
          if (spalart_allmaras || neg_spalart_allmaras ||menter_sst)
            delete numerics_container[iMGlevel][TURB_SOL][CONV_TERM];
        }
        break;
    }
    
    /*--- Definition of the viscous scheme for each equation and mesh level ---*/
    if (spalart_allmaras || neg_spalart_allmaras || menter_sst) {
      for (iMGlevel = 0; iMGlevel <= config->GetnMGLevels(); iMGlevel++) {
        delete numerics_container[iMGlevel][TURB_SOL][VISC_TERM];
        delete numerics_container[iMGlevel][TURB_SOL][SOURCE_FIRST_TERM];
        delete numerics_container[iMGlevel][TURB_SOL][SOURCE_SECOND_TERM];
        /*--- Definition of the boundary condition method ---*/
        delete numerics_container[iMGlevel][TURB_SOL][CONV_BOUND_TERM];
        delete numerics_container[iMGlevel][TURB_SOL][VISC_BOUND_TERM];
        
      }
    }
    
  }
  
  /*--- Solver definition for the transition model problem ---*/
  if (transition) {
    
    /*--- Definition of the convective scheme for each equation and mesh level ---*/
    switch (config->GetKind_ConvNumScheme_Turb()) {
      case SPACE_UPWIND :
        for (iMGlevel = 0; iMGlevel <= config->GetnMGLevels(); iMGlevel++) {
          delete numerics_container[iMGlevel][TRANS_SOL][CONV_TERM];
        }
        break;
    }
    
    for (iMGlevel = 0; iMGlevel <= config->GetnMGLevels(); iMGlevel++) {
      /*--- Definition of the viscous scheme for each equation and mesh level ---*/
      delete numerics_container[iMGlevel][TRANS_SOL][VISC_TERM];
      /*--- Definition of the source term integration scheme for each equation and mesh level ---*/
      delete numerics_container[iMGlevel][TRANS_SOL][SOURCE_FIRST_TERM];
      delete numerics_container[iMGlevel][TRANS_SOL][SOURCE_SECOND_TERM];
      /*--- Definition of the boundary condition method ---*/
      delete numerics_container[iMGlevel][TRANS_SOL][CONV_BOUND_TERM];
    }
  }
  
  /*--- Solver definition for the poisson potential problem ---*/
  if (poisson || heat) {
    
    /*--- Definition of the viscous scheme for each equation and mesh level ---*/
    delete numerics_container[MESH_0][POISSON_SOL][VISC_TERM];
    
    /*--- Definition of the source term integration scheme for each equation and mesh level ---*/
    delete numerics_container[MESH_0][POISSON_SOL][SOURCE_FIRST_TERM];
    delete numerics_container[MESH_0][POISSON_SOL][SOURCE_SECOND_TERM];
    
  }
  
  /*--- Solver definition for the flow adjoint problem ---*/
  
  if (adj_euler || adj_ns ) {
    
    /*--- Definition of the convective scheme for each equation and mesh level ---*/
    
    switch (config->GetKind_ConvNumScheme_AdjFlow()) {
      case SPACE_CENTERED :
        
        if (compressible) {
          
          /*--- Compressible flow ---*/
          
          switch (config->GetKind_Centered_AdjFlow()) {
            case LAX : case JST:
              delete numerics_container[MESH_0][ADJFLOW_SOL][CONV_TERM];
              break;
          }
          
          for (iMGlevel = 1; iMGlevel <= config->GetnMGLevels(); iMGlevel++)
            delete numerics_container[iMGlevel][ADJFLOW_SOL][CONV_TERM];
          
          for (iMGlevel = 0; iMGlevel <= config->GetnMGLevels(); iMGlevel++)
            delete numerics_container[iMGlevel][ADJFLOW_SOL][CONV_BOUND_TERM];
          
        }
        
        if (incompressible || freesurface) {
          
          /*--- Incompressible flow, use artificial compressibility method ---*/
          
          switch (config->GetKind_Centered_AdjFlow()) {
            case LAX : case JST:
              delete numerics_container[MESH_0][ADJFLOW_SOL][CONV_TERM]; break;
          }
          
          for (iMGlevel = 1; iMGlevel <= config->GetnMGLevels(); iMGlevel++)
            delete numerics_container[iMGlevel][ADJFLOW_SOL][CONV_TERM];
          
          for (iMGlevel = 0; iMGlevel <= config->GetnMGLevels(); iMGlevel++)
            delete numerics_container[iMGlevel][ADJFLOW_SOL][CONV_BOUND_TERM];
          
        }
        
        break;
        
      case SPACE_UPWIND :
        
        if (compressible || incompressible || freesurface) {
          
          /*--- Compressible flow ---*/
          
          switch (config->GetKind_Upwind_AdjFlow()) {
            case ROE:
              for (iMGlevel = 0; iMGlevel <= config->GetnMGLevels(); iMGlevel++) {
                delete numerics_container[iMGlevel][ADJFLOW_SOL][CONV_TERM];
                delete numerics_container[iMGlevel][ADJFLOW_SOL][CONV_BOUND_TERM];
              }
              break;
          }
        }
        
        break;
    }
    
    /*--- Definition of the viscous scheme for each equation and mesh level ---*/
    
    if (compressible || incompressible || freesurface) {
      
      /*--- Compressible flow ---*/
      for (iMGlevel = 0; iMGlevel <= config->GetnMGLevels(); iMGlevel++) {
        delete numerics_container[iMGlevel][ADJFLOW_SOL][VISC_TERM];
        delete numerics_container[iMGlevel][ADJFLOW_SOL][VISC_BOUND_TERM];
      }
    }
    
    /*--- Definition of the source term integration scheme for each equation and mesh level ---*/
    
    for (iMGlevel = 0; iMGlevel <= config->GetnMGLevels(); iMGlevel++) {
      
      
      if (compressible || incompressible || freesurface) {
        
        delete numerics_container[iMGlevel][ADJFLOW_SOL][SOURCE_FIRST_TERM];
        delete numerics_container[iMGlevel][ADJFLOW_SOL][SOURCE_SECOND_TERM];
        
      }
    }
    
  }
  
  
  /*--- Solver definition for the turbulent adjoint problem ---*/
  if (adj_turb) {
    /*--- Definition of the convective scheme for each equation and mesh level ---*/
    switch (config->GetKind_ConvNumScheme_AdjTurb()) {
        
      case SPACE_UPWIND :
        for (iMGlevel = 0; iMGlevel <= config->GetnMGLevels(); iMGlevel++)
          if (spalart_allmaras) {
            delete numerics_container[iMGlevel][ADJTURB_SOL][CONV_TERM];
          }
        break;
    }
    
    
    for (iMGlevel = 0; iMGlevel <= config->GetnMGLevels(); iMGlevel++) {
      if (spalart_allmaras) {
        /*--- Definition of the viscous scheme for each equation and mesh level ---*/
        delete numerics_container[iMGlevel][ADJTURB_SOL][VISC_TERM];
        /*--- Definition of the source term integration scheme for each equation and mesh level ---*/
        delete numerics_container[iMGlevel][ADJTURB_SOL][SOURCE_FIRST_TERM];
        delete numerics_container[iMGlevel][ADJTURB_SOL][SOURCE_SECOND_TERM];
        /*--- Definition of the boundary condition method ---*/
        delete numerics_container[iMGlevel][ADJTURB_SOL][CONV_BOUND_TERM];
      }
    }
  }
  
  /*--- Solver definition for the wave problem ---*/
  if (wave) {
    
    /*--- Definition of the viscous scheme for each equation and mesh level ---*/
    delete numerics_container[MESH_0][WAVE_SOL][VISC_TERM];
    
  }
  
  /*--- Solver definition for the FEA problem ---*/
  if (fem) {
    
    /*--- Definition of the viscous scheme for each equation and mesh level ---*/
    delete numerics_container[MESH_0][FEA_SOL][FEA_TERM];
    
  }
  
  /*--- Definition of the Class for the numerical method: numerics_container[MESH_LEVEL][EQUATION][EQ_TERM] ---*/
  for (iMGlevel = 0; iMGlevel <= config->GetnMGLevels(); iMGlevel++) {
    for (iSol = 0; iSol < MAX_SOLS; iSol++) {
      delete [] numerics_container[iMGlevel][iSol];
    }
    delete[] numerics_container[iMGlevel];
  }
  
}

void CDriver::Iteration_Preprocessing() {
  
  int rank = MASTER_NODE;
#ifdef HAVE_MPI
  MPI_Comm_rank(MPI_COMM_WORLD, &rank);
#endif
  
  /*--- Initial print to console for this zone. ---*/
  
  if (rank == MASTER_NODE) cout << "Zone " << iZone+1;
  
  /*--- Loop over all zones and instantiate the physics iteration. ---*/
  
  switch (config_container[iZone]->GetKind_Solver()) {
      
    case EULER: case NAVIER_STOKES: case RANS:
      if (rank == MASTER_NODE)
        cout << ": Euler/Navier-Stokes/RANS flow iteration." << endl;
      iteration_container[iZone] = new CMeanFlowIteration(config_container[iZone]);
      break;
      
    case WAVE_EQUATION:
      if (rank == MASTER_NODE)
        cout << ": wave iteration." << endl;
      iteration_container[iZone] = new CWaveIteration(config_container[iZone]);
      break;
      
    case HEAT_EQUATION:
      if (rank == MASTER_NODE)
        cout << ": heat iteration." << endl;
      iteration_container[iZone] = new CHeatIteration(config_container[iZone]);
      break;
      
    case POISSON_EQUATION:
      if (rank == MASTER_NODE)
        cout << ": poisson iteration." << endl;
      iteration_container[iZone] = new CPoissonIteration(config_container[iZone]);
      break;
      
    case FEM_ELASTICITY:
      if (rank == MASTER_NODE)
        cout << ": FEM iteration." << endl;
      iteration_container[iZone] = new CFEM_StructuralAnalysis(config_container[iZone]);
      break;
    case ADJ_EULER: case ADJ_NAVIER_STOKES: case ADJ_RANS:
      if (rank == MASTER_NODE)
        cout << ": adjoint Euler/Navier-Stokes/RANS flow iteration." << endl;
      iteration_container[iZone] = new CAdjMeanFlowIteration(config_container[iZone]);
      break;
      
    case DISC_ADJ_EULER: case DISC_ADJ_NAVIER_STOKES: case DISC_ADJ_RANS:
      if (rank == MASTER_NODE)
        cout << ": discrete adjoint Euler/Navier-Stokes/RANS flow iteration." << endl;
      iteration_container[iZone] = new CDiscAdjMeanFlowIteration(config_container[iZone]);
      break;
  }
  
}


void CDriver::Interface_Preprocessing() {
  
  int rank = MASTER_NODE;
  unsigned short donorZone, targetZone;
  unsigned short nVar, nVarTransfer;
  
  /*--- Initialize some useful booleans ---*/
  bool fluid_donor, structural_donor;
  bool fluid_target, structural_target;
  
  bool matching_mesh;
  
  fluid_donor  = false;  structural_donor  = false;
  fluid_target  = false;  structural_target  = false;
  

#ifdef HAVE_MPI
  MPI_Comm_rank(MPI_COMM_WORLD, &rank);
#endif
  
  /*--- Coupling between zones (limited to two zones at the moment) ---*/
  for (targetZone = 0; targetZone < nZone; targetZone++) {
    
    /*--- Initialize target booleans ---*/
    fluid_target  = false;  structural_target  = false;
    
    /*--- Set the target boolean: as of now, only Fluid-Structure Interaction considered ---*/
    switch (config_container[targetZone]->GetKind_Solver()) {
      case EULER : case NAVIER_STOKES: case RANS: fluid_target  = true;     break;
      case FEM_ELASTICITY:            structural_target = true;   break;
    }
    
    for (donorZone = 0; donorZone < nZone; donorZone++) {
      /*--- Initialize donor booleans ---*/
      fluid_donor  = false;  structural_donor  = false;
      matching_mesh = config_container[donorZone]->GetMatchingMesh();
      
      /*--- Set the donor boolean: as of now, only Fluid-Structure Interaction considered ---*/
      switch (config_container[donorZone]->GetKind_Solver()) {
        case EULER : case NAVIER_STOKES: case RANS: fluid_donor  = true;    break;
        case FEM_ELASTICITY:            structural_donor = true;  break;
      }
      
      
      /*--- Retrieve the number of conservative variables (for problems not involving structural analysis ---*/
      if (!structural_donor && !structural_target) {
        nVar = solver_container[donorZone][MESH_0][FLOW_SOL]->GetnVar();
      }
      else {
        /*--- If at least one of the components is structural ---*/
        nVar = nDim;
      }
      
      /*--- Interface conditions are only defined between different zones ---*/
      if (donorZone != targetZone) {
        
        if (rank == MASTER_NODE) cout << "From zone " << donorZone << " to zone " << targetZone << ": ";
        
        /*--- Match Zones ---*/
        if (rank == MASTER_NODE) cout << "Setting coupling "<<endl;
        
        /*--- If the mesh is matching: match points ---*/
        if (matching_mesh) {
          if (rank == MASTER_NODE) cout << "between matching meshes. " << endl;
          geometry_container[donorZone][MESH_0]->MatchZone(config_container[donorZone], geometry_container[targetZone][MESH_0],
                                                           config_container[targetZone], donorZone, nZone);
        }
        /*--- Else: interpolate ---*/
        else {
          switch (config_container[donorZone]->GetKindInterpolation()) {
            case NEAREST_NEIGHBOR:
              interpolator_container[donorZone][targetZone] = new CNearestNeighbor(geometry_container, config_container, donorZone, targetZone);
              if (rank == MASTER_NODE) cout << "using a nearest-neighbor approach." << endl;
              break;
            case ISOPARAMETRIC:
              interpolator_container[donorZone][targetZone] = new CIsoparametric(geometry_container, config_container, donorZone, targetZone);
              if (rank == MASTER_NODE) cout << "using an isoparametric approach." << endl;
              break;
            case CONSISTCONSERVE:
              if (targetZone>0 && structural_target) {
                interpolator_container[donorZone][targetZone] = new CMirror(geometry_container, config_container, donorZone, targetZone);
                if (rank == MASTER_NODE) cout << "using a mirror approach: matching coefficients from opposite mesh." << endl;
              }
              else {
                interpolator_container[donorZone][targetZone] = new CIsoparametric(geometry_container, config_container, donorZone, targetZone);
                if (rank == MASTER_NODE) cout << "using an isoparametric approach." << endl;
              }
              if (targetZone == 0 && structural_target) {
                if (rank == MASTER_NODE) cout << "Consistent and conservative interpolation assumes the structure model mesh is evaluated second. Somehow this has not happened. The isoparametric coefficients will be calculated for both meshes, and are not guaranteed to be consistent." << endl;
              }
              break;
          }
        }
        
        /*--- Initialize the appropriate transfer strategy ---*/
        if (rank == MASTER_NODE) cout << "Transferring ";
        
        if (fluid_donor && structural_target) {
          nVarTransfer = 2;
          transfer_container[donorZone][targetZone] = new CTransfer_FlowTraction(nVar, nVarTransfer, config_container[donorZone]);
          if (rank == MASTER_NODE) cout << "flow tractions. "<< endl;
        }
        else if (structural_donor && fluid_target) {
          nVarTransfer = 0;
          transfer_container[donorZone][targetZone] = new CTransfer_StructuralDisplacements(nVar, nVarTransfer, config_container[donorZone]);
          if (rank == MASTER_NODE) cout << "structural displacements. "<< endl;
        }
        else {
          nVarTransfer = 0;
          transfer_container[donorZone][targetZone] = new CTransfer_ConservativeVars(nVar, nVarTransfer, config_container[donorZone]);
          if (rank == MASTER_NODE) cout << "generic conservative variables. " << endl;
        }
        
      }
      
      
    }
    
  }
  
}

void CDriver::StartSolver() {
  
  int rank = MASTER_NODE;
  
#ifdef HAVE_MPI
  MPI_Comm_rank(MPI_COMM_WORLD, &rank);
#endif
  
  /*--- Main external loop of the solver. Within this loop, each iteration ---*/
  
  if (rank == MASTER_NODE)
    cout << endl <<"------------------------------ Begin Solver -----------------------------" << endl;
  
  /*--- This is temporal and just to check. It will have to be added to the regular history file ---*/
  
  ofstream historyFile_FSI;
  bool writeHistFSI = config_container[ZONE_0]->GetWrite_Conv_FSI();
  if (writeHistFSI && (rank == MASTER_NODE)) {
    char cstrFSI[200];
    string filenameHistFSI = config_container[ZONE_0]->GetConv_FileName_FSI();
    strcpy (cstrFSI, filenameHistFSI.data());
    historyFile_FSI.open (cstrFSI);
    historyFile_FSI << "Time,Iteration,Aitken,URes,logResidual,orderMagnResidual" << endl;
    historyFile_FSI.close();
  }
  
  while (ExtIter < config_container[ZONE_0]->GetnExtIter()) {
    
    /*--- Perform some external iteration preprocessing. ---*/
    
    PreprocessExtIter(ExtIter);
    
    /*--- Perform a single iteration of the chosen PDE solver. ---*/
    
    if (!fsi) {
      
      /*--- Perform a dynamic mesh update if required. ---*/
      
      DynamicMeshUpdate(ExtIter);
      
      /*--- Run a single iteration of the problem (mean flow, wave, heat, ...). ---*/
      
      Run();
      
      /*--- Update the solution for dual time stepping strategy ---*/
      
      Update();
      
    }
    else {
      Run();      // In the FSIDriver case, mesh and solution updates are already included into the Run function
    }
    
    /*--- Monitor the computations after each iteration. ---*/
    
    Monitor(ExtIter);
    
    /*--- Output the solution in files. ---*/
    
    Output(ExtIter);
    
    /*--- If the convergence criteria has been met, terminate the simulation. ---*/
    
    if (StopCalc) break;
    
    ExtIter++;
    
  }
  
}

void CDriver::PreprocessExtIter(unsigned long ExtIter) {
  
  /*--- Set the value of the external iteration. ---*/
  
  for (iZone = 0; iZone < nZone; iZone++) config_container[iZone]->SetExtIter(ExtIter);
  
  
  /*--- Read the target pressure ---*/
  
  if (config_container[ZONE_0]->GetInvDesign_Cp() == YES)
    output->SetCp_InverseDesign(solver_container[ZONE_0][MESH_0][FLOW_SOL],
                                geometry_container[ZONE_0][MESH_0], config_container[ZONE_0], ExtIter);
  
  /*--- Read the target heat flux ---*/
  
  if (config_container[ZONE_0]->GetInvDesign_HeatFlux() == YES)
    output->SetHeat_InverseDesign(solver_container[ZONE_0][MESH_0][FLOW_SOL],
                                  geometry_container[ZONE_0][MESH_0], config_container[ZONE_0], ExtIter);
  
  /*--- Set the initial condition for EULER/N-S/RANS and for a non FSI simulation ---*/
  
  if ( (!fsi) &&
      ( (config_container[ZONE_0]->GetKind_Solver() ==  EULER) ||
       (config_container[ZONE_0]->GetKind_Solver() ==  NAVIER_STOKES) ||
       (config_container[ZONE_0]->GetKind_Solver() ==  RANS) ) ) {
        for(iZone = 0; iZone < nZone; iZone++) {
          solver_container[iZone][MESH_0][FLOW_SOL]->SetInitialCondition(geometry_container[iZone], solver_container[iZone], config_container[iZone], ExtIter);
        }
      }
  
#ifdef HAVE_MPI
  MPI_Barrier(MPI_COMM_WORLD);
#endif
  
}


bool CDriver::Monitor(unsigned long ExtIter) {

    /*--- Synchronization point after a single solver iteration. Compute the
     wall clock time required. ---*/

#ifndef HAVE_MPI
    StopTime = su2double(clock())/su2double(CLOCKS_PER_SEC);
#else
    StopTime = MPI_Wtime();
#endif

    UsedTime = (StopTime - StartTime);

    /*--- For specific applications, evaluate and plot the equivalent area. ---*/

    if (config_container[ZONE_0]->GetEquivArea() == YES) {
      output->SetEquivalentArea(solver_container[ZONE_0][MESH_0][FLOW_SOL],
                                geometry_container[ZONE_0][MESH_0], config_container[ZONE_0], ExtIter);
    }

    /*--- Check if there is any change in the runtime parameters ---*/

    CConfig *runtime = NULL;
    strcpy(runtime_file_name, "runtime.dat");
    runtime = new CConfig(runtime_file_name, config_container[ZONE_0]);
    runtime->SetExtIter(ExtIter);
    delete runtime;

    /*--- Update the convergence history file (serial and parallel computations). ---*/

    if (!fsi) {
      output->SetConvHistory_Body(&ConvHist_file, geometry_container, solver_container,
				config_container, integration_container, false, UsedTime, ZONE_0);

    }


    /*--- Evaluate the new CFL number (adaptive). ---*/

    if (config_container[ZONE_0]->GetCFL_Adapt() == YES) {
      output->SetCFL_Number(solver_container, config_container, ZONE_0);
    }

    /*--- Check whether the current simulation has reached the specified
     convergence criteria, and set StopCalc to true, if so. ---*/

    switch (config_container[ZONE_0]->GetKind_Solver()) {
      case EULER: case NAVIER_STOKES: case RANS:
        StopCalc = integration_container[ZONE_0][FLOW_SOL]->GetConvergence(); break;
      case WAVE_EQUATION:
        StopCalc = integration_container[ZONE_0][WAVE_SOL]->GetConvergence(); break;
      case HEAT_EQUATION:
        StopCalc = integration_container[ZONE_0][HEAT_SOL]->GetConvergence(); break;
      case FEM_ELASTICITY:
	StopCalc = integration_container[ZONE_0][FEA_SOL]->GetConvergence(); break;
      case ADJ_EULER: case ADJ_NAVIER_STOKES: case ADJ_RANS:
      case DISC_ADJ_EULER: case DISC_ADJ_NAVIER_STOKES: case DISC_ADJ_RANS:
        StopCalc = integration_container[ZONE_0][ADJFLOW_SOL]->GetConvergence(); break;
    }

    return StopCalc;

}


void CDriver::Output(unsigned long ExtIter) {


    int rank = MASTER_NODE;

#ifdef HAVE_MPI
    MPI_Comm_rank(MPI_COMM_WORLD, &rank);
#endif


    /*--- Solution output. Determine whether a solution needs to be written
     after the current iteration, and if so, execute the output file writing
     routines. ---*/

    if ((ExtIter+1 >= config_container[ZONE_0]->GetnExtIter())

	||

	((ExtIter % config_container[ZONE_0]->GetWrt_Sol_Freq() == 0) && (ExtIter != 0) &&
	 !((config_container[ZONE_0]->GetUnsteady_Simulation() == DT_STEPPING_1ST) ||
	   (config_container[ZONE_0]->GetUnsteady_Simulation() == DT_STEPPING_2ND) ||
	   (config_container[ZONE_0]->GetUnsteady_Simulation() == TIME_STEPPING)))

	||

	(StopCalc)

	||

	(((config_container[ZONE_0]->GetUnsteady_Simulation() == DT_STEPPING_1ST) ||
	  (config_container[ZONE_0]->GetUnsteady_Simulation() == TIME_STEPPING)) &&
	 ((ExtIter == 0) || (ExtIter % config_container[ZONE_0]->GetWrt_Sol_Freq_DualTime() == 0)))

	||

	((config_container[ZONE_0]->GetUnsteady_Simulation() == DT_STEPPING_2ND) && (!fsi) &&
         ((ExtIter == 0) || ((ExtIter % config_container[ZONE_0]->GetWrt_Sol_Freq_DualTime() == 0) ||
			     ((ExtIter-1) % config_container[ZONE_0]->GetWrt_Sol_Freq_DualTime() == 0))))

	||

	((config_container[ZONE_0]->GetUnsteady_Simulation() == DT_STEPPING_2ND) && (fsi) &&
	 ((ExtIter == 0) || ((ExtIter % config_container[ZONE_0]->GetWrt_Sol_Freq_DualTime() == 0))))

	||

	(((config_container[ZONE_0]->GetDynamic_Analysis() == DYNAMIC) &&
	  ((ExtIter == 0) || (ExtIter % config_container[ZONE_0]->GetWrt_Sol_Freq_DualTime() == 0))))) {


      /*--- Low-fidelity simulations (using a coarser multigrid level
       approximation to the solution) require an interpolation back to the
       finest grid. ---*/

      if (config_container[ZONE_0]->GetLowFidelitySim()) {
        integration_container[ZONE_0][FLOW_SOL]->SetProlongated_Solution(RUNTIME_FLOW_SYS, solver_container[ZONE_0][MESH_0][FLOW_SOL], solver_container[ZONE_0][MESH_1][FLOW_SOL], geometry_container[ZONE_0][MESH_0], geometry_container[ZONE_0][MESH_1], config_container[ZONE_0]);
        integration_container[ZONE_0][FLOW_SOL]->Smooth_Solution(RUNTIME_FLOW_SYS, solver_container[ZONE_0][MESH_0][FLOW_SOL], geometry_container[ZONE_0][MESH_0], 3, 1.25, config_container[ZONE_0]);
        solver_container[ZONE_0][MESH_0][config_container[ZONE_0]->GetContainerPosition(RUNTIME_FLOW_SYS)]->Set_MPI_Solution(geometry_container[ZONE_0][MESH_0], config_container[ZONE_0]);
        solver_container[ZONE_0][MESH_0][config_container[ZONE_0]->GetContainerPosition(RUNTIME_FLOW_SYS)]->Preprocessing(geometry_container[ZONE_0][MESH_0], solver_container[ZONE_0][MESH_0], config_container[ZONE_0], MESH_0, 0, RUNTIME_FLOW_SYS, true);
      }


      if (rank == MASTER_NODE) cout << endl << "-------------------------- File Output Summary --------------------------";

      /*--- Execute the routine for writing restart, volume solution,
       surface solution, and surface comma-separated value files. ---*/

      output->SetResult_Files(solver_container, geometry_container, config_container, ExtIter, nZone);

      /*--- Output a file with the forces breakdown. ---*/

      output->SetForces_Breakdown(geometry_container, solver_container,
                                  config_container, integration_container, ZONE_0);

      /*--- Compute the forces at different sections. ---*/

      if (config_container[ZONE_0]->GetPlot_Section_Forces()) {
        output->SetForceSections(solver_container[ZONE_0][MESH_0][FLOW_SOL],
                                 geometry_container[ZONE_0][MESH_0], config_container[ZONE_0], ExtIter);
      }

      if (rank == MASTER_NODE) cout << "-------------------------------------------------------------------------" << endl << endl;

    }

}


CDriver::~CDriver(void) {}


su2double CDriver::Get_Drag() {

  unsigned short val_iZone = ZONE_0;
  unsigned short FinestMesh = config_container[val_iZone]->GetFinestMesh();
  su2double CDrag, RefDensity, RefAreaCoeff, RefVel2(0.0), factor;

  /*--- Export free-stream density and reference area ---*/
  RefDensity = solver_container[val_iZone][FinestMesh][FLOW_SOL]->GetDensity_Inf();
  RefAreaCoeff = config_container[val_iZone]->GetRefAreaCoeff();

  /*--- Calculate free-stream velocity (squared) ---*/
  for(unsigned short iDim = 0; iDim < nDim; iDim++)
    RefVel2 += pow(solver_container[val_iZone][FinestMesh][FLOW_SOL]->GetVelocity_Inf(iDim),2);

  /*--- Calculate drag force based on drag coefficient ---*/
  factor = 0.5*RefDensity*RefAreaCoeff*RefVel2;
  CDrag = solver_container[val_iZone][FinestMesh][FLOW_SOL]->GetTotal_CD();

  return CDrag*factor;
}

su2double CDriver::Get_Lift() {

  unsigned short val_iZone = ZONE_0;
  unsigned short FinestMesh = config_container[val_iZone]->GetFinestMesh();
  su2double CLift, RefDensity, RefAreaCoeff, RefVel2(0.0), factor;

  /*--- Export free-stream density and reference area ---*/
  RefDensity = solver_container[val_iZone][FinestMesh][FLOW_SOL]->GetDensity_Inf();
  RefAreaCoeff = config_container[val_iZone]->GetRefAreaCoeff();

  /*--- Calculate free-stream velocity (squared) ---*/
  for(unsigned short iDim = 0; iDim < nDim; iDim++)
    RefVel2 += pow(solver_container[val_iZone][FinestMesh][FLOW_SOL]->GetVelocity_Inf(iDim),2);

  /*--- Calculate drag force based on drag coefficient ---*/
  factor = 0.5*RefDensity*RefAreaCoeff*RefVel2;
  CLift = solver_container[val_iZone][FinestMesh][FLOW_SOL]->GetTotal_CL();

  return CLift*factor;
}

su2double CDriver::Get_Mz() {

  unsigned short val_iZone = ZONE_0;
  unsigned short FinestMesh = config_container[val_iZone]->GetFinestMesh();
  su2double CMz, RefDensity, RefAreaCoeff, RefLengthCoeff, RefVel2(0.0), factor;

  /*--- Export free-stream density and reference area ---*/
  RefDensity = solver_container[val_iZone][FinestMesh][FLOW_SOL]->GetDensity_Inf();
  RefAreaCoeff = config_container[val_iZone]->GetRefAreaCoeff();
  RefLengthCoeff = config_container[val_iZone]->GetRefLengthMoment();

  /*--- Calculate free-stream velocity (squared) ---*/
  for(unsigned short iDim = 0; iDim < nDim; iDim++)
    RefVel2 += pow(solver_container[val_iZone][FinestMesh][FLOW_SOL]->GetVelocity_Inf(iDim),2);

  /*--- Calculate moment around z-axis based on coefficients ---*/
  factor = 0.5*RefDensity*RefAreaCoeff*RefVel2;
  CMz = solver_container[val_iZone][FinestMesh][FLOW_SOL]->GetTotal_CMz();

  return CMz*factor*RefLengthCoeff;

}

unsigned short CDriver::GetMovingMarker() {

  unsigned short IDtoSend(0),iMarker, jMarker, Moving;
  string Marker_Tag, Moving_Tag;

  for (iMarker = 0; iMarker < config_container[ZONE_0]->GetnMarker_All(); iMarker++) {
    Moving = config_container[ZONE_0]->GetMarker_All_Moving(iMarker);
    if (Moving == YES) {
      for (jMarker = 0; jMarker<config_container[ZONE_0]->GetnMarker_Moving(); jMarker++) {
        Moving_Tag = config_container[ZONE_0]->GetMarker_Moving_TagBound(jMarker);
        Marker_Tag = config_container[ZONE_0]->GetMarker_All_TagBound(iMarker);
        if (Marker_Tag == Moving_Tag) {
          IDtoSend = iMarker;
          break;
        }
      }
    }
  }

  return IDtoSend;

}

unsigned long CDriver::GetNumberVertices(unsigned short iMarker) {

  unsigned long nFluidVertex;
  unsigned short jMarker, Moving;
  string Marker_Tag, Moving_Tag;

  nFluidVertex = 0;

  Moving = config_container[ZONE_0]->GetMarker_All_Moving(iMarker);
  if (Moving == YES) {
    for (jMarker = 0; jMarker<config_container[ZONE_0]->GetnMarker_Moving(); jMarker++) {
      Moving_Tag = config_container[ZONE_0]->GetMarker_Moving_TagBound(jMarker);
      Marker_Tag = config_container[ZONE_0]->GetMarker_All_TagBound(iMarker);
      if (Marker_Tag == Moving_Tag) {
        nFluidVertex = geometry_container[ZONE_0][MESH_0]->nVertex[iMarker];
      }
    }
  }

  return nFluidVertex;

}

unsigned long CDriver::GetVertexGlobalIndex(unsigned short iMarker, unsigned short iVertex) {

  unsigned long iPoint, GlobalIndex;

  iPoint = geometry_container[ZONE_0][MESH_0]->vertex[iMarker][iVertex]->GetNode();
  GlobalIndex = geometry_container[ZONE_0][MESH_0]->node[iPoint]->GetGlobalIndex();

  return GlobalIndex;

}

su2double CDriver::GetVertexCoordX(unsigned short iMarker, unsigned short iVertex) {

  su2double* Coord;
  unsigned long iPoint;

  iPoint = geometry_container[ZONE_0][MESH_0]->vertex[iMarker][iVertex]->GetNode();
  Coord = geometry_container[ZONE_0][MESH_0]->node[iPoint]->GetCoord();
  return Coord[0];

}

su2double CDriver::GetVertexCoordY(unsigned short iMarker, unsigned short iVertex) {

  su2double* Coord;
  unsigned long iPoint;

  iPoint = geometry_container[ZONE_0][MESH_0]->vertex[iMarker][iVertex]->GetNode();
  Coord = geometry_container[ZONE_0][MESH_0]->node[iPoint]->GetCoord();
  return Coord[1];
}

su2double CDriver::GetVertexCoordZ(unsigned short iMarker, unsigned short iVertex) {

  su2double* Coord;
  unsigned long iPoint;

  if(nDim == 3) {
    iPoint = geometry_container[ZONE_0][MESH_0]->vertex[iMarker][iVertex]->GetNode();
    Coord = geometry_container[ZONE_0][MESH_0]->node[iPoint]->GetCoord();
    return Coord[2];
  }
  else {
    return 0.0;
  }


}

bool CDriver::ComputeVertexForces(unsigned short iMarker, unsigned short iVertex) {

    unsigned long iPoint;
    unsigned short iDim, jDim;
    su2double *Normal, AreaSquare, Area;
    bool halo;

    unsigned short FinestMesh = config_container[ZONE_0]->GetFinestMesh();

	/*--- Check the kind of fluid problem ---*/
	bool compressible       = (config_container[ZONE_0]->GetKind_Regime() == COMPRESSIBLE);
	bool incompressible     = (config_container[ZONE_0]->GetKind_Regime() == INCOMPRESSIBLE);
	bool viscous_flow       = ((config_container[ZONE_0]->GetKind_Solver() == NAVIER_STOKES) ||
							   (config_container[ZONE_0]->GetKind_Solver() == RANS) );

    /*--- Parameters for the calculations ---*/
	// Pn: Pressure
	// Pinf: Pressure_infinite
	// div_vel: Velocity divergence
	// Dij: Dirac delta
	su2double Pn = 0.0, div_vel = 0.0, Dij = 0.0;
	su2double Viscosity = 0.0;
	su2double Grad_Vel[3][3] = { {0.0, 0.0, 0.0} ,
							{0.0, 0.0, 0.0} ,
							{0.0, 0.0, 0.0} } ;
	su2double Tau[3][3] = { {0.0, 0.0, 0.0} ,
							{0.0, 0.0, 0.0} ,
							{0.0, 0.0, 0.0} } ;

	su2double Pinf = solver_container[ZONE_0][FinestMesh][FLOW_SOL]->GetPressure_Inf();

    iPoint = geometry_container[ZONE_0][MESH_0]->vertex[iMarker][iVertex]->GetNode();
    //GlobalIndex = geometry_container[ZONE_0][MESH_0]->node[iPoint]->GetGlobalIndex();

    /*--- It necessary to distinguish the halo nodes from the others, since they introduice non physical forces. ---*/
    //if(geometry_container[ZONE_0][MESH_0]->node[iPoint]->GetDomain()) partFluidSurfaceLoads[iVertex][0] = GlobalIndex;
    //else partFluidSurfaceLoads[iVertex][0] = -1.0;
    if(geometry_container[ZONE_0][MESH_0]->node[iPoint]->GetDomain()) {
    /*--- Get the normal at the vertex: this normal goes inside the fluid domain. ---*/
    Normal = geometry_container[ZONE_0][MESH_0]->vertex[iMarker][iVertex]->GetNormal();
    AreaSquare = 0.0;
    for(iDim = 0; iDim < nDim; iDim++) {
        AreaSquare += Normal[iDim]*Normal[iDim];
    }
    Area = sqrt(AreaSquare);

    /*--- Get the values of pressure and viscosity ---*/
    if (incompressible) {
      Pn = solver_container[ZONE_0][MESH_0][FLOW_SOL]->node[iPoint]->GetPressureInc();
      if (viscous_flow) {
        for(iDim=0; iDim<nDim; iDim++) {
          for(jDim=0; jDim<nDim; jDim++) {
            Grad_Vel[iDim][jDim] = solver_container[ZONE_0][FinestMesh][FLOW_SOL]->node[iPoint]->GetGradient_Primitive(iDim+1, jDim);
          }
        }
        Viscosity = solver_container[ZONE_0][MESH_0][FLOW_SOL]->node[iPoint]->GetLaminarViscosityInc();
      }
    }
    else if (compressible) {
      Pn = solver_container[ZONE_0][MESH_0][FLOW_SOL]->node[iPoint]->GetPressure();
      if (viscous_flow) {
        for(iDim=0; iDim<nDim; iDim++) {
          for(jDim=0; jDim<nDim; jDim++) {
            Grad_Vel[iDim][jDim] = solver_container[ZONE_0][FinestMesh][FLOW_SOL]->node[iPoint]->GetGradient_Primitive(iDim+1, jDim);
          }
        }
        Viscosity = solver_container[ZONE_0][MESH_0][FLOW_SOL]->node[iPoint]->GetLaminarViscosity();
      }
    }

   /*--- Calculate the inviscid (pressure) part of tn in the fluid nodes (force units) ---*/
   for (iDim = 0; iDim < nDim; iDim++) {
     //partFluidSurfaceLoads[iVertex][iDim+1] = -(Pn-Pinf)*Normal[iDim];   //NB : norm(Normal) = Area
     APINodalForce[iDim] = -(Pn-Pinf)*Normal[iDim];     //NB : norm(Normal) = Area
   }

   /*--- Calculate the viscous (shear stress) part of tn in the fluid nodes (force units ---*/
   if ((incompressible || compressible) && viscous_flow) {
     div_vel = 0.0;
     for (iDim = 0; iDim < nDim; iDim++)
       div_vel += Grad_Vel[iDim][iDim];
     if (incompressible) div_vel = 0.0;

     for (iDim = 0; iDim < nDim; iDim++) {
       for (jDim = 0 ; jDim < nDim; jDim++) {
         Dij = 0.0; if (iDim == jDim) Dij = 1.0;
         Tau[iDim][jDim] = Viscosity*(Grad_Vel[jDim][iDim] + Grad_Vel[iDim][jDim]) - TWO3*Viscosity*div_vel*Dij;
         //partFluidSurfaceLoads[iVertex][iDim+1] += Tau[iDim][jDim]*Normal[jDim];
         APINodalForce[iDim] += Tau[iDim][jDim]*Normal[jDim];
       }
     }
   }

   //Divide by local are in case of force density communication.
   for(iDim = 0; iDim < nDim; iDim++) {
     APINodalForceDensity[iDim] = APINodalForce[iDim]/Area;
   }

   halo = false;

   }
   else {
        halo = true;
   }

   return halo;

}

su2double CDriver::GetVertexForceX(unsigned short iMarker, unsigned short iVertex) {

    return APINodalForce[0];

}

su2double CDriver::GetVertexForceY(unsigned short iMarker, unsigned short iVertex) {

    return APINodalForce[1];

}

su2double CDriver::GetVertexForceZ(unsigned short iMarker, unsigned short iVertex) {

    return APINodalForce[2];

}

su2double CDriver::GetVertexForceDensityX(unsigned short iMarker, unsigned short iVertex) {
    return APINodalForceDensity[0];
}

su2double CDriver::GetVertexForceDensityY(unsigned short iMarker, unsigned short iVertex) {
    return APINodalForceDensity[1];
}

su2double CDriver::GetVertexForceDensityZ(unsigned short iMarker, unsigned short iVertex) {
    return APINodalForceDensity[2];
}

void CDriver::SetVertexCoordX(unsigned short iMarker, unsigned short iVertex, su2double newPosX) {

  unsigned long iPoint;
  su2double *Coord, *Coord_n;
  su2double dispX;

  iPoint = geometry_container[ZONE_0][MESH_0]->vertex[iMarker][iVertex]->GetNode();
  Coord = geometry_container[ZONE_0][MESH_0]->node[iPoint]->GetCoord();

  if(config_container[ZONE_0]->GetUnsteady_Simulation()) {
    Coord_n = geometry_container[ZONE_0][MESH_0]->node[iPoint]->GetCoord_n();
    dispX = newPosX - Coord_n[0];
    APIVarCoord[0] = dispX - Coord[0] + Coord_n[0];
  }
  else {
    APIVarCoord[0] = newPosX - Coord[0];
  }

}

void CDriver::SetVertexCoordY(unsigned short iMarker, unsigned short iVertex, su2double newPosY) {

  unsigned long iPoint;
  su2double *Coord, *Coord_n;
  su2double dispY;

  iPoint = geometry_container[ZONE_0][MESH_0]->vertex[iMarker][iVertex]->GetNode();
  Coord = geometry_container[ZONE_0][MESH_0]->node[iPoint]->GetCoord();

  if(config_container[ZONE_0]->GetUnsteady_Simulation()) {
    Coord_n = geometry_container[ZONE_0][MESH_0]->node[iPoint]->GetCoord_n();
    dispY = newPosY - Coord_n[1];
    APIVarCoord[1] = dispY - Coord[1] + Coord_n[1];
  }
  else {
    APIVarCoord[1] = newPosY - Coord[1];
  }
}

void CDriver::SetVertexCoordZ(unsigned short iMarker, unsigned short iVertex, su2double newPosZ) {

  unsigned long iPoint;
  su2double *Coord, *Coord_n;
  su2double dispZ;

  iPoint = geometry_container[ZONE_0][MESH_0]->vertex[iMarker][iVertex]->GetNode();
  Coord = geometry_container[ZONE_0][MESH_0]->node[iPoint]->GetCoord();
  Coord_n = geometry_container[ZONE_0][MESH_0]->node[iPoint]->GetCoord_n();
  if(nDim > 2) {
    if(config_container[ZONE_0]->GetUnsteady_Simulation()) {
      Coord_n = geometry_container[ZONE_0][MESH_0]->node[iPoint]->GetCoord_n();
      dispZ = newPosZ - Coord_n[2];
      APIVarCoord[2] = dispZ - Coord[2] + Coord_n[2];
    }
    else {
      APIVarCoord[2] = newPosZ - Coord[2];
    }
  }
  else {
    APIVarCoord[2] = 0.0;
  }
}

su2double CDriver::SetVertexVarCoord(unsigned short iMarker, unsigned short iVertex) {

    su2double nodalVarCoordNorm;

    geometry_container[ZONE_0][MESH_0]->vertex[iMarker][iVertex]->SetVarCoord(APIVarCoord);
    nodalVarCoordNorm = sqrt((APIVarCoord[0])*(APIVarCoord[0]) + (APIVarCoord[1])*(APIVarCoord[1]) + (APIVarCoord[2])*(APIVarCoord[2]));

    return nodalVarCoordNorm;

}

CSingleZoneDriver::CSingleZoneDriver(char* confFile,
                                     unsigned short val_nZone,
                                     unsigned short val_nDim) : CDriver(confFile,
                                                                        val_nZone,
                                                                        val_nDim) { }

CSingleZoneDriver::~CSingleZoneDriver(void) { }

void CSingleZoneDriver::Run() {

  /*--- Run an iteration of the physics within this single zone.
   We assume that the zone of interest is in the ZONE_0 container position. ---*/
  
  iteration_container[ZONE_0]->Preprocess(output, integration_container, geometry_container,
                                          solver_container, numerics_container, config_container,
                                          surface_movement, grid_movement, FFDBox, ZONE_0);
  
  iteration_container[ZONE_0]->Iterate(output, integration_container, geometry_container,
                                       solver_container, numerics_container, config_container,
                                       surface_movement, grid_movement, FFDBox, ZONE_0);
  
}


void CSingleZoneDriver::Update() {

  iteration_container[ZONE_0]->Update(output, integration_container, geometry_container,
                                      solver_container, numerics_container, config_container,
                                      surface_movement, grid_movement, FFDBox, ZONE_0);

}

void CSingleZoneDriver::ResetConvergence() {

  switch (config_container[ZONE_0]->GetKind_Solver()) {

    case EULER: case NAVIER_STOKES: case RANS:
      integration_container[ZONE_0][FLOW_SOL]->SetConvergence(false);
      if (config_container[ZONE_0]->GetKind_Solver() == RANS) integration_container[ZONE_0][TURB_SOL]->SetConvergence(false);
      if(config_container[ZONE_0]->GetKind_Trans_Model() == LM) integration_container[ZONE_0][TRANS_SOL]->SetConvergence(false);
      break;

    case WAVE_EQUATION:
      integration_container[ZONE_0][WAVE_SOL]->SetConvergence(false);
      break;

    case HEAT_EQUATION:
      integration_container[ZONE_0][HEAT_SOL]->SetConvergence(false);
      break;

    case POISSON_EQUATION:
      break;

    case FEM_ELASTICITY:
      integration_container[ZONE_0][FEA_SOL]->SetConvergence(false);
      break;

    case ADJ_EULER: case ADJ_NAVIER_STOKES: case ADJ_RANS: case DISC_ADJ_EULER: case DISC_ADJ_NAVIER_STOKES: case DISC_ADJ_RANS:
      integration_container[ZONE_0][ADJFLOW_SOL]->SetConvergence(false);
      if( (config_container[ZONE_0]->GetKind_Solver() == ADJ_RANS) || (config_container[ZONE_0]->GetKind_Solver() == DISC_ADJ_RANS) )
        integration_container[ZONE_0][ADJTURB_SOL]->SetConvergence(false);
      break;
      
  }

}

void CSingleZoneDriver::DynamicMeshUpdate(unsigned long ExtIter) {

  bool time_spectral = (config_container[ZONE_0]->GetUnsteady_Simulation() == TIME_SPECTRAL);

  /*--- Dynamic mesh update ---*/
  if ((config_container[ZONE_0]->GetGrid_Movement()) && (!time_spectral)) {
    iteration_container[ZONE_0]->SetGrid_Movement(geometry_container, surface_movement, grid_movement, FFDBox, solver_container, config_container, ZONE_0, 0, ExtIter );
  }

}

void CSingleZoneDriver::StaticMeshUpdate() {

  int rank = MASTER_NODE;

#ifdef HAVE_MPI
  MPI_Comm_rank(MPI_COMM_WORLD, &rank);
#endif

  if(rank == MASTER_NODE) cout << " Deforming the volume grid." << endl;
  grid_movement[ZONE_0]->SetVolume_Deformation(geometry_container[ZONE_0][MESH_0], config_container[ZONE_0], true);

  if(rank == MASTER_NODE) cout << "No grid velocity to be computed : static grid deformation." << endl;

  if(rank == MASTER_NODE) cout << " Updating multigrid structure." << endl;
  grid_movement[ZONE_0]->UpdateMultiGrid(geometry_container[ZONE_0], config_container[ZONE_0]);

}

void CSingleZoneDriver::SetInitialMesh() {

  unsigned long iPoint;

  StaticMeshUpdate();

  /*--- Propagate the initial deformation to the past ---*/
  //if (!restart) {
    for (iMesh = 0; iMesh <= config_container[ZONE_0]->GetnMGLevels(); iMesh++) {
      for(iPoint = 0; iPoint < geometry_container[ZONE_0][iMesh]->GetnPoint(); iPoint++) {
        //solver_container[ZONE_0][iMesh][FLOW_SOL]->node[iPoint]->Set_Solution_time_n();
        //solver_container[ZONE_0][iMesh][FLOW_SOL]->node[iPoint]->Set_Solution_time_n1();
        geometry_container[ZONE_0][iMesh]->node[iPoint]->SetVolume_n();
        geometry_container[ZONE_0][iMesh]->node[iPoint]->SetVolume_nM1();
        geometry_container[ZONE_0][iMesh]->node[iPoint]->SetCoord_n();
        geometry_container[ZONE_0][iMesh]->node[iPoint]->SetCoord_n1();
      }
    }
  //}

}

CMultiZoneDriver::CMultiZoneDriver(char* confFile,
                                   unsigned short val_nZone,
                                   unsigned short val_nDim) : CDriver(confFile,
                                                                      val_nZone,
                                                                      val_nDim) { }


CMultiZoneDriver::~CMultiZoneDriver(void) { }

void CMultiZoneDriver::Run() {
  
  
  /*--- Run a single iteration of a multi-zone problem by looping over all
   zones and executing the iterations. Note that data transers between zones
   and other intermediate procedures may be required. ---*/
  
  for (iZone = 0; iZone < nZone; iZone++) {
    
    iteration_container[iZone]->Preprocess(output, integration_container, geometry_container,
                                           solver_container, numerics_container, config_container,
                                           surface_movement, grid_movement, FFDBox, iZone);
    
    iteration_container[iZone]->Iterate(output, integration_container, geometry_container,
                                        solver_container, numerics_container, config_container,
                                        surface_movement, grid_movement, FFDBox, iZone);
    
  }
  
}

void CMultiZoneDriver::Update() {

  for(iZone = 0; iZone < nZone; iZone++) {

    iteration_container[iZone]->Update(output, integration_container, geometry_container,
                                       solver_container, numerics_container, config_container,
                                       surface_movement, grid_movement, FFDBox, iZone);

  }

}

void CMultiZoneDriver::ResetConvergence() {

  for(iZone = 0; iZone < nZone; iZone++) {
    switch (config_container[iZone]->GetKind_Solver()) {

    case EULER: case NAVIER_STOKES: case RANS:
      integration_container[iZone][FLOW_SOL]->SetConvergence(false);
      if (config_container[iZone]->GetKind_Solver() == RANS) integration_container[iZone][TURB_SOL]->SetConvergence(false);
      if(config_container[iZone]->GetKind_Trans_Model() == LM) integration_container[iZone][TRANS_SOL]->SetConvergence(false);
      break;

    case WAVE_EQUATION:
      integration_container[iZone][WAVE_SOL]->SetConvergence(false);
      break;

    case HEAT_EQUATION:
      integration_container[iZone][HEAT_SOL]->SetConvergence(false);
      break;

    case POISSON_EQUATION:
      break;

    case FEM_ELASTICITY:
      integration_container[iZone][FEA_SOL]->SetConvergence(false);
      break;

    case ADJ_EULER: case ADJ_NAVIER_STOKES: case ADJ_RANS: case DISC_ADJ_EULER: case DISC_ADJ_NAVIER_STOKES: case DISC_ADJ_RANS:
      integration_container[iZone][ADJFLOW_SOL]->SetConvergence(false);
      if( (config_container[iZone]->GetKind_Solver() == ADJ_RANS) || (config_container[iZone]->GetKind_Solver() == DISC_ADJ_RANS) )
        integration_container[iZone][ADJTURB_SOL]->SetConvergence(false);
      break;
    }
  }

}

void CMultiZoneDriver::DynamicMeshUpdate(unsigned long ExtIter) {

  bool time_spectral;

  for (iZone = 0; iZone < nZone; iZone++) {
    time_spectral = (config_container[iZone]->GetUnsteady_Simulation() == TIME_SPECTRAL);
    /*--- Dynamic mesh update ---*/
    if ((config_container[iZone]->GetGrid_Movement()) && (!time_spectral)) {
      iteration_container[iZone]->SetGrid_Movement(geometry_container, surface_movement, grid_movement, FFDBox, solver_container, config_container, iZone, 0, ExtIter );
    }
  }

}

void CMultiZoneDriver::StaticMeshUpdate() {

  int rank = MASTER_NODE;

#ifdef HAVE_MPI
  MPI_Comm_rank(MPI_COMM_WORLD, &rank);
#endif

  for(iZone = 0; iZone < nZone; iZone++) {
    if(rank == MASTER_NODE) cout << " Deforming the volume grid." << endl;
    grid_movement[iZone]->SetVolume_Deformation(geometry_container[iZone][MESH_0], config_container[iZone], true);

    if(rank == MASTER_NODE) cout << "No grid velocity to be computde : static grid deformation." << endl;

    if(rank == MASTER_NODE) cout << " Updating multigrid structure." << endl;
    grid_movement[iZone]->UpdateMultiGrid(geometry_container[iZone], config_container[iZone]);
  }
}

void CMultiZoneDriver::SetInitialMesh() {

  unsigned long iPoint;

  StaticMeshUpdate();

  /*--- Propagate the initial deformation to the past ---*/
  //if (!restart) {
    for(iZone = 0; iZone < nZone; iZone++) {
      for (iMesh = 0; iMesh <= config_container[iZone]->GetnMGLevels(); iMesh++) {
        for(iPoint = 0; iPoint < geometry_container[iZone][iMesh]->GetnPoint(); iPoint++) {
          //solver_container[iZone][iMesh][FLOW_SOL]->node[iPoint]->Set_Solution_time_n();
          //solver_container[iZone][iMesh][FLOW_SOL]->node[iPoint]->Set_Solution_time_n1();
          geometry_container[iZone][iMesh]->node[iPoint]->SetVolume_n();
          geometry_container[iZone][iMesh]->node[iPoint]->SetVolume_nM1();
          geometry_container[iZone][iMesh]->node[iPoint]->SetCoord_n();
          geometry_container[iZone][iMesh]->node[iPoint]->SetCoord_n1();
        }
      }
    }
  //}

}

CSpectralDriver::CSpectralDriver(char* confFile,
                                 unsigned short val_nZone,
                                 unsigned short val_nDim) : CDriver(confFile,
                                                                    val_nZone,
                                                                    val_nDim) { }

CSpectralDriver::~CSpectralDriver(void) { }

void CSpectralDriver::Run() {
  
  unsigned long ExtIter = config_container[ZONE_0]->GetExtIter();
  
  /*--- If this is the first iteration, set up the spectral operators,
   initialize the source terms, and compute any grid veocities, if necessary. ---*/
  
  if (ExtIter == 0) {
<<<<<<< HEAD
      if (config_container[ZONE_0]->GetGrid_Movement() && (config_container[ZONE_0]->GetSpectralMethod_Type() == TIME_SPECTRAL)) {
          SetTimeSpectral_Velocities(geometry_container, config_container, nZone);
      }
    
    for (iZone = 0; iZone < nZone; iZone++)
      SetSpectralMethod(geometry_container, solver_container, config_container, nZone, iZone);
=======
    SetTimeSpectral_Velocities();
    for (iZone = 0; iZone < nZone; iZone++)
      SetTimeSpectral((iZone+1)%nZone);
>>>>>>> 8ac66133
  }
  
  /*--- Run a single iteration of a spectral method problem. Preprocess all
   all zones before beginning the iteration. ---*/
  
  for (iZone = 0; iZone < nZone; iZone++)
    iteration_container[iZone]->Preprocess(output, integration_container, geometry_container,
                                           solver_container, numerics_container, config_container,
                                           surface_movement, grid_movement, FFDBox, iZone);
  
  for (iZone = 0; iZone < nZone; iZone++)
    iteration_container[iZone]->Iterate(output, integration_container, geometry_container,
                                        solver_container, numerics_container, config_container,
                                        surface_movement, grid_movement, FFDBox, iZone);
    
}

void CSpectralDriver::Update() {

  for (iZone = 0; iZone < nZone; iZone++) {

    /*--- Update the spectral source terms across all zones ---*/
<<<<<<< HEAD
    
    SetSpectralMethod(geometry_container, solver_container, config_container, nZone, iZone);
    
=======

    SetTimeSpectral((iZone+1)%nZone);

>>>>>>> 8ac66133
    iteration_container[iZone]->Update(output, integration_container, geometry_container,
                                       solver_container, numerics_container, config_container,
                                       surface_movement, grid_movement, FFDBox, iZone);

  }

}

void CSpectralDriver::ResetConvergence() {

  for(iZone = 0; iZone < nZone; iZone++) {
    switch (config_container[iZone]->GetKind_Solver()) {

    case EULER: case NAVIER_STOKES: case RANS:
      integration_container[iZone][FLOW_SOL]->SetConvergence(false);
      if (config_container[iZone]->GetKind_Solver() == RANS) integration_container[iZone][TURB_SOL]->SetConvergence(false);
      if(config_container[iZone]->GetKind_Trans_Model() == LM) integration_container[iZone][TRANS_SOL]->SetConvergence(false);
      break;

    case WAVE_EQUATION:
      integration_container[iZone][WAVE_SOL]->SetConvergence(false);
      break;

    case HEAT_EQUATION:
      integration_container[iZone][HEAT_SOL]->SetConvergence(false);
      break;

    case POISSON_EQUATION:
      break;

    case FEM_ELASTICITY:
      integration_container[iZone][FEA_SOL]->SetConvergence(false);
      break;

    case ADJ_EULER: case ADJ_NAVIER_STOKES: case ADJ_RANS: case DISC_ADJ_EULER: case DISC_ADJ_NAVIER_STOKES: case DISC_ADJ_RANS:
      integration_container[iZone][ADJFLOW_SOL]->SetConvergence(false);
      if( (config_container[iZone]->GetKind_Solver() == ADJ_RANS) || (config_container[iZone]->GetKind_Solver() == DISC_ADJ_RANS) )
        integration_container[iZone][ADJTURB_SOL]->SetConvergence(false);
      break;
    }
  }

}

<<<<<<< HEAD
void CSpectralDriver::SetSpectralMethod(CGeometry ***geometry_container, CSolver ****solver_container,
                                      CConfig **config_container, unsigned short nZone, unsigned short iZone) {
=======
void CSpectralDriver::SetTimeSpectral(unsigned short iZone) {
>>>>>>> 8ac66133
  
  int rank = MASTER_NODE;
#ifdef HAVE_MPI
  MPI_Comm_rank(MPI_COMM_WORLD, &rank);
#endif
  
  unsigned short iVar, jZone, kZone, iMGlevel;
  unsigned short nVar = solver_container[ZONE_0][MESH_0][FLOW_SOL]->GetnVar();
  unsigned long iPoint;
  bool implicit = (config_container[ZONE_0]->GetKind_TimeIntScheme_Flow() == EULER_IMPLICIT);
  bool adjoint = (config_container[ZONE_0]->GetContinuous_Adjoint());
  if (adjoint) {
    implicit = (config_container[ZONE_0]->GetKind_TimeIntScheme_AdjFlow() == EULER_IMPLICIT);
  }
  
  /*--- Retrieve values from the config file ---*/
  su2double *U = new su2double[nVar];
  su2double *U_old = new su2double[nVar];
  su2double *Psi = new su2double[nVar];
  su2double *Psi_old = new su2double[nVar];
  su2double *Source = new su2double[nVar];
  su2double deltaU, deltaPsi;
  
  /*--- Compute period of oscillation ---*/
  su2double period = config_container[ZONE_0]->GetSpectralMethod_Period();

  /*--- Non-dimensionalize the input period, if necessary.	*/
  period /= config_container[ZONE_0]->GetTime_Ref();
  
  /*--- allocate dynamic memory for D ---*/
  su2double **D = new su2double*[nZone];
  for (kZone = 0; kZone < nZone; kZone++) {
    D[kZone] = new su2double[nZone];
  }
  
<<<<<<< HEAD
  if (config_container[ZONE_0]->GetSpectralMethod_Type() == TIME_SPECTRAL) {

  /*--- Build the Time Spectral operator matrix ---*/
    ComputeTimeSpectral_Operator(D, period, nZone);
  }
  if (config_container[ZONE_0]->GetSpectralMethod_Type() == HARMONIC_BALANCE) {
  	su2double *Omega_HB = new su2double[nZone];
  	for (jZone = 0; jZone < nZone; jZone++){
  		Omega_HB[jZone]  = config_container[jZone]->GetOmega_HB()[jZone];

  		/*--- Non-dimensionalize the input Omega Harmonic Balance, if necessary.	*/
  		Omega_HB[jZone] /= config_container[jZone]->GetOmega_Ref();
  	}

  	/*--- Build the Harmonic Balance operator matrix ---*/
  	ComputeHarmonicBalance_Operator(D, Omega_HB, period, nZone);
  	delete [] Omega_HB;
  }
    
=======
  /*--- Build the time-spectral operator matrix ---*/
  ComputeTimeSpectral_Operator(D, period);
  //  for (kZone = 0; kZone < nZone; kZone++) {
  //    for (jZone = 0; jZone < nZone; jZone++) {
  //
  //      if (nZone%2 == 0) {
  //
  //        /*--- For an even number of time instances ---*/
  //        if (kZone == jZone) {
  //          D[kZone][jZone] = 0.0;
  //        }
  //        else {
  //          D[kZone][jZone] = (PI_NUMBER/period)*pow(-1.0,(kZone-jZone))*(1/tan(PI_NUMBER*(kZone-jZone)/nZone));
  //        }
  //      }
  //      else {
  //
  //        /*--- For an odd number of time instances ---*/
  //        if (kZone == jZone) {
  //          D[kZone][jZone] = 0.0;
  //        }
  //        else {
  //          D[kZone][jZone] = (PI_NUMBER/period)*pow(-1.0,(kZone-jZone))*(1/sin(PI_NUMBER*(kZone-jZone)/nZone));
  //        }
  //      }
  //
  //    }
  //  }
  
>>>>>>> 8ac66133
  /*--- Compute various source terms for explicit direct, implicit direct, and adjoint problems ---*/
  /*--- Loop over all grid levels ---*/
  for (iMGlevel = 0; iMGlevel <= config_container[ZONE_0]->GetnMGLevels(); iMGlevel++) {
    
    /*--- Loop over each node in the volume mesh ---*/
    for (iPoint = 0; iPoint < geometry_container[ZONE_0][iMGlevel]->GetnPoint(); iPoint++) {
      
      for (iVar = 0; iVar < nVar; iVar++) {
        Source[iVar] = 0.0;
      }
      
      /*--- Step across the columns ---*/
      for (jZone = 0; jZone < nZone; jZone++) {
        
        /*--- Retrieve solution at this node in current zone ---*/
        for (iVar = 0; iVar < nVar; iVar++) {
          
          if (!adjoint) {
            U[iVar] = solver_container[jZone][iMGlevel][FLOW_SOL]->node[iPoint]->GetSolution(iVar);
            Source[iVar] += U[iVar]*D[iZone][jZone];
            
            if (implicit) {
              U_old[iVar] = solver_container[jZone][iMGlevel][FLOW_SOL]->node[iPoint]->GetSolution_Old(iVar);
              deltaU = U[iVar] - U_old[iVar];
              Source[iVar] += deltaU*D[iZone][jZone];
            }
            
          }
          
          else {
            Psi[iVar] = solver_container[jZone][iMGlevel][ADJFLOW_SOL]->node[iPoint]->GetSolution(iVar);
            Source[iVar] += Psi[iVar]*D[jZone][iZone];
            
            if (implicit) {
              Psi_old[iVar] = solver_container[jZone][iMGlevel][ADJFLOW_SOL]->node[iPoint]->GetSolution_Old(iVar);
              deltaPsi = Psi[iVar] - Psi_old[iVar];
              Source[iVar] += deltaPsi*D[jZone][iZone];
            }
          }
        }
        
        /*--- Store sources for current row ---*/
        for (iVar = 0; iVar < nVar; iVar++) {
          if (!adjoint) {
            solver_container[iZone][iMGlevel][FLOW_SOL]->node[iPoint]->SetSpectralMethod_Source(iVar, Source[iVar]);
          }
          else {
            solver_container[iZone][iMGlevel][ADJFLOW_SOL]->node[iPoint]->SetSpectralMethod_Source(iVar, Source[iVar]);
          }
        }
        
      }
    }
  }
  
  /*--- Source term for a turbulence model ---*/
  if (config_container[ZONE_0]->GetKind_Solver() == RANS) {
    
    /*--- Extra variables needed if we have a turbulence model. ---*/
    unsigned short nVar_Turb = solver_container[ZONE_0][MESH_0][TURB_SOL]->GetnVar();
    su2double *U_Turb = new su2double[nVar_Turb];
    su2double *Source_Turb = new su2double[nVar_Turb];
    
    /*--- Loop over only the finest mesh level (turbulence is always solved
     on the original grid only). ---*/
    for (iPoint = 0; iPoint < geometry_container[ZONE_0][MESH_0]->GetnPoint(); iPoint++) {
      for (iVar = 0; iVar < nVar_Turb; iVar++) Source_Turb[iVar] = 0.0;
      for (jZone = 0; jZone < nZone; jZone++) {
        
        /*--- Retrieve solution at this node in current zone ---*/
        for (iVar = 0; iVar < nVar_Turb; iVar++) {
          U_Turb[iVar] = solver_container[jZone][MESH_0][TURB_SOL]->node[iPoint]->GetSolution(iVar);
          Source_Turb[iVar] += U_Turb[iVar]*D[iZone][jZone];
        }
      }
      
      /*--- Store sources for current iZone ---*/
      for (iVar = 0; iVar < nVar_Turb; iVar++)
        solver_container[iZone][MESH_0][TURB_SOL]->node[iPoint]->SetSpectralMethod_Source(iVar, Source_Turb[iVar]);
    }
    
    delete [] U_Turb;
    delete [] Source_Turb;
  }
  
  /*--- delete dynamic memory for D ---*/
  for (kZone = 0; kZone < nZone; kZone++) {
    delete [] D[kZone];
  }

  delete [] D;
  delete [] U;
  delete [] U_old;
  delete [] Psi;
  delete [] Psi_old;
  delete [] Source;
  
  /*--- Write file with force coefficients ---*/
  ofstream TS_Flow_file;
  ofstream mean_TS_Flow_file;
  
  /*--- MPI Send/Recv buffers ---*/
  su2double *sbuf_force = NULL,  *rbuf_force = NULL;
  
  /*--- Other variables ---*/
  unsigned short nVar_Force = 8;
  unsigned long current_iter = config_container[ZONE_0]->GetExtIter();
  
  /*--- Allocate memory for send buffer ---*/
  sbuf_force = new su2double[nVar_Force];
  
  su2double *averages = new su2double[nVar_Force];
  for (iVar = 0; iVar < nVar_Force; iVar++)
    averages[iVar] = 0;
  
  /*--- Allocate memory for receive buffer ---*/
  if (rank == MASTER_NODE) {
    rbuf_force = new su2double[nVar_Force];
    
    TS_Flow_file.precision(15);
    TS_Flow_file.open("TS_force_coefficients.csv", ios::out);
    TS_Flow_file <<  "\"time_instance\",\"lift_coeff\",\"drag_coeff\",\"moment_coeff_x\",\"moment_coeff_y\",\"moment_coeff_z\"" << endl;
    
    mean_TS_Flow_file.precision(15);
    if (current_iter == 0 && iZone == 1) {
      mean_TS_Flow_file.open("history_TS_forces.plt", ios::trunc);
      mean_TS_Flow_file << "TITLE = \"SU2 TIME-SPECTRAL SIMULATION\"" << endl;
      mean_TS_Flow_file <<  "VARIABLES = \"Iteration\",\"CLift\",\"CDrag\",\"CMx\",\"CMy\",\"CMz\",\"CT\",\"CQ\",\"CMerit\"" << endl;
      mean_TS_Flow_file << "ZONE T= \"Average Convergence History\"" << endl;
    }
    else
      mean_TS_Flow_file.open("history_TS_forces.plt", ios::out | ios::app);
  }
  
  if (rank == MASTER_NODE) {
    
    /*--- Run through the zones, collecting the forces coefficients
     N.B. Summing across processors within a given zone is being done
     elsewhere. ---*/
    for (kZone = 0; kZone < nZone; kZone++) {
      
      /*--- Flow solution coefficients (parallel) ---*/
      sbuf_force[0] = solver_container[kZone][MESH_0][FLOW_SOL]->GetTotal_CL();
      sbuf_force[1] = solver_container[kZone][MESH_0][FLOW_SOL]->GetTotal_CD();
      sbuf_force[2] = solver_container[kZone][MESH_0][FLOW_SOL]->GetTotal_CMx();
      sbuf_force[3] = solver_container[kZone][MESH_0][FLOW_SOL]->GetTotal_CMy();
      sbuf_force[4] = solver_container[kZone][MESH_0][FLOW_SOL]->GetTotal_CMz();
      sbuf_force[5] = solver_container[kZone][MESH_0][FLOW_SOL]->GetTotal_CT();
      sbuf_force[6] = solver_container[kZone][MESH_0][FLOW_SOL]->GetTotal_CQ();
      sbuf_force[7] = solver_container[kZone][MESH_0][FLOW_SOL]->GetTotal_CMerit();
      
      for (iVar = 0; iVar < nVar_Force; iVar++) {
        rbuf_force[iVar] = sbuf_force[iVar];
      }
      
      TS_Flow_file << kZone << ", ";
      for (iVar = 0; iVar < nVar_Force; iVar++)
        TS_Flow_file << rbuf_force[iVar] << ", ";
      TS_Flow_file << endl;
      
      /*--- Increment the total contributions from each zone, dividing by nZone as you go ---*/
      for (iVar = 0; iVar < nVar_Force; iVar++) {
        averages[iVar] += (1.0/su2double(nZone))*rbuf_force[iVar];
      }
    }
  }
  
  if (rank == MASTER_NODE && iZone == ZONE_0) {
    
    mean_TS_Flow_file << current_iter << ", ";
    for (iVar = 0; iVar < nVar_Force; iVar++) {
      mean_TS_Flow_file << averages[iVar];
      if (iVar < nVar_Force-1)
        mean_TS_Flow_file << ", ";
    }
    mean_TS_Flow_file << endl;
  }
  
  if (rank == MASTER_NODE) {
    TS_Flow_file.close();
    mean_TS_Flow_file.close();
    delete [] rbuf_force;
  }
  
  delete [] sbuf_force;
  delete [] averages;
  
}

void CSpectralDriver::ComputeTimeSpectral_Operator(su2double **D, su2double period) {
  
  unsigned short kZone, jZone;
  
  /*--- Build the time-spectral operator matrix ---*/
  for (kZone = 0; kZone < nZone; kZone++) {
    for (jZone = 0; jZone < nZone; jZone++) {
      
      if (nZone%2 == 0) {
        
        /*--- For an even number of time instances ---*/
        if (kZone == jZone) {
          D[kZone][jZone] = 0.0;
        }
        else {
          D[kZone][jZone] = (PI_NUMBER/period)*pow(-1.0,(kZone-jZone))*(1/tan(PI_NUMBER*(kZone-jZone)/nZone));
        }
      }
      else {
        
        /*--- For an odd number of time instances ---*/
        if (kZone == jZone) {
          D[kZone][jZone] = 0.0;
        }
        else {
          D[kZone][jZone] = (PI_NUMBER/period)*pow(-1.0,(kZone-jZone))*(1/sin(PI_NUMBER*(kZone-jZone)/nZone));
        }
      }
      
    }
  }
  
}

<<<<<<< HEAD
/* Matrix - matrix product */
void CSpectralDriver::MatrixMatrixProduct(unsigned short nRows_prod, unsigned short nCols_prod, su2double *matrix_a, su2double *matrix_b, su2double *product)  {
    
    unsigned short iVar, jVar, kVar;
    
    for (iVar = 0; iVar < nRows_prod; iVar++) {
        for (jVar = 0; jVar < nCols_prod; jVar++) {
            product[iVar*nCols_prod+jVar] = 0.0;
            for (kVar = 0; kVar < nRows_prod; kVar++) {
                product[iVar*nCols_prod+jVar] += matrix_a[iVar*nRows_prod+kVar]*matrix_b[kVar*nCols_prod+jVar];
            }
        }
    }
    
}

/* Matrix inverse using Gauss-Jordan elimination */
void CSpectralDriver::InverseBlock(unsigned short nVar_mat, su2double *block, su2double *invBlock) {
    
    unsigned short i, j, k;
    unsigned short temp;
    su2double temporary, r;
    su2double **augmentedmatrix = new su2double*[nVar_mat];
    
    for (i = 0; i < nVar_mat; i++) {
        augmentedmatrix[i] = new su2double[2*nVar_mat];
    }
    
    for(i=0; i<nVar_mat; i++)
        for(j=0; j<nVar_mat; j++)
            augmentedmatrix[i][j] = block[i*nVar_mat+j] ;
    
    /* augmenting with identity matrix of similar dimensions */
    
    for(i=0;i<nVar_mat; i++)
        for(j=nVar_mat; j<2*nVar_mat; j++)
            if(i==j%nVar_mat)
                augmentedmatrix[i][j]=1;
            else
                augmentedmatrix[i][j]=0;
    
    /* using gauss-jordan elimination */
    
    for(j=0; j<nVar_mat; j++)
    {
        temp=j;
        
        /* swapping row if a[j][j]=0 with first non-zero row below jth row */
        
        if (augmentedmatrix[j][j]==0)
        {
            /* Finding first non-zero row */
            for(i=j+1; i<nVar_mat; i++)
                if(augmentedmatrix[i][j]!=0)
                {
                    temp=i;
                    break;
                }
            
            /* Swapping current row with temp row */
            for(k=0; k<2*nVar_mat; k++)
            {
                temporary=augmentedmatrix[j][k] ;
                augmentedmatrix[j][k]=augmentedmatrix[temp][k] ;
                augmentedmatrix[temp][k]=temporary ;
            }
        }
        
        
        
        /* performing row operations to form required identity matrix out of the input matrix */
        
        for(i=0; i<nVar_mat; i++)
            if(i!=j)
            {
                r=augmentedmatrix[i][j];
                for(k=0; k<2*nVar_mat; k++)
                {
                    if (augmentedmatrix[j][j]!=0) {
                        augmentedmatrix[i][k]-=(augmentedmatrix[j][k]/augmentedmatrix[j][j])*r ;
                        
                    }
                }
            }
            else
            {
                r=augmentedmatrix[i][j];
                if (r!=0) {
                    for(k=0; k<2*nVar_mat; k++)
                        augmentedmatrix[i][k]/=r ;
                }
                
                
            }
        
    }
    
    for(i=0; i<nVar_mat; i++)
    {
        for(j=nVar_mat; j<2*nVar_mat; j++)
            invBlock[i*nVar_mat+j-nVar_mat] = augmentedmatrix[i][j];
    }
    
    /*--- delete dynamic memory for augmented matrix ---*/
    for (k = 0; k < nVar_mat; k++) {
        delete [] augmentedmatrix[k];
    }
    delete [] augmentedmatrix;
    
}

/* ----- Computing harmonic balance operator --------- */
void CSpectralDriver::ComputeHarmonicBalance_Operator(su2double **D, su2double *Omega_HB, su2double period, unsigned short nZone) {
    
    unsigned short iVar, jVar;
    
    su2double *Einv_Re  = new su2double[nZone*nZone];
    su2double *Einv_Im  = new su2double[nZone*nZone];
    su2double *E_Re     = new su2double[nZone*nZone];
    su2double *E_Im     = new su2double[nZone*nZone];
    su2double *D_diag   = new su2double[nZone*nZone];
    
    for (iVar = 0; iVar < nZone; iVar++) {
        for (jVar = 0; jVar < nZone; jVar++) {
            E_Re[iVar*nZone+jVar] = cos(Omega_HB[jVar]*(iVar*period/nZone));
            E_Im[iVar*nZone+jVar] = sin(Omega_HB[jVar]*(iVar*period/nZone));
            D_diag[iVar*nZone+jVar] = 0.;
        }
        D_diag[iVar*nZone+iVar] = Omega_HB[iVar];
    }
    
    
    /*---- Finding inverse of matrix E = E_Re + 1i*E_Im -----*/
    su2double *L = new su2double[(2*nZone)*(2*nZone)];
    su2double *L_inv = new su2double[(2*nZone)*(2*nZone)];
    su2double *M = new su2double[(2*nZone)*nZone];
    
    for (iVar = 0; iVar < nZone; iVar++) {
        for (jVar = 0; jVar < nZone; jVar++) {
            L[iVar*(2*nZone)+jVar] = E_Re[iVar*nZone+jVar];
            L[iVar*(2*nZone)+(nZone+jVar)] = -E_Im[iVar*nZone+jVar];
            L[(iVar+nZone)*(2*nZone)+jVar] = E_Im[iVar*nZone+jVar];
            L[(iVar+nZone)*(2*nZone)+(nZone+jVar)] = E_Re[iVar*nZone+jVar];
            M[iVar*nZone+jVar] = 0.;
            M[(iVar+nZone)*nZone+jVar] = 0.;
        }
        M[iVar*nZone+iVar] = 1.;
    }
    
    /* Inverse of E ( 2nZone*nZone )- inv(L)*M */
    InverseBlock(2*nZone, L, L_inv);
    
    su2double *Linv_M = new su2double[(2*nZone)*nZone];
    MatrixMatrixProduct(2*nZone, nZone, L_inv, M, Linv_M);
    
    
    for (iVar = 0; iVar < nZone; iVar++) {
        for (jVar = 0; jVar < nZone; jVar++) {
            Einv_Re[iVar*nZone+jVar] = Linv_M[iVar*nZone+jVar];
            Einv_Im[iVar*nZone+jVar] = Linv_M[(iVar+nZone)*nZone+jVar];
        }
    }
    delete [] L;
    delete [] L_inv;
    delete [] M;
    delete [] Linv_M;
    
    
    /* Spectral operator - inv(E)*D_diag*E= -E_Im*D_diag*Einv_Re - E_Re*D_diag*Einv_Im */
    su2double *prod1 = new su2double[nZone*nZone];
    su2double *prod2 = new su2double[nZone*nZone];
    
    /* E_Im*D_diag*Einv_Re stored in prod1 */
    MatrixMatrixProduct(nZone, nZone, E_Im, D_diag, prod2);
    MatrixMatrixProduct(nZone, nZone, prod2, Einv_Re, prod1);
    
    /* E_Re*D_diag*Einv_Im stored in prod2 */
    MatrixMatrixProduct(nZone, nZone, E_Re, D_diag, E_Im);
    MatrixMatrixProduct(nZone, nZone, E_Im, Einv_Im, prod2);
    
    /* Harmonic Balance spectral operator */
    for (iVar = 0; iVar < nZone; iVar++) {
        for (jVar = 0; jVar < nZone; jVar++) {
            D[iVar][jVar] = -prod1[iVar*nZone+jVar] - prod2[iVar*nZone+jVar];
        }
    }
    
    delete [] prod1;
    delete [] prod2;
    delete [] E_Re;
    delete [] E_Im;
    delete [] Einv_Re;
    delete [] Einv_Im;
    delete [] D_diag;
}

void CSpectralDriver::SetTimeSpectral_Velocities(CGeometry ***geometry_container,
                                                 CConfig **config_container, unsigned short nZone) {
=======
void CSpectralDriver::SetTimeSpectral_Velocities() {
>>>>>>> 8ac66133
  
  unsigned short iZone, jDegree, iDim, iMGlevel;
  unsigned short nDim = geometry_container[ZONE_0][MESH_0]->GetnDim();
  
  su2double angular_interval = 2.0*PI_NUMBER/(su2double)(nZone);
  su2double *Coord;
  unsigned long iPoint;
  
  /*--- Compute period of oscillation & compute time interval using nTimeInstances ---*/
  su2double period = config_container[ZONE_0]->GetSpectralMethod_Period();
  su2double deltaT = period/(su2double)(config_container[ZONE_0]->GetnTimeInstances());
  
  /*--- allocate dynamic memory for angular positions (these are the abscissas) ---*/
  su2double *angular_positions = new su2double [nZone];
  for (iZone = 0; iZone < nZone; iZone++) {
    angular_positions[iZone] = iZone*angular_interval;
  }
  
  /*--- find the highest-degree trigonometric polynomial allowed by the Nyquist criterion---*/
  su2double high_degree = (nZone-1)/2.0;
  int highest_degree = SU2_TYPE::Int(high_degree);
  
  /*--- allocate dynamic memory for a given point's coordinates ---*/
  su2double **coords = new su2double *[nZone];
  for (iZone = 0; iZone < nZone; iZone++) {
    coords[iZone] = new su2double [nDim];
  }
  
  /*--- allocate dynamic memory for vectors of Fourier coefficients ---*/
  su2double *a_coeffs = new su2double [highest_degree+1];
  su2double *b_coeffs = new su2double [highest_degree+1];
  
  /*--- allocate dynamic memory for the interpolated positions and velocities ---*/
  su2double *fitted_coords = new su2double [nZone];
  su2double *fitted_velocities = new su2double [nZone];
  
  /*--- Loop over all grid levels ---*/
  for (iMGlevel = 0; iMGlevel <= config_container[ZONE_0]->GetnMGLevels(); iMGlevel++) {
    
    /*--- Loop over each node in the volume mesh ---*/
    for (iPoint = 0; iPoint < geometry_container[ZONE_0][iMGlevel]->GetnPoint(); iPoint++) {
      
      /*--- Populate the 2D coords array with the
       coordinates of a given mesh point across
       the time instances (i.e. the Zones) ---*/
      /*--- Loop over each zone ---*/
      for (iZone = 0; iZone < nZone; iZone++) {
        /*--- get the coordinates of the given point ---*/
        Coord = geometry_container[iZone][iMGlevel]->node[iPoint]->GetCoord();
        for (iDim = 0; iDim < nDim; iDim++) {
          /*--- add them to the appropriate place in the 2D coords array ---*/
          coords[iZone][iDim] = Coord[iDim];
        }
      }
      
      /*--- Loop over each Dimension ---*/
      for (iDim = 0; iDim < nDim; iDim++) {
        
        /*--- compute the Fourier coefficients ---*/
        for (jDegree = 0; jDegree < highest_degree+1; jDegree++) {
          a_coeffs[jDegree] = 0;
          b_coeffs[jDegree] = 0;
          for (iZone = 0; iZone < nZone; iZone++) {
            a_coeffs[jDegree] = a_coeffs[jDegree] + (2.0/(su2double)nZone)*cos(jDegree*angular_positions[iZone])*coords[iZone][iDim];
            b_coeffs[jDegree] = b_coeffs[jDegree] + (2.0/(su2double)nZone)*sin(jDegree*angular_positions[iZone])*coords[iZone][iDim];
          }
        }
        
        /*--- find the interpolation of the coordinates and its derivative (the velocities) ---*/
        for (iZone = 0; iZone < nZone; iZone++) {
          fitted_coords[iZone] = a_coeffs[0]/2.0;
          fitted_velocities[iZone] = 0.0;
          for (jDegree = 1; jDegree < highest_degree+1; jDegree++) {
            fitted_coords[iZone] = fitted_coords[iZone] + a_coeffs[jDegree]*cos(jDegree*angular_positions[iZone]) + b_coeffs[jDegree]*sin(jDegree*angular_positions[iZone]);
            fitted_velocities[iZone] = fitted_velocities[iZone] + (angular_interval/deltaT)*jDegree*(b_coeffs[jDegree]*cos(jDegree*angular_positions[iZone]) - a_coeffs[jDegree]*sin(jDegree*angular_positions[iZone]));
          }
        }
        
        /*--- Store grid velocity for this point, at this given dimension, across the Zones ---*/
        for (iZone = 0; iZone < nZone; iZone++) {
          geometry_container[iZone][iMGlevel]->node[iPoint]->SetGridVel(iDim, fitted_velocities[iZone]);
        }
      }
    }
  }
  
  /*--- delete dynamic memory for the abscissas, coefficients, et cetera ---*/
  delete [] angular_positions;
  delete [] a_coeffs;
  delete [] b_coeffs;
  delete [] fitted_coords;
  delete [] fitted_velocities;
  for (iZone = 0; iZone < nZone; iZone++) {
    delete [] coords[iZone];
  }
  delete [] coords;
  
}

CFSIDriver::CFSIDriver(char* confFile,
                       unsigned short val_nZone,
                       unsigned short val_nDim) : CDriver(confFile,
                                                          val_nZone,
                                                          val_nDim) { }

CFSIDriver::~CFSIDriver(void) { }

void CFSIDriver::Run() {
  
  /*--- As of now, we are coding it for just 2 zones. ---*/
  /*--- This will become more general, but we need to modify the configuration for that ---*/
  unsigned short ZONE_FLOW = 0, ZONE_STRUCT = 1;
  
  unsigned long IntIter = 0; for (iZone = 0; iZone < nZone; iZone++) config_container[iZone]->SetIntIter(IntIter);
  unsigned long FSIIter = 0; for (iZone = 0; iZone < nZone; iZone++) config_container[iZone]->SetFSIIter(FSIIter);
  unsigned long nFSIIter = config_container[ZONE_FLOW]->GetnIterFSI();
  
#ifdef HAVE_MPI
  int rank = MASTER_NODE;
  MPI_Comm_rank(MPI_COMM_WORLD, &rank);
#endif

  /*--- If there is a restart, we need to get the old geometry from the fluid field ---*/
  bool restart = (config_container[ZONE_FLOW]->GetRestart() || config_container[ZONE_FLOW]->GetRestart_Flow());
  ExtIter = config_container[ZONE_FLOW]->GetExtIter();

  if (restart && (long)ExtIter == config_container[ZONE_FLOW]->GetUnst_RestartIter()) {
    unsigned short ZONE_FLOW = 0;
    solver_container[ZONE_FLOW][MESH_0][FLOW_SOL]->Restart_OldGeometry(geometry_container[ZONE_FLOW][MESH_0],config_container[ZONE_FLOW]);
  }

  /*-----------------------------------------------------------------*/
  /*---------------- Predict structural displacements ---------------*/
  /*-----------------------------------------------------------------*/
 
  Predict_Displacements(ZONE_STRUCT, ZONE_FLOW);

  while (FSIIter < nFSIIter) {

    /*-----------------------------------------------------------------*/
    /*------------------- Transfer Displacements ----------------------*/
    /*-----------------------------------------------------------------*/

    Transfer_Displacements(ZONE_STRUCT, ZONE_FLOW);

    /*-----------------------------------------------------------------*/
    /*-------------------- Fluid subiteration -------------------------*/
    /*-----------------------------------------------------------------*/

    iteration_container[ZONE_FLOW]->SetGrid_Movement(geometry_container,surface_movement,
                                                     grid_movement, FFDBox, solver_container,
                                                     config_container, ZONE_FLOW, 0, ExtIter);

    iteration_container[ZONE_FLOW]->Preprocess(output, integration_container, geometry_container,
		                               solver_container, numerics_container, config_container,
		                               surface_movement, grid_movement, FFDBox, ZONE_FLOW);

    iteration_container[ZONE_FLOW]->Iterate(output, integration_container, geometry_container,
		                            solver_container, numerics_container, config_container,
		                            surface_movement, grid_movement, FFDBox, ZONE_FLOW);

    /*--- Write the convergence history for the fluid (only screen output) ---*/

    output->SetConvHistory_Body(NULL, geometry_container, solver_container, config_container, integration_container, true, 0.0, ZONE_FLOW);

    /*--- Set the fluid convergence to false (to make sure FSI subiterations converge) ---*/

    integration_container[ZONE_FLOW][FLOW_SOL]->SetConvergence(false);

    /*-----------------------------------------------------------------*/
    /*------------------- Set FEA loads from fluid --------------------*/
    /*-----------------------------------------------------------------*/

    Transfer_Tractions(ZONE_FLOW, ZONE_STRUCT);

    /*-----------------------------------------------------------------*/
    /*------------------ Structural subiteration ----------------------*/
    /*-----------------------------------------------------------------*/

    iteration_container[ZONE_STRUCT]->Iterate(output, integration_container, geometry_container,
		                              solver_container, numerics_container, config_container,
		                              surface_movement, grid_movement, FFDBox, ZONE_STRUCT);

    /*--- Write the convergence history for the structure (only screen output) ---*/

    output->SetConvHistory_Body(NULL, geometry_container, solver_container, config_container, integration_container, true, 0.0, ZONE_STRUCT);

    /*--- Set the fluid convergence to false (to make sure FSI subiterations converge) ---*/

    integration_container[ZONE_STRUCT][FEA_SOL]->SetConvergence(false);

    /*-----------------------------------------------------------------*/
    /*----------------- Displacements relaxation ----------------------*/
    /*-----------------------------------------------------------------*/

    Relaxation_Displacements(ZONE_STRUCT, ZONE_FLOW, FSIIter);

    /*-----------------------------------------------------------------*/
    /*-------------------- Check convergence --------------------------*/
    /*-----------------------------------------------------------------*/

    integration_container[ZONE_STRUCT][FEA_SOL]->Convergence_Monitoring_FSI(geometry_container[ZONE_STRUCT][MESH_0], config_container[ZONE_STRUCT],
																solver_container[ZONE_STRUCT][MESH_0][FEA_SOL], FSIIter);

    if (integration_container[ZONE_STRUCT][FEA_SOL]->GetConvergence_FSI()) break;

    /*-----------------------------------------------------------------*/
    /*--------------------- Update FSIIter ---------------------------*/
    /*-----------------------------------------------------------------*/

    FSIIter++; for (iZone = 0; iZone < nZone; iZone++) config_container[iZone]->SetFSIIter(FSIIter);

  }

  /*-----------------------------------------------------------------*/
  /*------------------ Update coupled solver ------------------------*/
  /*-----------------------------------------------------------------*/

  Update(ZONE_FLOW, ZONE_STRUCT);


  /*-----------------------------------------------------------------*/
  /*-------------------- Update fluid solver ------------------------*/
  /*-----------------------------------------------------------------*/

  iteration_container[ZONE_FLOW]->Update(output, integration_container, geometry_container,
	          	  	  	 solver_container, numerics_container, config_container,
	          	  	  	 surface_movement, grid_movement, FFDBox, ZONE_FLOW);

  /*-----------------------------------------------------------------*/
  /*----------------- Update structural solver ----------------------*/
  /*-----------------------------------------------------------------*/

  iteration_container[ZONE_STRUCT]->Update(output, integration_container, geometry_container,
	          	  	  	   solver_container, numerics_container, config_container,
	          	  	  	   surface_movement, grid_movement, FFDBox, ZONE_STRUCT);


  /*-----------------------------------------------------------------*/
  /*--------------- Update convergence parameter --------------------*/
  /*-----------------------------------------------------------------*/
  integration_container[ZONE_STRUCT][FEA_SOL]->SetConvergence_FSI(false);

  
}

void CFSIDriver::Predict_Displacements(unsigned short donorZone, unsigned short targetZone) {

#ifdef HAVE_MPI
  int rank;
  MPI_Comm_rank(MPI_COMM_WORLD, &rank);
#endif
  
  solver_container[donorZone][MESH_0][FEA_SOL]->PredictStruct_Displacement(geometry_container[donorZone], config_container[donorZone],
                                                                           solver_container[donorZone]);
  
  /*--- For parallel simulations we need to communicate the predicted solution before updating the fluid mesh ---*/
  
  solver_container[donorZone][MESH_0][FEA_SOL]->Set_MPI_Solution_Pred(geometry_container[donorZone][MESH_0], config_container[donorZone]);
  
  
}

void CFSIDriver::Predict_Tractions(unsigned short donorZone, unsigned short targetZone) {

}

void CFSIDriver::Transfer_Displacements(unsigned short donorZone, unsigned short targetZone) {

#ifdef HAVE_MPI
  int rank;
  MPI_Comm_rank(MPI_COMM_WORLD, &rank);
#endif
  
  bool MatchingMesh = config_container[targetZone]->GetMatchingMesh();
  
  /*--- Select the transfer method and the appropriate mesh properties (matching or nonmatching mesh) ---*/
  
  switch (config_container[targetZone]->GetKind_TransferMethod()) {
    case BROADCAST_DATA:
      if (MatchingMesh) {
        transfer_container[donorZone][targetZone]->Broadcast_InterfaceData_Matching(solver_container[donorZone][MESH_0][FEA_SOL],solver_container[targetZone][MESH_0][FLOW_SOL],
                                                                                    geometry_container[donorZone][MESH_0],geometry_container[targetZone][MESH_0],
                                                                                    config_container[donorZone], config_container[targetZone]);
        /*--- Set the volume deformation for the fluid zone ---*/
        //			grid_movement[targetZone]->SetVolume_Deformation(geometry_container[targetZone][MESH_0], config_container[targetZone], true);
        
      }
      else {
        transfer_container[donorZone][targetZone]->Broadcast_InterfaceData_Interpolate(solver_container[donorZone][MESH_0][FEA_SOL],solver_container[targetZone][MESH_0][FLOW_SOL],
                                                                                       geometry_container[donorZone][MESH_0],geometry_container[targetZone][MESH_0],
                                                                                       config_container[donorZone], config_container[targetZone]);
        /*--- Set the volume deformation for the fluid zone ---*/
        //			grid_movement[targetZone]->SetVolume_Deformation(geometry_container[targetZone][MESH_0], config_container[targetZone], true);
        
      }
      break;
    case SCATTER_DATA:
      if (MatchingMesh) {
        transfer_container[donorZone][targetZone]->Scatter_InterfaceData(solver_container[donorZone][MESH_0][FEA_SOL],solver_container[targetZone][MESH_0][FLOW_SOL],
                                                                         geometry_container[donorZone][MESH_0],geometry_container[targetZone][MESH_0],
                                                                         config_container[donorZone], config_container[targetZone]);
        /*--- Set the volume deformation for the fluid zone ---*/
        //			grid_movement[targetZone]->SetVolume_Deformation(geometry_container[targetZone][MESH_0], config_container[targetZone], true);
      }
      else {
        cout << "Scatter method not implemented for non-matching meshes. Exiting..." << endl;
        exit(EXIT_FAILURE);
      }
      break;
    case ALLGATHER_DATA:
      if (MatchingMesh) {
        cout << "Allgather method not yet implemented for matching meshes. Exiting..." << endl;
        exit(EXIT_FAILURE);
      }
      else {
        transfer_container[donorZone][targetZone]->Allgather_InterfaceData(solver_container[donorZone][MESH_0][FEA_SOL],solver_container[targetZone][MESH_0][FLOW_SOL],
                                                                           geometry_container[donorZone][MESH_0],geometry_container[targetZone][MESH_0],
                                                                           config_container[donorZone], config_container[targetZone]);
        /*--- Set the volume deformation for the fluid zone ---*/
        //			grid_movement[targetZone]->SetVolume_Deformation(geometry_container[targetZone][MESH_0], config_container[targetZone], true);
      }
      break;
    case LEGACY_METHOD:
      if (MatchingMesh) {
        solver_container[targetZone][MESH_0][FLOW_SOL]->SetFlow_Displacement(geometry_container[targetZone], grid_movement[targetZone],
                                                                             config_container[targetZone], config_container[donorZone],
                                                                             geometry_container[donorZone], solver_container[donorZone]);
      }
      else {
        solver_container[targetZone][MESH_0][FLOW_SOL]->SetFlow_Displacement_Int(geometry_container[targetZone], grid_movement[targetZone],
                                                                                 config_container[targetZone], config_container[donorZone],
                                                                                 geometry_container[donorZone], solver_container[donorZone]);
      }
      break;
  }
  
}

void CFSIDriver::Transfer_Tractions(unsigned short donorZone, unsigned short targetZone) {

#ifdef HAVE_MPI
  int rank;
  MPI_Comm_rank(MPI_COMM_WORLD, &rank);
#endif
  
  bool MatchingMesh = config_container[donorZone]->GetMatchingMesh();
  
  /*--- Load transfer --  This will have to be modified for non-matching meshes ---*/
  
  unsigned short SolContainer_Position_fea = config_container[targetZone]->GetContainerPosition(RUNTIME_FEA_SYS);
  
  /*--- FEA equations -- Necessary as the SetFEA_Load routine is as of now contained in the structural solver ---*/
  unsigned long ExtIter = config_container[targetZone]->GetExtIter();
  config_container[targetZone]->SetGlobalParam(FEM_ELASTICITY, RUNTIME_FEA_SYS, ExtIter);
  
  /*--- Select the transfer method and the appropriate mesh properties (matching or nonmatching mesh) ---*/
  
  switch (config_container[donorZone]->GetKind_TransferMethod()) {
    case BROADCAST_DATA:
      if (MatchingMesh) {
        transfer_container[donorZone][targetZone]->Broadcast_InterfaceData_Matching(solver_container[donorZone][MESH_0][FLOW_SOL],solver_container[targetZone][MESH_0][FEA_SOL],
                                                                                    geometry_container[donorZone][MESH_0],geometry_container[targetZone][MESH_0],
                                                                                    config_container[donorZone], config_container[targetZone]);
      }
      else {
        transfer_container[donorZone][targetZone]->Broadcast_InterfaceData_Interpolate(solver_container[donorZone][MESH_0][FLOW_SOL],solver_container[targetZone][MESH_0][FEA_SOL],
                                                                                       geometry_container[donorZone][MESH_0],geometry_container[targetZone][MESH_0],
                                                                                       config_container[donorZone], config_container[targetZone]);
      }
      break;
    case SCATTER_DATA:
      if (MatchingMesh) {
        transfer_container[donorZone][targetZone]->Scatter_InterfaceData(solver_container[donorZone][MESH_0][FLOW_SOL],solver_container[targetZone][MESH_0][FEA_SOL],
                                                                         geometry_container[donorZone][MESH_0],geometry_container[targetZone][MESH_0],
                                                                         config_container[donorZone], config_container[targetZone]);
      }
      else {
        cout << "Scatter method not implemented for non-matching meshes. Exiting..." << endl;
        exit(EXIT_FAILURE);
      }
      break;
    case ALLGATHER_DATA:
      if (MatchingMesh) {
        cout << "Allgather method not yet implemented for matching meshes. Exiting..." << endl;
        exit(EXIT_FAILURE);
      }
      else {
        transfer_container[donorZone][targetZone]->Allgather_InterfaceData(solver_container[donorZone][MESH_0][FLOW_SOL],solver_container[targetZone][MESH_0][FEA_SOL],
                                                                           geometry_container[donorZone][MESH_0],geometry_container[targetZone][MESH_0],
                                                                           config_container[donorZone], config_container[targetZone]);
      }
      break;
    case LEGACY_METHOD:
      if (MatchingMesh) {
        solver_container[targetZone][MESH_0][FEA_SOL]->SetFEA_Load(solver_container[donorZone], geometry_container[targetZone], geometry_container[donorZone],
                                                                   config_container[targetZone], config_container[donorZone], numerics_container[targetZone][MESH_0][SolContainer_Position_fea][FEA_TERM]);
      }
      else {
        solver_container[targetZone][MESH_0][FEA_SOL]->SetFEA_Load_Int(solver_container[donorZone], geometry_container[targetZone], geometry_container[donorZone],
                                                                       config_container[targetZone], config_container[donorZone], numerics_container[targetZone][MESH_0][SolContainer_Position_fea][FEA_TERM]);
      }
      break;
  }
  
}

void CFSIDriver::Relaxation_Displacements(unsigned short donorZone, unsigned short targetZone, unsigned long FSIIter) {

#ifdef HAVE_MPI
  int rank;
  MPI_Comm_rank(MPI_COMM_WORLD, &rank);
#endif
  
  /*-------------------- Aitken's relaxation ------------------------*/
  
  /*------------------- Compute the coefficient ---------------------*/
  
  solver_container[donorZone][MESH_0][FEA_SOL]->ComputeAitken_Coefficient(geometry_container[donorZone], config_container[donorZone],
                                                                          solver_container[donorZone], FSIIter);
  
  /*----------------- Set the relaxation parameter ------------------*/
  
  solver_container[donorZone][MESH_0][FEA_SOL]->SetAitken_Relaxation(geometry_container[donorZone], config_container[donorZone],
                                                                     solver_container[donorZone]);
  
  
  /*----------------- Communicate the predicted solution and the old one ------------------*/
  solver_container[donorZone][MESH_0][FEA_SOL]->Set_MPI_Solution_Pred_Old(geometry_container[donorZone][MESH_0], config_container[donorZone]);
  
  
}

void CFSIDriver::Relaxation_Tractions(unsigned short donorZone, unsigned short targetZone, unsigned long FSIIter) {

}

void CFSIDriver::Update(unsigned short ZONE_FLOW, unsigned short ZONE_STRUCT) {

  unsigned long IntIter = 0; // This doesn't affect here but has to go into the function
  ExtIter = config_container[ZONE_FLOW]->GetExtIter();


  /*-----------------------------------------------------------------*/
  /*--------------------- Enforce continuity ------------------------*/
  /*-----------------------------------------------------------------*/

  /*--- Enforces that the geometry of the flow corresponds to the converged, relaxed solution ---*/

  /*-------------------- Transfer the displacements --------------------*/

  Transfer_Displacements(ZONE_STRUCT, ZONE_FLOW);

  /*-------------------- Set the grid movement -------------------------*/

  iteration_container[ZONE_FLOW]->SetGrid_Movement(geometry_container, surface_movement,
                                                   grid_movement, FFDBox, solver_container,
                                                   config_container, ZONE_FLOW, IntIter, ExtIter);

  /*----------- Store the solution_pred as solution_pred_old --------------*/


}

<|MERGE_RESOLUTION|>--- conflicted
+++ resolved
@@ -3232,18 +3232,9 @@
    initialize the source terms, and compute any grid veocities, if necessary. ---*/
   
   if (ExtIter == 0) {
-<<<<<<< HEAD
-      if (config_container[ZONE_0]->GetGrid_Movement() && (config_container[ZONE_0]->GetSpectralMethod_Type() == TIME_SPECTRAL)) {
-          SetTimeSpectral_Velocities(geometry_container, config_container, nZone);
-      }
-    
-    for (iZone = 0; iZone < nZone; iZone++)
-      SetSpectralMethod(geometry_container, solver_container, config_container, nZone, iZone);
-=======
     SetTimeSpectral_Velocities();
     for (iZone = 0; iZone < nZone; iZone++)
-      SetTimeSpectral((iZone+1)%nZone);
->>>>>>> 8ac66133
+      SetSpectralMethod(iZone);
   }
   
   /*--- Run a single iteration of a spectral method problem. Preprocess all
@@ -3266,15 +3257,9 @@
   for (iZone = 0; iZone < nZone; iZone++) {
 
     /*--- Update the spectral source terms across all zones ---*/
-<<<<<<< HEAD
-    
-    SetSpectralMethod(geometry_container, solver_container, config_container, nZone, iZone);
-    
-=======
-
-    SetTimeSpectral((iZone+1)%nZone);
-
->>>>>>> 8ac66133
+    
+  	SetSpectralMethod(iZone);
+
     iteration_container[iZone]->Update(output, integration_container, geometry_container,
                                        solver_container, numerics_container, config_container,
                                        surface_movement, grid_movement, FFDBox, iZone);
@@ -3319,12 +3304,7 @@
 
 }
 
-<<<<<<< HEAD
-void CSpectralDriver::SetSpectralMethod(CGeometry ***geometry_container, CSolver ****solver_container,
-                                      CConfig **config_container, unsigned short nZone, unsigned short iZone) {
-=======
-void CSpectralDriver::SetTimeSpectral(unsigned short iZone) {
->>>>>>> 8ac66133
+void CSpectralDriver::SetSpectralMethod(unsigned short iZone) {
   
   int rank = MASTER_NODE;
 #ifdef HAVE_MPI
@@ -3360,11 +3340,10 @@
     D[kZone] = new su2double[nZone];
   }
   
-<<<<<<< HEAD
   if (config_container[ZONE_0]->GetSpectralMethod_Type() == TIME_SPECTRAL) {
 
   /*--- Build the Time Spectral operator matrix ---*/
-    ComputeTimeSpectral_Operator(D, period, nZone);
+    ComputeTimeSpectral_Operator(D, period);
   }
   if (config_container[ZONE_0]->GetSpectralMethod_Type() == HARMONIC_BALANCE) {
   	su2double *Omega_HB = new su2double[nZone];
@@ -3376,41 +3355,10 @@
   	}
 
   	/*--- Build the Harmonic Balance operator matrix ---*/
-  	ComputeHarmonicBalance_Operator(D, Omega_HB, period, nZone);
+  	ComputeHarmonicBalance_Operator(D, Omega_HB, period);
   	delete [] Omega_HB;
   }
     
-=======
-  /*--- Build the time-spectral operator matrix ---*/
-  ComputeTimeSpectral_Operator(D, period);
-  //  for (kZone = 0; kZone < nZone; kZone++) {
-  //    for (jZone = 0; jZone < nZone; jZone++) {
-  //
-  //      if (nZone%2 == 0) {
-  //
-  //        /*--- For an even number of time instances ---*/
-  //        if (kZone == jZone) {
-  //          D[kZone][jZone] = 0.0;
-  //        }
-  //        else {
-  //          D[kZone][jZone] = (PI_NUMBER/period)*pow(-1.0,(kZone-jZone))*(1/tan(PI_NUMBER*(kZone-jZone)/nZone));
-  //        }
-  //      }
-  //      else {
-  //
-  //        /*--- For an odd number of time instances ---*/
-  //        if (kZone == jZone) {
-  //          D[kZone][jZone] = 0.0;
-  //        }
-  //        else {
-  //          D[kZone][jZone] = (PI_NUMBER/period)*pow(-1.0,(kZone-jZone))*(1/sin(PI_NUMBER*(kZone-jZone)/nZone));
-  //        }
-  //      }
-  //
-  //    }
-  //  }
-  
->>>>>>> 8ac66133
   /*--- Compute various source terms for explicit direct, implicit direct, and adjoint problems ---*/
   /*--- Loop over all grid levels ---*/
   for (iMGlevel = 0; iMGlevel <= config_container[ZONE_0]->GetnMGLevels(); iMGlevel++) {
@@ -3601,153 +3549,145 @@
 }
 
 void CSpectralDriver::ComputeTimeSpectral_Operator(su2double **D, su2double period) {
-  
-  unsigned short kZone, jZone;
-  
-  /*--- Build the time-spectral operator matrix ---*/
-  for (kZone = 0; kZone < nZone; kZone++) {
-    for (jZone = 0; jZone < nZone; jZone++) {
-      
-      if (nZone%2 == 0) {
-        
-        /*--- For an even number of time instances ---*/
-        if (kZone == jZone) {
-          D[kZone][jZone] = 0.0;
-        }
-        else {
-          D[kZone][jZone] = (PI_NUMBER/period)*pow(-1.0,(kZone-jZone))*(1/tan(PI_NUMBER*(kZone-jZone)/nZone));
-        }
-      }
-      else {
-        
-        /*--- For an odd number of time instances ---*/
-        if (kZone == jZone) {
-          D[kZone][jZone] = 0.0;
-        }
-        else {
-          D[kZone][jZone] = (PI_NUMBER/period)*pow(-1.0,(kZone-jZone))*(1/sin(PI_NUMBER*(kZone-jZone)/nZone));
-        }
-      }
-      
-    }
-  }
-  
-}
-
-<<<<<<< HEAD
-/* Matrix - matrix product */
+
+	unsigned short kZone, jZone;
+
+	/*--- Build the time-spectral operator matrix ---*/
+	for (kZone = 0; kZone < nZone; kZone++) {
+		for (jZone = 0; jZone < nZone; jZone++) {
+
+			if (nZone%2 == 0) {
+
+				/*--- For an even number of time instances ---*/
+				if (kZone == jZone) {
+					D[kZone][jZone] = 0.0;
+				}
+				else {
+					D[kZone][jZone] = (PI_NUMBER/period)*pow(-1.0,(kZone-jZone))*(1/tan(PI_NUMBER*(kZone-jZone)/nZone));
+				}
+			}
+			else {
+
+				/*--- For an odd number of time instances ---*/
+				if (kZone == jZone) {
+					D[kZone][jZone] = 0.0;
+				}
+				else {
+					D[kZone][jZone] = (PI_NUMBER/period)*pow(-1.0,(kZone-jZone))*(1/sin(PI_NUMBER*(kZone-jZone)/nZone));
+				}
+			}
+
+		}
+	}
+
+}
+
 void CSpectralDriver::MatrixMatrixProduct(unsigned short nRows_prod, unsigned short nCols_prod, su2double *matrix_a, su2double *matrix_b, su2double *product)  {
-    
-    unsigned short iVar, jVar, kVar;
-    
-    for (iVar = 0; iVar < nRows_prod; iVar++) {
-        for (jVar = 0; jVar < nCols_prod; jVar++) {
-            product[iVar*nCols_prod+jVar] = 0.0;
-            for (kVar = 0; kVar < nRows_prod; kVar++) {
-                product[iVar*nCols_prod+jVar] += matrix_a[iVar*nRows_prod+kVar]*matrix_b[kVar*nCols_prod+jVar];
-            }
-        }
-    }
-    
-}
-
-/* Matrix inverse using Gauss-Jordan elimination */
+
+	unsigned short iVar, jVar, kVar;
+
+	/* Matrix - matrix product */
+	for (iVar = 0; iVar < nRows_prod; iVar++) {
+		for (jVar = 0; jVar < nCols_prod; jVar++) {
+			product[iVar*nCols_prod+jVar] = 0.0;
+			for (kVar = 0; kVar < nRows_prod; kVar++) {
+				product[iVar*nCols_prod+jVar] += matrix_a[iVar*nRows_prod+kVar]*matrix_b[kVar*nCols_prod+jVar];
+			}
+		}
+	}
+}
+
 void CSpectralDriver::InverseBlock(unsigned short nVar_mat, su2double *block, su2double *invBlock) {
-    
-    unsigned short i, j, k;
-    unsigned short temp;
-    su2double temporary, r;
-    su2double **augmentedmatrix = new su2double*[nVar_mat];
-    
-    for (i = 0; i < nVar_mat; i++) {
-        augmentedmatrix[i] = new su2double[2*nVar_mat];
-    }
-    
-    for(i=0; i<nVar_mat; i++)
-        for(j=0; j<nVar_mat; j++)
-            augmentedmatrix[i][j] = block[i*nVar_mat+j] ;
-    
-    /* augmenting with identity matrix of similar dimensions */
-    
-    for(i=0;i<nVar_mat; i++)
-        for(j=nVar_mat; j<2*nVar_mat; j++)
-            if(i==j%nVar_mat)
-                augmentedmatrix[i][j]=1;
-            else
-                augmentedmatrix[i][j]=0;
-    
-    /* using gauss-jordan elimination */
-    
-    for(j=0; j<nVar_mat; j++)
-    {
-        temp=j;
-        
-        /* swapping row if a[j][j]=0 with first non-zero row below jth row */
-        
-        if (augmentedmatrix[j][j]==0)
-        {
-            /* Finding first non-zero row */
-            for(i=j+1; i<nVar_mat; i++)
-                if(augmentedmatrix[i][j]!=0)
-                {
-                    temp=i;
-                    break;
-                }
-            
-            /* Swapping current row with temp row */
-            for(k=0; k<2*nVar_mat; k++)
-            {
-                temporary=augmentedmatrix[j][k] ;
-                augmentedmatrix[j][k]=augmentedmatrix[temp][k] ;
-                augmentedmatrix[temp][k]=temporary ;
-            }
-        }
-        
-        
-        
-        /* performing row operations to form required identity matrix out of the input matrix */
-        
-        for(i=0; i<nVar_mat; i++)
-            if(i!=j)
-            {
-                r=augmentedmatrix[i][j];
-                for(k=0; k<2*nVar_mat; k++)
-                {
-                    if (augmentedmatrix[j][j]!=0) {
-                        augmentedmatrix[i][k]-=(augmentedmatrix[j][k]/augmentedmatrix[j][j])*r ;
-                        
-                    }
-                }
-            }
-            else
-            {
-                r=augmentedmatrix[i][j];
-                if (r!=0) {
-                    for(k=0; k<2*nVar_mat; k++)
-                        augmentedmatrix[i][k]/=r ;
-                }
-                
-                
-            }
-        
-    }
-    
-    for(i=0; i<nVar_mat; i++)
-    {
-        for(j=nVar_mat; j<2*nVar_mat; j++)
-            invBlock[i*nVar_mat+j-nVar_mat] = augmentedmatrix[i][j];
-    }
-    
-    /*--- delete dynamic memory for augmented matrix ---*/
-    for (k = 0; k < nVar_mat; k++) {
-        delete [] augmentedmatrix[k];
-    }
-    delete [] augmentedmatrix;
-    
+
+	unsigned short i, j, k;
+	unsigned short temp;
+	su2double temporary, r;
+	su2double **augmentedmatrix = new su2double*[nVar_mat];
+
+	/* Matrix inverse using Gauss-Jordan elimination */
+	for (i = 0; i < nVar_mat; i++) {
+		augmentedmatrix[i] = new su2double[2*nVar_mat];
+	}
+
+	for(i=0; i<nVar_mat; i++)
+		for(j=0; j<nVar_mat; j++)
+			augmentedmatrix[i][j] = block[i*nVar_mat+j] ;
+
+	/* augmenting with identity matrix of similar dimensions */
+
+	for(i=0;i<nVar_mat; i++)
+		for(j=nVar_mat; j<2*nVar_mat; j++)
+			if(i==j%nVar_mat)
+				augmentedmatrix[i][j]=1;
+			else
+				augmentedmatrix[i][j]=0;
+
+	/* using gauss-jordan elimination */
+
+	for(j=0; j<nVar_mat; j++)
+	{
+		temp=j;
+
+		/* swapping row if a[j][j]=0 with first non-zero row below jth row */
+
+		if (augmentedmatrix[j][j]==0)
+		{
+			/* Finding first non-zero row */
+			for(i=j+1; i<nVar_mat; i++)
+				if(augmentedmatrix[i][j]!=0)
+				{
+					temp=i;
+					break;
+				}
+
+			/* Swapping current row with temp row */
+			for(k=0; k<2*nVar_mat; k++)
+			{
+				temporary=augmentedmatrix[j][k] ;
+				augmentedmatrix[j][k]=augmentedmatrix[temp][k] ;
+				augmentedmatrix[temp][k]=temporary ;
+			}
+		}
+
+		/* performing row operations to form required identity matrix out of the input matrix */
+
+		for(i=0; i<nVar_mat; i++)
+			if(i!=j)
+			{
+				r=augmentedmatrix[i][j];
+				for(k=0; k<2*nVar_mat; k++)
+				{
+					if (augmentedmatrix[j][j]!=0) {
+						augmentedmatrix[i][k]-=(augmentedmatrix[j][k]/augmentedmatrix[j][j])*r ;
+					}
+				}
+			}
+			else
+			{
+				r=augmentedmatrix[i][j];
+				if (r!=0) {
+					for(k=0; k<2*nVar_mat; k++)
+						augmentedmatrix[i][k]/=r ;
+				}
+			}
+	}
+
+	for(i=0; i<nVar_mat; i++)
+	{
+		for(j=nVar_mat; j<2*nVar_mat; j++)
+			invBlock[i*nVar_mat+j-nVar_mat] = augmentedmatrix[i][j];
+	}
+
+	/*--- delete dynamic memory for augmented matrix ---*/
+	for (k = 0; k < nVar_mat; k++) {
+		delete [] augmentedmatrix[k];
+	}
+	delete [] augmentedmatrix;
+
 }
 
 /* ----- Computing harmonic balance operator --------- */
-void CSpectralDriver::ComputeHarmonicBalance_Operator(su2double **D, su2double *Omega_HB, su2double period, unsigned short nZone) {
+void CSpectralDriver::ComputeHarmonicBalance_Operator(su2double **D, su2double *Omega_HB, su2double period) {
     
     unsigned short iVar, jVar;
     
@@ -3831,11 +3771,7 @@
     delete [] D_diag;
 }
 
-void CSpectralDriver::SetTimeSpectral_Velocities(CGeometry ***geometry_container,
-                                                 CConfig **config_container, unsigned short nZone) {
-=======
 void CSpectralDriver::SetTimeSpectral_Velocities() {
->>>>>>> 8ac66133
   
   unsigned short iZone, jDegree, iDim, iMGlevel;
   unsigned short nDim = geometry_container[ZONE_0][MESH_0]->GetnDim();
