--- conflicted
+++ resolved
@@ -703,18 +703,14 @@
   poisson, wave, heat, fem,
   spalart_allmaras, neg_spalart_allmaras, menter_sst, transition,
   template_solver, disc_adj;
-<<<<<<< HEAD
-    bool e_spalart_allmaras, comp_spalart_allmaras, e_comp_spalart_allmaras;
-  
-=======
+  bool e_spalart_allmaras, comp_spalart_allmaras, e_comp_spalart_allmaras;
   int val_iter = 0;
 
   int rank = MASTER_NODE;
 #ifdef HAVE_MPI
   MPI_Comm_rank(MPI_COMM_WORLD, &rank);
 #endif
-
->>>>>>> cd420a8f
+  
   /*--- Initialize some useful booleans ---*/
   
   euler            = false;  ns              = false;  turbulent = false;
@@ -726,11 +722,10 @@
   heat             = false;
   transition       = false;
   template_solver  = false;
-    e_spalart_allmaras = false; comp_spalart_allmaras = false; e_comp_spalart_allmaras = false;
   
   bool compressible   = (config->GetKind_Regime() == COMPRESSIBLE);
   bool incompressible = (config->GetKind_Regime() == INCOMPRESSIBLE);
-
+  
   /*--- Check for restarts and use the LoadRestart() routines. ---*/
 
   bool restart      = config->GetRestart();
@@ -790,9 +785,7 @@
       case SA:     spalart_allmaras = true;     break;
       case SA_NEG: neg_spalart_allmaras = true; break;
       case SST:    menter_sst = true;           break;
-      case SA_E:   e_spalart_allmaras = true;   break;
-      case SA_COMP: comp_spalart_allmaras = true; break;
-      case SA_E_COMP: e_comp_spalart_allmaras = true; break;
+        
       default: cout << "Specified turbulence model unavailable or none selected" << endl; exit(EXIT_FAILURE); break;
     }
   
@@ -833,21 +826,6 @@
         solver_container[iMGlevel][FLOW_SOL]->Preprocessing(geometry[iMGlevel], solver_container[iMGlevel], config, iMGlevel, NO_RK_ITER, RUNTIME_FLOW_SYS, false);
         solver_container[iMGlevel][TURB_SOL]->Postprocessing(geometry[iMGlevel], solver_container[iMGlevel], config, iMGlevel);
       }
-      else if (e_spalart_allmaras) {
-        solver_container[iMGlevel][TURB_SOL] = new CTurbSASolver(geometry[iMGlevel], config, iMGlevel, solver_container[iMGlevel][FLOW_SOL]->GetFluidModel() );
-        solver_container[iMGlevel][FLOW_SOL]->Preprocessing(geometry[iMGlevel], solver_container[iMGlevel], config, iMGlevel, NO_RK_ITER, RUNTIME_FLOW_SYS, false);
-        solver_container[iMGlevel][TURB_SOL]->Postprocessing(geometry[iMGlevel], solver_container[iMGlevel], config, iMGlevel);
-      }
-      else if (comp_spalart_allmaras) {
-        solver_container[iMGlevel][TURB_SOL] = new CTurbSASolver(geometry[iMGlevel], config, iMGlevel, solver_container[iMGlevel][FLOW_SOL]->GetFluidModel() );
-        solver_container[iMGlevel][FLOW_SOL]->Preprocessing(geometry[iMGlevel], solver_container[iMGlevel], config, iMGlevel, NO_RK_ITER, RUNTIME_FLOW_SYS, false);
-        solver_container[iMGlevel][TURB_SOL]->Postprocessing(geometry[iMGlevel], solver_container[iMGlevel], config, iMGlevel);
-      }
-      else if (e_comp_spalart_allmaras) {
-          solver_container[iMGlevel][TURB_SOL] = new CTurbSASolver(geometry[iMGlevel], config, iMGlevel, solver_container[iMGlevel][FLOW_SOL]->GetFluidModel() );
-          solver_container[iMGlevel][FLOW_SOL]->Preprocessing(geometry[iMGlevel], solver_container[iMGlevel], config, iMGlevel, NO_RK_ITER, RUNTIME_FLOW_SYS, false);
-          solver_container[iMGlevel][TURB_SOL]->Postprocessing(geometry[iMGlevel], solver_container[iMGlevel], config, iMGlevel);
-      }
       else if (neg_spalart_allmaras) {
         solver_container[iMGlevel][TURB_SOL] = new CTurbSASolver(geometry[iMGlevel], config, iMGlevel, solver_container[iMGlevel][FLOW_SOL]->GetFluidModel() );
         solver_container[iMGlevel][FLOW_SOL]->Preprocessing(geometry[iMGlevel], solver_container[iMGlevel], config, iMGlevel, NO_RK_ITER, RUNTIME_FLOW_SYS, false);
@@ -904,7 +882,7 @@
         solver_container[iMGlevel][ADJTURB_SOL] = new CDiscAdjSolver(geometry[iMGlevel], config, solver_container[iMGlevel][TURB_SOL], RUNTIME_TURB_SYS, iMGlevel);
     }
   }
-
+  
   /*--- Load restarts for any of the active solver containers. Note that
    these restart routines fill the fine grid and interpolate to all MG levels. ---*/
 
@@ -976,8 +954,7 @@
   poisson, wave, heat, fem,
   spalart_allmaras, neg_spalart_allmaras, menter_sst, transition,
   template_solver, disc_adj;
-    bool e_spalart_allmaras, comp_spalart_allmaras, e_comp_spalart_allmaras;
-
+  
   /*--- Initialize some useful booleans ---*/
   
   euler            = false;  ns              = false;  turbulent = false;
@@ -989,8 +966,7 @@
   heat             = false;
   transition       = false;
   template_solver  = false;
-  e_spalart_allmaras = false; comp_spalart_allmaras = false; e_comp_spalart_allmaras = false;
-
+  
   /*--- Assign booleans ---*/
   
   switch (config->GetKind_Solver()) {
@@ -1014,12 +990,9 @@
   
   if (turbulent)
     switch (config->GetKind_Turb_Model()) {
-    case SA:     spalart_allmaras = true;     break;
-    case SA_NEG: neg_spalart_allmaras = true; break;
-    case SST:    menter_sst = true;           break;
-    case SA_E: e_spalart_allmaras = true; break;
-    case SA_COMP: comp_spalart_allmaras = true; break;
-    case SA_E_COMP: e_comp_spalart_allmaras = true; break;
+      case SA:     spalart_allmaras = true;     break;
+      case SA_NEG: neg_spalart_allmaras = true; break;
+      case SST:    menter_sst = true;           break;
     }
   
   /*--- Definition of the Class for the solution: solver_container[DOMAIN][MESH_LEVEL][EQUATION]. Note that euler, ns
@@ -1049,7 +1022,7 @@
     }
     
     if (turbulent) {
-      if (spalart_allmaras || neg_spalart_allmaras || menter_sst || e_spalart_allmaras || comp_spalart_allmaras || e_comp_spalart_allmaras) {
+      if (spalart_allmaras || neg_spalart_allmaras || menter_sst ) {
         delete solver_container[iMGlevel][TURB_SOL];
       }
       if (transition) {
@@ -1216,7 +1189,6 @@
   heat,
   transition,
   template_solver;
-    bool e_spalart_allmaras, comp_spalart_allmaras, e_comp_spalart_allmaras;
   
   bool compressible = (config->GetKind_Regime() == COMPRESSIBLE);
   bool incompressible = (config->GetKind_Regime() == INCOMPRESSIBLE);
@@ -1230,7 +1202,6 @@
   spalart_allmaras = false; neg_spalart_allmaras = false;  menter_sst       = false;
   transition       = false;
   template_solver  = false;
-    e_spalart_allmaras = false; comp_spalart_allmaras = false; e_comp_spalart_allmaras = false;
   
   /*--- Assign booleans ---*/
   switch (config->GetKind_Solver()) {
@@ -1253,9 +1224,6 @@
     switch (config->GetKind_Turb_Model()) {
       case SA:     spalart_allmaras = true;     break;
       case SA_NEG: neg_spalart_allmaras = true; break;
-      case SA_E:   e_spalart_allmaras = true; break;
-      case SA_COMP:   comp_spalart_allmaras = true; break;
-      case SA_E_COMP:   e_comp_spalart_allmaras = true; break;
       case SST:    menter_sst = true; constants = solver_container[MESH_0][TURB_SOL]->GetConstants(); break;
       default: cout << "Specified turbulence model unavailable or none selected" << endl; exit(EXIT_FAILURE); break;
     }
@@ -1407,19 +1375,6 @@
                 numerics_container[iMGlevel][FLOW_SOL][CONV_BOUND_TERM] = new CUpwTurkel_Flow(nDim, nVar_Flow, config);
               }
               break;
-                  
-            case L2ROE:
-              for (iMGlevel = 0; iMGlevel <= config->GetnMGLevels(); iMGlevel++) {
-                numerics_container[iMGlevel][FLOW_SOL][CONV_TERM] = new CUpwL2Roe_Flow(nDim, nVar_Flow, config);
-                numerics_container[iMGlevel][FLOW_SOL][CONV_BOUND_TERM] = new CUpwL2Roe_Flow(nDim, nVar_Flow, config);
-              }
-              break;
-            case LMROE:
-              for (iMGlevel = 0; iMGlevel <= config->GetnMGLevels(); iMGlevel++) {
-                numerics_container[iMGlevel][FLOW_SOL][CONV_TERM] = new CUpwLMRoe_Flow(nDim, nVar_Flow, config);
-                numerics_container[iMGlevel][FLOW_SOL][CONV_BOUND_TERM] = new CUpwLMRoe_Flow(nDim, nVar_Flow, config);
-              }
-              break;
               
             case HLLC:
               if (ideal_gas) {
@@ -1545,9 +1500,6 @@
         for (iMGlevel = 0; iMGlevel <= config->GetnMGLevels(); iMGlevel++) {
           if (spalart_allmaras) numerics_container[iMGlevel][TURB_SOL][CONV_TERM] = new CUpwSca_TurbSA(nDim, nVar_Turb, config);
           else if (neg_spalart_allmaras) numerics_container[iMGlevel][TURB_SOL][CONV_TERM] = new CUpwSca_TurbSA(nDim, nVar_Turb, config);
-          else if (e_spalart_allmaras) numerics_container[iMGlevel][TURB_SOL][CONV_TERM] = new CUpwSca_TurbSA(nDim, nVar_Turb, config);
-          else if (comp_spalart_allmaras) numerics_container[iMGlevel][TURB_SOL][CONV_TERM] = new CUpwSca_TurbSA(nDim, nVar_Turb, config);
-          else if (e_comp_spalart_allmaras) numerics_container[iMGlevel][TURB_SOL][CONV_TERM] = new CUpwSca_TurbSA(nDim, nVar_Turb, config);
           else if (menter_sst) numerics_container[iMGlevel][TURB_SOL][CONV_TERM] = new CUpwSca_TurbSST(nDim, nVar_Turb, config);
         }
         break;
@@ -1560,9 +1512,6 @@
     
     for (iMGlevel = 0; iMGlevel <= config->GetnMGLevels(); iMGlevel++) {
       if (spalart_allmaras) numerics_container[iMGlevel][TURB_SOL][VISC_TERM] = new CAvgGradCorrected_TurbSA(nDim, nVar_Turb, config);
-      else if (e_spalart_allmaras) numerics_container[iMGlevel][TURB_SOL][VISC_TERM] = new CAvgGradCorrected_TurbSA(nDim, nVar_Turb, config);
-      else if (comp_spalart_allmaras) numerics_container[iMGlevel][TURB_SOL][VISC_TERM] = new CAvgGradCorrected_TurbSA(nDim, nVar_Turb, config);
-      else if (e_comp_spalart_allmaras) numerics_container[iMGlevel][TURB_SOL][VISC_TERM] = new CAvgGradCorrected_TurbSA(nDim, nVar_Turb, config);
       else if (neg_spalart_allmaras) numerics_container[iMGlevel][TURB_SOL][VISC_TERM] = new CAvgGradCorrected_TurbSA_Neg(nDim, nVar_Turb, config);
       else if (menter_sst) numerics_container[iMGlevel][TURB_SOL][VISC_TERM] = new CAvgGradCorrected_TurbSST(nDim, nVar_Turb, constants, config);
     }
@@ -1571,9 +1520,6 @@
     
     for (iMGlevel = 0; iMGlevel <= config->GetnMGLevels(); iMGlevel++) {
       if (spalart_allmaras) numerics_container[iMGlevel][TURB_SOL][SOURCE_FIRST_TERM] = new CSourcePieceWise_TurbSA(nDim, nVar_Turb, config);
-      else if (e_spalart_allmaras) numerics_container[iMGlevel][TURB_SOL][SOURCE_FIRST_TERM] = new CSourcePieceWise_TurbSA_E(nDim, nVar_Turb, config);
-      else if (comp_spalart_allmaras) numerics_container[iMGlevel][TURB_SOL][SOURCE_FIRST_TERM] = new CSourcePieceWise_TurbSA_COMP(nDim, nVar_Turb, config);
-      else if (e_comp_spalart_allmaras) numerics_container[iMGlevel][TURB_SOL][SOURCE_FIRST_TERM] = new CSourcePieceWise_TurbSA_E_COMP(nDim, nVar_Turb, config);
       else if (neg_spalart_allmaras) numerics_container[iMGlevel][TURB_SOL][SOURCE_FIRST_TERM] = new CSourcePieceWise_TurbSA_Neg(nDim, nVar_Turb, config);
       else if (menter_sst) numerics_container[iMGlevel][TURB_SOL][SOURCE_FIRST_TERM] = new CSourcePieceWise_TurbSST(nDim, nVar_Turb, constants, config);
       numerics_container[iMGlevel][TURB_SOL][SOURCE_SECOND_TERM] = new CSourceNothing(nDim, nVar_Turb, config);
@@ -1585,18 +1531,6 @@
       if (spalart_allmaras) {
         numerics_container[iMGlevel][TURB_SOL][CONV_BOUND_TERM] = new CUpwSca_TurbSA(nDim, nVar_Turb, config);
         numerics_container[iMGlevel][TURB_SOL][VISC_BOUND_TERM] = new CAvgGrad_TurbSA(nDim, nVar_Turb, config);
-      }
-      else if (e_spalart_allmaras) {
-        numerics_container[iMGlevel][TURB_SOL][CONV_BOUND_TERM] = new CUpwSca_TurbSA(nDim, nVar_Turb, config);
-        numerics_container[iMGlevel][TURB_SOL][VISC_BOUND_TERM] = new CAvgGrad_TurbSA(nDim, nVar_Turb, config);
-      }
-      else if (comp_spalart_allmaras) {
-        numerics_container[iMGlevel][TURB_SOL][CONV_BOUND_TERM] = new CUpwSca_TurbSA(nDim, nVar_Turb, config);
-        numerics_container[iMGlevel][TURB_SOL][VISC_BOUND_TERM] = new CAvgGrad_TurbSA(nDim, nVar_Turb, config);
-      }
-      else if (e_comp_spalart_allmaras) {
-          numerics_container[iMGlevel][TURB_SOL][CONV_BOUND_TERM] = new CUpwSca_TurbSA(nDim, nVar_Turb, config);
-          numerics_container[iMGlevel][TURB_SOL][VISC_BOUND_TERM] = new CAvgGrad_TurbSA(nDim, nVar_Turb, config);
       }
       else if (neg_spalart_allmaras) {
         numerics_container[iMGlevel][TURB_SOL][CONV_BOUND_TERM] = new CUpwSca_TurbSA(nDim, nVar_Turb, config);
@@ -1848,9 +1782,6 @@
             numerics_container[iMGlevel][ADJTURB_SOL][CONV_TERM] = new CUpwSca_AdjTurb(nDim, nVar_Adj_Turb, config);
           }
           else if (neg_spalart_allmaras) {cout << "Adjoint Neg SA turbulence model not implemented." << endl; exit(EXIT_FAILURE);}
-          else if (e_spalart_allmaras) {cout << "Adjoint Edward's SA turbulence model not implemented." << endl; exit(EXIT_FAILURE);}
-          else if (comp_spalart_allmaras) {cout << "Adjoint CC SA turbulence model not implemented." << endl; exit(EXIT_FAILURE);}
-          else if (e_comp_spalart_allmaras) {cout << "Adjoint CC Edward's SA turbulence model not implemented." << endl; exit(EXIT_FAILURE);}
           else if (menter_sst) {cout << "Adjoint SST turbulence model not implemented." << endl; exit(EXIT_FAILURE);}
         break;
       default :
@@ -1864,9 +1795,6 @@
         numerics_container[iMGlevel][ADJTURB_SOL][VISC_TERM] = new CAvgGradCorrected_AdjTurb(nDim, nVar_Adj_Turb, config);
       }
       else if (neg_spalart_allmaras) {cout << "Adjoint Neg SA turbulence model not implemented." << endl; exit(EXIT_FAILURE);}
-      else if (e_spalart_allmaras) {cout << "Adjoint Edward's SA turbulence model not implemented." << endl; exit(EXIT_FAILURE);}
-      else if (comp_spalart_allmaras) {cout << "Adjoint CC SA turbulence model not implemented." << endl; exit(EXIT_FAILURE);}
-      else if (e_comp_spalart_allmaras) {cout << "Adjoint CC Edward's SA turbulence model not implemented." << endl; exit(EXIT_FAILURE);}
       else if (menter_sst) {cout << "Adjoint SST turbulence model not implemented." << endl; exit(EXIT_FAILURE);}
     }
     
@@ -1877,9 +1805,6 @@
         numerics_container[iMGlevel][ADJTURB_SOL][SOURCE_SECOND_TERM] = new CSourceConservative_AdjTurb(nDim, nVar_Adj_Turb, config);
       }
       else if (neg_spalart_allmaras) {cout << "Adjoint Neg SA turbulence model not implemented." << endl; exit(EXIT_FAILURE);}
-      else if (e_spalart_allmaras) {cout << "Adjoint Edward's SA turbulence model not implemented." << endl; exit(EXIT_FAILURE);}
-      else if (comp_spalart_allmaras) {cout << "Adjoint CC SA turbulence model not implemented." << endl; exit(EXIT_FAILURE);}
-      else if (e_comp_spalart_allmaras) {cout << "Adjoint CC Edward's SA turbulence model not implemented." << endl; exit(EXIT_FAILURE);}
       else if (menter_sst) {cout << "Adjoint SST turbulence model not implemented." << endl; exit(EXIT_FAILURE);}
     }
     
@@ -1887,9 +1812,6 @@
     for (iMGlevel = 0; iMGlevel <= config->GetnMGLevels(); iMGlevel++) {
       if (spalart_allmaras) numerics_container[iMGlevel][ADJTURB_SOL][CONV_BOUND_TERM] = new CUpwLin_AdjTurb(nDim, nVar_Adj_Turb, config);
       else if (neg_spalart_allmaras) {cout << "Adjoint Neg SA turbulence model not implemented." << endl; exit(EXIT_FAILURE);}
-      else if (e_spalart_allmaras) {cout << "Adjoint Edward's SA turbulence model not implemented." << endl; exit(EXIT_FAILURE);}
-      else if (comp_spalart_allmaras) {cout << "Adjoint CC SA turbulence model not implemented." << endl; exit(EXIT_FAILURE);}
-      else if (e_comp_spalart_allmaras) {cout << "Adjoint CC Edward's SA turbulence model not implemented." << endl; exit(EXIT_FAILURE);}
       else if (menter_sst) {cout << "Adjoint SST turbulence model not implemented." << endl; exit(EXIT_FAILURE);}
     }
     
@@ -1951,9 +1873,7 @@
   heat,
   transition,
   template_solver;
-
-  bool e_spalart_allmaras, comp_spalart_allmaras, e_comp_spalart_allmaras;
-
+  
   bool compressible = (config->GetKind_Regime() == COMPRESSIBLE);
   bool incompressible = (config->GetKind_Regime() == INCOMPRESSIBLE);
   
@@ -1965,9 +1885,7 @@
   spalart_allmaras = false; neg_spalart_allmaras = false; menter_sst       = false;
   transition       = false;
   template_solver  = false;
-    
-  e_spalart_allmaras = false; comp_spalart_allmaras = false; e_comp_spalart_allmaras = false;
-
+  
   /*--- Assign booleans ---*/
   switch (config->GetKind_Solver()) {
     case TEMPLATE_SOLVER: template_solver = true; break;
@@ -1990,10 +1908,7 @@
       case SA:     spalart_allmaras = true;     break;
       case SA_NEG: neg_spalart_allmaras = true; break;
       case SST:    menter_sst = true;  break;
-      case SA_COMP: comp_spalart_allmaras = true; break;
-      case SA_E: e_spalart_allmaras = true; break;
-      case SA_E_COMP: e_comp_spalart_allmaras = true; break;
-
+        
     }
   
   /*--- Solver definition for the template problem ---*/
@@ -2060,7 +1975,7 @@
         if (compressible) {
           /*--- Compressible flow ---*/
           switch (config->GetKind_Upwind_Flow()) {
-            case ROE: case AUSM : case TURKEL: case HLLC: case MSW:  case CUSP: case L2ROE: case LMROE:
+            case ROE: case AUSM : case TURKEL: case HLLC: case MSW:  case CUSP:
               for (iMGlevel = 0; iMGlevel <= config->GetnMGLevels(); iMGlevel++) {
                 delete numerics_container[iMGlevel][FLOW_SOL][CONV_TERM];
                 delete numerics_container[iMGlevel][FLOW_SOL][CONV_BOUND_TERM];
@@ -2116,23 +2031,22 @@
     switch (config->GetKind_ConvNumScheme_Turb()) {
       case SPACE_UPWIND :
         for (iMGlevel = 0; iMGlevel <= config->GetnMGLevels(); iMGlevel++) {
-          if (spalart_allmaras || neg_spalart_allmaras ||menter_sst|| comp_spalart_allmaras || e_spalart_allmaras || e_comp_spalart_allmaras)
+          if (spalart_allmaras || neg_spalart_allmaras ||menter_sst)
             delete numerics_container[iMGlevel][TURB_SOL][CONV_TERM];
         }
         break;
     }
     
     /*--- Definition of the viscous scheme for each equation and mesh level ---*/
-    
-      if (spalart_allmaras || neg_spalart_allmaras ||menter_sst|| comp_spalart_allmaras || e_spalart_allmaras || e_comp_spalart_allmaras){
-        for (iMGlevel = 0; iMGlevel <= config->GetnMGLevels(); iMGlevel++) {
-          delete numerics_container[iMGlevel][TURB_SOL][VISC_TERM];
-          delete numerics_container[iMGlevel][TURB_SOL][SOURCE_FIRST_TERM];
-          delete numerics_container[iMGlevel][TURB_SOL][SOURCE_SECOND_TERM];
-          /*--- Definition of the boundary condition method ---*/
-          delete numerics_container[iMGlevel][TURB_SOL][CONV_BOUND_TERM];
-          delete numerics_container[iMGlevel][TURB_SOL][VISC_BOUND_TERM];
-
+    if (spalart_allmaras || neg_spalart_allmaras || menter_sst) {
+      for (iMGlevel = 0; iMGlevel <= config->GetnMGLevels(); iMGlevel++) {
+        delete numerics_container[iMGlevel][TURB_SOL][VISC_TERM];
+        delete numerics_container[iMGlevel][TURB_SOL][SOURCE_FIRST_TERM];
+        delete numerics_container[iMGlevel][TURB_SOL][SOURCE_SECOND_TERM];
+        /*--- Definition of the boundary condition method ---*/
+        delete numerics_container[iMGlevel][TURB_SOL][CONV_BOUND_TERM];
+        delete numerics_container[iMGlevel][TURB_SOL][VISC_BOUND_TERM];
+        
       }
     }
     
@@ -2867,7 +2781,7 @@
     
     /*--- Execute the routine for writing restart, volume solution,
      surface solution, and surface comma-separated value files. ---*/
-
+    
     output->SetResult_Files_Parallel(solver_container, geometry_container, config_container, ExtIter, nZone);
 
     /*--- Output a file with the forces breakdown. ---*/
@@ -2885,10 +2799,6 @@
     if (rank == MASTER_NODE) cout << "-------------------------------------------------------------------------" << endl << endl;
     
   }
-  /*--- Export Surface Solution File for Unsteady Simulations ---*/
-  /*--- When calculate mean/fluctuation option will be available, delete the following part ---*/
-  if ((config_container[ZONE_0]->GetUnsteady_Simulation() == DT_STEPPING_2ND) && (ExtIter % config_container[ZONE_0]->GetWrt_Surf_Freq_DualTime() == 0)) {
-      output->SetSurfaceCSV_Flow(config_container[ZONE_0], geometry_container[ZONE_0][MESH_0], solver_container[ZONE_0][MESH_0][FLOW_SOL], ExtIter, ZONE_0);}
 
 }
 
@@ -3533,7 +3443,7 @@
     /*--- At each pseudo time-step updates transfer data ---*/
     for (iZone = 0; iZone < nZone; iZone++)   
       for (jZone = 0; jZone < nZone; jZone++)
-        if(jZone != iZone && transfer_container[iZone][jZone] != NULL)
+      if(jZone != iZone && transfer_container[iZone][jZone] != NULL)
           Transfer_Data(iZone, jZone);
 
     /*--- For each zone runs one single iteration ---*/
