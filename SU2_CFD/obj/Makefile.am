--- conflicted
+++ resolved
@@ -154,17 +154,10 @@
   ../include/SU2_CFD.hpp \
   ../src/SU2_CFD.cpp
 
-<<<<<<< HEAD
-libSU2Core_cxx_flags = -fPIC -std=c++0x
-libSU2Core_libadd = 
-
-su2_cfd_cxx_flags = -fPIC -std=c++0x 
-=======
 libSU2Core_cxx_flags = -fPIC -std=c++11
 libSU2Core_libadd = 
 
 su2_cfd_cxx_flags = -fPIC -std=c++11
->>>>>>> 9ba486ce
 su2_cfd_ldadd =
 
 # always link to built dependencies from ./externals
