--- conflicted
+++ resolved
@@ -305,7 +305,6 @@
 
 	  }
 
-<<<<<<< HEAD
     if (!config_container[ZONE_0]->GetMatchingMesh()){
       unsigned int Zones[2];
       unsigned int nzn = 2; // temporary nZones for interpolation: 2 in the case of fluid-structure
@@ -324,18 +323,6 @@
           interpolator_container[iZone] = new CIsoparametric(geometry_container,config_container,Zones,nzn);
       }
     }
-=======
-//    if (!config_container[ZONE_0]->GetMatchingMesh()){
-//      unsigned int Zones[2];
-//      unsigned int nzn = 2; // temporary nZones for interpolation: 2 in the case of fluid-structure
-//      Zones[0]=ZONE_0;
-//      Zones[1]=ZONE_1;
-//      if (config_container[ZONE_0]->GetKindInterpolation()== NEAREST_NEIGHBOR )
-//        interpolator_container[iZone] = new CNearestNeighbor(geometry_container,config_container,Zones,nzn);
-//      if (config_container[ZONE_0]->GetKindInterpolation()== ISOPARAMETRIC )
-//        interpolator_container[iZone] = new CIsoparametric(geometry_container,config_container,Zones,nzn);
-//    }
->>>>>>> a57b8b12
 
 
 	  /*--- Definition of the output class (one for all zones). The output class
